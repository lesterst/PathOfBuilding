# Path of Building

Welcome to Path of Building, an offline build planner for Path of Exile!
## Features
* Comprehensive offence + defence calculations:
  * Calculate your skill DPS, damage over time, life/mana/ES totals and much more!
  * Can factor in auras, buffs, charges, curses, monster resistances and more, to estimate your effective DPS
  * Also calculates life/mana reservations
  * Shows a summary of character stats in the side bar, as well as a detailed calcs breakdown tab which can show you how the stats were derived
  * Supports most skills, support gems, passives and item modifiers
    * Throughout the program, supported modifiers will show in blue and unsupported ones in red
  * Full support for minions
* Passive skill tree planner:
  * Support for jewels including most radius/conversion jewels
  * Features alternate path tracing (mouse over a sequence of nodes while holding shift, then click to allocate them all)
  * Fully intergrated with the offence/defence calculations; see exactly how each node will affect your character!
  * Can import PathOfExile.com and PoEPlanner.com passive tree links; links shortened with PoEURL.com also work
* Skill planner:
  * Add any number of main or supporting skills to your build
  * Supporting skills (auras, curses, buffs) can be toggled on and off
  * Automatically applies Socketed Gem modifiers from the item a skill is socketed into
  * Automatically applies support gems granted by items
* Item planner:
  * Add items from in game by copying and pasting them straight into the program!
  * Automatically adds quality to non-corrupted items
  * Fully intergrated with the offence/defence calculations; see exactly how much of an upgrade a given item is!
  * Contains a searchable database of all uniques that are currently in game (and some that aren't yet!)
    * You can choose the modifier rolls when you add a unique to your build
    * Includes all league-specific items and legacy variants
  * Also contains a database of rare item templates:
    * Allows you to create rare items for your build to approximate the gear you will be using
    * Choose which modifiers appear on each item, and the rolls for each modifier, to suit your needs
    * Has templates that should cover the majority of builds (inb4 'why is there no coral amulet?')
* Other features:
  * You can import passive tree, items, and skills from existing characters
  * Share builds with other users by generating a share code
  * Automatic updating; most updates will only take a couple of seconds to apply
  * Somewhat more open source than usual (look in %ProgramData%\Path of Building if you're interested)
  * More to be added later if I'm not busy playing Atlas of Worlds ;)
  
## Download
Head over to the [Releases](https://github.com/Openarl/PathOfBuilding/releases) page to download the installer.

## Screenshots
![ss1](https://cloud.githubusercontent.com/assets/19189971/18089779/f0fe23fa-6f04-11e6-8ed7-ff7d5b9f867a.png)
![ss2](https://cloud.githubusercontent.com/assets/19189971/18089778/f0f923f0-6f04-11e6-89c2-b2c1410d3583.png)
![ss3](https://cloud.githubusercontent.com/assets/19189971/18089780/f0ff234a-6f04-11e6-8c88-6193fe59a5c4.png)

## Changelog
<<<<<<< HEAD
=======
### 1.4.0 - 2017/04/15
This update adds support for Minions:
 * Added support for the following skills:
    * Blink Arrow
	* Mirror Arrow
	* Raise Spectre:
	   * A library of commonly used spectres has been added; with Raise Spectre is selected as the main skill,
	     you can click "Manage Spectres..." to browse it and add spectres to your build
	   * The level of the spectre can be set via a new option in the Configuration tab
	   * Spectre curses are disabled by default, and can be enabled in the Configuration tab
	* Raise Zombie
	* Summon Raging Spirit
	* Summon Skeletons
	* Vaal Summon Skeletons (except generals)
	* Summon Spectal Wolf (from The Scourge)
 * Added minion support for:
	* Summon Chaos Golem
	* Summon Flame Golem
	* Summon Ice Golem
	* Summon Lightning Golem (the Wrath aura can be enabled via a new option in the Configuration tab)
	* Summon Stone Golem
 * Added support for:
    * Minion Instability (adds an extra 'Minion Instability' skill to your minions)
	* Necromantic Aegis
    * Most minion-related helmet enchantments
Other changes:
 * A new section has been added to the Configuration tab for skill-specific options
    * The section will only appear if at least one of your skills have options
    * The only options added so far are those mentioned above, but more will be added later
 * Skill cooldowns are now calculated and displayed
 * Corrected or updated the wording of modifiers on several uniques
 * Fixed several "NaN" values that could appear for mana-related stats when Blood Magic is allocated

>>>>>>> 6cf19c33
### 1.3.26 - 2017/04/08
 * Modifiers to Area of Effect of Aura Skills now correctly apply to curses supported by Blasphemy
 * Corrected the implicits on Maraketh One-Handed Swords (thanks sherardy)

### 1.3.25 - 2017/04/06
 * You can now export and import builds directly to/from Pastebin.com links
 * Added support for the "Claw X also apply to Unarmed" modifiers on Rigwald's Curse
 * The conditional penetration modifier on imported copies of The Wise Oak should now be recognised correctly

### 1.3.24 - 2017/04/05
This update adds support for Life/Mana Leech and Life/Mana/ES Gain on Hit:
 * All sources of Leech and Gain on Hit are supported, including "Damage dealt by your Totems is Leeched to you"
 * For skills with a known hit rate (i.e skills that show DPS instead of Average Damage), the combined rate of recovery
   from Leech and Gain on Hit is displayed in the sidebar
 * For other skills, the total amount leeched/gained from one hit is displayed instead
 * Detailed breakdowns of Leech and Gain on Hit can be found in the new "Leech & Gain on Hit" section in the Calcs tab
 Other changes:
 * Added support for the additional Siege Ballista totems modifier on Iron Commander
 * The "%Inc Armour from Tree" and "%Inc Evasion from Tree" sidebar stats now include "increased Evasion Rating and Armour"
 * Various minor tweaks and fixes

### 1.3.23 - 2017/03/31
 * Helmets and Boots can now be enchanted via the new "Apply Enchantment..." button that appears when viewing the item
 * Added support for more helmet enchants; the vast majority of them should now work
 * Added support for the conditional penetration stat on The Wise Oak
 * Corrected the base of Lycosidae
 * The quality bonus on Blood Rage now applies correctly
 
### 1.3.22 - 2017/03/28
 * The sidebar can now displays two Crit Chance values:
    1. Crit Chance:
	   * This is the skill's "real" crit chance, as displayed in the in-game character sheet
	   * If your crit chance is capped, this value will always be 95%, unlike your effective crit chance (which can be lower)
	2. Effective Crit Chance:
	   * This is the value previously shown as "Crit Chance"
	   * This estimates your true crit chance, factoring in accuracy and "Crit Chance is Lucky"
 * Added an option to the Configuration tab for "Are you Leeching?" 
 * Essence Drain now uses "Average Damage" mode
 * Phasing is now enabled automatically if you have Quartz Infusion and maximum frenzy charges
 * The Red/Green/Blue Nightmare jewels now correctly apply to the conditional resistance stats in the Sanctuary cluster
 * Corrected the crit chance modifier on Pre-2.0.0 Windripper
 * Updated "The Oak" to mirror the changes to Springleaf in 2.6
 * The program should now correctly prompt to save the current build before updating
 
### 1.3.21 - 2017/03/20
With this update, the handling of buffs and debuffs has been improved:
 * Having multiple copies of the same flask or buff/debuff skill active is now handled correctly
   * When multiple copies are present, the highest value of each stat is used
 * The enemy curse limit is now calculated and respected; when the limit is exceeded:
   * Blasphemy curses take priority over other curses
   * The Vulnerability aura from Witchfire Brew takes priority over non-Blasphemy curses
   * Otherwise, curses are prioritised according to their ordering in the Skills tab
Other changes:
 * Punishment is now supported (this was mostly made possible by the buff overhaul)
 * Generosity is now supported
 * Block Chance Reduction is now supported (although it has no effect)
 * Several uniques have received minor corrections to the wording of stats

### 1.3.20 - 2017/03/17
 * Added skill parts to Vaal Fireball that match those on Fireball
 * Reverted the rounding change from the previous update, as the change in the game has been reverted also
 * Fixed issue that caused passive node stats to lose tags (such as conditions) when converted by certain jewels
 * Corrected the implicits on many item bases that received undocumented buffs in 2.6
 * Various minor tweaks and fixes

### 1.3.19 - 2017/03/09
 * Changed the rounding method for flask/aura/buff/curse effect to reflect the change in 2.6
 * Relics can now be imported, and copied from in-game
 * Fixed behaviour of the "Both slashes" skill part of Lacerate when only using one weapon
 * Corrected the implicits of Maraketh sceptres
 * Various minor tweaks and fixes

### 1.3.18 - 2017/03/05
 * Added support for threshold jewels:
    * Most of the relevant modifiers from threshold jewels should now be supported
	* The tooltips for jewel sockets now indicate which types of threshold jewels will work there
 * Added and updated many new uniques (shoutout to chuanhsing for the list on PoEDB)
 * Applied the remaining balance changes to unique items (including threshold jewels)
 * Updated all item bases (thanks Patrick for doing most of the work)
    * Claw and Sword uniques and templates have been updated to account for the new implicits
 * Corrected the conversion on Wild Strike

### 1.3.17 - 2017/03/04
 * Updated skill data to 2.6
 * Minor update of the passive tree data; this fixes the Storm Weaver pathing
 * Added many new uniques

### 1.3.16 - 2017/03/03
 * Added a skill part to Lacerate to simulate the target being hit by both slashes
 * Added support for the "Damage while you have no Frenzy Charges" modifier on Daresso's Passion
 * Updated the conversion values of Wild Strike, Ice Shot and Frost Blades (thanks viromancer)

### 1.3.15 - 2017/03/02
 * The skill gem search field can now search by gem tag (e.g 'support' or 'aura')
 * Removed the bonus Energy Shield from Vaal Discipline
 * Node location displays in the Items and Calcs tabs will now render correctly
 * Fixed error that resulted from entering certain characters into search fields

### 1.3.14 - 2017/03/02
This update implements the AoE changes for 2.6:
 * Changed the Area Radius Modifier output in the Calcs tab to Area of Effect Modifier
 * Updated the stats for Increased Area of Effect, Concentrated Effect and Melee Splash
 * Changed Area Radius modifiers on uniques to Area of Effect
 * Changed the Area of Effect value on Illuminated Devotion to match that listed in the patch notes
 * The area of effect of many skills will be incorrect until all the data is made available in the patch
Other changes:
 * Added support for the "Arrows that Pierce cause Bleeding" stat on Slivertongue
 * Added support for the increased Golem Buff Effect stat on Primordial Eminence
 * Corrected the implicits added when crafting Wands and Sceptres
 * The (possibly incorrect) pathing in the Storm Weaver cluster should now render correctly
 * Fixed an error that would occur when loading certain builds

### 1.3.13 - 2017/03/02
 * Updated tree to 2.6.0

### 1.3.12 - 2017/03/02
This update brings some of the changes for 2.6; other changes are awaiting updated data.
 * Almost all balance changes to unique items have been applied
 * Implicits for most weapon types have been updated
 * Added the four new uniques announced thus far
 * A new Unset Ring template has been added, with the new + to Level of Socketed Gems modifier
 * The +2 Chaos Staff template is now +3
Other changes:
 * The "Blocked Recently" option has been replaced with separate options for "Blocked an Attack" and "Blocked a Spell"
 * Caustic Arrow's hits no longer incorrectly benefit from Area Damage
 * Ancestral Protector and Ancestral Warchief now correctly use the main hand only

### 1.3.11 - 2017/02/26
 * When importing a character you can now choose to delete existing data (jewels, skills, equipment) before importing
 * Wither now shows the secondary duration (%increased Chaos Damage Taken) instead of the primary duration (Hinder)
 * Local increased Accuracy modifiers on weapons are now correctly multiplicative with global increased Accuracy
 
### 1.3.10 - 2017/02/23
 * Added support for the helmet enchants that grant increased Buff Effect from Golems 
 * Added an option to the Configuration tab for "Is the enemy Rare or Unique?"
 * Skills that cause Bleeding now have an option in the Configuration tab for "Is the enemy Moving?"
 * Two-Toned Boots should now be handled correctly; all 3 variants should import correctly, and are available to craft

### 1.3.9 - 2017/02/23
 * Projectile skills now have an option in the Configuration tab for "Projectile travel distance"
    * Point Blank, and the scaling Pierce chance from Powerful Precision, are now supported
	* Far Shot is not supported yet, as the scaling is unknown
	* Freezing Pulse's damage and freeze chance can now scale with distance (factoring in projectile speed)

### 1.3.8 - 2017/02/22
 * Flicker Strike now shows DPS instead of Average Damage
 * Added an extra option for Elemental Equilibrium to ignore the hit damage of your main skill
 * Added options to the Configuration tab for "Taunted an Enemy Recently" and "Enemy is Taunted"

### 1.3.7 - 2017/02/22
 * The "enemy is a Boss" option in the Configuration tab now has 2 modes: Standard Boss, and Shaper/Guardian
   * Standard Boss is equivelant to the old boss setting (30/30/30/15 resists, -60% curse effect)
   * Shaper/Guardian applies: 40/40/40/25 resists, -80% curse effect, 50% less Bleed/Poison/Ignite Duration
 * Witchfire Brew's Vulnerability aura now correctly accounts for less curse effect on bosses, and now counts for Malediction

### 1.3.6 - 2017/02/21
 * Added a skill part for Barrage that calculates the DPS from all projectiles hitting the target
 * The breakdown for Crit Chance in the Calcs tab now shows how far overcapped your crit chance is
 * Empower/Enhance/Enlighten now default to level 3; Portal/Detonate Mines default to level 1
 * Fixed issue that caused some existing items to lose quality; all affected items will be fixed automatically

### 1.3.5 - 2017/02/21
 * Added support for the extra Chaos Damage from Malediction
    * The bonus only applies with "Have you killed Recently?" enabled, and scales based on the number of active curse skills
 * Added options to the Configuration tab for: 
    * Are you always on Full Energy Shield?
	* Do you have a Totem summoned?
	* Have you been hit by Fire/Cold/Lightning Recently? (for Paragon of Calamity)
	* Have you used a Warcry Recently?
	* Consumed a corpse Recently?
 * Added support for the "Consecrated Ground grants 40% increased Damage" modifier from Sanctify
 * The total Damage taken from Mana before Life is now displayed in the Other Defences section in the Calcs tab
 * The Items tab now only normalises quality on items when they are first added, allowing the quality to be edited if necessary

### 1.3.4 - 2017/02/20
 * Added support for the Offering skills and Mistress of Sacrifice

### 1.3.3 - 2017/02/19
 * Added support for Intuitive Leap
 * Added support for the Decay effect granted by Essence of Delirium
 * Added support for the Fire Burst skill granted by Essence of Hysteria

### 1.3.2 - 2017/02/18
 * Added support for the "increased Effect of Buffs on You" modifier on Ichimonji
 * Added basic support for Detonate Dead; only the base damage is used
 * The points display in the top bar will now move to the right of center if the Save/Save As buttons would cover it
 * Fixed issue preventing Unarmed from being correctly detected

### 1.3.1 - 2017/02/18
 * Added socket count to the tooltips in the passive tree selection dropdown menu
 * Added percentage values to the per-point stat differences for passive nodes
 * Flameblast's 10 Stages skill part now uses a x0.1 DPS multiplier instead of a 90% less Cast Speed modifier
    * The cast rate will now reflect the time taken to build each stage, rather than the total time to build 10 stages
	* This change will prevent an issue where adding increased cast speed would have no effect under some conditions
 * Skills that only use the main-hand when dual wielding will now be handled correctly

### 1.3.0 - 2017/02/16
This update adds support for Flasks:
 * Flask slots have been added to the Items tab. Checkboxes next to each slot allow the flasks to be individually activated.
 * All flask-related modifiers are now supported
 * Flask modifiers have been added to the belt templates; this will not affect items previously created from templates
 * All unique flasks have been added to the Uniques database
 * There will not be templates for flasks; custom flasks can be created using the new crafting system
Additionally, a new item crafting system has been added:
 * You can access it by clicking "Craft item..." in the Items tab
 * You can choose the rarity and base type of the item from lists
 * For flasks and jewels, you can choose the item's affixes from lists once you've created the item
 * For other items, modifiers must be added manually for now, so you may continue to use templates for them
Other changes:
 * You can now have multiple passive trees within one build!
    * To add more trees, select "Manage trees..." from the new dropdown at the bottom left corner of the Tree tab
    * Different trees may have different jewels socketed in them
	* Hovering over a passive tree in the dropdown will show you the stat differences from switching to that tree
 * Hovering over gem names in the gem dropdown now shows the stat differences from selecting that gem
 * Hovering over the gem enable checkbox now shows the stat differences from enabling/disabling that gem
 * Passive node stat differences now show the value per point when showing the difference from multiple passives
 * Fixed issue preventing Elemental Equilibrium from functioning correctly with skills that don't hit

### 1.2.41 - 2017/02/13
 * The program now shows the save prompt before updating if there are unsaved changes
 * Added options to the Configuration tab for: Enemy Blinded, Dealt Non-Crit Recently, Ignited/Frozen an Enemy Recently
 * Stat differences for allocating/deallocating passives will no longer be incorrect when certain radius jewels are used

### 1.2.40 - 2017/02/11
 * Movement Speed is now calculated and displayed in the sidebar and Calcs tab (in Other Defences)
 * Fixed display issue in the breakdown for ignite DPS
 * Fixed issue preventing some condition toggles from showing when related passive nodes are allocated

### 1.2.39 - 2017/02/08
This update adds full support for Dual Wielding:
 * DPS calculations for dual wield skills will now use both weapons if they are usable with the skill
 * Calculations for bleed, poison and ignite will correctly factor in both weapons
 * Dual Strike is now supported
Other changes:
 * Importing the passive tree from PoEPlanner links will now work with links created by the latest version of the site
 * Fixed error when showing the tooltip for Kondo's Pride
 * Various minor tweaks and fixes

### 1.2.38 - 2017/02/05
 * Fixed error when hovering over a passive node with a main skill that isn't compatible with the equipped weapons

### 1.2.37 - 2017/02/05
 * Attack skills will now only work if your equipped weapons can be used with that skill
 * Dual Wield attack skills will now use the off hand weapon if the main hand isn't compatible with the skill
    * If both weapons are compatible the calculations will still only use the main hand; full dual wield support is coming soon
 * Added skill parts to Blast Rain to allow calculation of DPS against a target that's being hit by all 4 explosions
 * Added a "Have you Blocked Recently?" option to the Configuration tab
 * Added the block chance buff for Tempest Shield

### 1.2.36 - 2017/01/31
 * Condition toggles in the Configuration tab will now only appear if the condition is actually used by the build
 * Added support for "Ignited Enemies Burn faster" modifiers
 * Added options to the Configuration tab for "Are you on Shocked/Burning/Chilled Ground"
 * Character imports will now work even if the capitalisation of the account name is incorrect

### 1.2.35 - 2017/01/29
With this update, the way the program handles the calculation of crit damage has been improved.
Damage for crits and non-crits are now calculated and tallied separately, and combined later, instead of only
calculating non-crit damage, and deriving crit damage from that. This has allowed for the following changes:
 * Inevitable Judgement is now supported!
 * Other modifiers that only apply to crit or non-crit damage are now supported:
    * Choir of the Storm's increased lightning damage modifier
	* Marylene's Fallacy's less damage on non-critical strikes
Additionally, the handling of secondary effects (bleed, poison, ignite, shock, and freeze) has been improved.
The calculations for base damage and overall chance to inflict can now handle having different chances to inflict on
crits and non-crits. This has allowed for the following changes:
 * Ignite/shock/freeze calculations now account for the guaranteed chance to inflict on critical strike
    * This will greatly improve the accuracy of ignite DPS calculations for crit-based builds when in "Average Damage" mode,
	  as ignite's base damage will be heavily skewed in favour of crit
 * Modifiers that grant a chance to poison/bleed on crit are now supported and correctly simulated
    * The existing support for Adder's Touch has been reworked to use the new system
 * The base damage for shock and freeze is now calculated, and used to compute the maximum enemy life against
   which those effects will be able to apply; the results appear in the breakdowns for Shock/Freeze Dur. Mod

### 1.2.34 - 2017/01/27
 * IIQ/IIR totals are now shown in the "Other Effects" section in the Calcs tab
 * Enabling the "on Consecrated Ground" option now applies the 4% life regen granted by that ground effect

### 1.2.33 - 2017/01/21
 * The aura effects granted by Unwavering Faith and Commander of Darkness now correctly benefit from aura effect modifiers
 * The calculation of crit chance now factors in accuracy when in Effective DPS mode

### 1.2.32 - 2017/01/15
 * The program now calculates Total Damage per Ignite and Total DPS inc. Ignite when you have Emberwake equipped
 * Added a "Have you been Savage Hit Recently?" option to the Configuration tab
 * The calculation of Total DPS inc. Poison now factors in hit chance
 * Fixed the bonus crit chance for Ice Spear's second form
 * Vaal skills now correctly benefit from Vaal skill modifiers
 * The breakdown for poison duration now correctly displays the poison duration modifier instead of the skill modifier

### 1.2.31 - 2017/01/08
 * Added two new templates for sceptre attack builds
 * Corrected the implicits on the wand and sceptre templates
 * Fixed the rounding on life/mana reservation calculations
 * Fixed the "additional Block Chance with Staves" modifier

### 1.2.30 - 2016/12/30
 * Added options to the Configuration tab for "Are you Ignited/Frozen/Shocked"
 * Discharge's damage penalty when triggered will now apply correctly
 * Skin of the Loyal and Skin of the Lords' Energy Shield values are now correctly removed
 
### 1.2.29 - 2016/12/26
 * Added an "Enemy is Hindered" option to the Configuration tab
 * Added a "Crit Chance is Lucky" option to the Configuration tab

### 1.2.28 - 2016/12/22
 * Added skill parts to Blade Vortex to enable calculation of DPS with different blade counts
    * Blade Vortex now has a hit rate override which replaces the cast rate when calculating the skill's DPS
	* This will allow you to see the skill's true DPS at a given blade count
 * The calculation of Ignite base damage can now be controlled using a new option in the Configuration tab

### 1.2.27 - 2016/12/21
 * Cast when Channelling now overrides the cast rate of the triggered skill, allowing the DPS of that skill 
   to be calculated correctly
 * Added an option to the Configuration tab to enable the Intimidate debuff on the enemy
 * Jewel tooltips on the passive tree can now be hidden by holding Shift
 * Corrected a display issue in the breakdown for Bleed that showed the wrong percentage of base damage
 * Energised Armour now correctly converts the ES-from-Shield node in the Mind Barrier cluster
 * Many skill-specific modifiers (such as helmet enchants) that weren't previously recognised should now be working
 * New installer versions are available, and are recommended if you need to install the program again
    * The new standalone install no longer forces an update check when run for the first time, and will never ask for
	  administrator privileges to update itself (as currently happens when certain files need to be updated)

### 1.2.26 - 2016/12/14
 * The sidebar now displays a DPS or Average Hit total that factors in Poison
 * Added support for the Bone Nova skill granted by Uul-Netol's Embrace
 * Added support for the Molten Burst skill granted by Ngamahu's Flame
 * Fixed the handling of mana costs for totem-cast auras
 * Corrected the no-crit-multiplier modifier on Kongor's Undying Rage

### 1.2.25 - 2016/12/13
 * Added support for the Abberath's Fury skill granted by Abberath's Hooves
 * Added support for the Lightning Bolt skill granted by Choir of the Storm and Voice of the Storm
 * Fixed a conflict between the Physical to Lightning support gem and certain skill conversions

### 1.2.24 - 2016/12/10
 * Added attributes to the jewel templates
 * You can now zoom the tree by Ctrl+Left/Right-Clicking, in addition to using the mousewheel
 * Added support for the Block/Dodge conversion modifiers on the 3 Nightmare jewels

### 1.2.23 - 2016/12/10
 * Added and updated more uniques from 2.5.0
 * Added a new skill part to Blade Flurry that approximates the DPS from releasing every time you hit 6 stages
 * Added support for the Cast on Melee Kill and Cast while Channelling support gems

### 1.2.22 - 2016/12/04
 * Added many more uniques from 2.5.0, and updated mods on others
 * Updated existing uniques that were changed in 2.5.0

### 1.2.21 - 2016/12/03
 * Updated the skill data to 2.5.0
 * Added the Elreon flat chaos mod to the ring and amulet templates
 * Added support for the "Auras you Cast" modifiers in Guardian and Necromancer
 * Passives/items that affect mana cost will now display the mana cost change in green if the cost is reduced,
   and red if the cost is increased (i.e the reverse of the behaviour for other stats)
 * Skills that cannot miss will now correctly have a 100% chance to hit
 * Fixed issue that could cause the stat comparisons in item and passive node tooltips to show incorrect values if 
   Elemental Equilibrium is used
 * The error messages displayed when a character import fails due to connection issues are now more readable
 * Fixed the program's saved window position becoming invalid if the program was closed while minimised

### 1.2.20 - 2016/12/02
 * Added 'The Pandemonius', 'Light of Lunaris', 'The Surrender' and 'Malachai's Vision'
 * Added support for the Minion and Totem Elemental Resistances gem
    * The new elemental damage multiplier has been added to this gem
 * Added support for the Spell Damage->Attack Damage modifier on Crown of Eyes
 * Imported items no longer have their quality normalised
 * Fixed Avatar of Fire not working after the passive tree update
 * Fixed bug preventing Cold Steel from applying both conversions
 * Corrected the ranges of the crit multipler modifiers on the jewel templates
 * Various minor tweaks and fixes

### 1.2.19 - 2016/11/30
 * Updated the passive tree to 2.5.0
 * Added 'The Halcyon'
 * Added an "enemy at Close Range" condition for Chin Sol
 * Corrected the projectile damage taken stat on Projectile Weakness
 * Fixed error that could result from loading certain builds saved prior to version 1.0.27

### 1.2.18 - 2016/11/29
 * Added 3 new Jewel templates
 * Added 'Tulfall'
 * Creating a new build now opens an unnamed build rather than asking for a build name
    * You will be prompted to name the build when saving
	* The program now opens a new build when run for the first time
 * Added support for Elemental Equilibrium; when this passive is allocated, new options will appear in the Configuration tab
   to allow you to indicate which damage types the enemy has been hit by before being hit by your main skill
    * The enemy's resistances will update after the skill's hit damage is calculated, so that any damage over time effects are
	  calculated correctly

### 1.2.17 - 2016/11/28
 * Added 'Tulborn' and 'Voice of the Storm'
 * Added support for Mastermind of Discord; when this passive is allocated, new options will appear in the Configuration tab
   to allow you to indicate which skill types you are using
 * Conversion modifiers are now listed in the breakdowns for hit damage in the Calcs tab
 * Added 2x multiplier to Cyclone's DPS to match the in-game tooltip
 * Fixed bug preventing the buff from Summon Lightning Golem from applying correctly

### 1.2.16 - 2016/11/25
 * The build list can now be sorted by name, class or time of last edit
 * The save prompt will now show when closing the program if there are unsaved changes
 * Fixed issue caused by right-clicking a jewel socket on the passive tree when there's no jewels in the build
 * Various minor tweaks and fixes

### 1.2.15 - 2016/11/25
 * Added all uniques so far announced for 2.5.0
    * Most of their special modifiers should be working; as usual anything in blue should work, anything in red won't
	* Note that for Shade of Solaris you must set the "Have you Crit Recently" condition in the Configuration tab
 * You can now edit an item's text to change the name, base type or modifiers:
    * Double-click on an item, then click "Edit..."
	* When in the item editor, hovering over the Save button will show the item's tooltip
	* You can also create items from scratch using this method, with the new "Create custom..." button
	* This feature is mainly a stopgap until a more usable item editor is implemented
 * When copying an item from the "All items" list, the modifier ranges are now preserved
    * This means you can copy items that have been created from templates without losing the modifiers
 * The rare templates have been updated, with some new bases and modifiers added
 * Added several conditions to the Configuration tab
 * Various minor tweaks and fixes

### 1.2.14 - 2016/11/23
 * Added a Notes tab

### 1.2.13 - 2016/11/22
 * The breakdown for crit chance now includes the "additional chance to receive a Critical Strike" from Assassin's Mark
 * Added support for the "increased extra damage from Critical Strikes" modifier on Assassin's Mark
 * Added support for Toxic Delivery
    * The extra chaos and bleed damage modifiers require their respective conditions to be enabled in the Configuration tab
 * Improved the program's startup time

### 1.2.12 - 2016/11/22
 * Hovering over the character level input will now show the experience penalties for relevant area levels
 * Fixed the "not Killed Recently" condition on "Rite of Ruin"

### 1.2.11 - 2016/11/22
 * Added support for the Minion Damage-related modifiers on The Scourge
 * Fixed error when hovering over Kongming's Stratagem

### 1.2.10 - 2016/11/21
 * Added support for Unholy Might; you can enable it in the Configuration tab in the Combat section
 * Added a Sort button to the "All items" list in the Items tab
 * Added support for the "increased Spell Damage per Block Chance" modifier on Cybil's Paw
 * Improved keyboard interaction throughout the program:
	* Enabled keyboard navigation for all lists
    * 'Enter' now accepts confirmation popups, and other popups such as "Save As"
	* Dropdown lists can be cycled with Up/Down as well as the mousewheel
 * Fixed Elreon's -mana cost modifier increasing the mana cost instead of decreasing it

### 1.2.9 - 2016/11/20
 * Blade Flurry now shows DPS instead of average damage
 * Fixed stat counts not showing for some radius jewels

### 1.2.8 - 2016/11/20
 * Fixed dodge not being capped at 75%
 * Fixed missing area damage flag on Ancestral Warchief
 * Various minor tweaks and fixes
 
### 1.2.7 - 2016/11/18
 * Added support for the 3 new skills: Blade Flurry, Blight and Scorching Ray
 * Added support for Wither
    * The debuff will apply automatically when the skill is enabled
	* Change the skill part while Wither is selected in the sidebar to choose the stack count
 * Added a "Save As" button
 * Various minor tweaks

### 1.2.6 - 2016/11/12
 * Added support for the "more Physical Damage" modifier on "Outmatch and Outlast"
 * Added a splash damage skill part to Fireball

### 1.2.5 - 2016/11/08
 * Fixed bug preventing Static Strike damage from being calculated correctly

### 1.2.4 - 2016/11/06
 * Fixed a few minor bugs

### 1.2.3 - 2016/11/04
 * Fixed an error in the Calcs tab

### 1.2.2 - 2016/11/04
 * Fixed interaction between Lioneye's Fall and Serpent Stance
 * Added support for the Cast on Critical Strike gem (just the gem, no special calculations for CoC yet)

### 1.2.1 - 2016/11/03
 * Fixed error caused by Lioneye's Fall

### 1.2.0 - 2016/11/02
With this update, the program's internal modifier system has been completely overhauled.
On its own this overhaul doesn't change much from the user's perspective, but it has opened the way for some
significant upgrades:
 * The Calcs tab has been rebuilt from the ground up to take advantage of the new modifier system:
    * The various stats and totals are now more clearly divided into sections
	* The individual sections can be minimized to their title bar, so you can hide sections you're not interested in
	* Nearly all of the stats and totals in the new Calcs tab have a breakdown view that appears when you hover over them:
	   * You can click on a stat to pin the breakdown open so you can interact with it
	   * Each breakdown view shows all the information used to calculate that stat, including all modifiers
	   * You can hover over a modifier's source name to show the item's tooltip or passive node's location
	   * Hovering over a modifier source type ('Item', 'Tree', 'Gem' etc) will show the totals from that source type
	* Most modifier totals are no longer displayed in the tab itself, since they can be found in the breakdown views. 
	  The most important ones (such as increased life from tree) are still present, however.
 * Per-stat modifiers are now supported, including, but not limited to, the modifiers from:
    * Shaper's Touch
	* Pillar of the Caged God
	* Dreamfeather
 * Icestorm is now supported! When you have The Whispering Ice equipped, a special socket group will appear
   containing the Icestorm skill. You can select it in the Main Skill dropdown, or view it in the Skills tab.
   You cannot add support gems to this group, but supports from any other group socketed in the staff will
   automatically apply to the Icestorm skill.
 * All other skills granted by items are now supported as well, and will function in the same manner as Icestorm.
   This includes "Curse Enemies with X on Hit" modifiers.
 * Low life/full life conditions are now detected automatically (>=65% life reserved/with CI respectively), 
   but you can still turn them on manually if you need to
Other changes:
 * The various configuration options in the Calcs tab have been moved to a new Configuration tab
	* Moving these into a dedicated tab will provide room for more options to be added in the future
    * The names of many options have been changed to clarify their function
	* Some options now have tooltips that explain aspects of their function
 * Unsupported modifiers are now shown in red instead of white to help convey the fact that they won't work
 * The new class background artworks have been added to the passive skill tree
 * The required level for a build's passive tree is now shown when hovering over the points display
 * The Items tab will now display both source lists (Uniques and Rares) if there's room
 * Support gem compatability is now determined using the same data the game itself uses, and should now be 100% accurate

### 1.1.11 - 2016/10/25
 * Added flat mana to ES armour rare templates

### 1.1.10 - 2016/10/23
 * Added support for the poison-at-max-frenzy modifier on Snakebite

### 1.1.9 - 2016/10/07
 * Added flat chaos damage to all physical weapon templates

### 1.1.8 - 2016/10/04
 * Added support for the "Your flasks grant" modifiers on Doryani's Invitation
 * Detection of the Unarmed state now ignores the offhand
 * Added resistance breakdown section to the Calcs tab

### 1.1.7 - 2016/10/03
 * Fixed stun modifiers from several active and support gems

### 1.1.6 - 2016/10/02
 * Fixed bug causing issues with the new jewel attribute totals when a jewel is used multiple times

### 1.1.5 - 2016/10/01
 * Jewel tooltips now show totals for any relevant attributes (Str, Dex, Int) allocated within their radius
    * For example, Eldritch Knowledge shows Intelligence, and Spire of Stone shows Strength
    * For unsupported radius jewels (particularly threshold jewels) all attributes are shown by default
 * Fixed crit chance with Trypanon deviating from 100% under some conditions
 
### 1.1.4 - 2016/09/30
 * The tooltip for socket groups now includes gems which aren't part of any of the group's active skills
    * This includes gems which aren't supported, or are disabled, and any support gems which can't apply to the active skills
 * Made some minor tweaks to the rounding in the damage calculations

### 1.1.3 - 2016/09/26
 * Fixed issue causing certain skill setups to always be added when importing even if that skill is already in the build 
 * Re-importing a skill no longer resets gem's enabled states

### 1.1.2 - 2016/09/20
 * In the gem name dropdown list, support gems are now marked with a tick if they can apply to any of the
   active skills in the current socket group
 * Fixed issue causing the spell damage modifier on Clear Mind to fail to apply when no mana is reserved

### 1.1.1 - 2016/09/20
 * Added support for more "socketed gem" modifiers, particularly those from essences
 * Fixed a few minor issues

### 1.1.0 - 2016/09/20
 * You can now import all character data: passive tree, jewels, skills and items!
    * Character import now has two options:
       * Passive Tree and Jewels: imports the passive skill tree and any jewels socketed into it
	   * Items and Skills: imports all other equipped items, and any skills socketed into them
    * When importing to an existing build:
       * The passive tree will be replaced with the imported one
       * Items (including jewels) will be added to the build, unless the item was added by a previous character import
	      * If you've previously added an item by copying it from ingame, the character import will still add it,
	        so you'll need to delete the old items after the import
	   * Skills will be added if no existing skill matches the new one ('match' meaning the same gems in the same order)
    * The only data that cannot be imported is the bandit choices, as these aren't available from the API
 * Several improvements have been made to the Skills system:
    * You can now specify multiple active gems in a single skill setup (now referred to as a socket group)
    * Hovering over an active gem will highlight the support gems which are applying to it,
	  and hovering over a support gem will highlight the active gems that it applies to
	* The skills system should now be much more accurate at determining which supports can apply to active skill gems
    * Supports granted by an item are now automatically applied to any skills socketed in that item
       * Any such supports that you've added manually will be ignored due to the next change:
    * Multiple copies of support gems are now handled correctly (only the gem with the highest level is used)
 * Modifiers that depend on the absence of enemy status effects should now only apply in effective DPS mode
 * Passive tree search now highlights using a red circle instead of flashing
 * Updated the passive skill tree data

### 1.0.29 - 2016/09/14
 * You can now import passive tree links that have been shrunk with PoEURL.com
 * You can choose to shrink passive tree links with PoEURL when exporting the passive tree
 * Vaal auras actually work now!
 * Fixed gem enabled state not being preserved when copying/pasting skills

### 1.0.28 - 2016/09/13
 * Fixed boss curse effectiveness modifier not applying
 * Fixed issue relating to Prism Guardian's Blood Magic mod

### 1.0.27 - 2016/09/13
 * More updates to 2.4.0 uniques; most of them should have the correct roll ranges now
 * Added dropdown list and autocomplete to the skill gem name field
 * Skill gems can now be individually disabled
 * Skill gems now default to level 20
 * Evade Chance is now shown in side bar
 * Passive/item stat comparisons now show percentage increase/decrease for many stats (DPS, life, etc)

### 1.0.26 - 2016/09/09
 * More updates to 2.4.0 uniques
 * Re-nerfed Voidheart
 * Hypothermia now correctly affects hits only and not damage over time
 * Fixed gems sometimes appearing to be deleted when another gem in the same socket group was removed
 * Added flat elemental damage to ring, amulet and glove templates

### 1.0.25 - 2016/09/06
 * More updates to 2.4.0 uniques
 * Removed Prophecy league tag from all uniques
 * Updated Voidheart to account for the non-nerf (poison chance is still 100%)
 * Fixed resistances disappearing from the sidebar when the values are exactly 0
 * Elemental Focus now correctly disables ignite/shock/freeze

### 1.0.24 - 2016/09/05
 * Added/updated more 2.4.0 uniques

### 1.0.23 - 2016/09/03
 * Added templates for all of the new item bases (except Two-Toned Boots, because they break things)
 * Added a few more 2.4.0 uniques and added modifier ranges to some of the existing ones

### 1.0.22 - 2016/09/03
 * You can now copy and paste skills
 * Added support for Illuminated Devotion (only Helmet/Gloves at the moment)
 * Added Leo's ES recharge prefix to the Ring templates

### 1.0.21 - 2016/09/02
 * Added support for the reservation mod on Heretic's Veil
 * Added the missing Strength tag to Warlord's Mark
 * You can now view the changelog before applying an update
 * Also added an about screen. Hi!

### 1.0.20 - 2016/09/02
 * Added Str/Dex/Int to side bar stat list (which also now has a scroll bar for users running low resolutions)
 * Skill gems list in the skills tab now colours the gem name according to the gem's colour
 * Now shows "Removing this item will give you" section for all items, not just jewels
 * You can now equip items from both the "All Items" list and the uniques/templates list by Control+Clicking the item
    * If there's two slots the item can go in, holding Shift as well will equip it in the second slot instead
    * Jewels cannot be equipped in this way (since it'll probably put them in the wrong socket) but they will 
      still be added to your build if you Ctrl-Click them in the uniques or templates lists
    * You can also now drag items from the databases straight into item slots to add and equip them in one go!
    * And also drag items from the databases into the main items list

### 1.0.19 - 2016/09/02
 * Fixed error that would occur if you set your character level to 0
 * Added support for "while Unarmed" modifiers
 * Added latest patch changes
 * Gem name input is a bit more lenient (it's somewhat case-insensitive now)

### 1.0.18 - 2016/09/02
 * Items now automatically equip when added to the build if there is an empty slot which the item can go in
 * Automatically focus the edit control in the tree import/export popups
 * Added attack speed to the spell dagger template. Whirling Blades yo!

### 1.0.17 - 2016/09/02
 * Added support for skill DPS multipliers; currently only Lightning Tendrils uses it (it has a 4x mutliplier)
 * Fixed Lioneye's Fall not converting One Handed Melee and Two Handed Melee modifiers
 * Added Accuracy Rating to helm and glove templates
 * Side bar now shows you how far over the resistance caps you are

### 1.0.16 - 2016/09/02
 * Emergency fix for the passive tree controls

### 1.0.15 - 2016/09/02
 * Added support for Cast when Damage Taken, Cast when Stunned and Cast on Death (yes, really!)
 * Added support for Radiant Faith
 * Enabled mousewheel support on number edits, and added +/- buttons (character level, gem level etc)
 * Clarified many of the field labels in the Calcs tab
 * Added some tree %inc stats to the side bar
 
### 1.0.14 - 2016/09/01
 * Fixed tags on certain multipart skills not correctly applying
 * Fixed energy shield not showing up on Sin Trek
 * Dual Wielding modifiers will now apply
    * Skills that can use both weapons still only use the main hand at the moment; that requires a bit more work to implement

### 1.0.13 - 2016/09/01
 * Added a scroll bar to the Items tab to fix the issue with low screen resolutions
    * The scroll bar will automatically jump to the right when you start editing an item, then jump back when you save it
    * This might be a little disorienting; need feedback on this
 * Also fixed some minor issues with scroll bars (mouse wheel should now work on all of them)

### 1.0.12 - 2016/09/01
 * Updated tree to 2.4.0
 * Added latest patch note changes

### 1.0.11 - 2016/09/01
 * Fixed node description searching
 * Added + to Level of Socketed Minion Gems to helmet templates

### 1.0.10 - 2016/08/31
 * Fixed crash bug affecting some users

### 1.0.9 - 2016/08/31
 * Attempted fix for a crash bug some users have been experiencing

### 1.0.8 - 2016/08/31
 * Fixed issue preventing the standalone version from updating correctly

### 1.0.7 - 2016/08/31
 * Fixed items not being deleted after confirmation

### 1.0.6 - 2016/08/31
 * Added the missing Amulet slot to the item databases' slot dropdown

### 1.0.5 - 2016/08/31
 * Added "Save" button as an alternative to Ctrl+S

### 1.0.4 - 2016/08/31
 * Attempt to fix bug causing the top of the UI to be hidden under the title bar

### 1.0.3 - 2016/08/31
 * Made some tweaks to the build list screen to ward off some possible errors

### 1.0.2 - 2016/08/31
 * Fixed an error relating to multipart skills

### 1.0.1 - 2016/08/31
 * Fixed an error in the build list screen<|MERGE_RESOLUTION|>--- conflicted
+++ resolved
@@ -47,8 +47,6 @@
 ![ss3](https://cloud.githubusercontent.com/assets/19189971/18089780/f0ff234a-6f04-11e6-8c88-6193fe59a5c4.png)
 
 ## Changelog
-<<<<<<< HEAD
-=======
 ### 1.4.0 - 2017/04/15
 This update adds support for Minions:
  * Added support for the following skills:
@@ -82,7 +80,6 @@
  * Corrected or updated the wording of modifiers on several uniques
  * Fixed several "NaN" values that could appear for mana-related stats when Blood Magic is allocated
 
->>>>>>> 6cf19c33
 ### 1.3.26 - 2017/04/08
  * Modifiers to Area of Effect of Aura Skills now correctly apply to curses supported by Blasphemy
  * Corrected the implicits on Maraketh One-Handed Swords (thanks sherardy)
