-- Path of Building
--
-- Module: Calc Setup
-- Initialises the environment for calculations.
--
local calcs = ...

local pairs = pairs
local ipairs = ipairs
local t_insert = table.insert
local t_remove = table.remove
local m_min = math.min
local m_max = math.max

local tempTable1 = { }

-- Initialise modifier database with stats and conditions common to all actors
function calcs.initModDB(env, modDB)
	modDB:NewMod("FireResistMax", "BASE", 75, "Base")
	modDB:NewMod("ColdResistMax", "BASE", 75, "Base")
	modDB:NewMod("LightningResistMax", "BASE", 75, "Base")
	modDB:NewMod("ChaosResistMax", "BASE", 75, "Base")
	modDB:NewMod("BlockChanceMax", "BASE", 75, "Base")
	modDB:NewMod("SpellBlockChanceMax", "BASE", 75, "Base")
	modDB:NewMod("PowerChargesMax", "BASE", 3, "Base")
	modDB:NewMod("FrenzyChargesMax", "BASE", 3, "Base")
	modDB:NewMod("EnduranceChargesMax", "BASE", 3, "Base")
	modDB:NewMod("InspirationChargesMax", "BASE", 5, "Base")
	modDB:NewMod("MaxLifeLeechRate", "BASE", 20, "Base")
	modDB:NewMod("MaxManaLeechRate", "BASE", 20, "Base")
	modDB:NewMod("ImpaleStacksMax", "BASE", 5, "Base")
	modDB:NewMod("BleedStacksMax", "BASE", 1, "Base")
	if env.build.targetVersion ~= "2_6" then
		modDB:NewMod("MaxEnergyShieldLeechRate", "BASE", 10, "Base")
		modDB:NewMod("MaxLifeLeechInstance", "BASE", 10, "Base")
		modDB:NewMod("MaxManaLeechInstance", "BASE", 10, "Base")
		modDB:NewMod("MaxEnergyShieldLeechInstance", "BASE", 10, "Base")
	end
	if env.build.targetVersion == "2_6" then
		modDB:NewMod("TrapThrowingTime", "BASE", 0.5, "Base")
		modDB:NewMod("MineLayingTime", "BASE", 0.5, "Base")
	else
		modDB:NewMod("TrapThrowingTime", "BASE", 0.6, "Base")
		modDB:NewMod("MineLayingTime", "BASE", 0.3, "Base")
	end
	modDB:NewMod("WarcryCastTime", "BASE", 0.8, "Base")
	modDB:NewMod("TotemPlacementTime", "BASE", 0.6, "Base")
	modDB:NewMod("BallistaPlacementTime", "BASE", 0.35, "Base")
	modDB:NewMod("ActiveTotemLimit", "BASE", 1, "Base")
	modDB:NewMod("LifeRegenPercent", "BASE", 6, "Base", { type = "Condition", var = "OnConsecratedGround" })
	modDB:NewMod("MovementSpeed", "INC", -30, "Base", { type = "Condition", var = "Maimed" })
	modDB:NewMod("Condition:Burning", "FLAG", true, "Base", { type = "IgnoreCond" }, { type = "Condition", var = "Ignited" })
	modDB:NewMod("Condition:Chilled", "FLAG", true, "Base", { type = "IgnoreCond" }, { type = "Condition", var = "Frozen" })
	modDB:NewMod("Condition:Poisoned", "FLAG", true, "Base", { type = "IgnoreCond" }, { type = "MultiplierThreshold", var = "PoisonStack", threshold = 1 })
	modDB:NewMod("Blind", "FLAG", true, "Base", { type = "Condition", var = "Blinded" })
	modDB:NewMod("Chill", "FLAG", true, "Base", { type = "Condition", var = "Chilled" })
	modDB:NewMod("Freeze", "FLAG", true, "Base", { type = "Condition", var = "Frozen" })
	modDB:NewMod("Fortify", "FLAG", true, "Base", { type = "Condition", var = "Fortify" })
	modDB:NewMod("Onslaught", "FLAG", true, "Base", { type = "Condition", var = "Onslaught" })
	modDB:NewMod("UnholyMight", "FLAG", true, "Base", { type = "Condition", var = "UnholyMight" })
	modDB:NewMod("Tailwind", "FLAG", true, "Base", { type = "Condition", var = "Tailwind" })
	modDB:NewMod("Adrenaline", "FLAG", true, "Base", { type = "Condition", var = "Adrenaline" })
	modDB:NewMod("AlchemistsGenius", "FLAG", true, "Base", { type = "Condition", var = "AlchemistsGenius" })
	modDB:NewMod("LuckyHits", "FLAG", true, "Base", { type = "Condition", var = "LuckyHits" })
	modDB.conditions["Buffed"] = env.mode_buffs
	modDB.conditions["Combat"] = env.mode_combat
	modDB.conditions["Effective"] = env.mode_effective
end

function calcs.buildModListForNode(env, node)
	local modList = new("ModList")
	if node.type == "Keystone" then
		modList:AddMod(node.keystoneMod)
	else
		modList:AddList(node.modList)
	end

	-- Run first pass radius jewels
	for _, rad in pairs(env.radiusJewelList) do
		if rad.type == "Other" and rad.nodes[node.id] then
			rad.func(node, modList, rad.data)
		end
	end

	if modList:Flag(nil, "PassiveSkillHasNoEffect") or (env.allocNodes[node.id] and modList:Flag(nil, "AllocatedPassiveSkillHasNoEffect")) then
		wipeTable(modList)
	end

	-- Apply effect scaling
	local scale = calcLib.mod(modList, nil, "PassiveSkillEffect")
	if scale ~= 1 then
		local scaledList = new("ModList")
		scaledList:ScaleAddList(modList, scale)
		modList = scaledList
	end

	-- Run second pass radius jewels
	for _, rad in pairs(env.radiusJewelList) do
		if rad.nodes[node.id] and (rad.type == "Threshold" or (rad.type == "Self" and env.allocNodes[node.id]) or (rad.type == "SelfUnalloc" and not env.allocNodes[node.id])) then
			rad.func(node, modList, rad.data)
		end
	end
	
	if modList:Flag(nil, "PassiveSkillHasOtherEffect") then
		for i, mod in ipairs(modList:List(skillCfg, "NodeModifier")) do	
			if i == 1 then wipeTable(modList) end
			modList:AddMod(mod.mod)
		end
	end

	return modList
end

-- Build list of modifiers from the listed tree nodes
function calcs.buildModListForNodeList(env, nodeList, finishJewels)
	-- Initialise radius jewels
	for _, rad in pairs(env.radiusJewelList) do
		wipeTable(rad.data)
		rad.data.modSource = "Tree:"..rad.nodeId
	end

	-- Add node modifiers
	local modList = new("ModList")
	for _, node in pairs(nodeList) do
		local nodeModList = calcs.buildModListForNode(env, node)
		modList:AddList(nodeModList)
		if env.mode == "MAIN" then	
			node.finalModList = nodeModList
		end
	end

	if finishJewels then
		-- Process extra radius nodes; these are unallocated nodes near conversion or threshold jewels that need to be processed
		for _, node in pairs(env.extraRadiusNodeList) do
			local nodeModList = calcs.buildModListForNode(env, node)
			if env.mode == "MAIN" then	
				node.finalModList = nodeModList
			end
		end
		
		-- Finalise radius jewels
		for _, rad in pairs(env.radiusJewelList) do
			rad.func(nil, modList, rad.data)
			if env.mode == "MAIN" then
				if not rad.item.jewelRadiusData then
					rad.item.jewelRadiusData = { }
				end
				rad.item.jewelRadiusData[rad.nodeId] = rad.data
			end
		end
	end

	return modList
end

-- Initialise environment: 
-- 1. Initialises the player and enemy modifier databases
-- 2. Merges modifiers for all items
-- 3. Builds a list of jewels with radius functions
-- 4. Merges modifiers for all allocated passive nodes
-- 5. Builds a list of active skills and their supports (calcs.createActiveSkill)
-- 6. Builds modifier lists for all active skills (calcs.buildActiveSkillModList)
function calcs.initEnv(build, mode, override)
	override = override or { }

	local env = { }
	env.build = build
	env.data = build.data
	env.configInput = build.configTab.input
	env.calcsInput = build.calcsTab.input
	env.mode = mode
	env.spec = override.spec or build.spec
	env.classId = env.spec.curClassId

	-- Set buff mode
	local buffMode
	if mode == "CALCS" then
		buffMode = env.calcsInput.misc_buffMode
	else
		buffMode = "EFFECTIVE"
	end
	if buffMode == "EFFECTIVE" then
		env.mode_buffs = true
		env.mode_combat = true
		env.mode_effective = true
	elseif buffMode == "COMBAT" then
		env.mode_buffs = true
		env.mode_combat = true
		env.mode_effective = false
	elseif buffMode == "BUFFED" then
		env.mode_buffs = true
		env.mode_combat = false
		env.mode_effective = false
	else
		env.mode_buffs = false
		env.mode_combat = false
		env.mode_effective = false
	end

	-- Initialise modifier database with base values
	local modDB = new("ModDB")
	env.modDB = modDB
	local classStats = env.spec.tree.characterData and env.spec.tree.characterData[env.classId] or env.spec.tree.classes[env.classId]
	for _, stat in pairs({"Str","Dex","Int"}) do
		modDB:NewMod(stat, "BASE", classStats["base_"..stat:lower()], "Base")
	end
	modDB.multipliers["Level"] = m_max(1, m_min(100, build.characterLevel))
	calcs.initModDB(env, modDB)
	modDB:NewMod("Life", "BASE", 12, "Base", { type = "Multiplier", var = "Level", base = 38 })
	modDB:NewMod("Mana", "BASE", 6, "Base", { type = "Multiplier", var = "Level", base = 34 })
	modDB:NewMod("ManaRegen", "BASE", 0.0175, "Base", { type = "PerStat", stat = "Mana", div = 1 })
	modDB:NewMod("Evasion", "BASE", 3, "Base", { type = "Multiplier", var = "Level", base = 53 })
	modDB:NewMod("Accuracy", "BASE", 2, "Base", { type = "Multiplier", var = "Level", base = -2 })
	modDB:NewMod("CritMultiplier", "BASE", 50, "Base")
	modDB:NewMod("DotMultiplier", "BASE", 50, "Base", { type = "Condition", var = "CriticalStrike" })
	modDB:NewMod("FireResist", "BASE", env.configInput.resistancePenalty or -60, "Base")
	modDB:NewMod("ColdResist", "BASE", env.configInput.resistancePenalty or -60, "Base")
	modDB:NewMod("LightningResist", "BASE", env.configInput.resistancePenalty or -60, "Base")
	modDB:NewMod("ChaosResist", "BASE", env.configInput.resistancePenalty or -60, "Base")
	if build.targetVersion == "2_6" then
		modDB:NewMod("CritChance", "INC", 50, "Base", { type = "Multiplier", var = "PowerCharge" })
	else
		modDB:NewMod("CritChance", "INC", 40, "Base", { type = "Multiplier", var = "PowerCharge" })
	end
	modDB:NewMod("Speed", "INC", 4, "Base", { type = "Multiplier", var = "FrenzyCharge" })
	modDB:NewMod("Damage", "MORE", 4, "Base", { type = "Multiplier", var = "FrenzyCharge" })
	modDB:NewMod("PhysicalDamageReduction", "BASE", 4, "Base", { type = "Multiplier", var = "EnduranceCharge" })
	modDB:NewMod("ElementalResist", "BASE", 4, "Base", { type = "Multiplier", var = "EnduranceCharge" })
	modDB:NewMod("Multiplier:RageEffect", "BASE", 1, "Base")
	modDB:NewMod("Damage", "INC", 1, "Base", ModFlag.Attack, { type = "Multiplier", var = "Rage" }, { type = "Multiplier", var = "RageEffect" })
	modDB:NewMod("Speed", "INC", 1, "Base", ModFlag.Attack, { type = "Multiplier", var = "Rage", div = 2 }, { type = "Multiplier", var = "RageEffect" })
	modDB:NewMod("MovementSpeed", "INC", 1, "Base", { type = "Multiplier", var = "Rage", div = 5 }, { type = "Multiplier", var = "RageEffect" })
	modDB:NewMod("MaximumRage", "BASE", 50, "Base")
	modDB:NewMod("Damage", "INC", 2, "Base", { type = "Multiplier", var = "Rampage", limit = 50, div = 20 })
	modDB:NewMod("MovementSpeed", "INC", 1, "Base", { type = "Multiplier", var = "Rampage", limit = 50, div = 20 })
	if build.targetVersion == "2_6" then
		modDB:NewMod("ActiveTrapLimit", "BASE", 3, "Base")
		modDB:NewMod("ActiveMineLimit", "BASE", 5, "Base")
	else
		modDB:NewMod("ActiveTrapLimit", "BASE", 15, "Base")
		modDB:NewMod("ActiveMineLimit", "BASE", 15, "Base")
		modDB:NewMod("ActiveBrandLimit", "BASE", 3, "Base")
	end
	modDB:NewMod("EnemyCurseLimit", "BASE", 1, "Base")
	modDB:NewMod("ProjectileCount", "BASE", 1, "Base")
	modDB:NewMod("Speed", "MORE", 10, "Base", ModFlag.Attack, { type = "Condition", var = "DualWielding" })
	modDB:NewMod("BlockChance", "BASE", 15, "Base", { type = "Condition", var = "DualWielding" })
	if build.targetVersion == "2_6" then
		modDB:NewMod("Damage", "MORE", 500, "Base", 0, KeywordFlag.Bleed, { type = "ActorCondition", actor = "enemy", var = "Moving" })
	else
		modDB:NewMod("Damage", "MORE", 200, "Base", 0, KeywordFlag.Bleed, { type = "ActorCondition", actor = "enemy", var = "Moving" }, { type = "Condition", var = "NoExtraBleedDamageToMovingEnemy", neg = true })
	end
	modDB:NewMod("Condition:BloodStance", "FLAG", true, "Base", { type = "Condition", var = "SandStance", neg = true })
<<<<<<< HEAD
=======
	modDB:NewMod("Condition:PrideMinEffect", "FLAG", true, "Base", { type = "Condition", var = "PrideMaxEffect", neg = true })

>>>>>>> 8270d30e
	-- Add bandit mods
	if build.targetVersion == "2_6" then
		if build.banditNormal == "Alira" then
			modDB:NewMod("Mana", "BASE", 60, "Bandit")
		elseif build.banditNormal == "Kraityn" then
			modDB:NewMod("ElementalResist", "BASE", 10, "Bandit")
		elseif build.banditNormal == "Oak" then
			modDB:NewMod("Life", "BASE", 40, "Bandit")
		else
			modDB:NewMod("ExtraPoints", "BASE", 1, "Bandit")
		end
		if build.banditCruel == "Alira" then
			modDB:NewMod("Speed", "INC", 5, "Bandit", ModFlag.Cast)
		elseif build.banditCruel == "Kraityn" then
			modDB:NewMod("Speed", "INC", 8, "Bandit", ModFlag.Attack)
		elseif build.banditCruel == "Oak" then
			modDB:NewMod("PhysicalDamage", "INC", 16, "Bandit")
		else
			modDB:NewMod("ExtraPoints", "BASE", 1, "Bandit")
		end
		if build.banditMerciless == "Alira" then
			modDB:NewMod("PowerChargesMax", "BASE", 1, "Bandit")
		elseif build.banditMerciless == "Kraityn" then
			modDB:NewMod("FrenzyChargesMax", "BASE", 1, "Bandit")
		elseif build.banditMerciless == "Oak" then
			modDB:NewMod("EnduranceChargesMax", "BASE", 1, "Bandit")
		else
			modDB:NewMod("ExtraPoints", "BASE", 1, "Bandit")
		end
	else
		if build.bandit == "Alira" then
			modDB:NewMod("ManaRegen", "BASE", 5, "Bandit")
			modDB:NewMod("CritMultiplier", "BASE", 20, "Bandit")
			modDB:NewMod("ElementalResist", "BASE", 15, "Bandit")
		elseif build.bandit == "Kraityn" then
			modDB:NewMod("Speed", "INC", 6, "Bandit")
			modDB:NewMod("AttackDodgeChance", "BASE", 3, "Bandit")
			modDB:NewMod("MovementSpeed", "INC", 6, "Bandit")
		elseif build.bandit == "Oak" then
			modDB:NewMod("LifeRegenPercent", "BASE", 1, "Bandit")
			modDB:NewMod("PhysicalDamageReduction", "BASE", 2, "Bandit")
			modDB:NewMod("PhysicalDamage", "INC", 20, "Bandit")
		else
			modDB:NewMod("ExtraPoints", "BASE", 2, "Bandit")
		end
	end

	-- Add Pantheon mods
	if build.targetVersion == "3_0" then
		local parser = modLib.parseMod[build.targetVersion]
		-- Major Gods
		if build.pantheonMajorGod ~= "None" then
			local majorGod = env.data.pantheons[build.pantheonMajorGod]
			pantheon.applySoulMod(modDB, parser, majorGod)
		end
		-- Minor Gods
		if build.pantheonMinorGod ~= "None" then
			local minorGod = env.data.pantheons[build.pantheonMinorGod]
			pantheon.applySoulMod(modDB, parser, minorGod)
		end
	end

	-- Initialise enemy modifier database
	local enemyDB = new("ModDB")
	env.enemyDB = enemyDB
	env.enemyLevel = m_max(1, m_min(100, env.configInput.enemyLevel and env.configInput.enemyLevel or m_min(env.build.characterLevel, 84)))
	calcs.initModDB(env, enemyDB)
	enemyDB:NewMod("Accuracy", "BASE", env.data.monsterAccuracyTable[env.enemyLevel], "Base")
	enemyDB:NewMod("Evasion", "BASE", env.data.monsterEvasionTable[env.enemyLevel], "Base")
	enemyDB:NewMod("Armour", "BASE", env.data.monsterArmourTable[env.enemyLevel], "Base")

	-- Add mods from the config tab
	modDB:AddList(build.configTab.modList)
	enemyDB:AddList(build.configTab.enemyModList)

	-- Create player/enemy actors
	env.player = {
		modDB = modDB,
		level = build.characterLevel,
	}
	modDB.actor = env.player
	env.enemy = {
		modDB = enemyDB,
		level = env.enemyLevel,
	}
	enemyDB.actor = env.enemy
	env.player.enemy = env.enemy
	env.enemy.enemy = env.player

	-- Build list of passive nodes
	local nodes
	if override.addNodes or override.removeNodes then
		nodes = { }
		if override.addNodes then
			for node in pairs(override.addNodes) do
				nodes[node.id] = node
			end
		end
		for _, node in pairs(env.spec.allocNodes) do
			if not override.removeNodes or not override.removeNodes[node] then
				nodes[node.id] = node
			end
		end
	else
		nodes = copyTable(env.spec.allocNodes, true)
	end
	env.allocNodes = nodes

	-- Set up requirements tracking
	env.requirementsTable = { }

	-- Build and merge item modifiers, and create list of radius jewels
	env.radiusJewelList = wipeTable(env.radiusJewelList)
	env.extraRadiusNodeList = wipeTable(env.extraRadiusNodeList)
	env.player.itemList = { }
	env.itemGrantedSkills = { }
	env.flasks = { }
	for _, slot in pairs(build.itemsTab.orderedSlots) do
		local slotName = slot.slotName
		local item
		if slotName == override.repSlotName then
			item = override.repItem
		elseif override.repItem and override.repSlotName:match("^Weapon 1") and slotName:match("^Weapon 2") and 
		  (override.repItem.base.type == "Staff" or override.repItem.base.type == "Two Handed Sword" or override.repItem.base.type == "Two Handed Axe" or override.repItem.base.type == "Two Handed Mace" 
		  or (override.repItem.base.type == "Bow" and item and item.base.type ~= "Quiver")) then
			item = nil
		elseif slot.nodeId and override.spec then
			item = build.itemsTab.items[env.spec.jewels[slot.nodeId]]
		else
			item = build.itemsTab.items[slot.selItemId]
		end
		if item then
			-- Find skills granted by this item
			for _, skill in ipairs(item.grantedSkills) do
				local grantedSkill = copyTable(skill)
				grantedSkill.sourceItem = item
				grantedSkill.slotName = slotName
				t_insert(env.itemGrantedSkills, grantedSkill)
			end
		end
		if slot.weaponSet and slot.weaponSet ~= (build.itemsTab.activeItemSet.useSecondWeaponSet and 2 or 1) then
			item = nil
		end
		if slot.weaponSet == 2 and build.itemsTab.activeItemSet.useSecondWeaponSet then
			slotName = slotName:gsub(" Swap","")
		end
		if slot.nodeId then
			-- Slot is a jewel socket, check if socket is allocated
			if not nodes[slot.nodeId] then
				item = nil
			elseif item and item.jewelRadiusIndex then
				-- Jewel has a radius, add it to the list
				local funcList = item.jewelData.funcList or { { type = "Self", func = function(node, out, data)
					-- Default function just tallies all stats in radius
					if node then
						for _, stat in pairs({"Str","Dex","Int"}) do
							data[stat] = (data[stat] or 0) + out:Sum("BASE", nil, stat)
						end
					end
				end } }
				for _, func in ipairs(funcList) do
					local node = env.spec.nodes[slot.nodeId]
					t_insert(env.radiusJewelList, {
						nodes = node.nodesInRadius and node.nodesInRadius[item.jewelRadiusIndex] or { },
						func = func.func,
						type = func.type,
						item = item,
						nodeId = slot.nodeId,
						attributes = node.attributesInRadius and node.attributesInRadius[item.jewelRadiusIndex] or { },
						data = { }
					})
					if func.type ~= "Self" and node.nodesInRadius then
						-- Add nearby unallocated nodes to the extra node list
						for nodeId, node in pairs(node.nodesInRadius[item.jewelRadiusIndex]) do
							if not nodes[nodeId] then
								env.extraRadiusNodeList[nodeId] = env.spec.nodes[nodeId]
							end
						end
					end
				end
			end
		end
		if item and item.type == "Flask" then
			if slot.active then
				env.flasks[item] = true
			end
			item = nil
		end
		local scale = 1
		if item and item.type == "Jewel" and item.base.subType == "Abyss" and slot.parentSlot then
			-- Check if the item in the parent slot has enough Abyssal Sockets
			local parentItem = env.player.itemList[slot.parentSlot.slotName]
			if not parentItem or parentItem.abyssalSocketCount < slot.slotNum then
				item = nil
			else
				scale = parentItem.socketedJewelEffectModifier
			end
		end
		if slot.nodeId and item and item.type == "Jewel" and item.jewelData and item.jewelData.jewelIncEffectFromClassStart then
			local node = env.spec.nodes[slot.nodeId]
			if node and node.distanceToClassStart then
				scale = scale + node.distanceToClassStart * (item.jewelData.jewelIncEffectFromClassStart / 100)
			end
		end
		if item then
			env.player.itemList[slotName] = item
			-- Merge mods for this item
			local srcList = item.modList or item.slotModList[slot.slotNum]
			if item.requirements then	
				t_insert(env.requirementsTable, {
					source = "Item",
					sourceItem = item,
					sourceSlot = slotName,
					Str = item.requirements.strMod,
					Dex = item.requirements.dexMod,
					Int = item.requirements.intMod,
				})
			end
			if item.type == "Jewel" and item.base.subType == "Abyss" then
				-- Update Abyss Jewel conditions/multipliers
				local cond = "Have"..item.baseName:gsub(" ","")
				if not env.modDB.conditions[cond] then
					env.modDB.conditions[cond] = true
					env.modDB.multipliers["AbyssJewelType"] = (env.modDB.multipliers["AbyssJewelType"] or 0) + 1
				end
				if slot.parentSlot then
					env.modDB.conditions[cond.."In"..slot.parentSlot.slotName] = true
				end
				env.modDB.multipliers["AbyssJewel"] = (env.modDB.multipliers["AbyssJewel"] or 0) + 1
			end
			if item.type == "Shield" and nodes[45175] then
				-- Special handling for Necromantic Aegis
				env.aegisModList = new("ModList")
				for _, mod in ipairs(srcList) do
					-- Filter out mods that apply to socketed gems, or which add supports
					local add = true
					for _, tag in ipairs(mod) do
						if tag.type == "SocketedIn" then
							add = false
							break
						end
					end
					if add then
						env.aegisModList:ScaleAddMod(mod, scale)
					else
						env.modDB:ScaleAddMod(mod, scale)
					end
				end
			elseif slotName == "Weapon 1" and item.grantedSkills[1] and item.grantedSkills[1].skillId == "UniqueAnimateWeapon" then
				-- Special handling for The Dancing Dervish
				env.weaponModList1 = new("ModList")
				for _, mod in ipairs(srcList) do
					-- Filter out mods that apply to socketed gems, or which add supports
					local add = true
					for _, tag in ipairs(mod) do
						if tag.type == "SocketedIn" then
							add = false
							break
						end
					end
					if add then
						env.weaponModList1:ScaleAddMod(mod, scale)
					else
						env.modDB:ScaleAddMod(mod, scale)
					end
				end
			else
				env.modDB:ScaleAddList(srcList, scale)
			end
			if item.type ~= "Jewel" and item.type ~= "Flask" then
				-- Update item counts
				local key
				if item.rarity == "UNIQUE" or item.rarity == "RELIC" then
					key = "UniqueItem"
				elseif item.rarity == "RARE" then
					key = "RareItem"
				elseif item.rarity == "MAGIC" then
					key = "MagicItem"
				else
					key = "NormalItem"
				end
				env.modDB.multipliers[key] = (env.modDB.multipliers[key] or 0) + 1
				if item.corrupted then
					env.modDB.multipliers.CorruptedItem = (env.modDB.multipliers.CorruptedItem or 0) + 1
				else
					env.modDB.multipliers.NonCorruptedItem = (env.modDB.multipliers.NonCorruptedItem or 0) + 1
				end
				if item.shaper then
					env.modDB.multipliers.ShaperItem = (env.modDB.multipliers.ShaperItem or 0) + 1
					env.modDB.conditions["ShaperItemIn"..slotName] = true
				else
					env.modDB.multipliers.NonShaperItem = (env.modDB.multipliers.NonShaperItem or 0) + 1
				end
				if item.elder then
					env.modDB.multipliers.ElderItem = (env.modDB.multipliers.ElderItem or 0) + 1
					env.modDB.conditions["ElderItemIn"..slotName] = true
				else
					env.modDB.multipliers.NonElderItem = (env.modDB.multipliers.NonElderItem or 0) + 1
				end
			end
		end
	end

	if override.toggleFlask then
		if env.flasks[override.toggleFlask] then
			env.flasks[override.toggleFlask] = nil
		else
			env.flasks[override.toggleFlask] = true
		end
	end
	
	if env.mode == "MAIN" then
		-- Process extra skills granted by items
		local markList = wipeTable(tempTable1)
		for _, grantedSkill in ipairs(env.itemGrantedSkills) do	
			-- Check if a matching group already exists
			local group
			for index, socketGroup in pairs(build.skillsTab.socketGroupList) do
				if socketGroup.source == grantedSkill.source and socketGroup.slot == grantedSkill.slotName then
					if socketGroup.gemList[1] and socketGroup.gemList[1].skillId == grantedSkill.skillId and socketGroup.gemList[1].level == grantedSkill.level then
						group = socketGroup
						markList[socketGroup] = true
						break
					end
				end
			end
			if not group then
				-- Create a new group for this skill
				group = { label = "", enabled = true, gemList = { }, source = grantedSkill.source, slot = grantedSkill.slotName }
				t_insert(build.skillsTab.socketGroupList, group)
				markList[group] = true
			end
			
			-- Update the group
			group.sourceItem = grantedSkill.sourceItem
			local activeGemInstance = group.gemList[1] or {
				skillId = grantedSkill.skillId,
				quality = 0,
				enabled = true,
			}
			activeGemInstance.level = grantedSkill.level
			activeGemInstance.enableGlobal1 = true
			wipeTable(group.gemList)
			t_insert(group.gemList, activeGemInstance)
			if grantedSkill.noSupports then
				group.noSupports = true
			else
				for _, socketGroup in pairs(build.skillsTab.socketGroupList) do
					-- Look for other groups that are socketed in the item
					if socketGroup.slot == grantedSkill.slotName and not socketGroup.source then
						-- Add all support gems to the skill's group
						for _, gemInstance in ipairs(socketGroup.gemList) do
							if gemInstance.gemData and gemInstance.gemData.grantedEffect.support then
								t_insert(group.gemList, gemInstance)
							end
						end
					end
				end
			end
			build.skillsTab:ProcessSocketGroup(group)
		end
		
		-- Remove any socket groups that no longer have a matching item
		local i = 1
		while build.skillsTab.socketGroupList[i] do
			local socketGroup = build.skillsTab.socketGroupList[i]
			if socketGroup.source and not markList[socketGroup] then
				t_remove(build.skillsTab.socketGroupList, i)
				if build.skillsTab.displayGroup == socketGroup then
					build.skillsTab.displayGroup = nil
				end
			else
				i = i + 1
			end
		end
	end

	-- Get the weapon data tables for the equipped weapons
	env.player.weaponData1 = env.player.itemList["Weapon 1"] and env.player.itemList["Weapon 1"].weaponData and env.player.itemList["Weapon 1"].weaponData[1] or copyTable(env.data.unarmedWeaponData[env.classId])
	if env.player.weaponData1.countsAsDualWielding then
		env.player.weaponData2 = env.player.itemList["Weapon 1"].weaponData[2]
	else
		env.player.weaponData2 = env.player.itemList["Weapon 2"] and env.player.itemList["Weapon 2"].weaponData and env.player.itemList["Weapon 2"].weaponData[2] or { }
	end

	-- Add granted passives
	env.grantedPassives = { }
	for _, passive in pairs(env.modDB:List(nil, "GrantedPassive")) do
		local node = env.spec.tree.notableMap[passive]
		if node then
			nodes[node.id] = node
			env.grantedPassives[node.id] = true
		end
	end

	-- Merge modifiers for allocated passives
	env.modDB:AddList(calcs.buildModListForNodeList(env, nodes, true))

	-- Determine main skill group
	if env.mode == "CALCS" then
		env.calcsInput.skill_number = m_min(m_max(#build.skillsTab.socketGroupList, 1), env.calcsInput.skill_number or 1)
		env.mainSocketGroup = env.calcsInput.skill_number
	else
		build.mainSocketGroup = m_min(m_max(#build.skillsTab.socketGroupList, 1), build.mainSocketGroup or 1)
		env.mainSocketGroup = build.mainSocketGroup
	end

	-- Build list of active skills
	env.player.activeSkillList = { }
	local groupCfg = wipeTable(tempTable1)
	for index, socketGroup in pairs(build.skillsTab.socketGroupList) do
		local socketGroupSkillList = { }
		local slot = socketGroup.slot and build.itemsTab.slots[socketGroup.slot]
		socketGroup.slotEnabled = not slot or not slot.weaponSet or slot.weaponSet == (build.itemsTab.activeItemSet.useSecondWeaponSet and 2 or 1)
		if index == env.mainSocketGroup or (socketGroup.enabled and socketGroup.slotEnabled) then
			groupCfg.slotName = socketGroup.slot and socketGroup.slot:gsub(" Swap","")
			local propertyModList = env.modDB:List(groupCfg, "GemProperty")

			-- Build list of supports for this socket group
			local supportList = { }
			if not socketGroup.source then
				-- Add extra supports from the item this group is socketed in
				for _, value in ipairs(env.modDB:List(groupCfg, "ExtraSupport")) do
					local grantedEffect = env.data.skills[value.skillId]
					-- Some skill gems share the same name as support gems, e.g. Barrage.
					-- Since a support gem is expected here, if the first lookup returns a skill, then
					-- prepending "Support" to the skillId will find the support version of the gem.
					if grantedEffect and not grantedEffect.support then
						grantedEffect = env.data.skills["Support"..value.skillId]
					end
					if grantedEffect then
						t_insert(supportList, { 
							grantedEffect = grantedEffect,
							level = value.level,
							quality = 0,
							enabled = true,
						})
					end
				end
			end
			for _, gemInstance in ipairs(socketGroup.gemList) do
				-- Add support gems from this group
				if env.mode == "MAIN" then
					gemInstance.displayEffect = nil
					gemInstance.supportEffect = nil
				end
				if gemInstance.enabled then
					local function processGrantedEffect(grantedEffect)
						if not grantedEffect or not grantedEffect.support then
							return
						end
						local supportEffect = {
							grantedEffect = grantedEffect,
							level = gemInstance.level,
							quality = gemInstance.quality,
							srcInstance = gemInstance,
							gemData = gemInstance.gemData,
							superseded = false,
							isSupporting = { },
						}
						if env.mode == "MAIN" then
							gemInstance.displayEffect = supportEffect
							gemInstance.supportEffect = supportEffect
						end
						if gemInstance.gemData then
							for _, value in ipairs(propertyModList) do
								if calcLib.gemIsType(supportEffect.gemData, value.keyword) then
									supportEffect[value.key] = (supportEffect[value.key] or 0) + value.value
								end
							end
						end
						local add = true
						for index, otherSupport in ipairs(supportList) do
							-- Check if there's another support with the same name already present
							if grantedEffect == otherSupport.grantedEffect then
								add = false
								if supportEffect.level > otherSupport.level or (supportEffect.level == otherSupport.level and supportEffect.quality > otherSupport.quality) then
									if env.mode == "MAIN" then
										otherSupport.superseded = true
									end
									supportList[index] = supportEffect
								else
									supportEffect.superseded = true
								end
								break
							elseif grantedEffect.plusVersionOf == otherSupport.grantedEffect.id then
								add = false
								if env.mode == "MAIN" then
									otherSupport.superseded = true
								end
								supportList[index] = supportEffect
							elseif otherSupport.grantedEffect.plusVersionOf == grantedEffect.id then
								add = false
								supportEffect.superseded = true
							end
						end
						if add then
							t_insert(supportList, supportEffect)
						end
					end
					if gemInstance.gemData then
						processGrantedEffect(gemInstance.gemData.grantedEffect)
						processGrantedEffect(gemInstance.gemData.secondaryGrantedEffect)
					else
						processGrantedEffect(gemInstance.grantedEffect)
					end
				end	
			end

			-- Create active skills
			for _, gemInstance in ipairs(socketGroup.gemList) do	
				if gemInstance.enabled and (gemInstance.gemData or gemInstance.grantedEffect) then
					local grantedEffectList = gemInstance.gemData and gemInstance.gemData.grantedEffectList or { gemInstance.grantedEffect }
					for index, grantedEffect in ipairs(grantedEffectList) do
						if not grantedEffect.support and not grantedEffect.unsupported and (not grantedEffect.hasGlobalEffect or gemInstance["enableGlobal"..index]) then
							local activeEffect = {
								grantedEffect = grantedEffect,
								level = gemInstance.level,
								quality = gemInstance.quality,
								srcInstance = gemInstance,
								gemData = gemInstance.gemData,
							}
							if gemInstance.gemData then
								for _, value in ipairs(propertyModList) do
									local match = false
									if value.keywordList then
										match = true
										for _, keyword in ipairs(value.keywordList) do
											if not calcLib.gemIsType(activeEffect.gemData, keyword) then
												match = false
												break
											end
										end
									else
										match = calcLib.gemIsType(activeEffect.gemData, value.keyword)
									end
									if match then
										activeEffect[value.key] = (activeEffect[value.key] or 0) + value.value
									end
								end
							end
							if env.mode == "MAIN" then
								gemInstance.displayEffect = activeEffect
							end
							local activeSkill = calcs.createActiveSkill(activeEffect, supportList, env.player, socketGroup)
							if gemInstance.gemData then
								activeSkill.slotName = groupCfg.slotName
							end
							t_insert(socketGroupSkillList, activeSkill)
							t_insert(env.player.activeSkillList, activeSkill)
						end
					end
					if gemInstance.gemData then
						t_insert(env.requirementsTable, {
							source = "Gem",
							sourceGem = gemInstance,
							Str = gemInstance.reqStr,
							Dex = gemInstance.reqDex,
							Int = gemInstance.reqInt,
						})
					end
				end
			end

			if index == env.mainSocketGroup and #socketGroupSkillList > 0 then
				-- Select the main skill from this socket group
				local activeSkillIndex
				if env.mode == "CALCS" then
					socketGroup.mainActiveSkillCalcs = m_min(#socketGroupSkillList, socketGroup.mainActiveSkillCalcs or 1)
					activeSkillIndex = socketGroup.mainActiveSkillCalcs
				else
					activeSkillIndex = m_min(#socketGroupSkillList, socketGroup.mainActiveSkill or 1)
					if env.mode == "MAIN" then
						socketGroup.mainActiveSkill = activeSkillIndex
					end
				end
				env.player.mainSkill = socketGroupSkillList[activeSkillIndex]
			end
		end

		if env.mode == "MAIN" then
			-- Create display label for the socket group if the user didn't specify one
			if socketGroup.label and socketGroup.label:match("%S") then
				socketGroup.displayLabel = socketGroup.label
			else
				socketGroup.displayLabel = nil
				for _, gemInstance in ipairs(socketGroup.gemList) do
					local grantedEffect = gemInstance.gemData and gemInstance.gemData.grantedEffect or gemInstance.grantedEffect
					if grantedEffect and not grantedEffect.support and gemInstance.enabled then
						socketGroup.displayLabel = (socketGroup.displayLabel and socketGroup.displayLabel..", " or "") .. grantedEffect.name
					end
				end
				socketGroup.displayLabel = socketGroup.displayLabel or "<No active skills>"
			end

			-- Save the active skill list for display in the socket group tooltip
			socketGroup.displaySkillList = socketGroupSkillList
		elseif env.mode == "CALCS" then
			socketGroup.displaySkillListCalcs = socketGroupSkillList
		end
	end

	if not env.player.mainSkill then
		-- Add a default main skill if none are specified
		local defaultEffect = {
			grantedEffect = env.data.skills.Melee,
			level = 1,
			quality = 0,
			enabled = true,
		}
		env.player.mainSkill = calcs.createActiveSkill(defaultEffect, { }, env.player)
		t_insert(env.player.activeSkillList, env.player.mainSkill)
	end

	-- Build skill modifier lists
	env.auxSkillList = { }
	for _, activeSkill in pairs(env.player.activeSkillList) do
		calcs.buildActiveSkillModList(env, activeSkill)
	end

	return env
end<|MERGE_RESOLUTION|>--- conflicted
+++ resolved
@@ -251,11 +251,8 @@
 		modDB:NewMod("Damage", "MORE", 200, "Base", 0, KeywordFlag.Bleed, { type = "ActorCondition", actor = "enemy", var = "Moving" }, { type = "Condition", var = "NoExtraBleedDamageToMovingEnemy", neg = true })
 	end
 	modDB:NewMod("Condition:BloodStance", "FLAG", true, "Base", { type = "Condition", var = "SandStance", neg = true })
-<<<<<<< HEAD
-=======
 	modDB:NewMod("Condition:PrideMinEffect", "FLAG", true, "Base", { type = "Condition", var = "PrideMaxEffect", neg = true })
 
->>>>>>> 8270d30e
 	-- Add bandit mods
 	if build.targetVersion == "2_6" then
 		if build.banditNormal == "Alira" then
