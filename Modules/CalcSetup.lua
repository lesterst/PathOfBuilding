-- Path of Building
--
-- Module: Calc Setup
-- Initialises the environment for calculations.
--
local calcs = ...

local pairs = pairs
local ipairs = ipairs
local t_insert = table.insert
local t_remove = table.remove
local m_min = math.min
local m_max = math.max

local tempTable1 = { }

-- Initialise modifier database with stats and conditions common to all actors
function calcs.initModDB(env, modDB)
	modDB:NewMod("FireResistMax", "BASE", 75, "Base")
	modDB:NewMod("ColdResistMax", "BASE", 75, "Base")
	modDB:NewMod("LightningResistMax", "BASE", 75, "Base")
	modDB:NewMod("ChaosResistMax", "BASE", 75, "Base")
	modDB:NewMod("BlockChanceMax", "BASE", 75, "Base")
	modDB:NewMod("SpellBlockChanceMax", "BASE", 75, "Base")
	modDB:NewMod("PowerChargesMax", "BASE", 3, "Base")
	modDB:NewMod("FrenzyChargesMax", "BASE", 3, "Base")
	modDB:NewMod("EnduranceChargesMax", "BASE", 3, "Base")
	modDB:NewMod("MaxLifeLeechRate", "BASE", 20, "Base")
	modDB:NewMod("MaxManaLeechRate", "BASE", 20, "Base")
<<<<<<< HEAD
	modDB:NewMod("MaxEnergyShieldLeechRate", "BASE", 10, "Base")
=======
	if env.build.targerVersion ~= "2_6" then
		modDB:NewMod("MaxEnergyShieldLeechRate", "BASE", 10, "Base")
		modDB:NewMod("MaxLifeLeechInstance", "BASE", 10, "Base")
		modDB:NewMod("MaxManaLeechInstance", "BASE", 10, "Base")
		modDB:NewMod("MaxEnergyShieldLeechInstance", "BASE", 10, "Base")
	end
>>>>>>> d66e54b6
	modDB:NewMod("MineLayingTime", "BASE", 0.5, "Base")
	if env.build.targetVersion == "2_6" then
		modDB:NewMod("TrapThrowingTime", "BASE", 0.5, "Base")
	else
		modDB:NewMod("TrapThrowingTime", "BASE", 0.6, "Base")
	end
	modDB:NewMod("TotemPlacementTime", "BASE", 0.6, "Base")
	modDB:NewMod("ActiveTotemLimit", "BASE", 1, "Base")
	modDB:NewMod("LifeRegenPercent", "BASE", 6, "Base", { type = "Condition", var = "OnConsecratedGround" })
	modDB:NewMod("DamageTaken", "INC", 50, "Base", { type = "Condition", var = "Shocked" })
	modDB:NewMod("HitChance", "MORE", -50, "Base", { type = "Condition", var = "Blinded" })
	modDB:NewMod("MovementSpeed", "INC", -30, "Base", { type = "Condition", var = "Maimed" })
	modDB:NewMod("Condition:Burning", "FLAG", true, "Base", { type = "IgnoreCond" }, { type = "Condition", var = "Ignited" })
	modDB:NewMod("Condition:Chilled", "FLAG", true, "Base", { type = "IgnoreCond" }, { type = "Condition", var = "Frozen" })
	modDB:NewMod("Condition:Poisoned", "FLAG", true, "Base", { type = "IgnoreCond" }, { type = "MultiplierThreshold", var = "PoisonStack", threshold = 1 })
	modDB:NewMod("Chill", "FLAG", true, "Base", { type = "Condition", var = "Chilled" })
	modDB:NewMod("Freeze", "FLAG", true, "Base", { type = "Condition", var = "Frozen" })
	modDB:NewMod("Fortify", "FLAG", true, "Base", { type = "Condition", var = "Fortify" })
	modDB:NewMod("Onslaught", "FLAG", true, "Base", { type = "Condition", var = "Onslaught" })
	modDB:NewMod("UnholyMight", "FLAG", true, "Base", { type = "Condition", var = "UnholyMight" })
	modDB:NewMod("Tailwind", "FLAG", true, "Base", { type = "Condition", var = "Tailwind" })
	modDB:NewMod("Adrenaline", "FLAG", true, "Base", { type = "Condition", var = "Adrenaline" })
	modDB.conditions["Buffed"] = env.mode_buffs
	modDB.conditions["Combat"] = env.mode_combat
	modDB.conditions["Effective"] = env.mode_effective
end

function calcs.buildModListForNode(env, node)
	local modList = new("ModList")
	if node.type == "Keystone" then
		modList:AddMod(node.keystoneMod)
	else
		modList:AddList(node.modList)
	end

	-- Run first pass radius jewels
	for _, rad in pairs(env.radiusJewelList) do
		if rad.type == "Other" and rad.nodes[node.id] then
			rad.func(node, modList, rad.data)
		end
	end

	if modList:Flag(nil, "PassiveSkillHasNoEffect") or (env.allocNodes[node.id] and modList:Flag(nil, "AllocatedPassiveSkillHasNoEffect")) then
		wipeTable(modList)
	end

	-- Apply effect scaling
	local scale = calcLib.mod(modList, nil, "PassiveSkillEffect")
	if scale ~= 1 then
		local scaledList = new("ModList")
		scaledList:ScaleAddList(modList, scale)
		modList = scaledList
	end

	-- Run second pass radius jewels
	for _, rad in pairs(env.radiusJewelList) do
		if rad.nodes[node.id] and (rad.type == "Threshold" or (rad.type == "Self" and env.allocNodes[node.id]) or (rad.type == "SelfUnalloc" and not env.allocNodes[node.id])) then
			rad.func(node, modList, rad.data)
		end
	end

	return modList
end

-- Build list of modifiers from the listed tree nodes
function calcs.buildModListForNodeList(env, nodeList, finishJewels)
	-- Initialise radius jewels
	for _, rad in pairs(env.radiusJewelList) do
		wipeTable(rad.data)
		rad.data.modSource = "Tree:"..rad.nodeId
	end

	-- Add node modifers
	local modList = new("ModList")
	for _, node in pairs(nodeList) do
		local nodeModList = calcs.buildModListForNode(env, node)
		modList:AddList(nodeModList)
		if env.mode == "MAIN" then	
			node.finalModList = nodeModList
		end
	end

	if finishJewels then
		-- Process extra radius nodes; these are unallocated nodes near conversion or threshold jewels that need to be processed
		for _, node in pairs(env.extraRadiusNodeList) do
			local nodeModList = calcs.buildModListForNode(env, node)
			if env.mode == "MAIN" then	
				node.finalModList = nodeModList
			end
		end
		
		-- Finalise radius jewels
		for _, rad in pairs(env.radiusJewelList) do
			rad.func(nil, modList, rad.data)
			if env.mode == "MAIN" then
				if not rad.item.jewelRadiusData then
					rad.item.jewelRadiusData = { }
				end
				rad.item.jewelRadiusData[rad.nodeId] = rad.data
			end
		end
	end

	return modList
end

-- Initialise environment: 
-- 1. Initialises the player and enemy modifier databases
-- 2. Merges modifiers for all items
-- 3. Builds a list of jewels with radius functions
-- 4. Merges modifiers for all allocated passive nodes
-- 5. Builds a list of active skills and their supports (calcs.createActiveSkill)
-- 6. Builds modifier lists for all active skills (calcs.buildActiveSkillModList)
function calcs.initEnv(build, mode, override)
	override = override or { }

	local env = { }
	env.build = build
	env.data = build.data
	env.configInput = build.configTab.input
	env.calcsInput = build.calcsTab.input
	env.mode = mode
	env.spec = override.spec or build.spec
	env.classId = env.spec.curClassId

	-- Set buff mode
	local buffMode
	if mode == "CALCS" then
		buffMode = env.calcsInput.misc_buffMode
	else
		buffMode = "EFFECTIVE"
	end
	if buffMode == "EFFECTIVE" then
		env.mode_buffs = true
		env.mode_combat = true
		env.mode_effective = true
	elseif buffMode == "COMBAT" then
		env.mode_buffs = true
		env.mode_combat = true
		env.mode_effective = false
	elseif buffMode == "BUFFED" then
		env.mode_buffs = true
		env.mode_combat = false
		env.mode_effective = false
	else
		env.mode_buffs = false
		env.mode_combat = false
		env.mode_effective = false
	end

	-- Initialise modifier database with base values
	local modDB = new("ModDB")
	env.modDB = modDB
	local classStats = build.tree.characterData[env.classId]
	for _, stat in pairs({"Str","Dex","Int"}) do
		modDB:NewMod(stat, "BASE", classStats["base_"..stat:lower()], "Base")
	end
	modDB.multipliers["Level"] = m_max(1, m_min(100, build.characterLevel))
	calcs.initModDB(env, modDB)
	modDB:NewMod("Life", "BASE", 12, "Base", { type = "Multiplier", var = "Level", base = 38 })
	modDB:NewMod("Mana", "BASE", 6, "Base", { type = "Multiplier", var = "Level", base = 34 })
	modDB:NewMod("ManaRegen", "BASE", 0.0175, "Base", { type = "PerStat", stat = "Mana", div = 1 })
	modDB:NewMod("Evasion", "BASE", 3, "Base", { type = "Multiplier", var = "Level", base = 53 })
	modDB:NewMod("Accuracy", "BASE", 2, "Base", { type = "Multiplier", var = "Level", base = -2 })
	modDB:NewMod("CritMultiplier", "BASE", 50, "Base")
	modDB:NewMod("CritDegenMultiplier", "BASE", 50, "Base")
	modDB:NewMod("FireResist", "BASE", env.configInput.resistancePenalty or -60, "Base")
	modDB:NewMod("ColdResist", "BASE", env.configInput.resistancePenalty or -60, "Base")
	modDB:NewMod("LightningResist", "BASE", env.configInput.resistancePenalty or -60, "Base")
	modDB:NewMod("ChaosResist", "BASE", env.configInput.resistancePenalty or -60, "Base")
	if build.targetVersion == "2_6" then
		modDB:NewMod("CritChance", "INC", 50, "Base", { type = "Multiplier", var = "PowerCharge" })
	else
		modDB:NewMod("CritChance", "INC", 40, "Base", { type = "Multiplier", var = "PowerCharge" })
	end
	modDB:NewMod("Speed", "INC", 4, "Base", { type = "Multiplier", var = "FrenzyCharge" })
	modDB:NewMod("Damage", "MORE", 4, "Base", { type = "Multiplier", var = "FrenzyCharge" })
	modDB:NewMod("PhysicalDamageReduction", "BASE", 4, "Base", { type = "Multiplier", var = "EnduranceCharge" })
	modDB:NewMod("ElementalResist", "BASE", 4, "Base", { type = "Multiplier", var = "EnduranceCharge" })
	modDB:NewMod("Multiplier:RageEffect", "BASE", 1, "Base")
	modDB:NewMod("Damage", "INC", 1, "Base", ModFlag.Attack, { type = "Multiplier", var = "Rage", limit = 50 }, { type = "Multiplier", var = "RageEffect" })
	modDB:NewMod("Speed", "INC", 1, "Base", ModFlag.Attack, { type = "Multiplier", var = "Rage", limit = 25, div = 2 }, { type = "Multiplier", var = "RageEffect" })
	modDB:NewMod("MovementSpeed", "INC", 1, "Base", { type = "Multiplier", var = "Rage", limit = 10, div = 5 }, { type = "Multiplier", var = "RageEffect" })
	modDB:NewMod("LifeDegen", "BASE", 0.001, "Base", { type = "PerStat", stat = "Life" }, { type = "Multiplier", var = "Rage", limit = 50 }, { type = "Multiplier", var = "RageEffect" })
	if build.targetVersion == "2_6" then
		modDB:NewMod("ActiveTrapLimit", "BASE", 3, "Base")
	else
		modDB:NewMod("ActiveTrapLimit", "BASE", 15, "Base")
	end
	modDB:NewMod("ActiveMineLimit", "BASE", 5, "Base")
	modDB:NewMod("EnemyCurseLimit", "BASE", 1, "Base")
	modDB:NewMod("ProjectileCount", "BASE", 1, "Base")
	modDB:NewMod("Speed", "MORE", 10, "Base", ModFlag.Attack, { type = "Condition", var = "DualWielding" })
	modDB:NewMod("PhysicalDamage", "MORE", 20, "Base", ModFlag.Attack, { type = "Condition", var = "DualWielding" })
	modDB:NewMod("BlockChance", "BASE", 15, "Base", { type = "Condition", var = "DualWielding" })
	if build.targetVersion == "2_6" then
		modDB:NewMod("Damage", "MORE", 500, "Base", 0, KeywordFlag.Bleed, { type = "ActorCondition", actor = "enemy", var = "Moving" })
	else
		modDB:NewMod("Damage", "MORE", 200, "Base", 0, KeywordFlag.Bleed, { type = "ActorCondition", actor = "enemy", var = "Moving" }, { type = "Condition", var = "NoExtraBleedDamageToMovingEnemy", neg = true })
	end

	-- Add bandit mods
	if build.targetVersion == "2_6" then
		if build.banditNormal == "Alira" then
			modDB:NewMod("Mana", "BASE", 60, "Bandit")
		elseif build.banditNormal == "Kraityn" then
			modDB:NewMod("ElementalResist", "BASE", 10, "Bandit")
		elseif build.banditNormal == "Oak" then
			modDB:NewMod("Life", "BASE", 40, "Bandit")
		else
			modDB:NewMod("ExtraPoints", "BASE", 1, "Bandit")
		end
		if build.banditCruel == "Alira" then
			modDB:NewMod("Speed", "INC", 5, "Bandit", ModFlag.Cast)
		elseif build.banditCruel == "Kraityn" then
			modDB:NewMod("Speed", "INC", 8, "Bandit", ModFlag.Attack)
		elseif build.banditCruel == "Oak" then
			modDB:NewMod("PhysicalDamage", "INC", 16, "Bandit")
		else
			modDB:NewMod("ExtraPoints", "BASE", 1, "Bandit")
		end
		if build.banditMerciless == "Alira" then
			modDB:NewMod("PowerChargesMax", "BASE", 1, "Bandit")
		elseif build.banditMerciless == "Kraityn" then
			modDB:NewMod("FrenzyChargesMax", "BASE", 1, "Bandit")
		elseif build.banditMerciless == "Oak" then
			modDB:NewMod("EnduranceChargesMax", "BASE", 1, "Bandit")
		else
			modDB:NewMod("ExtraPoints", "BASE", 1, "Bandit")
		end
	else
		if build.bandit == "Alira" then
			modDB:NewMod("ManaRegen", "BASE", 5, "Bandit")
			modDB:NewMod("CritMultiplier", "BASE", 20, "Bandit")
			modDB:NewMod("ElementalResist", "BASE", 15, "Bandit")
		elseif build.bandit == "Kraityn" then
			modDB:NewMod("Speed", "INC", 6, "Bandit")
			modDB:NewMod("AttackDodgeChance", "BASE", 3, "Bandit")
			modDB:NewMod("MovementSpeed", "INC", 6, "Bandit")
		elseif build.bandit == "Oak" then
			modDB:NewMod("LifeRegenPercent", "BASE", 1, "Bandit")
			modDB:NewMod("PhysicalDamageReduction", "BASE", 2, "Bandit")
			modDB:NewMod("PhysicalDamage", "INC", 20, "Bandit")
		else
			modDB:NewMod("ExtraPoints", "BASE", 2, "Bandit")
		end
	end

	-- Initialise enemy modifier database
	local enemyDB = new("ModDB")
	env.enemyDB = enemyDB
	env.enemyLevel = m_max(1, m_min(100, env.configInput.enemyLevel and env.configInput.enemyLevel or m_min(env.build.characterLevel, 84)))
	calcs.initModDB(env, enemyDB)
	enemyDB:NewMod("Accuracy", "BASE", env.data.monsterAccuracyTable[env.enemyLevel], "Base")
	enemyDB:NewMod("Evasion", "BASE", env.data.monsterEvasionTable[env.enemyLevel], "Base")

	-- Add mods from the config tab
	modDB:AddList(build.configTab.modList)
	enemyDB:AddList(build.configTab.enemyModList)

	-- Create player/enemy actors
	env.player = {
		modDB = modDB,
		level = build.characterLevel,
	}
	modDB.actor = env.player
	env.enemy = {
		modDB = enemyDB,
		level = env.enemyLevel,
	}
	enemyDB.actor = env.enemy
	env.player.enemy = env.enemy
	env.enemy.enemy = env.player

	-- Build list of passive nodes
	local nodes
	if override.addNodes or override.removeNodes then
		nodes = { }
		if override.addNodes then
			for node in pairs(override.addNodes) do
				nodes[node.id] = node
			end
		end
		for _, node in pairs(env.spec.allocNodes) do
			if not override.removeNodes or not override.removeNodes[node] then
				nodes[node.id] = node
			end
		end
	else
		nodes = env.spec.allocNodes
	end
	env.allocNodes = nodes

	-- Set up requirements tracking
	env.requirementsTable = { }

	-- Build and merge item modifiers, and create list of radius jewels
	env.radiusJewelList = wipeTable(env.radiusJewelList)
	env.extraRadiusNodeList = wipeTable(env.extraRadiusNodeList)
	env.player.itemList = { }
	env.itemGrantedSkills = { }
	env.flasks = { }
	for _, slot in pairs(build.itemsTab.orderedSlots) do
		local slotName = slot.slotName
		local item
		if slotName == override.repSlotName then
			item = override.repItem
		elseif override.repItem and override.repSlotName:match("^Weapon 1") and slotName:match("^Weapon 2") then
			item = nil
		elseif slot.nodeId and override.spec then
			item = build.itemsTab.items[env.spec.jewels[slot.nodeId]]
		else
			item = build.itemsTab.items[slot.selItemId]
		end
		if item then
			-- Find skills granted by this item
			for _, skill in ipairs(item.grantedSkills) do
				local grantedSkill = copyTable(skill)
				grantedSkill.sourceItem = item
				grantedSkill.slotName = slotName
				t_insert(env.itemGrantedSkills, grantedSkill)
			end
		end
		if slot.weaponSet and slot.weaponSet ~= (build.itemsTab.activeItemSet.useSecondWeaponSet and 2 or 1) then
			item = nil
		end
		if slot.weaponSet == 2 and build.itemsTab.activeItemSet.useSecondWeaponSet then
			slotName = slotName:gsub(" Swap","")
		end
		if slot.nodeId then
			-- Slot is a jewel socket, check if socket is allocated
			if not nodes[slot.nodeId] then
				item = nil
			elseif item and item.jewelRadiusIndex then
				-- Jewel has a radius, add it to the list
				local funcList = item.jewelData.funcList or { { type = "Self", func = function(node, out, data)
					-- Default function just tallies all stats in radius
					if node then
						for _, stat in pairs({"Str","Dex","Int"}) do
							data[stat] = (data[stat] or 0) + out:Sum("BASE", nil, stat)
						end
					end
				end } }
				for _, func in ipairs(funcList) do
					local node = build.spec.nodes[slot.nodeId]
					t_insert(env.radiusJewelList, {
						nodes = node.nodesInRadius[item.jewelRadiusIndex],
						func = func.func,
						type = func.type,
						item = item,
						nodeId = slot.nodeId,
						attributes = node.attributesInRadius[item.jewelRadiusIndex],
						data = { }
					})
					if func.type ~= "Self" then
						-- Add nearby unallocated nodes to the extra node list
						for nodeId, node in pairs(node.nodesInRadius[item.jewelRadiusIndex]) do
							if not nodes[nodeId] then
								env.extraRadiusNodeList[nodeId] = env.spec.nodes[nodeId]
							end
						end
					end
				end
			end
		end
		if item and item.type == "Flask" then
			if slot.active then
				env.flasks[item] = true
			end
			item = nil
		end
		local scale = 1
		if item and item.type == "Jewel" and item.base.subType == "Abyss" and slot.parentSlot then
			-- Check if the item in the parent slot has enough Abyssal Sockets
			local parentItem = env.player.itemList[slot.parentSlot.slotName]
			if not parentItem or parentItem.abyssalSocketCount < slot.slotNum then
				item = nil
			else
				scale = parentItem.socketedJewelEffectModifier
			end
		end
		if item then
			env.player.itemList[slotName] = item
			-- Merge mods for this item
			local srcList = item.modList or item.slotModList[slot.slotNum]
			if item.requirements then	
				t_insert(env.requirementsTable, {
					source = "Item",
					sourceItem = item,
					sourceSlot = slotName,
					Str = item.requirements.strMod,
					Dex = item.requirements.dexMod,
					Int = item.requirements.intMod,
				})
			end
			if item.type == "Jewel" and item.base.subType == "Abyss" then
				-- Update Abyss Jewel conditions/multipliers
				local cond = "Have"..item.baseName:gsub(" ","")
				if not env.modDB.conditions[cond] then
					env.modDB.conditions[cond] = true
					env.modDB.multipliers["AbyssJewelType"] = (env.modDB.multipliers["AbyssJewelType"] or 0) + 1
				end
				if slot.parentSlot then
					env.modDB.conditions[cond.."In"..slot.parentSlot.slotName] = true
				end
				env.modDB.multipliers["AbyssJewel"] = (env.modDB.multipliers["AbyssJewel"] or 0) + 1
			end
			if item.type == "Shield" and nodes[45175] then
				-- Special handling for Necromantic Aegis
				env.aegisModList = new("ModList")
				for _, mod in ipairs(srcList) do
					-- Filter out mods that apply to socketed gems, or which add supports
					local add = true
					for _, tag in ipairs(mod) do
						if tag.type == "SocketedIn" then
							add = false
							break
						end
					end
					if add then
						env.aegisModList:ScaleAddMod(mod, scale)
					else
						env.modDB:ScaleAddMod(mod, scale)
					end
				end
			elseif slotName == "Weapon 1" and item.grantedSkills[1] and item.grantedSkills[1].skillId == "UniqueAnimateWeapon" then
				-- Special handling for The Dancing Dervish
				env.weaponModList1 = new("ModList")
				for _, mod in ipairs(srcList) do
					-- Filter out mods that apply to socketed gems, or which add supports
					local add = true
					for _, tag in ipairs(mod) do
						if tag.type == "SocketedIn" then
							add = false
							break
						end
					end
					if add then
						env.weaponModList1:ScaleAddMod(mod, scale)
					else
						env.modDB:ScaleAddMod(mod, scale)
					end
				end
			else
				env.modDB:ScaleAddList(srcList, scale)
			end
			if item.type ~= "Jewel" and item.type ~= "Flask" then
				-- Update item counts
				local key
				if item.rarity == "UNIQUE" or item.rarity == "RELIC" then
					key = "UniqueItem"
				elseif item.rarity == "RARE" then
					key = "RareItem"
				elseif item.rarity == "MAGIC" then
					key = "MagicItem"
				else
					key = "NormalItem"
				end
				env.modDB.multipliers[key] = (env.modDB.multipliers[key] or 0) + 1
				if item.corrupted then
					env.modDB.multipliers.CorruptedItem = (env.modDB.multipliers.CorruptedItem or 0) + 1
				else
					env.modDB.multipliers.NonCorruptedItem = (env.modDB.multipliers.NonCorruptedItem or 0) + 1
				end
				if item.shaper then
					env.modDB.multipliers.ShaperItem = (env.modDB.multipliers.ShaperItem or 0) + 1
					env.modDB.conditions["ShaperItemIn"..slotName] = true
				else
					env.modDB.multipliers.NonShaperItem = (env.modDB.multipliers.NonShaperItem or 0) + 1
				end
				if item.elder then
					env.modDB.multipliers.ElderItem = (env.modDB.multipliers.ElderItem or 0) + 1
					env.modDB.conditions["ElderItemIn"..slotName] = true
				else
					env.modDB.multipliers.NonElderItem = (env.modDB.multipliers.NonElderItem or 0) + 1
				end
			end
		end
	end

	if override.toggleFlask then
		if env.flasks[override.toggleFlask] then
			env.flasks[override.toggleFlask] = nil
		else
			env.flasks[override.toggleFlask] = true
		end
	end
	
	if env.mode == "MAIN" then
		-- Process extra skills granted by items
		local markList = wipeTable(tempTable1)
		for _, grantedSkill in ipairs(env.itemGrantedSkills) do	
			-- Check if a matching group already exists
			local group
			for index, socketGroup in pairs(build.skillsTab.socketGroupList) do
				if socketGroup.source == grantedSkill.source and socketGroup.slot == grantedSkill.slotName then
					if socketGroup.gemList[1] and socketGroup.gemList[1].skillId == grantedSkill.skillId then
						group = socketGroup
						markList[socketGroup] = true
						break
					end
				end
			end
			if not group then
				-- Create a new group for this skill
				group = { label = "", enabled = true, gemList = { }, source = grantedSkill.source, slot = grantedSkill.slotName }
				t_insert(build.skillsTab.socketGroupList, group)
				markList[group] = true
			end

			-- Update the group
			group.sourceItem = grantedSkill.sourceItem
			local activeGemInstance = group.gemList[1] or {
				skillId = grantedSkill.skillId,
				quality = 0,
				enabled = true,
			}
			activeGemInstance.level = grantedSkill.level
			activeGemInstance.enableGlobal1 = true
			wipeTable(group.gemList)
			t_insert(group.gemList, activeGemInstance)
			if grantedSkill.noSupports then
				group.noSupports = true
			else
				for _, socketGroup in pairs(build.skillsTab.socketGroupList) do
					-- Look for other groups that are socketed in the item
					if socketGroup.slot == grantedSkill.slotName and not socketGroup.source then
						-- Add all support gems to the skill's group
						for _, gemInstance in ipairs(socketGroup.gemList) do
							if gemInstance.gemData and gemInstance.gemData.grantedEffect.support then
								t_insert(group.gemList, gemInstance)
							end
						end
					end
				end
			end
			build.skillsTab:ProcessSocketGroup(group)
		end
		
		-- Remove any socket groups that no longer have a matching item
		local i = 1
		while build.skillsTab.socketGroupList[i] do
			local socketGroup = build.skillsTab.socketGroupList[i]
			if socketGroup.source and not markList[socketGroup] then
				t_remove(build.skillsTab.socketGroupList, i)
				if build.skillsTab.displayGroup == socketGroup then
					build.skillsTab.displayGroup = nil
				end
			else
				i = i + 1
			end
		end
	end

	-- Get the weapon data tables for the equipped weapons
	env.player.weaponData1 = env.player.itemList["Weapon 1"] and env.player.itemList["Weapon 1"].weaponData and env.player.itemList["Weapon 1"].weaponData[1] or copyTable(env.data.unarmedWeaponData[env.classId])
	if env.player.weaponData1.countsAsDualWielding then
		env.player.weaponData2 = env.player.itemList["Weapon 1"].weaponData[2]
	else
		env.player.weaponData2 = env.player.itemList["Weapon 2"] and env.player.itemList["Weapon 2"].weaponData and env.player.itemList["Weapon 2"].weaponData[2] or { }
	end

	-- Merge modifiers for allocated passives
	env.modDB:AddList(calcs.buildModListForNodeList(env, nodes, true))

	-- Determine main skill group
	if env.mode == "CALCS" then
		env.calcsInput.skill_number = m_min(m_max(#build.skillsTab.socketGroupList, 1), env.calcsInput.skill_number or 1)
		env.mainSocketGroup = env.calcsInput.skill_number
	else
		build.mainSocketGroup = m_min(m_max(#build.skillsTab.socketGroupList, 1), build.mainSocketGroup or 1)
		env.mainSocketGroup = build.mainSocketGroup
	end

	-- Build list of active skills
	env.activeSkillList = { }
	local groupCfg = wipeTable(tempTable1)
	for index, socketGroup in pairs(build.skillsTab.socketGroupList) do
		local socketGroupSkillList = { }
		local slot = socketGroup.slot and build.itemsTab.slots[socketGroup.slot]
		socketGroup.slotEnabled = not slot or not slot.weaponSet or slot.weaponSet == (build.itemsTab.activeItemSet.useSecondWeaponSet and 2 or 1)
		if index == env.mainSocketGroup or (socketGroup.enabled and socketGroup.slotEnabled) then
			groupCfg.slotName = socketGroup.slot and socketGroup.slot:gsub(" Swap","")
			local propertyModList = env.modDB:List(groupCfg, "GemProperty")

			-- Build list of supports for this socket group
			local supportList = { }
			if not socketGroup.source then
				-- Add extra supports from the item this group is socketed in
				for _, value in ipairs(env.modDB:List(groupCfg, "ExtraSupport")) do
					local grantedEffect = env.data.skills[value.skillId]
					if grantedEffect then
						t_insert(supportList, { 
							grantedEffect = grantedEffect,
							level = value.level,
							quality = 0,
							enabled = true,
						})
					end
				end
			end
			for _, gemInstance in ipairs(socketGroup.gemList) do
				-- Add support gems from this group
				if env.mode == "MAIN" then
					gemInstance.displayEffect = nil
				end
				local grantedEffect = gemInstance.gemData and gemInstance.gemData.grantedEffect or gemInstance.grantedEffect
				if gemInstance.enabled and grantedEffect and grantedEffect.support then
					local supportEffect = {
						grantedEffect = grantedEffect,
						level = gemInstance.level,
						quality = gemInstance.quality,
						srcInstance = gemInstance,
						gemData = gemInstance.gemData,
						superseded = false,
						isSupporting = { },
					}
					if env.mode == "MAIN" then
						gemInstance.displayEffect = supportEffect
					end
					if gemInstance.gemData then
						for _, value in ipairs(propertyModList) do
							if calcLib.gemIsType(supportEffect.gemData, value.keyword) then
								supportEffect[value.key] = (supportEffect[value.key] or 0) + value.value
							end
						end
					end
					local add = true
					for index, otherSupport in ipairs(supportList) do
						-- Check if there's another support with the same name already present
						if grantedEffect == otherSupport.grantedEffect then
							add = false
							if supportEffect.level > otherSupport.level or (supportEffect.level == otherSupport.level and supportEffect.quality > otherSupport.quality) then
								if env.mode == "MAIN" then
									otherSupport.superseded = true
								end
								supportList[index] = supportEffect
							else
								supportEffect.superseded = true
							end
							break
						end
					end
					if add then
						t_insert(supportList, supportEffect)
					end
				end
			end

			-- Create active skills
			for _, gemInstance in ipairs(socketGroup.gemList) do	
				if gemInstance.enabled and (gemInstance.gemData or gemInstance.grantedEffect) then
					local grantedEffectList = gemInstance.gemData and gemInstance.gemData.grantedEffectList or { gemInstance.grantedEffect }
					for index, grantedEffect in ipairs(grantedEffectList) do
						if not grantedEffect.support and not grantedEffect.unsupported and (not grantedEffect.hasGlobalEffect or gemInstance["enableGlobal"..index]) then
							local activeEffect = {
								grantedEffect = grantedEffect,
								level = gemInstance.level,
								quality = gemInstance.quality,
								srcInstance = gemInstance,
								gemData = gemInstance.gemData,
							}
							if gemInstance.gemData then
								for _, value in ipairs(propertyModList) do
									if calcLib.gemIsType(activeEffect.gemData, value.keyword) then
										activeEffect[value.key] = (activeEffect[value.key] or 0) + value.value
									end
								end
							end
							if env.mode == "MAIN" then
								gemInstance.displayEffect = activeEffect
							end
							local activeSkill = calcs.createActiveSkill(activeEffect, supportList)
							if gemInstance.gemData then
								activeSkill.slotName = groupCfg.slotName
							end
							t_insert(socketGroupSkillList, activeSkill)
							t_insert(env.activeSkillList, activeSkill)
						end
					end
					if gemInstance.gemData then
						t_insert(env.requirementsTable, {
							source = "Gem",
							sourceGem = gemInstance,
							Str = gemInstance.reqStr,
							Dex = gemInstance.reqDex,
							Int = gemInstance.reqInt,
						})
					end
				end
			end

			if index == env.mainSocketGroup and #socketGroupSkillList > 0 then
				-- Select the main skill from this socket group
				local activeSkillIndex
				if env.mode == "CALCS" then
					socketGroup.mainActiveSkillCalcs = m_min(#socketGroupSkillList, socketGroup.mainActiveSkillCalcs or 1)
					activeSkillIndex = socketGroup.mainActiveSkillCalcs
				else
					activeSkillIndex = m_min(#socketGroupSkillList, socketGroup.mainActiveSkill or 1)
					if env.mode == "MAIN" then
						socketGroup.mainActiveSkill = activeSkillIndex
					end
				end
				env.player.mainSkill = socketGroupSkillList[activeSkillIndex]
			end
		end

		if env.mode == "MAIN" then
			-- Create display label for the socket group if the user didn't specify one
			if socketGroup.label and socketGroup.label:match("%S") then
				socketGroup.displayLabel = socketGroup.label
			else
				socketGroup.displayLabel = nil
				for _, gemInstance in ipairs(socketGroup.gemList) do
					local grantedEffect = gemInstance.gemData and gemInstance.gemData.grantedEffect or gemInstance.grantedEffect
					if grantedEffect and not grantedEffect.support and gemInstance.enabled then
						socketGroup.displayLabel = (socketGroup.displayLabel and socketGroup.displayLabel..", " or "") .. grantedEffect.name
					end
				end
				socketGroup.displayLabel = socketGroup.displayLabel or "<No active skills>"
			end

			-- Save the active skill list for display in the socket group tooltip
			socketGroup.displaySkillList = socketGroupSkillList
		elseif env.mode == "CALCS" then
			socketGroup.displaySkillListCalcs = socketGroupSkillList
		end
	end

	if not env.player.mainSkill then
		-- Add a default main skill if none are specified
		local defaultEffect = {
			grantedEffect = env.data.skills.Melee,
			level = 1,
			quality = 0,
			enabled = true,
		}
		env.player.mainSkill = calcs.createActiveSkill(defaultEffect, { })
		t_insert(env.activeSkillList, env.player.mainSkill)
	end

	-- Build skill modifier lists
	env.auxSkillList = { }
	for _, activeSkill in pairs(env.activeSkillList) do
		calcs.buildActiveSkillModList(env, env.player, activeSkill)
	end

	return env
end<|MERGE_RESOLUTION|>--- conflicted
+++ resolved
@@ -27,16 +27,12 @@
 	modDB:NewMod("EnduranceChargesMax", "BASE", 3, "Base")
 	modDB:NewMod("MaxLifeLeechRate", "BASE", 20, "Base")
 	modDB:NewMod("MaxManaLeechRate", "BASE", 20, "Base")
-<<<<<<< HEAD
-	modDB:NewMod("MaxEnergyShieldLeechRate", "BASE", 10, "Base")
-=======
 	if env.build.targerVersion ~= "2_6" then
 		modDB:NewMod("MaxEnergyShieldLeechRate", "BASE", 10, "Base")
 		modDB:NewMod("MaxLifeLeechInstance", "BASE", 10, "Base")
 		modDB:NewMod("MaxManaLeechInstance", "BASE", 10, "Base")
 		modDB:NewMod("MaxEnergyShieldLeechInstance", "BASE", 10, "Base")
 	end
->>>>>>> d66e54b6
 	modDB:NewMod("MineLayingTime", "BASE", 0.5, "Base")
 	if env.build.targetVersion == "2_6" then
 		modDB:NewMod("TrapThrowingTime", "BASE", 0.5, "Base")
