-- Path of Building
--
-- Module: Mod Parser for 3.0
-- Parser function for modifier names
--
local pairs = pairs
local ipairs = ipairs
local t_insert = table.insert
local band = bit.band
local bor = bit.bor
local bnot = bit.bnot

local conquerorList = {
	["xibaqua"]		=	{id = 1, type = "vaal"},
	["zerphi"]		=	{id = 2, type = "vaal"},
	["doryani"]		=	{id = 3, type = "vaal"},
	["ahuana"]		=	{id = "2_v2", type = "vaal"},
	["deshret"]		=	{id = 1, type = "maraketh"},
	["asenath"]		=	{id = 2, type = "maraketh"},
	["nasima"]		=	{id = 3, type = "maraketh"},
	["balbala"]		=	{id = "1_v2", type = "maraketh"},
	["cadiro"]		=	{id = 1, type = "eternal"},
	["victario"]	=	{id = 2, type = "eternal"},
	["chitus"]		=	{id = 3, type = "eternal"},
	["caspiro"]		=	{id = "3_v2", type = "eternal"},
	["kaom"]		=	{id = 1, type = "karui"},
	["rakiata"]		=	{id = 2, type = "karui"},
	["kiloava"]		=	{id = 3, type = "karui"},
	["akoya"]		=	{id = "3_v2", type = "karui"},
	["venarius"]	=	{id = 1, type = "templar"},
	["dominus"]		=	{id = 2, type = "templar"},
	["avarius"]		=	{id = 3, type = "templar"},
	["maxarius"]	=	{id = "1_v2", type = "templar"},
}
-- List of modifier forms
local formList = {
	["^(%d+)%% increased"] = "INC",
	["^(%d+)%% faster"] = "INC",
	["^(%d+)%% reduced"] = "RED",
	["^(%d+)%% slower"] = "RED",
	["^(%d+)%% more"] = "MORE",
	["^(%d+)%% less"] = "LESS",
	["^([%+%-][%d%.]+)%%?"] = "BASE",
	["^([%+%-][%d%.]+)%%? to"] = "BASE",
	["^([%+%-]?[%d%.]+)%%? of"] = "BASE",
	["^([%+%-][%d%.]+)%%? base"] = "BASE",
	["^([%+%-]?[%d%.]+)%%? additional"] = "BASE",
	["(%d+) additional hits?"] = "BASE",
	["^you gain ([%d%.]+)"] = "BASE",
	["^gains? ([%d%.]+)%% of"] = "BASE",
	["^([%+%-]?%d+)%% chance"] = "CHANCE",
	["^([%+%-]?%d+)%% additional chance"] = "CHANCE",
	["penetrates? (%d+)%%"] = "PEN",
	["penetrates (%d+)%% of"] = "PEN",
	["penetrates (%d+)%% of enemy"] = "PEN",
	["^([%d%.]+) (.+) regenerated per second"] = "REGENFLAT",
	["^([%d%.]+)%% (.+) regenerated per second"] = "REGENPERCENT",
	["^([%d%.]+)%% of (.+) regenerated per second"] = "REGENPERCENT",
	["^regenerate ([%d%.]+) (.+) per second"] = "REGENFLAT",
	["^regenerate ([%d%.]+)%% (.-) per second"] = "REGENPERCENT",
	["^regenerate ([%d%.]+)%% of (.-) per second"] = "REGENPERCENT",
	["^regenerate ([%d%.]+)%% of your (.-) per second"] = "REGENPERCENT",
	["^you regenerate ([%d%.]+)%% of (.+) per second"] = "REGENPERCENT",
	["^([%d%.]+) (%a+) damage taken per second"] = "DEGEN",
	["^([%d%.]+) (%a+) damage per second"] = "DEGEN",
	["(%d+) to (%d+) added (%a+) damage"] = "DMG",
	["(%d+)%-(%d+) added (%a+) damage"] = "DMG",
	["(%d+) to (%d+) additional (%a+) damage"] = "DMG",
	["(%d+)%-(%d+) additional (%a+) damage"] = "DMG",
	["^(%d+) to (%d+) (%a+) damage"] = "DMG",
	["adds (%d+) to (%d+) (%a+) damage"] = "DMG",
	["adds (%d+)%-(%d+) (%a+) damage"] = "DMG",
	["adds (%d+) to (%d+) (%a+) damage to attacks"] = "DMGATTACKS",
	["adds (%d+)%-(%d+) (%a+) damage to attacks"] = "DMGATTACKS",
	["adds (%d+) to (%d+) (%a+) attack damage"] = "DMGATTACKS",
	["adds (%d+)%-(%d+) (%a+) attack damage"] = "DMGATTACKS",
	["(%d+) to (%d+) added attack (%a+) damage"] = "DMGATTACKS",
	["adds (%d+) to (%d+) (%a+) damage to spells"] = "DMGSPELLS",
	["adds (%d+)%-(%d+) (%a+) damage to spells"] = "DMGSPELLS",
	["adds (%d+) to (%d+) (%a+) spell damage"] = "DMGSPELLS",
	["adds (%d+)%-(%d+) (%a+) spell damage"] = "DMGSPELLS",
	["adds (%d+) to (%d+) (%a+) damage to attacks and spells"] = "DMGBOTH",
	["adds (%d+)%-(%d+) (%a+) damage to attacks and spells"] = "DMGBOTH",
	["adds (%d+) to (%d+) (%a+) damage to spells and attacks"] = "DMGBOTH", -- o_O
	["adds (%d+)%-(%d+) (%a+) damage to spells and attacks"] = "DMGBOTH", -- o_O
	["adds (%d+) to (%d+) (%a+) damage to hits"] = "DMGBOTH",
	["adds (%d+)%-(%d+) (%a+) damage to hits"] = "DMGBOTH",
}

-- Map of modifier names
local modNameList = {
	-- Attributes
	["strength"] = "Str",
	["dexterity"] = "Dex",
	["intelligence"] = "Int",
	["strength and dexterity"] = { "Str", "Dex" },
	["strength and intelligence"] = { "Str", "Int" },
	["dexterity and intelligence"] = { "Dex", "Int" },
	["attributes"] = { "Str", "Dex", "Int" },
	["all attributes"] = { "Str", "Dex", "Int" },
	["devotion"] = "Devotion",
	-- Life/mana
	["life"] = "Life",
	["maximum life"] = "Life",
	["mana"] = "Mana",
	["maximum mana"] = "Mana",
	["mana regeneration"] = "ManaRegen",
	["mana regeneration rate"] = "ManaRegen",
	["mana cost"] = "ManaCost",
	["mana cost of"] = "ManaCost",
	["mana cost of skills"] = "ManaCost",
	["total mana cost"] = "ManaCost",
	["total mana cost of skills"] = "ManaCost",
	["mana reserved"] = "ManaReserved",
	["mana reservation"] = "ManaReserved",
	["mana reservation of skills"] = "ManaReserved",
	["mana reservation if cast as an aura"] = { "ManaReserved", tag = { type = "SkillType", skillType = SkillType.Aura } },
	-- Primary defences
	["maximum energy shield"] = "EnergyShield",
	["energy shield recharge rate"] = "EnergyShieldRecharge",
	["start of energy shield recharge"] = "EnergyShieldRechargeFaster",
	["armour"] = "Armour",
	["to defend with double armour"] = "DoubleArmourChance",
	["evasion"] = "Evasion",
	["evasion rating"] = "Evasion",
	["energy shield"] = "EnergyShield",
	["armour and evasion"] = "ArmourAndEvasion",
	["armour and evasion rating"] = "ArmourAndEvasion",
	["evasion rating and armour"] = "ArmourAndEvasion",
	["armour and energy shield"] = "ArmourAndEnergyShield",
	["evasion rating and energy shield"] = "EvasionAndEnergyShield",
	["evasion and energy shield"] = "EvasionAndEnergyShield",
	["armour, evasion and energy shield"] = "Defences",
	["defences"] = "Defences",
	["to evade"] = "EvadeChance",
	["chance to evade"] = "EvadeChance",
	["to evade attacks"] = "EvadeChance",
	["to evade attack hits"] = "EvadeChance",
	["chance to evade attacks"] = "EvadeChance",
	["chance to evade attack hits"] = "EvadeChance",
	["chance to evade projectile attacks"] = "ProjectileEvadeChance",
	["chance to evade melee attacks"] = "MeleeEvadeChance",
	-- Resistances
	["physical damage reduction"] = "PhysicalDamageReduction",
	["physical damage reduction from hits"] = "PhysicalDamageReductionWhenHit",
	["fire resistance"] = "FireResist",
	["maximum fire resistance"] = "FireResistMax",
	["cold resistance"] = "ColdResist",
	["maximum cold resistance"] = "ColdResistMax",
	["lightning resistance"] = "LightningResist",
	["maximum lightning resistance"] = "LightningResistMax",
	["chaos resistance"] = "ChaosResist",
	["maximum chaos resistance"] = "ChaosResistMax",
	["fire and cold resistances"] = { "FireResist", "ColdResist" },
	["fire and lightning resistances"] = { "FireResist", "LightningResist" },
	["cold and lightning resistances"] = { "ColdResist", "LightningResist" },
	["elemental resistance"] = "ElementalResist",
	["elemental resistances"] = "ElementalResist",
	["all elemental resistances"] = "ElementalResist",
	["all resistances"] = { "ElementalResist", "ChaosResist" },
	["all maximum elemental resistances"] = "ElementalResistMax",
	["all maximum resistances"] = { "ElementalResistMax", "ChaosResistMax" },
	["all elemental resistances and maximum elemental resistances"] = { "ElementalResist", "ElementalResistMax" },
	["fire and chaos resistances"] = { "FireResist", "ChaosResist" },
	["cold and chaos resistances"] = { "ColdResist", "ChaosResist" },
	["lightning and chaos resistances"] = { "LightningResist", "ChaosResist" },
	-- Damage taken
	["damage taken"] = "DamageTaken",
	["damage taken when hit"] = "DamageTakenWhenHit",
	["damage taken from damage over time"] = "DamageTakenOverTime",
	["physical damage taken"] = "PhysicalDamageTaken",
	["physical damage from hits taken"] = "PhysicalDamageTaken",
	["physical damage taken when hit"] = "PhysicalDamageTakenWhenHit",
	["physical damage taken over time"] = "PhysicalDamageTakenOverTime",
	["physical damage over time damage taken"] = "PhysicalDamageTakenOverTime",
	["reflected physical damage taken"] = "PhysicalReflectedDamageTaken",
	["lightning damage taken"] = "LightningDamageTaken",
	["lightning damage from hits taken"] = "LightningDamageTaken",
	["lightning damage taken when hit"] = "LightningDamageTakenWhenHit",
	["lightning damage taken over time"] = "LightningDamageTakenOverTime",
	["cold damage taken"] = "ColdDamageTaken",
	["cold damage from hits taken"] = "ColdDamageTaken",
	["cold damage taken when hit"] = "ColdDamageTakenWhenHit",
	["cold damage taken over time"] = "ColdDamageTakenOverTime",
	["fire damage taken"] = "FireDamageTaken",
	["fire damage from hits taken"] = "FireDamageTaken",
	["fire damage taken when hit"] = "FireDamageTakenWhenHit",
	["fire damage taken over time"] = "FireDamageTakenOverTime",
	["chaos damage taken"] = "ChaosDamageTaken",
	["chaos damage from hits taken"] = "ChaosDamageTaken",
	["chaos damage taken when hit"] = "ChaosDamageTakenWhenHit",
	["chaos damage taken over time"] = "ChaosDamageTakenOverTime",
	["chaos damage over time taken"] = "ChaosDamageTakenOverTime",
	["elemental damage taken"] = "ElementalDamageTaken",
	["elemental damage from hits taken"] = "ElementalDamageTaken",
	["elemental damage taken when hit"] = "ElementalDamageTakenWhenHit",
	["elemental damage taken from hits"] = "ElementalDamageTakenWhenHit",
	["elemental damage taken over time"] = "ElementalDamageTakenOverTime",
	["cold and lightning damage taken"] = { "ColdDamageTaken", "LightningDamageTaken" },
	["reflected elemental damage taken"] = "ElementalReflectedDamageTaken",
	-- Other defences
	["to dodge attacks"] = "AttackDodgeChance",
	["to dodge attack hits"] = "AttackDodgeChance",
	["to dodge spells"] = "SpellDodgeChance",
	["to dodge spell hits"] = "SpellDodgeChance",
	["to dodge spell damage"] = "SpellDodgeChance",
	["to dodge attacks and spells"] = { "AttackDodgeChance", "SpellDodgeChance" },
	["to dodge attacks and spell damage"] = { "AttackDodgeChance", "SpellDodgeChance" },
	["to dodge attack and spell hits"] = { "AttackDodgeChance", "SpellDodgeChance" },
	["to dodge attack or spell hits"] = { "AttackDodgeChance", "SpellDodgeChance" },
	["to block"] = "BlockChance",
	["to block attacks"] = "BlockChance",
	["to block attack damage"] = "BlockChance",
	["block chance"] = "BlockChance",
	["block chance with staves"] = { "BlockChance", tag = { type = "Condition", var = "UsingStaff" } },
	["to block with staves"] = { "BlockChance", tag = { type = "Condition", var = "UsingStaff" } },
	["block chance against projectiles"] = "ProjectileBlockChance",
	["to block projectile attack damage"] = "ProjectileBlockChance",
	["spell block chance"] = "SpellBlockChance",
	["to block spells"] = "SpellBlockChance",
	["to block spell damage"] = "SpellBlockChance",
	["chance to block attacks and spells"] = { "BlockChance", "SpellBlockChance" },
	["to block attack and spell damage"] = { "BlockChance", "SpellBlockChance" },
	["maximum block chance"] = "BlockChanceMax",
	["maximum chance to block attack damage"] = "BlockChanceMax",
	["maximum chance to block spell damage"] = "SpellBlockChanceMax",
	["life gained when you block"] = "LifeOnBlock",
	["mana gained when you block"] = "ManaOnBlock",
	["to avoid physical damage from hits"] = "AvoidPhysicalDamageChance",
	["to avoid fire damage when hit"] = "AvoidFireDamageChance",
	["to avoid fire damage from hits"] = "AvoidFireDamageChance",
	["to avoid cold damage when hit"] = "AvoidColdDamageChance",
	["to avoid cold damage from hits"] = "AvoidColdDamageChance",
	["to avoid lightning damage when hit"] = "AvoidLightningDamageChance",
	["to avoid lightning damage from hits"] = "AvoidLightningDamageChance",
	["to avoid elemental damage when hit"] = {"AvoidFireDamageChance", "AvoidColdDamageChance", "AvoidLightningDamageChance"},
	["to avoid elemental damage from hits"] = {"AvoidFireDamageChance", "AvoidColdDamageChance", "AvoidLightningDamageChance"},
	["to avoid projectiles"] = "AvoidProjectilesChance",
	["to avoid being stunned"] = "AvoidStun",
	["to avoid interruption from stuns while casting"] = "AvoidInteruptStun",
	["to avoid being shocked"] = "AvoidShock",
	["to avoid being frozen"] = "AvoidFreeze",
	["to avoid being chilled"] = "AvoidChill",
	["to avoid being ignited"] = "AvoidIgnite",
	["to avoid elemental ailments"] = { "AvoidShock", "AvoidFreeze", "AvoidChill", "AvoidIgnite" },
	["to avoid elemental status ailments"] = { "AvoidShock", "AvoidFreeze", "AvoidChill", "AvoidIgnite" },
	["to avoid bleeding"] = "AvoidBleed",
	["to avoid being poisoned"] = "AvoidPoison",
	["damage is taken from mana before life"] = "DamageTakenFromManaBeforeLife",
	["lightning damage is taken from mana before life"] = "LightningDamageTakenFromManaBeforeLife",
	["damage taken from mana before life"] = "DamageTakenFromManaBeforeLife",
	["effect of curses on you"] = "CurseEffectOnSelf",
	["life recovery rate"] = "LifeRecoveryRate",
	["mana recovery rate"] = "ManaRecoveryRate",
	["energy shield recovery rate"] = "EnergyShieldRecoveryRate",
	["energy shield regeneration rate"] = "EnergyShieldRegen",
	["recovery rate of life, mana and energy shield"] = { "LifeRecoveryRate", "ManaRecoveryRate", "EnergyShieldRecoveryRate" },
	["recovery rate of life and energy shield"] = { "LifeRecoveryRate", "EnergyShieldRecoveryRate" },
	["maximum life, mana and global energy shield"] = { "Life", "Mana", "EnergyShield", tag = { type = "Global" } },
	["non-chaos damage taken bypasses energy shield"] = {"PhysicalEnergyShieldBypass", "LightningEnergyShieldBypass", "ColdEnergyShieldBypass", "FireEnergyShieldBypass" },
	-- Stun/knockback modifiers
	["stun recovery"] = "StunRecovery",
	["stun and block recovery"] = "StunRecovery",
	["block and stun recovery"] = "StunRecovery",
	["stun threshold"] = "StunThreshold",
	["block recovery"] = "BlockRecovery",
	["enemy stun threshold"] = "EnemyStunThreshold",
	["stun duration on enemies"] = "EnemyStunDuration",
	["stun duration"] = "EnemyStunDuration",
	["to knock enemies back on hit"] = "EnemyKnockbackChance",
	["knockback distance"] = "EnemyKnockbackDistance",
	-- Auras/curses/buffs
	["aura effect"] = "AuraEffect",
	["effect of non-curse auras you cast"] = { "AuraEffect", tagList = { { type = "SkillType", skillType = SkillType.Aura }, { type = "SkillType", skillType = SkillType.AppliesCurse, neg = true } } },
	["effect of non-curse auras from your skills"] = { "AuraEffect", tagList = { { type = "SkillType", skillType = SkillType.Aura }, { type = "SkillType", skillType = SkillType.AppliesCurse, neg = true } } },
	["effect of non-curse auras from your skills on your minions"] = { "AuraEffectOnSelf", tagList = { { type = "SkillType", skillType = SkillType.Aura }, { type = "SkillType", skillType = SkillType.AppliesCurse, neg = true } }, addToMinion = true },
	["effect of non-curse auras"] = { "AuraEffect", tag = { type = "SkillType", skillType = SkillType.AppliesCurse, neg = true } },
	["effect of your curses"] = "CurseEffect",
	["effect of auras on you"] = "AuraEffectOnSelf",
	["effect of auras on your minions"] = { "AuraEffectOnSelf", addToMinion = true },
	["effect of auras from mines"] = { "AuraEffect", keywordFlags = KeywordFlag.Mine },
	["curse effect"] = "CurseEffect",
	["effect of curses applied by bane"] = { "CurseEffect", tag = { type = "Condition", var = "AppliedByBane" } },
	["effect of arcane surge on you"] = "ArcaneSurgeEffect",
	["curse duration"] = { "Duration", keywordFlags = KeywordFlag.Curse },
	["hex duration"] = { "Duration", tag = { type = "SkillType", skillType = SkillType.Hex } },
	["radius of auras"] = { "AreaOfEffect", keywordFlags = KeywordFlag.Aura },
	["radius of curses"] = { "AreaOfEffect", keywordFlags = KeywordFlag.Curse },	
	["buff effect"] = "BuffEffect",
	["effect of buffs on you"] = "BuffEffectOnSelf",
	["effect of buffs granted by your golems"] = { "BuffEffect", tag = { type = "SkillType", skillType = SkillType.Golem } },
	["effect of buffs granted by socketed golem skills"] = { "BuffEffect", addToSkill = { type = "SocketedIn", slotName = "{SlotName}", keyword = "golem" } },
	["effect of the buff granted by your stone golems"] = { "BuffEffect", tag = { type = "SkillName", skillName = "Summon Stone Golem" } },
	["effect of the buff granted by your lightning golems"] = { "BuffEffect", tag = { type = "SkillName", skillName = "Summon Lightning Golem" } },
	["effect of the buff granted by your ice golems"] = { "BuffEffect", tag = { type = "SkillName", skillName = "Summon Ice Golem" } },
	["effect of the buff granted by your flame golems"] = { "BuffEffect", tag = { type = "SkillName", skillName = "Summon Flame Golem" } },
	["effect of the buff granted by your chaos golems"] = { "BuffEffect", tag = { type = "SkillName", skillName = "Summon Chaos Golem" } },
	["effect of the buff granted by your carrion golems"] = { "BuffEffect", tag = { type = "SkillName", skillName = "Summon Carrion Golem" } },
	["effect of offering spells"] = { "BuffEffect", tag = { type = "SkillName", skillNameList = { "Bone Offering", "Flesh Offering", "Spirit Offering" } } },
	["effect of offerings"] = { "BuffEffect", tag = { type = "SkillName", skillNameList = { "Bone Offering", "Flesh Offering", "Spirit Offering" } } },
	["effect of heralds on you"] = { "BuffEffect", tag = { type = "SkillType", skillType = SkillType.Herald } },
	["effect of herald buffs on you"] = { "BuffEffect", tag = { type = "SkillType", skillType = SkillType.Herald } },
	["effect of buffs granted by your active ancestor totems"] = { "BuffEffect", tag = { type = "SkillName", skillNameList = { "Ancestral Warchief", "Ancestral Protector" } } },
	["effect of withered"] = "WitherEffect",
	["warcry effect"] = { "BuffEffect", keywordFlags = KeywordFlag.Warcry },
	["aspect of the avian buff effect"] = { "BuffEffect", tag = { type = "SkillName", skillName = "Aspect of the Avian" } },
	["maximum rage"] = "MaximumRage",
	-- Charges
	["maximum power charge"] = "PowerChargesMax",
	["maximum power charges"] = "PowerChargesMax",
	["minimum power charge"] = "PowerChargesMin",
	["minimum power charges"] = "PowerChargesMin",
	["power charge duration"] = "PowerChargesDuration",
	["maximum frenzy charge"] = "FrenzyChargesMax",
	["maximum frenzy charges"] = "FrenzyChargesMax",
	["minimum frenzy charge"] = "FrenzyChargesMin",
	["minimum frenzy charges"] = "FrenzyChargesMin",
	["frenzy charge duration"] = "FrenzyChargesDuration",
	["maximum endurance charge"] = "EnduranceChargesMax",
	["maximum endurance charges"] = "EnduranceChargesMax",
	["minimum endurance charge"] = "EnduranceChargesMin",
	["minimum endurance charges"] = "EnduranceChargesMin",
	["endurance charge duration"] = "EnduranceChargesDuration",
	["maximum frenzy charges and maximum power charges"] = { "FrenzyChargesMax", "PowerChargesMax" },
	["endurance, frenzy and power charge duration"] = { "PowerChargesDuration", "FrenzyChargesDuration", "EnduranceChargesDuration" },
	["maximum siphoning charge"] = "SiphoningChargesMax",
	["maximum siphoning charges"] = "SiphoningChargesMax",
	["maximum challenger charges"] = "ChallengerChargesMax",
	["maximum blitz charges"] = "BlitzChargesMax",
	["maximum number of crab barriers"] = "CrabBarriersMax",
	-- On hit/kill/leech effects
	["life gained on kill"] = "LifeOnKill",
	["mana gained on kill"] = "ManaOnKill",
	["life gained for each enemy hit"] = { "LifeOnHit" },
	["life gained for each enemy hit by attacks"] = { "LifeOnHit", flags = ModFlag.Attack },
	["life gained for each enemy hit by your attacks"] = { "LifeOnHit", flags = ModFlag.Attack },
	["life gained for each enemy hit by spells"] = { "LifeOnHit", flags = ModFlag.Spell },
	["life gained for each enemy hit by your spells"] = { "LifeOnHit", flags = ModFlag.Spell },
	["mana gained for each enemy hit by attacks"] = { "ManaOnHit", flags = ModFlag.Attack },
	["mana gained for each enemy hit by your attacks"] = { "ManaOnHit", flags = ModFlag.Attack },
	["energy shield gained for each enemy hit"] = { "EnergyShieldOnHit" },
	["energy shield gained for each enemy hit by attacks"] = { "EnergyShieldOnHit", flags = ModFlag.Attack },
	["energy shield gained for each enemy hit by your attacks"] = { "EnergyShieldOnHit", flags = ModFlag.Attack },
	["life and mana gained for each enemy hit"] = { "LifeOnHit", "ManaOnHit", flags = ModFlag.Attack },
	["damage as life"] = "DamageLifeLeech",
	["life leeched per second"] = "LifeLeechRate",
	["mana leeched per second"] = "ManaLeechRate",
	["total recovery per second from life leech"] = "LifeLeechRate",
	["total recovery per second from energy shield leech"] = "EnergyShieldLeechRate",
	["total recovery per second from mana leech"] = "ManaLeechRate",
	["total recovery per second from life, mana, or energy shield leech"] = { "LifeLeechRate", "ManaLeechRate", "EnergyShieldLeechRate" },
	["maximum recovery per life leech"] = "MaxLifeLeechInstance",
	["maximum recovery per energy shield leech"] = "MaxEnergyShieldLeechInstance",
	["maximum recovery per mana leech"] = "MaxManaLeechInstance",
	["maximum total recovery per second from life leech"] = "MaxLifeLeechRate",
	["maximum total recovery per second from energy shield leech"] = "MaxEnergyShieldLeechRate",
	["maximum total recovery per second from mana leech"] = "MaxManaLeechRate",
	["to impale enemies on hit"] = "ImpaleChance",
    ["impale effect"] = "ImpaleEffect",
	["effect of impales you inflict"] = "ImpaleEffect",
	-- Projectile modifiers
	["projectile"] = "ProjectileCount",
	["projectiles"] = "ProjectileCount",
	["projectile speed"] = "ProjectileSpeed",
	["arrow speed"] = { "ProjectileSpeed", flags = ModFlag.Bow },
	-- Totem/trap/mine/brand modifiers
	["totem placement speed"] = "TotemPlacementSpeed",
	["totem life"] = "TotemLife",
	["totem duration"] = "TotemDuration",
	["maximum number of summoned totems"] = "ActiveTotemLimit",
	["maximum number of summoned totems."] = "ActiveTotemLimit", -- Mark plz
	["maximum number of summoned ballista totems"] = "ActiveBallistaLimit", -- Mark plz
	["trap throwing speed"] = "TrapThrowingSpeed",
	["trap trigger area of effect"] = "TrapTriggerAreaOfEffect",
	["trap duration"] = "TrapDuration",
	["cooldown recovery speed for throwing traps"] = { "CooldownRecovery", keywordFlags = KeywordFlag.Trap },
	["cooldown recovery rate for throwing traps"] = { "CooldownRecovery", keywordFlags = KeywordFlag.Trap },
	["mine laying speed"] = "MineLayingSpeed",
	["mine throwing speed"] = "MineLayingSpeed",
	["mine detonation area of effect"] = "MineDetonationAreaOfEffect",
	["mine duration"] = "MineDuration",
	["activation frequency"] = "BrandActivationFrequency",
	["brand activation frequency"] = "BrandActivationFrequency",
	["brand attachment range"] = "BrandAttachmentRange",
	-- Minion modifiers
	["maximum number of skeletons"] = "ActiveSkeletonLimit",
	["maximum number of zombies"] = "ActiveZombieLimit",
	["maximum number of raised zombies"] = "ActiveZombieLimit",
	["number of zombies allowed"] = "ActiveZombieLimit",
	["maximum number of spectres"] = "ActiveSpectreLimit",
	["maximum number of golems"] = "ActiveGolemLimit",
	["maximum number of summoned golems"] = "ActiveGolemLimit",
	["maximum number of summoned raging spirits"] = "ActiveRagingSpiritLimit",
	["maximum number of raging spirits"] = "ActiveRagingSpiritLimit",
	["maximum number of summoned phantasms"] = "ActivePhantasmLimit",
	["maximum number of summoned holy relics"] = "ActiveHolyRelicLimit",
	["minion duration"] = { "Duration", tag = { type = "SkillType", skillType = SkillType.CreateMinion } },
	["skeleton duration"] = { "Duration", tag = { type = "SkillName", skillName = "Summon Skeleton" } },
	["sentinel of dominance duration"] = { "Duration", tag = { type = "SkillName", skillName = "Dominating Blow" } },
	-- Other skill modifiers
	["radius"] = "AreaOfEffect",
	["radius of area skills"] = "AreaOfEffect",
	["area of effect radius"] = "AreaOfEffect",
	["area of effect"] = "AreaOfEffect",
	["area of effect of skills"] = "AreaOfEffect",
	["area of effect of area skills"] = "AreaOfEffect",
	["aspect of the spider area of effect"] = { "AreaOfEffect", tag = { type = "SkillName", skillName = "Aspect of the Spider" } },
	["firestorm explosion area of effect"] = { "AreaOfEffectSecondary", tag = { type = "SkillName", skillName = "Firestorm" } },
	["duration"] = "Duration",
	["skill effect duration"] = "Duration",
	["chaos skill effect duration"] = { "Duration", keywordFlags = KeywordFlag.Chaos },
	["aspect of the spider debuff duration"] = { "Duration", tag = { type = "SkillName", skillName = "Aspect of the Spider" } },
	["fire trap burning ground duration"] = { "Duration", tag = { type = "SkillName", skillName = "Fire Trap" } },
	["cooldown recovery"] = "CooldownRecovery",
	["cooldown recovery speed"] = "CooldownRecovery",
	["cooldown recovery rate"] = "CooldownRecovery",
	["weapon range"] = "WeaponRange",
	["melee range"] = "MeleeWeaponRange",
	["melee weapon range"] = "MeleeWeaponRange",
	["melee strike range"] = { "MeleeWeaponRange", "UnarmedRange" },
	["melee weapon and unarmed range"] = { "MeleeWeaponRange", "UnarmedRange" },
	["melee weapon and unarmed attack range"] = { "MeleeWeaponRange", "UnarmedRange" },
	["melee strike range"] = { "MeleeWeaponRange", "UnarmedRange" },
	["to deal double damage"] = "DoubleDamageChance",
	-- Buffs
	["onslaught effect"] = "OnslaughtEffect",
	["fortify duration"] = "FortifyDuration",
	["adrenaline duration"] = "AdrenalineDuration",
	["effect of fortify on you"] = "FortifyEffectOnSelf",
	["effect of tailwind on you"] = "TailwindEffectOnSelf",
	["elusive effect"] = "ElusiveEffect",
	["effect of elusive on you"] = "ElusiveEffect",
	["effect of infusion"] = "InfusionEffect",
	-- Basic damage types
	["damage"] = "Damage",
	["physical damage"] = "PhysicalDamage",
	["lightning damage"] = "LightningDamage",
	["cold damage"] = "ColdDamage",
	["fire damage"] = "FireDamage",
	["chaos damage"] = "ChaosDamage",
	["non-chaos damage"] = "NonChaosDamage",
	["elemental damage"] = "ElementalDamage",
	-- Other damage forms
	["attack damage"] = { "Damage", flags = ModFlag.Attack },
	["attack physical damage"] = { "PhysicalDamage", flags = ModFlag.Attack },
	["physical attack damage"] = { "PhysicalDamage", flags = ModFlag.Attack },
	["minimum physical attack damage"] = { "MinPhysicalDamage", flags = ModFlag.Attack },
	["maximum physical attack damage"] = { "MaxPhysicalDamage", flags = ModFlag.Attack },
	["physical weapon damage"] = { "PhysicalDamage", flags = ModFlag.Weapon },
	["physical damage with weapons"] = { "PhysicalDamage", flags = ModFlag.Weapon },
	["physical melee damage"] = { "PhysicalDamage", flags = ModFlag.Melee },
	["melee physical damage"] = { "PhysicalDamage", flags = ModFlag.Melee },
	["projectile damage"] = { "Damage", flags = ModFlag.Projectile },
	["projectile attack damage"] = { "Damage", flags = bor(ModFlag.Projectile, ModFlag.Attack) },
	["bow damage"] = { "Damage", flags = bor(ModFlag.Bow, ModFlag.Hit) },
	["damage with arrow hits"] = { "Damage", flags = bor(ModFlag.Bow, ModFlag.Hit) },
	["wand damage"] = { "Damage", flags = bor(ModFlag.Wand, ModFlag.Hit) },
	["wand physical damage"] = { "PhysicalDamage", flags = bor(ModFlag.Wand, ModFlag.Hit) },
	["claw physical damage"] = { "PhysicalDamage", flags = bor(ModFlag.Claw, ModFlag.Hit) },
	["sword physical damage"] = { "PhysicalDamage", flags = bor(ModFlag.Sword, ModFlag.Hit) },
	["damage over time"] = { "Damage", flags = ModFlag.Dot },
	["physical damage over time"] = { "PhysicalDamage", keywordFlags = KeywordFlag.PhysicalDot },
	["burning damage"] = { "FireDamage", keywordFlags = KeywordFlag.FireDot },
	["damage with ignite"] = { "Damage", keywordFlags = KeywordFlag.Ignite },
	["damage with ignites"] = { "Damage", keywordFlags = KeywordFlag.Ignite },
	["incinerate damage for each stage"] = { "Damage", tagList = { { type = "Multiplier", var = "IncinerateStage" }, { type = "SkillName", skillName = "Incinerate" } } },
	["physical damage over time multiplier"] = "PhysicalDotMultiplier",
	["fire damage over time multiplier"] = "FireDotMultiplier",
	["cold damage over time multiplier"] = "ColdDotMultiplier",
	["chaos damage over time multiplier"] = "ChaosDotMultiplier",
	["damage over time multiplier"] = "DotMultiplier",
	-- Crit/accuracy/speed modifiers
	["critical strike chance"] = "CritChance",
	["attack critical strike chance"] = { "CritChance", flags = ModFlag.Attack },
	["critical strike multiplier"] = "CritMultiplier",
	["attack critical strike multiplier"] = { "CritMultiplier", flags = ModFlag.Attack },
	["accuracy"] = "Accuracy",
	["accuracy rating"] = "Accuracy",
	["minion accuracy rating"] = { "Accuracy", addToMinion = true },
	["attack speed"] = { "Speed", flags = ModFlag.Attack },
	["cast speed"] = { "Speed", flags = ModFlag.Cast },
	["warcry speed"] = { "WarcrySpeed", keywordFlags = KeywordFlag.Warcry },
	["attack and cast speed"] = "Speed",
	["attack and movement speed"] = { "Speed", "MovementSpeed" },
	-- Elemental ailments
	["to shock"] = "EnemyShockChance",
	["shock chance"] = "EnemyShockChance",
	["to freeze"] = "EnemyFreezeChance",
	["freeze chance"] = "EnemyFreezeChance",
	["to ignite"] = "EnemyIgniteChance",
	["ignite chance"] = "EnemyIgniteChance",
	["to freeze, shock and ignite"] = { "EnemyFreezeChance", "EnemyShockChance", "EnemyIgniteChance" },
	["to scorch enemies"] = "ScorchChance",
	["to inflict brittle"] = "BrittleChance",
	["to sap enemies"] = "SapChance",
	["effect of shock"] = "EnemyShockEffect",
	["effect of shock you inflict"] = "EnemyShockEffect",
	["effect of lightning ailments"] = { "EnemyShockEffect" , "EnemySapEffect" },
	["effect of chill"] = "EnemyChillEffect",
	["chill effect"] = "EnemyChillEffect",
	["effect of chill you inflict"] = "EnemyChillEffect",
	["effect of cold ailments"] = { "EnemyChillEffect" , "EnemyBrittleEffect" },
	["effect of chill on you"] = "SelfChillEffect",
	["effect of non-damaging ailments"] = { "EnemyShockEffect", "EnemyChillEffect", "EnemyFreezeEffect", "EnemyScorchEffect", "EnemyBrittleEffect", "EnemySapEffect" },
	["shock duration"] = "EnemyShockDuration",
	["duration of lightning ailments"] = { "EnemyShockDuration" , "EnemySapDuration" },
	["freeze duration"] = "EnemyFreezeDuration",
	["chill duration"] = "EnemyChillDuration",
	["duration of cold ailments"] = { "EnemyFreezeDuration" , "EnemyChillDuration", "EnemyBrittleDuration" },
	["ignite duration"] = "EnemyIgniteDuration",
	["duration of elemental ailments"] = { "EnemyShockDuration", "EnemyFreezeDuration", "EnemyChillDuration", "EnemyIgniteDuration", "EnemyScorchDuration", "EnemyBrittleDuration", "EnemySapDuration" },
	["duration of elemental status ailments"] = { "EnemyShockDuration", "EnemyFreezeDuration", "EnemyChillDuration", "EnemyIgniteDuration", "EnemyScorchDuration", "EnemyBrittleDuration", "EnemySapDuration" },
	["duration of ailments"] = { "EnemyShockDuration", "EnemyFreezeDuration", "EnemyChillDuration", "EnemyIgniteDuration", "EnemyPoisonDuration", "EnemyBleedDuration", "EnemyScorchDuration", "EnemyBrittleDuration", "EnemySapDuration" },
	["duration of ailments you inflict"] = { "EnemyShockDuration", "EnemyFreezeDuration", "EnemyChillDuration", "EnemyIgniteDuration", "EnemyPoisonDuration", "EnemyBleedDuration", "EnemyScorchDuration", "EnemyBrittleDuration", "EnemySapDuration" },
	["duration of ailments inflicted"] = { "EnemyShockDuration", "EnemyFreezeDuration", "EnemyChillDuration", "EnemyIgniteDuration", "EnemyPoisonDuration", "EnemyBleedDuration", "EnemyScorchDuration", "EnemyBrittleDuration", "EnemySapDuration" },
	-- Other ailments
	["to poison"] = "PoisonChance",
	["to cause poison"] = "PoisonChance",
	["to poison on hit"] = "PoisonChance",
	["poison duration"] = { "EnemyPoisonDuration" },
	["duration of poisons you inflict"] = { "EnemyPoisonDuration" },
	["to cause bleeding"] = "BleedChance",
	["to cause bleeding on hit"] = "BleedChance",
	["to inflict bleeding"] = "BleedChance",
	["to inflict bleeding on hit"] = "BleedChance",
	["bleed duration"] = { "EnemyBleedDuration" },
	["bleeding duration"] = { "EnemyBleedDuration" },
	-- Misc modifiers
	["movement speed"] = "MovementSpeed",
	["attack, cast and movement speed"] = { "Speed", "MovementSpeed" },
	["light radius"] = "LightRadius",
	["rarity of items found"] = "LootRarity",
	["quantity of items found"] = "LootQuantity",
	["item quantity"] = "LootQuantity",
	["strength requirement"] = "StrRequirement",
	["dexterity requirement"] = "DexRequirement",
	["intelligence requirement"] = "IntRequirement",
	["strength and intelligence requirement"] = { "StrRequirement", "IntRequirement" },
	["attribute requirements"] = { "StrRequirement", "DexRequirement", "IntRequirement" },
	["effect of socketed jewels"] = "SocketedJewelEffect",
	["to inflict fire exposure on hit"] = "FireExposureChance",
	["to inflict cold exposure on hit"] = "ColdExposureChance",
	["to inflict lightning exposure on hit"] = "LightningExposureChance",
	-- Flask modifiers
	["effect"] = "FlaskEffect",
	["effect of flasks"] = "FlaskEffect",
	["effect of flasks on you"] = "FlaskEffect",
	["amount recovered"] = "FlaskRecovery",
	["life recovered"] = "FlaskRecovery",
	["life recovery from flasks used"] = "FlaskLifeRecovery",
	["mana recovered"] = "FlaskRecovery",
	["life recovery from flasks"] = "FlaskLifeRecovery",
	["mana recovery from flasks"] = "FlaskManaRecovery",
	["life and mana recovery from flasks"] = { "FlaskLifeRecovery", "FlaskManaRecovery" },
	["flask effect duration"] = "FlaskDuration",
	["recovery speed"] = "FlaskRecoveryRate",
	["recovery rate"] = "FlaskRecoveryRate",
	["flask recovery rate"] = "FlaskRecoveryRate",
	["flask recovery speed"] = "FlaskRecoveryRate",
	["flask life recovery rate"] = "FlaskLifeRecoveryRate",
	["flask mana recovery rate"] = "FlaskManaRecoveryRate",
	["extra charges"] = "FlaskCharges",
	["maximum charges"] = "FlaskCharges",
	["charges used"] = "FlaskChargesUsed",
	["flask charges used"] = "FlaskChargesUsed",
	["flask charges gained"] = "FlaskChargesGained",
	["charge recovery"] = "FlaskChargeRecovery",
	["impales you inflict last"] = "ImpaleStacksMax",
}

-- List of modifier flags
local modFlagList = {
	-- Weapon types
	["with axes"] = { flags = bor(ModFlag.Axe, ModFlag.Hit) },
	["to axe attacks"] = { flags = bor(ModFlag.Axe, ModFlag.Hit) },
	["with axes or swords"] = { flags = ModFlag.Hit, tag = { type = "ModFlagOr", modFlags = bor(ModFlag.Axe, ModFlag.Sword) } },
	["with bows"] = { flags = bor(ModFlag.Bow, ModFlag.Hit) },
	["to bow attacks"] = { flags = bor(ModFlag.Bow, ModFlag.Hit) },
	["with claws"] = { flags = bor(ModFlag.Claw, ModFlag.Hit) },
	["with claws or daggers"] = { flags = ModFlag.Hit, tag = { type = "ModFlagOr", modFlags = bor(ModFlag.Claw, ModFlag.Dagger) } },
	["to claw attacks"] = { flags = bor(ModFlag.Claw, ModFlag.Hit) },
	["dealt with claws"] = { flags = bor(ModFlag.Claw, ModFlag.Hit) },
	["with daggers"] = { flags = bor(ModFlag.Dagger, ModFlag.Hit) },
	["to dagger attacks"] = { flags = bor(ModFlag.Dagger, ModFlag.Hit) },
	["with maces"] = { flags = bor(ModFlag.Mace, ModFlag.Hit) },
	["to mace attacks"] = { flags = bor(ModFlag.Mace, ModFlag.Hit) },
	["with maces and sceptres"] = { flags = bor(ModFlag.Mace, ModFlag.Hit) },
	["with maces or sceptres"] = { flags = bor(ModFlag.Mace, ModFlag.Hit) },
	["with maces, sceptres or staves"] = { flags = ModFlag.Hit, tag = { type = "ModFlagOr", modFlags = bor(ModFlag.Mace, ModFlag.Staff) } },
	["to mace and sceptre attacks"] = { flags = bor(ModFlag.Mace, ModFlag.Hit) },
	["to mace or sceptre attacks"] = { flags = bor(ModFlag.Mace, ModFlag.Hit) },
	["with staves"] = { flags = bor(ModFlag.Staff, ModFlag.Hit) },
	["to staff attacks"] = { flags = bor(ModFlag.Staff, ModFlag.Hit) },
	["with swords"] = { flags = bor(ModFlag.Sword, ModFlag.Hit) },
	["to sword attacks"] = { flags = bor(ModFlag.Sword, ModFlag.Hit) },
	["with wands"] = { flags = bor(ModFlag.Wand, ModFlag.Hit) },
	["to wand attacks"] = { flags = bor(ModFlag.Wand, ModFlag.Hit) },
	["unarmed"] = { flags = bor(ModFlag.Unarmed, ModFlag.Hit) },
	["with unarmed attacks"] = { flags = bor(ModFlag.Unarmed, ModFlag.Hit) },
	["to unarmed attacks"] = { flags = bor(ModFlag.Unarmed, ModFlag.Hit) },
	["with one handed weapons"] = { flags = bor(ModFlag.Weapon1H, ModFlag.Hit) },
	["with one handed melee weapons"] = { flags = bor(ModFlag.Weapon1H, ModFlag.WeaponMelee, ModFlag.Hit) },
	["with two handed weapons"] = { flags = bor(ModFlag.Weapon2H, ModFlag.Hit) },
	["with two handed melee weapons"] = { flags = bor(ModFlag.Weapon2H, ModFlag.WeaponMelee, ModFlag.Hit) },
	["with ranged weapons"] = { flags = bor(ModFlag.WeaponRanged, ModFlag.Hit) },
	-- Skill types
	["spell"] = { flags = ModFlag.Spell },
	["with spells"] = { flags = ModFlag.Spell },
	["with spell damage"] = { flags = ModFlag.Spell },
	["for spells"] = { flags = ModFlag.Spell },
	["with attacks"] = { keywordFlags = KeywordFlag.Attack },
	["with attack skills"] = { keywordFlags = KeywordFlag.Attack },
	["for attacks"] = { flags = ModFlag.Attack },
	["weapon"] = { flags = ModFlag.Weapon },
	["with weapons"] = { flags = ModFlag.Weapon },
	["melee"] = { flags = ModFlag.Melee },
	["with melee attacks"] = { flags = ModFlag.Melee },
	["with melee critical strikes"] = { flags = ModFlag.Melee, tag = { type = "Condition", var = "CriticalStrike" } },
	["with bow skills"] = { keywordFlags = KeywordFlag.Bow },
	["on melee hit"] = { flags = ModFlag.Melee },
	["with hits"] = { keywordFlags = KeywordFlag.Hit },
	["with hits and ailments"] = { keywordFlags = bor(KeywordFlag.Hit, KeywordFlag.Ailment) },
	["with ailments"] = { flags = ModFlag.Ailment },
	["with ailments from attack skills"] = { flags = ModFlag.Ailment, keywordFlags = KeywordFlag.Attack },
	["with poison"] = { keywordFlags = KeywordFlag.Poison },
	["with bleeding"] = { keywordFlags = KeywordFlag.Bleed },
	["for ailments"] = { flags = ModFlag.Ailment },
	["for poison"] = { keywordFlags = bor(KeywordFlag.Poison, KeywordFlag.MatchAll) },
	["for bleeding"] = { keywordFlags = KeywordFlag.Bleed },
	["for ignite"] = { keywordFlags = KeywordFlag.Ignite },
	["area"] = { flags = ModFlag.Area },
	["mine"] = { keywordFlags = KeywordFlag.Mine },
	["with mines"] = { keywordFlags = KeywordFlag.Mine },
	["trap"] = { keywordFlags = KeywordFlag.Trap },
	["with traps"] = { keywordFlags = KeywordFlag.Trap },
	["for traps"] = { keywordFlags = KeywordFlag.Trap },
	["that place mines or throw traps"] = { keywordFlags = bor(KeywordFlag.Mine, KeywordFlag.Trap) },
	["that throw mines"] = { keywordFlags = KeywordFlag.Mine },
	["that throw traps"] = { keywordFlags = KeywordFlag.Trap },
	["brand"] = { tag = { type = "SkillType", skillType = SkillType.Brand } },
	["totem"] = { keywordFlags = KeywordFlag.Totem },
	["with totem skills"] = { keywordFlags = KeywordFlag.Totem },
	["for skills used by totems"] = { keywordFlags = KeywordFlag.Totem },
	["totem skills that cast an aura"] = { tag = { type = "SkillType", skillType = SkillType.Aura }, keywordFlags = KeywordFlag.Totem },
	["of aura skills"] = { tag = { type = "SkillType", skillType = SkillType.Aura } },
	["of curse skills"] = { keywordFlags = KeywordFlag.Curse },
	["with curse skills"] = { keywordFlags = KeywordFlag.Curse },
	["of curse aura skills"] = { tag = { type = "SkillType", skillType = SkillType.Aura }, keywordFlags = KeywordFlag.Curse },
	["of curse auras"] = { keywordFlags = bor(KeywordFlag.Curse, KeywordFlag.Aura, KeywordFlag.MatchAll) },
	["of hex skills"] = { tag = { type = "SkillType", skillType = SkillType.Hex } },
	["with hex skills"] = { tag = { type = "SkillType", skillType = SkillType.Hex } },
	["of herald skills"] = { tag = { type = "SkillType", skillType = SkillType.Herald } },
	["with herald skills"] = { tag = { type = "SkillType", skillType = SkillType.Herald } },
	["with hits from herald skills"] = { tag = { type = "SkillType", skillType = SkillType.Herald }, keywordFlags = KeywordFlag.Hit },
	["minion skills"] = { tag = { type = "SkillType", skillType = SkillType.Minion } },
	["of minion skills"] = { tag = { type = "SkillType", skillType = SkillType.Minion } },
	["for curses"] = { keywordFlags = KeywordFlag.Curse },
	["for hexes"] = { tag = { type = "SkillType", skillType = SkillType.Hex } },
	["warcry"] = { keywordFlags = KeywordFlag.Warcry },
	["vaal"] = { keywordFlags = KeywordFlag.Vaal },
	["vaal skill"] = { keywordFlags = KeywordFlag.Vaal },
	["with movement skills"] = { keywordFlags = KeywordFlag.Movement },
	["of movement skills"] = { keywordFlags = KeywordFlag.Movement },
	["of travel skills"] = { tag = { type = "SkillType", skillType = SkillType.TravelSkill } },
	["of banner skills"] = { tag = { type = "SkillType", skillType = SkillType.Banner } },
	["with lightning skills"] = { keywordFlags = KeywordFlag.Lightning },
	["with cold skills"] = { keywordFlags = KeywordFlag.Cold },
	["with fire skills"] = { keywordFlags = KeywordFlag.Fire },
	["with elemental skills"] = { keywordFlags = bor(KeywordFlag.Lightning, KeywordFlag.Cold, KeywordFlag.Fire) },
	["with chaos skills"] = { keywordFlags = KeywordFlag.Chaos },
	["with channelling skills"] = { tag = { type = "SkillType", skillType = SkillType.Channelled } },
	["channelling skills"] = { tag = { type = "SkillType", skillType = SkillType.Channelled } },
	["with brand skills"] = { tag = { type = "SkillType", skillType = SkillType.Brand } },
	["for stance skills"] = { tag = { type = "SkillName", skillNameList = { "Blood and Sand", "Flesh and Stone" } } },
	["zombie"] = { addToMinion = true, addToMinionTag = { type = "SkillName", skillName = "Raise Zombie" } },
	["raised zombie"] = { addToMinion = true, addToMinionTag = { type = "SkillName", skillName = "Raise Zombie" } },
	["skeleton"] = { addToMinion = true, addToMinionTag = { type = "SkillName", skillName = "Summon Skeleton" } },
	["spectre"] = { addToMinion = true, addToMinionTag = { type = "SkillName", skillName = "Raise Spectre" } },
	["raised spectre"] = { addToMinion = true, addToMinionTag = { type = "SkillName", skillName = "Raise Spectre" } },
	["golem"] = { addToMinion = true, addToMinionTag = { type = "SkillType", skillType = SkillType.Golem } },
	["chaos golem"] = { addToMinion = true, addToMinionTag = { type = "SkillName", skillName = "Summon Chaos Golem" } },
	["flame golem"] = { addToMinion = true, addToMinionTag = { type = "SkillName", skillName = "Summon Flame Golem" } },
	["increased flame golem"] = { addToMinion = true, addToMinionTag = { type = "SkillName", skillName = "Summon Flame Golem" } },
	["ice golem"] = { addToMinion = true, addToMinionTag = { type = "SkillName", skillName = "Summon Ice Golem" } },
	["lightning golem"] = { addToMinion = true, addToMinionTag = { type = "SkillName", skillName = "Summon Lightning Golem" } },
	["stone golem"] = { addToMinion = true, addToMinionTag = { type = "SkillName", skillName = "Summon Stone Golem" } },
	["animated guardian"] = { addToMinion = true, addToMinionTag = { type = "SkillName", skillName = "Animate Guardian" } },
	-- Other
	["global"] = { tag = { type = "Global" } },
	["from equipped shield"] = { tag = { type = "SlotName", slotName = "Weapon 2" } },
	["from body armour"] = { tag = { type = "SlotName", slotName = "Body Armour" } },
}

-- List of modifier flags/tags that appear at the start of a line
local preFlagList = {
	-- Weapon types
	["^axe attacks [hd][ae][va][el] "] = { flags = ModFlag.Axe },
	["^axe or sword attacks [hd][ae][va][el] "] = { tag = { type = "ModFlagOr", modFlags = bor(ModFlag.Axe, ModFlag.Sword) } },
	["^bow attacks [hd][ae][va][el] "] = { flags = ModFlag.Bow },
	["^claw attacks [hd][ae][va][el] "] = { flags = ModFlag.Claw },
	["^claw or dagger attacks [hd][ae][va][el] "] = { tag = { type = "ModFlagOr", modFlags = bor(ModFlag.Claw, ModFlag.Dagger) } },
	["^dagger attacks [hd][ae][va][el] "] = { flags = ModFlag.Dagger },
	["^mace or sceptre attacks [hd][ae][va][el] "] = { flags = ModFlag.Mace },
	["^mace, sceptre or staff attacks [hd][ae][va][el] "] = { tag = { type = "ModFlagOr", modFlags = bor(ModFlag.Mace, ModFlag.Staff) } },
	["^staff attacks [hd][ae][va][el] "] = { flags = ModFlag.Staff },
	["^sword attacks [hd][ae][va][el] "] = { flags = ModFlag.Sword },
	["^wand attacks [hd][ae][va][el] "] = { flags = ModFlag.Wand },
	["^unarmed attacks [hd][ae][va][el] "] = { flags = ModFlag.Unarmed },
	["^attacks with one handed weapons [hd][ae][va][el] "] = { flags = ModFlag.Weapon1H },
	["^attacks with two handed weapons [hd][ae][va][el] "] = { flags = ModFlag.Weapon2H },
	["^attacks with melee weapons [hd][ae][va][el] "] = { flags = ModFlag.WeaponMelee },
	["^attacks with one handed melee weapons [hd][ae][va][el] "] = { flags = bor(ModFlag.Weapon1H, ModFlag.WeaponMelee) },
	["^attacks with two handed melee weapons [hd][ae][va][el] "] = { flags = bor(ModFlag.Weapon2H, ModFlag.WeaponMelee) },
	["^attacks with ranged weapons [hd][ae][va][el] "] = { flags = ModFlag.WeaponRanged },
	-- Damage types
	["^hits deal "] = { keywordFlags = KeywordFlag.Hit },
	["^critical strikes deal "] = { tag = { type = "Condition", var = "CriticalStrike" } },
	-- Add to minion
	["^minions "] = { addToMinion = true },
	["^minions [hd][ae][va][el] "] = { addToMinion = true },
	["^minions leech "] = { addToMinion = true },
	["^minions' attacks deal "] = { addToMinion = true, flags = ModFlag.Attack },
	["^golems [hd][ae][va][el] "] = { addToMinion = true, addToMinionTag = { type = "SkillType", skillType = SkillType.Golem } },
	["^summoned golems [hd][ae][va][el] "] = { addToMinion = true, addToMinionTag = { type = "SkillType", skillType = SkillType.Golem } },
	["^golem skills have "] = { tag = { type = "SkillType", skillType = SkillType.Golem } },
	["^zombies [hd][ae][va][el] "] = { addToMinion = true, addToMinionTag = { type = "SkillName", skillName = "Raise Zombie" } },
	["^raised zombies [hd][ae][va][el] "] = { addToMinion = true, addToMinionTag = { type = "SkillName", skillName = "Raise Zombie" } },
	["^skeletons [hd][ae][va][el] "] = { addToMinion = true, addToMinionTag = { type = "SkillName", skillName = "Summon Skeleton" } },
	["^raging spirits [hd][ae][va][el] "] = { addToMinion = true, addToMinionTag = { type = "SkillName", skillName = "Summon Raging Spirit" } },
	["^summoned raging spirits [hd][ae][va][el] "] = { addToMinion = true, addToMinionTag = { type = "SkillName", skillName = "Summon Raging Spirit" } },
	["^spectres [hd][ae][va][el] "] = { addToMinion = true, addToMinionTag = { type = "SkillName", skillName = "Raise Spectre" } },
	["^chaos golems [hd][ae][va][el] "] = { addToMinion = true, addToMinionTag = { type = "SkillName", skillName = "Summon Chaos Golem" } },
	["^summoned chaos golems [hd][ae][va][el] "] = { addToMinion = true, addToMinionTag = { type = "SkillName", skillName = "Summon Chaos Golem" } },
	["^flame golems [hd][ae][va][el] "] = { addToMinion = true, addToMinionTag = { type = "SkillName", skillName = "Summon Flame Golem" } },
	["^summoned flame golems [hd][ae][va][el] "] = { addToMinion = true, addToMinionTag = { type = "SkillName", skillName = "Summon Flame Golem" } },
	["^ice golems [hd][ae][va][el] "] = { addToMinion = true, addToMinionTag = { type = "SkillName", skillName = "Summon Ice Golem" } },
	["^summoned ice golems [hd][ae][va][el] "] = { addToMinion = true, addToMinionTag = { type = "SkillName", skillName = "Summon Ice Golem" } },
	["^lightning golems [hd][ae][va][el] "] = { addToMinion = true, addToMinionTag = { type = "SkillName", skillName = "Summon Lightning Golem" } },
	["^summoned lightning golems [hd][ae][va][el] "] = { addToMinion = true, addToMinionTag = { type = "SkillName", skillName = "Summon Lightning Golem" } },
	["^stone golems [hd][ae][va][el] "] = { addToMinion = true, addToMinionTag = { type = "SkillName", skillName = "Summon Stone Golem" } },
	["^summoned stone golems [hd][ae][va][el] "] = { addToMinion = true, addToMinionTag = { type = "SkillName", skillName = "Summon Stone Golem" } },
	["^summoned carrion golems [hd][ae][va][el] "] = { addToMinion = true, addToMinionTag = { type = "SkillName", skillName = "Summon Carrion Golem" } },
	["^summoned skitterbots [hd][ae][va][el] "] = { addToMinion = true, addToMinionTag = { type = "SkillName", skillName = "Summon Carrion Golem" } },
	["^blink arrow and blink arrow clones [hd][ae][va][el] "] = { addToMinion = true, addToMinionTag = { type = "SkillName", skillName = "Blink Arrow" } },
	["^mirror arrow and mirror arrow clones [hd][ae][va][el] "] = { addToMinion = true, addToMinionTag = { type = "SkillName", skillName = "Mirror Arrow" } },
	["^animated weapons [hd][ae][va][el] "] = { addToMinion = true, addToMinionTag = { type = "SkillName", skillName = "Animate Weapon" } },
	["^animated guardian deals "] = { addToMinion = true, addToMinionTag = { type = "SkillName", skillName = "Animate Guardian" } },
	["^summoned holy relics [hd][ae][va][el] "] = { addToMinion = true, addToMinionTag = { type = "SkillName", skillName = "Summon Holy Relic" } },
	["^herald skills [hd][ae][va][el] "] = { tag = { type = "SkillType", skillType = SkillType.Herald } },
	["^agony crawler deals "] = { addToMinion = true, addToMinionTag = { type = "SkillName", skillName = "Herald of Agony" } },
	["^sentinels of purity deal "] = { addToMinion = true, addToMinionTag = { type = "SkillName", skillName = "Herald of Purity" } },
	["^summoned sentinels have "] = { addToMinion = true, addToMinionTag = { type = "SkillName", skillName = "Herald of Purity" } },
	["^raised zombies' slam attack has "] = { addToMinion = true, tag = { type = "SkillId", skillId = "ZombieSlam" } },
	["^raised spectres, raised zombies, and summoned skeletons have "] = { addToMinion = true, addToMinionTag = { type = "SkillName", skillNameList = { "Raise Spectre", "Raise Zombie", "Summon Skeleton" } } },
	-- Totem/trap/mine
	["^attacks used by totems have "] = { flags = ModFlag.Attack, keywordFlags = KeywordFlag.Totem },
	["^spells cast by totems [hd][ae][va][el] "] = { flags = ModFlag.Spell, keywordFlags = KeywordFlag.Totem },
	["^trap and mine damage "] = { keywordFlags = bor(KeywordFlag.Trap, KeywordFlag.Mine) },
	["^skills used by traps [hd][ae][va][el] "] = { keywordFlags = KeywordFlag.Trap },
	["^skills used by mines [hd][ae][va][el] "] = { keywordFlags = KeywordFlag.Mine },
	-- Local damage
	["^attacks with this weapon "] = { tagList = { { type = "Condition", var = "{Hand}Attack" }, { type = "SkillType", skillType = SkillType.Attack } } },
	["^attacks with this weapon [hd][ae][va][el] "] = { tagList = { { type = "Condition", var = "{Hand}Attack" }, { type = "SkillType", skillType = SkillType.Attack } } },
	["^hits with this weapon [hd][ae][va][el] "] = { flags = ModFlag.Hit, tagList = { { type = "Condition", var = "{Hand}Attack" }, { type = "SkillType", skillType = SkillType.Attack } } },
	-- Skill types
	["^attacks [hd][ae][va][el] "] = { flags = ModFlag.Attack },
	["^attack skills [hd][ae][va][el] "] = { keywordFlags = KeywordFlag.Attack },
	["^spells [hd][ae][va][el] a? ?"] = { flags = ModFlag.Spell },
	["^spell skills [hd][ae][va][el] "] = { keywordFlags = KeywordFlag.Spell },
	["^projectile attack skills [hd][ae][va][el] "] = { tagList = { { type = "SkillType", skillType = SkillType.Attack }, { type = "SkillType", skillType = SkillType.Projectile } } },
	["^projectiles from attacks [hd][ae][va][el] "] = { tagList = { { type = "SkillType", skillType = SkillType.Attack }, { type = "SkillType", skillType = SkillType.Projectile } } },
	["^arrows [hd][ae][va][el] "] = { keywordFlags = KeywordFlag.Bow },
	["^bow skills [hdf][aei][var][el] "] = { keywordFlags = KeywordFlag.Bow },
	["^projectiles [hdf][aei][var][el] "] = { flags = ModFlag.Projectile },
	["^melee attacks have "] = { flags = ModFlag.Melee },
	["^movement attack skills have "] = { flags = ModFlag.Attack, keywordFlags = KeywordFlag.Movement },
	["^travel skills have "] = { tag = { type = "SkillType", skillType = SkillType.TravelSkill } },
	["^lightning skills [hd][ae][va][el] "] = { keywordFlags = KeywordFlag.Lightning },
	["^lightning spells [hd][ae][va][el] "] = { keywordFlags = KeywordFlag.Lightning, flags = ModFlag.Spell },
	["^cold skills [hd][ae][va][el] "] = { keywordFlags = KeywordFlag.Cold },
	["^cold spells [hd][ae][va][el] "] = { keywordFlags = KeywordFlag.Cold, flags = ModFlag.Spell },
	["^fire skills [hd][ae][va][el] "] = { keywordFlags = KeywordFlag.Fire },
	["^fire spells [hd][ae][va][el] "] = { keywordFlags = KeywordFlag.Fire, flags = ModFlag.Spell },
	["^chaos skills [hd][ae][va][el] "] = { keywordFlags = KeywordFlag.Chaos },
	["^vaal skills [hd][ae][va][el] "] = { keywordFlags = KeywordFlag.Vaal },
	["^brand skills [hd][ae][va][el] "] = { keywordFlags = KeywordFlag.Brand },
	["^channelling skills [hd][ae][va][el] "] = { tag = { type = "SkillType", skillType = SkillType.Channelled } },
	["^curse skills [hd][ae][va][el] "] = { keywordFlags = KeywordFlag.Curse },
	["^hex skills [hd][ae][va][el] "] = { tag = { type = "SkillType", skillType = SkillType.Hex } },
	["^mark skills [hd][ae][va][el] "] = { tag = { type = "SkillType", skillType = SkillType.Mark } },
	["^melee skills [hd][ae][va][el] "] = { tag = { type = "SkillType", skillType = SkillType.Melee } },
	["^guard skills [hd][ae][va][el] "] = { tag = { type = "SkillType", skillType = SkillType.GuardSkill } },
	["^nova spells [hd][ae][va][el] "] = { tag = { type = "SkillType", skillType = SkillType.NovaSpell } },
	["^area skills [hd][ae][va][el] "] = { tag = { type = "SkillType", skillType = SkillType.Area } },
	["^warcry skills have "] = { tag = { type = "SkillType", skillType = SkillType.Warcry } },
	["^non%-curse aura skills have "] = { tag = { type = "SkillType", skillType = SkillType.Aura } },
	["^non%-channelling skills have "] = { tag = { type = "SkillType", skillType = SkillType.Channelled, neg = true } },
	["^non%-vaal skills deal "] = { tag = { type = "SkillType", skillType = SkillType.Vaal, neg = true } },
	["^skills [hdfg][aei][vari][eln] "] = { },
	-- Slot specific
	["^left ring slot: "] = { tag = { type = "SlotNumber", num = 1 } },
	["^right ring slot: "] = { tag = { type = "SlotNumber", num = 2 } },
	["^socketed gems [hgd][ae][via][enl] "] = { addToSkill = { type = "SocketedIn", slotName = "{SlotName}" } },
	["^socketed skills [hgd][ae][via][enl] "] = { addToSkill = { type = "SocketedIn", slotName = "{SlotName}" } },
	["^socketed attacks [hgd][ae][via][enl] "] = { addToSkill = { type = "SocketedIn", slotName = "{SlotName}", keyword = "attack" } },
	["^socketed spells [hgd][ae][via][enl] "] = { addToSkill = { type = "SocketedIn", slotName = "{SlotName}", keyword = "spell" } },
	["^socketed curse gems [hgd][ae][via][enl] "] = { addToSkill = { type = "SocketedIn", slotName = "{SlotName}", keyword = "curse" } },
	["^socketed melee gems [hgd][ae][via][enl] "] = { addToSkill = { type = "SocketedIn", slotName = "{SlotName}", keyword = "melee" } },
	["^socketed golem gems [hgd][ae][via][enl] "] = { addToSkill = { type = "SocketedIn", slotName = "{SlotName}", keyword = "golem" } },
	["^socketed golem skills [hgd][ae][via][enl] "] = { addToSkill = { type = "SocketedIn", slotName = "{SlotName}", keyword = "golem" } },
	["^socketed golem skills have minions "] = { addToSkill = { type = "SocketedIn", slotName = "{SlotName}", keyword = "golem" } },
	-- Other
	["^your flasks grant "] = { },
	["^when hit, "] = { },
	["^you and allies [hgd][ae][via][enl] "] = { },
	["^auras from your skills grant "] = { addToAura = true },
	["^you and nearby allies "] = { newAura = true },
	["^you and nearby allies [hgd][ae][via][enl] "] = { newAura = true },
	["^nearby allies [hgd][ae][via][enl] "] = { newAura = true, newAuraOnlyAllies = true },
	["^you and allies affected by auras from your skills [hgd][ae][via][enl] "] = { affectedByAura = true },
	["^take "] = { modSuffix = "Taken" },
	["^fortify buffs you create instead grant "] = { convertFortifyEffect = true },
	["^marauder: melee skills have "] = { flags = ModFlag.Melee, tag = { type = "Condition", var = "ConnectedToMarauderStart" } },
	["^marauder: "] = { tag = { type = "Condition", var = "ConnectedToDuelistStart" } },
	["^duelist: "] = { tag = { type = "Condition", var = "ConnectedToDuelistStart" } },
	["^ranger: "] = { tag = { type = "Condition", var = "ConnectedToRangerStart" } },
	["^shadow: "] = { tag = { type = "Condition", var = "ConnectedToShadowStart" } },
	["^witch: "] = { tag = { type = "Condition", var = "ConnectedToWitchStart" } },
	["^templar: "] = { tag = { type = "Condition", var = "ConnectedToTemplarStart" } },
	["^scion: "] = { tag = { type = "Condition", var = "ConnectedToScionStart" } },
	["^skills supported by spellslinger have "] = { tag = { type = "Condition", var = "SupportedBySpellslinger" } },
}

-- List of modifier tags
local modTagList = {
	["on enemies"] = { },
	["while active"] = { },
	[" on critical strike"] = { tag = { type = "Condition", var = "CriticalStrike" } },
	["from critical strikes"] = { tag = { type = "Condition", var = "CriticalStrike" } },
	["with critical strikes"] = { tag = { type = "Condition", var = "CriticalStrike" } },
	["while affected by auras you cast"] = { affectedByAura = true },
	["for you and nearby allies"] = { newAura = true },
	-- Multipliers
	["per power charge"] = { tag = { type = "Multiplier", var = "PowerCharge" } },
	["per frenzy charge"] = { tag = { type = "Multiplier", var = "FrenzyCharge" } },
	["per endurance charge"] = { tag = { type = "Multiplier", var = "EnduranceCharge" } },
	["per siphoning charge"] = { tag = { type = "Multiplier", var = "SiphoningCharge" } },
	["per challenger charge"] = { tag = { type = "Multiplier", var = "ChallengerCharge" } },
	["per intensity"] = { tag = { type = "Multiplier", var = "Intensity" } },
	["per brand"] = { tag = { type = "Multiplier", var = "ActiveBrand" } },
	["per blitz charge"] = { tag = { type = "Multiplier", var = "BlitzCharge" } },
	["per ghost shroud"] = { tag = { type = "Multiplier", var = "GhostShroud" } },
	["per crab barrier"] = { tag = { type = "Multiplier", var = "CrabBarrier" } },
	["per rage"] = { tag = { type = "Multiplier", var = "Rage" } },
	["per (%d+) rage"] = function(num) return { tag = { type = "Multiplier", var = "Rage", div = num } } end,
	["per level"] = { tag = { type = "Multiplier", var = "Level" } },
	["per (%d+) player levels"] = function(num) return { tag = { type = "Multiplier", var = "Level", div = num } } end,
	["for each equipped normal item"] = { tag = { type = "Multiplier", var = "NormalItem" } },
	["for each normal item equipped"] = { tag = { type = "Multiplier", var = "NormalItem" } },
	["for each normal item you have equipped"] = { tag = { type = "Multiplier", var = "NormalItem" } },
	["for each equipped magic item"] = { tag = { type = "Multiplier", var = "MagicItem" } },
	["for each magic item equipped"] = { tag = { type = "Multiplier", var = "MagicItem" } },
	["for each magic item you have equipped"] = { tag = { type = "Multiplier", var = "MagicItem" } },
	["for each equipped rare item"] = { tag = { type = "Multiplier", var = "RareItem" } },
	["for each rare item equipped"] = { tag = { type = "Multiplier", var = "RareItem" } },
	["for each rare item you have equipped"] = { tag = { type = "Multiplier", var = "RareItem" } },
	["for each equipped unique item"] = { tag = { type = "Multiplier", var = "UniqueItem" } },
	["for each unique item equipped"] = { tag = { type = "Multiplier", var = "UniqueItem" } },
	["for each unique item you have equipped"] = { tag = { type = "Multiplier", var = "UniqueItem" } },
	["per elder item equipped"] = { tag = { type = "Multiplier", var = "ElderItem" } },
	["per shaper item equipped"] = { tag = { type = "Multiplier", var = "ShaperItem" } },
	["per elder or shaper item equipped"] = { tag = { type = "Multiplier", var = "ShaperOrElderItem" } },
	["for each corrupted item equipped"] = { tag = { type = "Multiplier", var = "CorruptedItem" } },
	["for each equipped corrupted item"] = { tag = { type = "Multiplier", var = "CorruptedItem" } },
	["for each uncorrupted item equipped"] = { tag = { type = "Multiplier", var = "NonCorruptedItem" } },
	["per abyssa?l? jewel affecting you"] = { tag = { type = "Multiplier", var = "AbyssJewel" } },
	["for each herald s?k?i?l?l? ?affecting you"] = { tag = { type = "Multiplier", var = "Herald" } },
	["for each type of abyssa?l? jewel affecting you"] = { tag = { type = "Multiplier", var = "AbyssJewelType" } },
	["per sextant affecting the area"] = { tag = { type = "Multiplier", var = "Sextant" } },
	["per buff on you"] = { tag = { type = "Multiplier", var = "BuffOnSelf" } },
	["per curse on enemy"] = { tag = { type = "Multiplier", var = "CurseOnEnemy" } },
	["for each curse on enemy"] = { tag = { type = "Multiplier", var = "CurseOnEnemy" } },
	["per curse on you"] = { tag = { type = "Multiplier", var = "CurseOnSelf" } },
	["per poison on you"] = { tag = { type = "Multiplier", var = "PoisonStack" } },
	["per poison on you, up to (%d+) per second"] = function(num) return { tag = { type = "Multiplier", var = "PoisonStack", limit = tonumber(num), limitTotal = true } } end,
	["for each poison you have inflicted recently"] = { tag = { type = "Multiplier", var = "PoisonAppliedRecently" } },
	["for each shocked enemy you've killed recently"] = { tag = { type = "Multiplier", var = "ShockedEnemyKilledRecently" } },
	["per enemy killed recently, up to (%d+)%%"] = function(num) return { tag = { type = "Multiplier", var = "EnemyKilledRecently", limit = tonumber(num), limitTotal = true } } end,
	["per (%d+) rampage kills"] = function(num) return { tag = { type = "Multiplier", var = "Rampage", div = num, limit = 1000 / num, limitTotal = true } } end,
	["per minion, up to (%d+)%%"] = function(num) return { tag = { type = "Multiplier", var = "SummonedMinion", limit = tonumber(num), limitTotal = true } } end,
	["for each enemy you or your minions have killed recently, up to (%d+)%%"] = function(num) return { tag = { type = "Multiplier", varList = { "EnemyKilledRecently","EnemyKilledByMinionsRecently" }, limit = tonumber(num), limitTotal = true } } end,
	["for each enemy you or your minions have killed recently, up to (%d+)%% per second"] = function(num) return { tag = { type = "Multiplier", varList = { "EnemyKilledRecently","EnemyKilledByMinionsRecently" }, limit = tonumber(num), limitTotal = true } } end,
	["for each (%d+) total mana you have spent recently"] = function(num) return { tag = { type = "Multiplier", var = "ManaSpentRecently", div = num } } end,
	["for each (%d+) total mana you have spent recently, up to (%d+)%%"] = function(num, _, limit) return { tag = { type = "Multiplier", var = "ManaSpentRecently", div = num, limit = tonumber(limit), limitTotal = true } } end,
	["per (%d+) mana spent recently, up to (%d+)%%"] = function(num, _, limit) return { tag = { type = "Multiplier", var = "ManaSpentRecently", div = num, limit = tonumber(limit), limitTotal = true } } end,
	["for each time you've blocked in the past 10 seconds"] = { tag = { type = "Multiplier", var =  "BlockedPast10Sec" } },
	["per enemy killed by you or your totems recently"] = { tag = { type = "Multiplier", varList = { "EnemyKilledRecently","EnemyKilledByTotemsRecently" } } },
	["per nearby enemy, up to %+?(%d+)%%"] = function(num) return { tag = { type = "Multiplier", var = "NearbyEnemies", limit = num, limitTotal = true } } end,
	["to you and allies"] = { },
	["per red socket"] = { tag = { type = "Multiplier", var = "RedSocketIn{SlotName}" } },
	["per green socket"] = { tag = { type = "Multiplier", var = "GreenSocketIn{SlotName}" } },
	["per blue socket"] = { tag = { type = "Multiplier", var = "BlueSocketIn{SlotName}" } },
	["per white socket"] = { tag = { type = "Multiplier", var = "WhiteSocketIn{SlotName}" } },
	["for each impale on enemy"] = { tag = { type = "Multiplier", var = "ImpaleStacks", actor = "enemy" } },
	["per animated weapon"] = { tag = { type = "Multiplier", var = "AnimatedWeapon", actor = "parent" } },
	["per grasping vine"] = { tag =  { type = "Multiplier", var = "GraspingVinesCount" } },
	["per fragile regrowth"] = { tag =  { type = "Multiplier", var = "FragileRegrowthCount" } },
	-- Per stat
	["per (%d+) strength"] = function(num) return { tag = { type = "PerStat", stat = "Str", div = num } } end,
	["per (%d+) dexterity"] = function(num) return { tag = { type = "PerStat", stat = "Dex", div = num } } end,
	["per (%d+) intelligence"] = function(num) return { tag = { type = "PerStat", stat = "Int", div = num } } end,
	["per (%d+) total attributes"] = function(num) return { tag = { type = "PerStat", statList = { "Str", "Dex", "Int" }, div = num } } end,
	["per (%d+) of your lowest attribute"] = function(num) return { tag = { type = "PerStat", stat = "LowestAttribute", div = num } } end,
	["per (%d+) reserved life"] = function(num) return { tag = { type = "PerStat", stat = "LifeReserved", div = num } } end,
	["per (%d+) unreserved maximum mana"] = function(num) return { tag = { type = "PerStat", stat = "ManaUnreserved", div = num } } end,
	["per (%d+) unreserved maximum mana, up to (%d+)%%"] = function(num, _, limit) return { tag = { type = "PerStat", stat = "ManaUnreserved", div = num, limit = tonumber(limit), limitTotal = true } } end,
	["per (%d+) armour"] = function(num) return { tag = { type = "PerStat", stat = "Armour", div = num } } end,
	["per (%d+) evasion rating"] = function(num) return { tag = { type = "PerStat", stat = "Evasion", div = num } } end,
	["per (%d+) evasion rating, up to (%d+)%%"] = function(num, _, limit) return { tag = { type = "PerStat", stat = "Evasion", div = num, limit = tonumber(limit), limitTotal = true } } end,
	["per (%d+) maximum energy shield"] = function(num) return { tag = { type = "PerStat", stat = "EnergyShield", div = num } } end,
	["per (%d+) maximum life"] = function(num) return { tag = { type = "PerStat", stat = "Life", div = num } } end,
	["per (%d+) maximum mana, up to (%d+)%%"] = function(num, _, limit) return { tag = { type = "PerStat", stat = "Mana", div = num, limit = tonumber(limit), limitTotal = true } } end,
	["per (%d+) maximum mana, up to a maximum of (%d+)%%"] = function(num, _, limit) return { tag = { type = "PerStat", stat = "Mana", div = num, limit = tonumber(limit), limitTotal = true } } end,
	["per (%d+) accuracy rating"] = function(num) return { tag = { type = "PerStat", stat = "Accuracy", div = num } } end,
	["per (%d+)%% block chance"] = function(num) return { tag = { type = "PerStat", stat = "BlockChance", div = num } } end,
	["per (%d+)%% chance to block attack damage"] = function(num) return { tag = { type = "PerStat", stat = "BlockChance", div = num } } end,
	["per (%d+)%% chance to block spell damage"] = function(num) return { tag = { type = "PerStat", stat = "SpellBlockChance", div = num } } end,
	["per (%d+) of the lowest of armour and evasion rating"] = function(num) return { tag = { type = "PerStat", stat = "LowestOfArmourAndEvasion", div = num } } end,
	["per (%d+) maximum energy shield on helmet"] = function(num) return { tag = { type = "PerStat", stat = "EnergyShieldOnHelmet", div = num } } end,
	["per (%d+) evasion rating on body armour"] = function(num) return { tag = { type = "PerStat", stat = "EvasionOnBody Armour", div = num } } end,
	["per (%d+) armour on equipped shield"] = function(num) return { tag = { type = "PerStat", stat = "ArmourOnWeapon 2", div = num } } end,
	["per (%d+) armour or evasion rating on shield"] = function(num) return { tag = { type = "PerStat", statList = { "ArmourOnWeapon 2", "EvasionOnWeapon 2" }, div = num } } end,
	["per (%d+) evasion rating on equipped shield"] = function(num) return { tag = { type = "PerStat", stat = "EvasionOnWeapon 2", div = num } } end,
	["per (%d+) maximum energy shield on equipped shield"] = function(num) return { tag = { type = "PerStat", stat = "EnergyShieldOnWeapon 2", div = num } } end,
	["per (%d+) maximum energy shield on shield"] = function(num) return { tag = { type = "PerStat", stat = "EnergyShieldOnWeapon 2", div = num } } end,
	["per (%d+)%% cold resistance above 75%%"] = function(num) return { tag  = { type = "PerStat", stat = "ColdResistOver75", div = num } } end,
	["per (%d+)%% lightning resistance above 75%%"] = function(num) return { tag  = { type = "PerStat", stat = "LightningResistOver75", div = num } } end,
	["per (%d+) devotion"] = function(num) return { tag = { type = "PerStat", stat = "Devotion", div = num } } end,
	["per (%d+)%% missing fire resistance"] = function(num) return { tag = { type = "PerStat", stat = "MissingFireResist", div = num } } end,
	["per (%d+)%% missing cold resistance"] = function(num) return { tag = { type = "PerStat", stat = "MissingColdResist", div = num } } end,
	["per totem"] = { tag = { type = "PerStat", stat = "TotemsSummoned" } }, 
	["per summoned totem"] =  { tag = { type = "PerStat", stat = "TotemsSummoned" } },
	["for each summoned totem"] =  { tag = { type = "PerStat", stat = "TotemsSummoned" } },
	["for each time they have chained"] = { tag = { type = "PerStat", stat = "Chain" } },
	["for each time it has chained"] = { tag = { type = "PerStat", stat = "Chain" } },
	["for each summoned golem"] = { tag = { type = "PerStat", stat = "ActiveGolemLimit" } },
	["for each golem you have summoned"] = { tag = { type = "PerStat", stat = "ActiveGolemLimit" } },
	["per summoned golem"] = { tag = { type = "PerStat", stat = "ActiveGolemLimit" } },
	["per summoned sentinel of purity"] = { tag = { type = "PerStat", stat = "ActiveSentinelOfPurityLimit" } },
	["per summoned skeleton"] = { tag = { type = "PerStat", stat = "ActiveSkeletonLimit" } },
	["per summoned raging spirit"] = { tag = { type = "PerStat", stat = "ActiveRagingSpiritLimit" } },
	["for each raised zombie"] = { tag = { type = "PerStat", stat = "ActiveZombieLimit" } },
	["per raised spectre"] = { tag = { type = "PerStat", stat = "ActiveSpectreLimit" } },
	-- Stat conditions
	["with (%d+) or more strength"] = function(num) return { tag = { type = "StatThreshold", stat = "Str", threshold = num } } end,
	["with at least (%d+) strength"] = function(num) return { tag = { type = "StatThreshold", stat = "Str", threshold = num } } end,
	["w?h?i[lf]e? you have at least (%d+) strength"] = function(num) return { tag = { type = "StatThreshold", stat = "Str", threshold = num } } end,
	["w?h?i[lf]e? you have at least (%d+) dexterity"] = function(num) return { tag = { type = "StatThreshold", stat = "Dex", threshold = num } } end,
	["w?h?i[lf]e? you have at least (%d+) intelligence"] = function(num) return { tag = { type = "StatThreshold", stat = "Int", threshold = num } } end,
	["at least (%d+) intelligence"] = function(num) return { tag = { type = "StatThreshold", stat = "Int", threshold = num } } end, -- lol
	["if dexterity is higher than intelligence"] = { tag = { type = "Condition", var = "DexHigherThanInt" } },
	["if strength is higher than intelligence"] = { tag = { type = "Condition", var = "StrHigherThanInt" } },
	["w?h?i[lf]e? you have at least (%d+) maximum energy shield"] = function(num) return { tag = { type = "StatThreshold", stat = "EnergyShield", threshold = num } } end,
	["against targets they pierce"] = { tag = { type = "StatThreshold", stat = "PierceCount", threshold = 1 } },
	["against pierced targets"] = { tag = { type = "StatThreshold", stat = "PierceCount", threshold = 1 } },
	["to targets they pierce"] = { tag = { type = "StatThreshold", stat = "PierceCount", threshold = 1 } },
	["while you have at least (%d+) devotion"] = function(num) return { tag = { type = "StatThreshold", stat = "Devotion", threshold = num } } end,
	-- Slot conditions
	["when in main hand"] = { tag = { type = "SlotNumber", num = 1 } },
	["when in off hand"] = { tag = { type = "SlotNumber", num = 2 } },
	["in main hand"] = { tag = { type = "InSlot", num = 1 } },
	["in off hand"] = { tag = { type = "InSlot", num = 2 } },
	["w?i?t?h? main hand"] = { tagList = { { type = "Condition", var = "MainHandAttack" }, { type = "SkillType", skillType = SkillType.Attack } } },
	["w?i?t?h? off hand"] = { tagList = { { type = "Condition", var = "OffHandAttack" }, { type = "SkillType", skillType = SkillType.Attack } } },
	["with this weapon"] = { tagList = { { type = "Condition", var = "{Hand}Attack" }, { type = "SkillType", skillType = SkillType.Attack } } },
	["if your other ring is a shaper item"] = { tag = { type = "Condition", var = "ShaperItemInRing {OtherSlotNum}" } },
	["if your other ring is an elder item"] = { tag = { type = "Condition", var = "ElderItemInRing {OtherSlotNum}" } },
	-- Equipment conditions
	["while holding a shield"] = { tag = { type = "Condition", var = "UsingShield" } },
	["while your off hand is empty"] = { tag = { type = "Condition", var = "OffHandIsEmpty" } },
	["with shields"] = { tag = { type = "Condition", var = "UsingShield" } },
	["while dual wielding"] = { tag = { type = "Condition", var = "DualWielding" } },
	["while dual wielding claws"] = { tag = { type = "Condition", var = "DualWieldingClaws" } },
	["while dual wielding or holding a shield"] = { tag = { type = "Condition", varList = { "DualWielding", "UsingShield" } } },
	["while wielding an axe"] = { tag = { type = "Condition", var = "UsingAxe" } },
	["while wielding an axe or sword"] = { tag = { type = "Condition", varList = { "UsingAxe", "UsingSword" } } },
	["while wielding a bow"] = { tag = { type = "Condition", var = "UsingBow" } },
	["while wielding a claw"] = { tag = { type = "Condition", var = "UsingClaw" } },
	["while wielding a dagger"] = { tag = { type = "Condition", var = "UsingDagger" } },
	["while wielding a claw or dagger"] = { tag = { type = "Condition", varList = { "UsingClaw", "UsingDagger" } } },
	["while wielding a mace"] = { tag = { type = "Condition", var = "UsingMace" } },
	["while wielding a mace or sceptre"] = { tag = { type = "Condition", var = "UsingMace" } },
	["while wielding a mace, sceptre or staff"] = { tag = { type = "Condition", varList = { "UsingMace", "UsingStaff" } } },
	["while wielding a staff"] = { tag = { type = "Condition", var = "UsingStaff" } },
	["while wielding a sword"] = { tag = { type = "Condition", var = "UsingSword" } },
	["while wielding a melee weapon"] = { tag = { type = "Condition", var = "UsingMeleeWeapon" } },
	["while wielding a one handed weapon"] = { tag = { type = "Condition", var = "UsingOneHandedWeapon" } },
	["while wielding a two handed weapon"] = { tag = { type = "Condition", var = "UsingTwoHandedWeapon" } },
	["while wielding a two handed melee weapon"] = { tagList = { { type = "Condition", var = "UsingTwoHandedWeapon" }, { type = "Condition", var = "UsingMeleeWeapon" } } },
	["while wielding a wand"] = { tag = { type = "Condition", var = "UsingWand" } },
	["while wielding two different weapon types"] = { tag = { type = "Condition", var = "WieldingDifferentWeaponTypes" } },
	["while unarmed"] = { tag = { type = "Condition", var = "Unarmed" } },
	["while you are unencumbered"] = { tag = { type = "Condition", var = "Unencumbered" } },
	["with a normal item equipped"] = { tag = { type = "MultiplierThreshold", var = "NormalItem", threshold = 1 } },
	["with a magic item equipped"] = { tag = { type = "MultiplierThreshold", var = "MagicItem", threshold = 1 } },
	["with a rare item equipped"] = { tag = { type = "MultiplierThreshold", var = "RareItem", threshold = 1 } },
	["with a unique item equipped"] = { tag = { type = "MultiplierThreshold", var = "UniqueItem", threshold = 1 } },
	["if you wear no corrupted items"] = { tag = { type = "MultiplierThreshold", var = "CorruptedItem", threshold = 0, upper = true } },
	["if no worn items are corrupted"] = { tag = { type = "MultiplierThreshold", var = "CorruptedItem", threshold = 0, upper = true } },
	["if no equipped items are corrupted"] = { tag = { type = "MultiplierThreshold", var = "CorruptedItem", threshold = 0, upper = true } },
	["if all worn items are corrupted"] = { tag = { type = "MultiplierThreshold", var = "NonCorruptedItem", threshold = 0, upper = true } },
	["if all equipped items are corrupted"] = { tag = { type = "MultiplierThreshold", var = "NonCorruptedItem", threshold = 0, upper = true } },
	["if equipped shield has at least (%d+)%% chance to block"] = function(num) return { tag = { type = "StatThreshold", stat = "ShieldBlockChance", threshold = num } } end,
	["if you have (%d+) primordial items socketed or equipped"] = function(num) return { tag = { type = "MultiplierThreshold", var = "PrimordialItem", threshold = num } } end,
	-- Player status conditions
	["wh[ie][ln]e? on low life"] = { tag = { type = "Condition", var = "LowLife" } },
	["wh[ie][ln]e? not on low life"] = { tag = { type = "Condition", var = "LowLife", neg = true } },
	["wh[ie][ln]e? on full life"] = { tag = { type = "Condition", var = "FullLife" } },
	["wh[ie][ln]e? not on full life"] = { tag = { type = "Condition", var = "FullLife", neg = true } },
	["wh[ie][ln]e? no life is reserved"] = { tag = { type = "StatThreshold", stat = "LifeReserved", threshold = 0, upper = true } },
	["wh[ie][ln]e? no mana is reserved"] = { tag = { type = "StatThreshold", stat = "ManaReserved", threshold = 0, upper = true } },
	["wh[ie][ln]e? on full energy shield"] = { tag = { type = "Condition", var = "FullEnergyShield" } },
	["wh[ie][ln]e? not on full energy shield"] = { tag = { type = "Condition", var = "FullEnergyShield", neg = true } },
	["wh[ie][ln]e? you have energy shield"] = { tag = { type = "Condition", var = "HaveEnergyShield" } },
	["wh[ie][ln]e? you have no energy shield"] = { tag = { type = "Condition", var = "HaveEnergyShield", neg = true } },
	["if you have energy shield"] = { tag = { type = "Condition", var = "HaveEnergyShield" } },
	["while stationary"] = { tag = { type = "Condition", var = "Stationary" } },
	["while moving"] = { tag = { type = "Condition", var = "Moving" } },
	["while channelling"] = { tag = { type = "Condition", var = "Channelling" } },
	["if you've been channelling for at least 1 second"] = { tag = { type = "Condition", var = "Channelling" } },
	["if you've inflicted exposure recently"] = { tag = { type = "Condition", var = "AppliedExposureRecently" } },
	["while you have no power charges"] = { tag = { type = "StatThreshold", stat = "PowerCharges", threshold = 0, upper = true } },
	["while you have no frenzy charges"] = { tag = { type = "StatThreshold", stat = "FrenzyCharges", threshold = 0, upper = true } },
	["while you have no endurance charges"] = { tag = { type = "StatThreshold", stat = "EnduranceCharges", threshold = 0, upper = true } },
	["while you have a power charge"] = { tag = { type = "StatThreshold", stat = "PowerCharges", threshold = 1 } },
	["while you have a frenzy charge"] = { tag = { type = "StatThreshold", stat = "FrenzyCharges", threshold = 1 } },
	["while you have an endurance charge"] = { tag = { type = "StatThreshold", stat = "EnduranceCharges", threshold = 1 } },
	["while at maximum power charges"] = { tag = { type = "StatThreshold", stat = "PowerCharges", thresholdStat = "PowerChargesMax" } },
	["while at maximum frenzy charges"] = { tag = { type = "StatThreshold", stat = "FrenzyCharges", thresholdStat = "FrenzyChargesMax" } },
	["while at maximum endurance charges"] = { tag = { type = "StatThreshold", stat = "EnduranceCharges", thresholdStat = "EnduranceChargesMax" } },
	["while you have at least (%d+) crab barriers"] = function(num) return { tag = { type = "StatThreshold", stat = "CrabBarriers", threshold = num } } end,
	["while you have at least (%d+) total endurance, frenzy and power charges"] = function(num) return { tag = { type = "MultiplierThreshold", var = "TotalCharges", threshold = num } } end,
	["while you have a totem"] = { tag = { type = "Condition", var = "HaveTotem" } },
	["while you have at least one nearby ally"] = { tag = { type = "MultiplierThreshold", var = "NearbyAlly", threshold = 1 } },
	["while you have fortify"] = { tag = { type = "Condition", var = "Fortify" } },
	["while physical aegis is depleted"] = { tag = { type = "Condition", var = "PhysicalAegisDepleted" } },
	["during onslaught"] = { tag = { type = "Condition", var = "Onslaught" } },
	["while you have onslaught"] = { tag = { type = "Condition", var = "Onslaught" } },
	["while phasing"] = { tag = { type = "Condition", var = "Phasing" } },
	["while you have tailwind"] = { tag = { type = "Condition", var = "Tailwind" } },
	["while elusive"] = { tag = { type = "Condition", var = "Elusive" } },
	["gain elusive"] = { tag = { type = "Condition", varList = { "CanBeElusive", "Elusive" } } },
	["while you have arcane surge"] = { tag = { type = "Condition", var = "AffectedByArcaneSurge" } },
	["while you have cat's stealth"] = { tag = { type = "Condition", var = "AffectedByCat'sStealth" } },
	["while you have cat's agility"] = { tag = { type = "Condition", var = "AffectedByCat'sAgility" } },
	["while you have avian's might"] = { tag = { type = "Condition", var = "AffectedByAvian'sMight" } },
	["while you have avian's flight"] = { tag = { type = "Condition", var = "AffectedByAvian'sFlight" } },
	["while affected by aspect of the cat"] = { tag = { type = "Condition", varList = { "AffectedByCat'sStealth", "AffectedByCat'sAgility" } } },
	["while affected by a non%-vaal guard skill"] = { tag = { type = "Condition", var =  "AffectedByNonVaalGuardSkill" } },
	["if a non%-vaal guard buff was lost recently"] = { tag = { type = "Condition", var = "LostNonVaalBuffRecently" } },
	["while affected by a guard skill buff"] = { tag = { type = "Condition", var = "AffectedByGuardSkill" } },
	["while affected by a herald"] = { tag = { type = "Condition", var = "AffectedByHerald" } },
	["while in blood stance"] = { tag = { type = "Condition", var = "BloodStance" } },
	["while in sand stance"] = { tag = { type = "Condition", var = "SandStance" } },
	["while you have a bestial minion"] = { tag = { type = "Condition", var = "HaveBestialMinion" } },
	["while you have infusion"] = { tag = { type = "Condition", var = "InfusionActive" } },
	["while focussed"] = { tag = { type = "Condition", var = "Focused" } },
	["while leeching"] = { tag = { type = "Condition", var = "Leeching" } },
	["while leeching energy shield"] = { tag = { type = "Condition", var = "LeechingEnergyShield" } },
	["while using a flask"] = { tag = { type = "Condition", var = "UsingFlask" } },
	["during effect"] = { tag = { type = "Condition", var = "UsingFlask" } },
	["during flask effect"] = { tag = { type = "Condition", var = "UsingFlask" } },
	["during any flask effect"] = { tag = { type = "Condition", var = "UsingFlask" } },
	["while under no flask effects"] = { tag = { type = "Condition", var = "UsingFlask", neg = true } },
	["during effect of any mana flask"] = { tag = { type = "Condition", var = "UsingManaFlask" } },
	["during effect of any life flask"] = { tag = { type = "Condition", var = "UsingLifeFlask" } },
	["during effect of any life or mana flask"] = { tag = { type = "Condition", varList = { "UsingManaFlask", "UsingLifeFlask" } } },
	["while on consecrated ground"] = { tag = { type = "Condition", var = "OnConsecratedGround" } },
	["on burning ground"] = { tag = { type = "Condition", var = "OnBurningGround" } },
	["while on burning ground"] = { tag = { type = "Condition", var = "OnBurningGround" } },
	["on chilled ground"] = { tag = { type = "Condition", var = "OnChilledGround" } },
	["on shocked ground"] = { tag = { type = "Condition", var = "OnShockedGround" } },
	["while in a caustic cloud"] = { tag = { type = "Condition", var = "OnCausticCloud" } },
	["while blinded"] = { tag = { type = "Condition", var = "Blinded" } },
	["while burning"] = { tag = { type = "Condition", var = "Burning" } },
	["while ignited"] = { tag = { type = "Condition", var = "Ignited" } },
	["while you are ignited"] = { tag = { type = "Condition", var = "Ignited" } },
	["while chilled"] = { tag = { type = "Condition", var = "Chilled" } },
	["while you are chilled"] = { tag = { type = "Condition", var = "Chilled" } },
	["while frozen"] = { tag = { type = "Condition", var = "Frozen" } },
	["while shocked"] = { tag = { type = "Condition", var = "Shocked" } },
	["while you are shocked"] = { tag = { type = "Condition", var = "Shocked" } },
	["while not ignited, frozen or shocked"] = { tag = { type = "Condition", varList = { "Ignited", "Frozen", "Shocked" }, neg = true } },
	["while bleeding"] = { tag = { type = "Condition", var = "Bleeding" } },
	["while poisoned"] = { tag = { type = "Condition", var = "Poisoned" } },
	["while cursed"] = { tag = { type = "Condition", var = "Cursed" } },
	["while not cursed"] = { tag = { type = "Condition", var = "Cursed", neg = true } },
	["against damage over time"] = { tag = { type = "Condition", varList = { "AgainstDamageOverTime" } } },
	["while there is only one nearby enemy"] = { tag = { type = "Condition", var = "OnlyOneNearbyEnemy" } },
	["while t?h?e?r?e? ?i?s? ?a rare or unique enemy i?s? ?nearby"] = { tag = { type = "ActorCondition", actor = "enemy", varList = { "NearbyRareOrUniqueEnemy", "RareOrUnique" } } },
	["if you[' ]h?a?ve hit recently"] = { tag = { type = "Condition", var = "HitRecently" } },
	["if you[' ]h?a?ve hit an enemy recently"] = { tag = { type = "Condition", var = "HitRecently" } },
	["if you[' ]h?a?ve hit with your main hand weapon recently"] = { tag = { type = "Condition", var = "HitRecentlyWithWeapon" } },
	["if you[' ]h?a?ve hit with your off hand weapon recently"] = { tagList = { { type = "Condition", var = "HitRecentlyWithWeapon" }, { type = "Condition", var = "DualWielding" } } },
	["if you[' ]h?a?ve hit a cursed enemy recently"] = { tagList = { { type = "Condition", var = "HitRecently" }, { type = "ActorCondition", actor = "enemy", var = "Cursed" } } },
	["if you[' ]h?a?ve crit recently"] = { tag = { type = "Condition", var = "CritRecently" } },
	["if you[' ]h?a?ve dealt a critical strike recently"] = { tag = { type = "Condition", var = "CritRecently" } },
	["if you[' ]h?a?ve dealt a critical strike with this weapon recently"] = { tag = { type = "Condition", var = "CritRecently" } }, -- Replica Kongor's
	["if you[' ]h?a?ve crit in the past 8 seconds"] = { tag = { type = "Condition", var = "CritInPast8Sec" } },
	["if you[' ]h?a?ve dealt a crit in the past 8 seconds"] = { tag = { type = "Condition", var = "CritInPast8Sec" } },
	["if you[' ]h?a?ve dealt a critical strike in the past 8 seconds"] = { tag = { type = "Condition", var = "CritInPast8Sec" } },
	["if you haven't crit recently"] = { tag = { type = "Condition", var = "CritRecently", neg = true } },
	["if you haven't dealt a critical strike recently"] = { tag = { type = "Condition", var = "CritRecently", neg = true } },
	["if you[' ]h?a?ve dealt a non%-critical strike recently"] = { tag = { type = "Condition", var = "NonCritRecently" } },
	["if your skills have dealt a critical strike recently"] = { tag = { type = "Condition", var = "SkillCritRecently" } },
	["if you dealt a critical strike with a herald skill recently"] = { tag = { type = "Condition", var = "CritWithHeraldSkillRecently" } },
	["if you[' ]h?a?ve dealt a critical strike with a two handed melee weapon recently"] = { flags = bor(ModFlag.Weapon2H, ModFlag.WeaponMelee), tag = { type = "Condition", var = "CritRecently" } },
	["if you[' ]h?a?ve killed recently"] = { tag = { type = "Condition", var = "KilledRecently" } },
	["if you[' ]h?a?ve killed an enemy recently"] = { tag = { type = "Condition", var = "KilledRecently" } },
	["if you[' ]h?a?ve killed at least (%d) enemies recently"] = function(num) return { tag = { type = "MultiplierThreshold", var = "EnemyKilledRecently", threshold = num } } end,
	["if you haven't killed recently"] = { tag = { type = "Condition", var = "KilledRecently", neg = true } },
	["if you or your totems have killed recently"] = { tag = { type = "Condition", varList = { "KilledRecently","TotemsKilledRecently" } } },
	["if you[' ]h?a?ve thrown a trap or mine recently"] = { tag = { type = "Condition", var = "TrapOrMineThrownRecently" } },
	["if you[' ]h?a?ve killed a maimed enemy recently"] = { tagList = { { type = "Condition", var = "KilledRecently" }, { type = "ActorCondition", actor = "enemy", var = "Maimed" } } },
	["if you[' ]h?a?ve killed a cursed enemy recently"] = { tagList = { { type = "Condition", var = "KilledRecently" }, { type = "ActorCondition", actor = "enemy", var = "Cursed" } } },
	["if you[' ]h?a?ve killed a bleeding enemy recently"] = { tagList = { { type = "Condition", var = "KilledRecently" }, { type = "ActorCondition", actor = "enemy", var = "Bleeding" } } },
	["if you[' ]h?a?ve killed an enemy affected by your damage over time recently"] = { tag = { type = "Condition", var = "KilledAffectedByDotRecently" } },
	["if you[' ]h?a?ve frozen an enemy recently"] = { tag = { type = "Condition", var = "FrozenEnemyRecently" } },
	["if you[' ]h?a?ve chilled an enemy recently"] = { tag = { type = "Condition", var = "ChilledEnemyRecently" } },
	["if you[' ]h?a?ve ignited an enemy recently"] = { tag = { type = "Condition", var = "IgnitedEnemyRecently" } },
	["if you[' ]h?a?ve shocked an enemy recently"] = { tag = { type = "Condition", var = "ShockedEnemyRecently" } },
	["if you[' ]h?a?ve stunned an enemy recently"] = { tag = { type = "Condition", var = "StunnedEnemyRecently" } },
	["if you[' ]h?a?ve stunned an enemy with a two handed melee weapon recently"] = { flags = bor(ModFlag.Weapon2H, ModFlag.WeaponMelee), tag = { type = "Condition", var = "StunnedEnemyRecently" } },
	["if you[' ]h?a?ve been hit recently"] = { tag = { type = "Condition", var = "BeenHitRecently" } },
	["if you were hit recently"] = { tag = { type = "Condition", var = "BeenHitRecently" } },
	["if you were damaged by a hit recently"] = { tag = { type = "Condition", var = "BeenHitRecently" } },
	["if you[' ]h?a?ve taken a critical strike recently"] = { tag = { type = "Condition", var = "BeenCritRecently" } },
	["if you[' ]h?a?ve taken a savage hit recently"] = { tag = { type = "Condition", var = "BeenSavageHitRecently" } },
	["if you have ?n[o']t been hit recently"] = { tag = { type = "Condition", var = "BeenHitRecently", neg = true } },
	["if you[' ]h?a?ve taken no damage from hits recently"] = { tag = { type = "Condition", var = "BeenHitRecently", neg = true } },
	["if you[' ]h?a?ve taken fire damage from a hit recently"] = { tag = { type = "Condition", var = "HitByFireDamageRecently" } },
	["if you[' ]h?a?ve taken fire damage from an enemy hit recently"] = { tag = { type = "Condition", var = "TakenFireDamageFromEnemyHitRecently" } },
	["if you[' ]h?a?ve taken spell damage recently"] = { tag = { type = "Condition", var = "HitBySpellDamageRecently" } },
	["if you[' ]h?a?ve blocked recently"] = { tag = { type = "Condition", var = "BlockedRecently" } },
	["if you haven't blocked recently"] = { tag = { type = "Condition", var = "BlockedRecently", neg = true } },
	["if you[' ]h?a?ve blocked an attack recently"] = { tag = { type = "Condition", var = "BlockedAttackRecently" } },
	["if you[' ]h?a?ve blocked attack damage recently"] = { tag = { type = "Condition", var = "BlockedAttackRecently" } },
	["if you[' ]h?a?ve blocked a spell recently"] = { tag = { type = "Condition", var = "BlockedSpellRecently" } },
	["if you[' ]h?a?ve blocked spell damage recently"] = { tag = { type = "Condition", var = "BlockedSpellRecently" } },
	["if you[' ]h?a?ve blocked damage from a unique enemy in the past 10 seconds"] = { tag = { type = "Condition", var = "BlockedHitFromUniqueEnemyInPast10Sec" } },
	["if you[' ]h?a?ve attacked recently"] = { tag = { type = "Condition", var = "AttackedRecently" } },
	["if you[' ]h?a?ve cast a spell recently"] = { tag = { type = "Condition", var = "CastSpellRecently" } },
	["if you[' ]h?a?ve consumed a corpse recently"] = { tag = { type = "Condition", var = "ConsumedCorpseRecently" } },
	["if you[' ]h?a?ve cursed an enemy recently"] = { tag = { type = "Condition", var = "CursedEnemyRecently" } },
	["if you have ?n[o']t consumed a corpse recently"] = { tag = { type = "Condition", var = "ConsumedCorpseRecently", neg = true } },
	["for each corpse consumed recently"] = { tag = { type = "Multiplier", var = "CorpseConsumedRecently" } },
	["if you[' ]h?a?ve taunted an enemy recently"] = { tag = { type = "Condition", var = "TauntedEnemyRecently" } },
	["if you[' ]h?a?ve used a skill recently"] = { tag = { type = "Condition", var = "UsedSkillRecently" } },
	["if you[' ]h?a?ve used a travel skill recently"] = { tag = { type = "Condition", var = "UsedTravelSkillRecently" } },
	["for each skill you've used recently, up to (%d+)%%"] = function(num) return { tag = { type = "Multiplier", var = "SkillUsedRecently", limit = num, limitTotal = true } } end,
	["if you[' ]h?a?ve used a warcry recently"] = { tag = { type = "Condition", var = "UsedWarcryRecently" } },
	["if you[' ]h?a?ve warcried recently"] = { tag = { type = "Condition", var = "UsedWarcryRecently" } },
	["for each time you[' ]h?a?ve warcried recently"] = { tag = { type = "Multiplier", var = "WarcryUsedRecently" } },
	["if you[' ]h?a?ve warcried in the past 8 seconds"] = { tag = { type = "Condition", var = "UsedWarcryInPast8Seconds" } },
	["for each of your mines detonated recently, up to (%d+)%%"] = function(num) return { tag = { type = "Multiplier", var = "MineDetonatedRecently", limit = num, limitTotal = true } } end,
	["for each mine detonated recently, up to (%d+)%%"] = function(num) return { tag = { type = "Multiplier", var = "MineDetonatedRecently", limit = num, limitTotal = true } } end,
	["for each mine detonated recently, up to (%d+)%% per second"] = function(num) return { tag = { type = "Multiplier", var = "MineDetonatedRecently", limit = num, limitTotal = true } } end,
	["for each of your traps triggered recently, up to (%d+)%%"] = function(num) return { tag = { type = "Multiplier", var = "TrapTriggeredRecently", limit = num, limitTotal = true } } end,
	["for each trap triggered recently, up to (%d+)%%"] = function(num) return { tag = { type = "Multiplier", var = "TrapTriggeredRecently", limit = num, limitTotal = true } } end,
	["for each trap triggered recently, up to (%d+)%% per second"] = function(num) return { tag = { type = "Multiplier", var = "TrapTriggeredRecently", limit = num, limitTotal = true } } end,
	["if you[' ]h?a?ve used a fire skill recently"] = { tag = { type = "Condition", var = "UsedFireSkillRecently" } },
	["if you[' ]h?a?ve used a cold skill recently"] = { tag = { type = "Condition", var = "UsedColdSkillRecently" } },
	["if you[' ]h?a?ve used a fire skill in the past 10 seconds"] = { tag = { type = "Condition", var = "UsedFireSkillInPast10Sec" } },
	["if you[' ]h?a?ve used a cold skill in the past 10 seconds"] = { tag = { type = "Condition", var = "UsedColdSkillInPast10Sec" } },
	["if you[' ]h?a?ve used a lightning skill in the past 10 seconds"] = { tag = { type = "Condition", var = "UsedLightningSkillInPast10Sec" } },
	["if you[' ]h?a?ve summoned a totem recently"] = { tag = { type = "Condition", var = "SummonedTotemRecently" } },
	["if you summoned a golem in the past 8 seconds"] = { tag = { type = "Condition", var = "SummonedGolemInPast8Sec" } },
	["if you haven't summoned a totem in the past 2 seconds"] = { tag = { type = "Condition", var = "NoSummonedTotemsInPastTwoSeconds" }  },
	["if you[' ]h?a?ve used a minion skill recently"] = { tag = { type = "Condition", var = "UsedMinionSkillRecently" } },
	["if you[' ]h?a?ve used a movement skill recently"] = { tag = { type = "Condition", var = "UsedMovementSkillRecently" } },
	["if you[' ]h?a?ve used a vaal skill recently"] = { tag = { type = "Condition", var = "UsedVaalSkillRecently" } },
	["if you haven't used a brand skill recently"] = { tag = { type = "Condition", var = "UsedBrandRecently", neg = true } },
	["if you[' ]h?a?ve used a brand skill recently"] = { tag = { type = "Condition", var = "UsedBrandRecently" } },
	["if you[' ]h?a?ve spent (%d+) total mana recently"] = function(num) return { tag = { type = "MultiplierThreshold", var = "ManaSpentRecently", threshold = num } } end,
	["for 4 seconds after spending a total of (%d+) mana"] = function(num) return { tag = { type = "MultiplierThreshold", var = "ManaSpentRecently", threshold = num } } end,
	["if you've impaled an enemy recently"] = { tag = { type = "Condition", var = "ImpaledRecently" } },
	["if you've changed stance recently"] = { tag = { type = "Condition", var = "ChangedStanceRecently" } },
	["if you've gained a power charge recently"] = { tag = { type = "Condition", var = "GainedPowerChargeRecently" } },
	["if you've stopped taking damage over time recently"] = { tag = { type = "Condition", var = "StoppedTakingDamageOverTimeRecently" } },
	["during soul gain prevention"] = { tag = { type = "Condition", var = "SoulGainPrevention" } },
	["if you detonated mines recently"] = { tag = { type = "Condition", var = "DetonatedMinesRecently" } },
	["if you detonated a mine recently"] = { tag = { type = "Condition", var = "DetonatedMinesRecently" } },
	["if energy shield recharge has started recently"] = { tag = { type = "Condition", var = "EnergyShieldRechargeRecently" } },
	["when cast on frostbolt"] = { tag = { type = "Condition", var = "CastOnFrostbolt" } },
	["branded enemy's"] = { tag = { type = "MultiplierThreshold", var = "BrandsAttachedToEnemy", threshold = 1 } },
	["to enemies they're attached to"] = { tag = { type = "MultiplierThreshold", var = "BrandsAttachedToEnemy", threshold = 1 } },
	["for each hit you've taken recently up to a maximum of (%d+)%%"] = function(num) return { tag = { type = "Multiplier", var = "BeenHitRecently", limit = num, limitTotal = true } } end,
	["for each nearby enemy, up to (%d+)%%"] = function(num) return { tag = { type = "Multiplier", var = "NearbyEnemies", limit = num, limitTotal = true } } end,
	["while you have iron reflexes"] = { tag = { type = "Condition", var = "HaveIronReflexes" } },
	["while you do not have iron reflexes"] = { tag = { type = "Condition", var = "HaveIronReflexes", neg = true } },
	["while you have elemental overload"] = { tag = { type = "Condition", var = "HaveElementalOverload" } },
	["while you do not have elemental overload"] = { tag = { type = "Condition", var = "HaveElementalOverload", neg = true } },
	["while you have resolute technique"] = { tag = { type = "Condition", var = "HaveResoluteTechnique" } },
	["while you do not have resolute technique"] = { tag = { type = "Condition", var = "HaveResoluteTechnique", neg = true } },
	["while you have avatar of fire"] = { tag = { type = "Condition", var = "HaveAvatarOfFire" } },
	["while you do not have avatar of fire"] = { tag = { type = "Condition", var = "HaveAvatarOfFire", neg = true } },
	["if you have a summoned golem"] = { tag = { type = "Condition", varList = { "HavePhysicalGolem", "HaveLightningGolem", "HaveColdGolem", "HaveFireGolem", "HaveChaosGolem", "HaveCarrionGolem" } } },
	["while you have a summoned golem"] = { tag = { type = "Condition", varList = { "HavePhysicalGolem", "HaveLightningGolem", "HaveColdGolem", "HaveFireGolem", "HaveChaosGolem", "HaveCarrionGolem" } } },
	["if a minion has died recently"] = { tag = { type = "Condition", var = "MinionsDiedRecently" } },
	-- Enemy status conditions
	["at close range"] = { tag = { type = "Condition", var = "AtCloseRange" } },
	["against rare and unique enemies"] = { tag = { type = "ActorCondition", actor = "enemy", var = "RareOrUnique" } },
	["against unique enemies"] = { tag = { type = "ActorCondition", actor = "enemy", var = "RareOrUnique" } },
	["against enemies on full life"] = { tag = { type = "ActorCondition", actor = "enemy", var = "FullLife" } },
	["against enemies that are on full life"] = { tag = { type = "ActorCondition", actor = "enemy", var = "FullLife" } },
	["against enemies on low life"] = { tag = { type = "ActorCondition", actor = "enemy", var = "LowLife" } },
	["against enemies that are on low life"] = { tag = { type = "ActorCondition", actor = "enemy", var = "LowLife" } },
	["against cursed enemies"] = { tag = { type = "ActorCondition", actor = "enemy", var = "Cursed" } },
	["when hitting cursed enemies"] = { tag = { type = "ActorCondition", actor = "enemy", var = "Cursed" }, keywordFlags = KeywordFlag.Hit },
	["from cursed enemies"] = { tag = { type = "ActorCondition", actor = "enemy", var = "Cursed" } },
	["against marked enemy"] = { tag = { type = "ActorCondition", actor = "enemy", var = "Marked" } },
	["when hitting marked enemy"] = { tag = { type = "ActorCondition", actor = "enemy", var = "Marked" }, keywordFlags = KeywordFlag.Hit },
	["from marked enemy"] = { tag = { type = "ActorCondition", actor = "enemy", var = "Marked" } },
	["against taunted enemies"] = { tag = { type = "ActorCondition", actor = "enemy", var = "Taunted" } },
	["against bleeding enemies"] = { tag = { type = "ActorCondition", actor = "enemy", var = "Bleeding" } },
	["you inflict on bleeding enemies"] = { tag = { type = "ActorCondition", actor = "enemy", var = "Bleeding" } },
	["to bleeding enemies"] = { tag = { type = "ActorCondition", actor = "enemy", var = "Bleeding" } },
	["from bleeding enemies"] = { tag = { type = "ActorCondition", actor = "enemy", var = "Bleeding" } },
	["against poisoned enemies"] = { tag = { type = "ActorCondition", actor = "enemy", var = "Poisoned" } },
	["you inflict on poisoned enemies"] = { tag = { type = "ActorCondition", actor = "enemy", var = "Poisoned" } },
	["to poisoned enemies"] = { tag = { type = "ActorCondition", actor = "enemy", var = "Poisoned" } },
	["against enemies affected by (%d+) or more poisons"] = function(num) return { tag = { type = "MultiplierThreshold", actor = "enemy", var = "PoisonStack", threshold = num } } end,
	["against enemies affected by at least (%d+) poisons"] = function(num) return { tag = { type = "MultiplierThreshold", actor = "enemy", var = "PoisonStack", threshold = num } } end,
	["against hindered enemies"] = { tag = { type = "ActorCondition", actor = "enemy", var = "Hindered" } },
	["against maimed enemies"] = { tag = { type = "ActorCondition", actor = "enemy", var = "Maimed" } },
	["you inflict on maimed enemies"] = { tag = { type = "ActorCondition", actor = "enemy", var = "Maimed" } },
	["against blinded enemies"] = { tag = { type = "ActorCondition", actor = "enemy", var = "Blinded" } },
	["from blinded enemies"] = { tag = { type = "ActorCondition", actor = "enemy", var = "Blinded" } },
	["against burning enemies"] = { tag = { type = "ActorCondition", actor = "enemy", var = "Burning" } },
	["against ignited enemies"] = { tag = { type = "ActorCondition", actor = "enemy", var = "Ignited" } },
	["to ignited enemies"] = { tag = { type = "ActorCondition", actor = "enemy", var = "Ignited" } },
	["against shocked enemies"] = { tag = { type = "ActorCondition", actor = "enemy", var = "Shocked" } },
	["to shocked enemies"] = { tag = { type = "ActorCondition", actor = "enemy", var = "Shocked" } },
	["against frozen enemies"] = { tag = { type = "ActorCondition", actor = "enemy", var = "Frozen" } },
	["to frozen enemies"] = { tag = { type = "ActorCondition", actor = "enemy", var = "Frozen" } },
	["against chilled enemies"] = { tag = { type = "ActorCondition", actor = "enemy", var = "Chilled" } },
	["to chilled enemies"] = { tag = { type = "ActorCondition", actor = "enemy", var = "Chilled" } },
	["inflicted on chilled enemies"] = { tag = { type = "ActorCondition", actor = "enemy", var = "Chilled" } },
	["enemies which are chilled"] = { tag = { type = "ActorCondition", actor = "enemy", var = "Chilled" } },
	["against chilled or frozen enemies"] = { tag = { type = "ActorCondition", actor = "enemy", varList = { "Chilled","Frozen" } } },
	["against frozen, shocked or ignited enemies"] = { tag = { type = "ActorCondition", actor = "enemy", varList = { "Frozen","Shocked","Ignited" } } },
	["against enemies affected by elemental ailments"] = { tag = { type = "ActorCondition", actor = "enemy", varList = { "Frozen","Chilled","Shocked","Ignited","Scorched","Brittle","Sapped" } } },
	["against enemies affected by ailments"] = { tag = { type = "ActorCondition", actor = "enemy", varList = { "Frozen","Chilled","Shocked","Ignited","Scorched","Brittle","Sapped","Poisoned","Bleeding" } } },
	["against enemies that are affected by elemental ailments"] = { tag = { type = "ActorCondition", actor = "enemy", varList = { "Frozen","Chilled","Shocked","Ignited","Scorched","Brittle","Sapped" } } },
	["against enemies that are affected by no elemental ailments"] = { tagList = { { type = "ActorCondition", actor = "enemy", varList = { "Frozen","Chilled","Shocked","Ignited","Scorched","Brittle","Sapped" }, neg = true }, { type = "Condition", var = "Effective" } } },
	["against enemies affected by (%d+) spider's webs"] = function(num) return { tag = { type = "MultiplierThreshold", actor = "enemy", var = "Spider's WebStack", threshold = num } } end,
	["against enemies on consecrated ground"] = { tag = { type = "ActorCondition", actor = "enemy", var = "OnConsecratedGround" } },
	-- Enemy multipliers
	["per freeze, shock and ignite on enemy"] = { tag = { type = "Multiplier", var = "FreezeShockIgniteOnEnemy" } },
	["per poison affecting enemy"] = { tag = { type = "Multiplier", actor = "enemy", var = "PoisonStack" } },
	["per poison affecting enemy, up to %+([%d%.]+)%%"] = function(num) return { tag = { type = "Multiplier", actor = "enemy", var = "PoisonStack", limit = num, limitTotal = true } } end,
	["for each spider's web on the enemy"] = { tag = { type = "Multiplier", actor = "enemy", var = "Spider's WebStack" } },
}

local mod = modLib.createMod
local function flag(name, ...)
	return mod(name, "FLAG", true, ...)
end

local gemIdLookup = {
	["power charge on critical strike"] = "SupportPowerChargeOnCrit",
}
for name, grantedEffect in pairs(data.skills) do
	if not grantedEffect.hidden or grantedEffect.fromItem or grantedEffect.fromTree then
		gemIdLookup[grantedEffect.name:lower()] = grantedEffect.id
	end
end
local function extraSkill(name, level, noSupports)
	name = name:gsub(" skill","")
	if gemIdLookup[name] then
		return {
			mod("ExtraSkill", "LIST", { skillId = gemIdLookup[name], level = level, noSupports = noSupports })
		}
	end
end

-- List of special modifiers
local specialModList = {
	-- Keystones
	["your hits can't be evaded"] = { flag("CannotBeEvaded") },
	["never deal critical strikes"] = { flag("NeverCrit") },
	["no critical strike multiplier"] = { flag("NoCritMultiplier") },
	["ailments never count as being from critical strikes"] = { flag("AilmentsAreNeverFromCrit") },
	["the increase to physical damage from strength applies to projectile attacks as well as melee attacks"] = { flag("IronGrip") },
	["strength%'s damage bonus applies to projectile attack damage as well as melee damage"] = { flag("IronGrip") },
	["converts all evasion rating to armour%. dexterity provides no bonus to evasion rating"] = { flag("IronReflexes") },
	["30%% chance to dodge attack hits%. 50%% less armour, 30%% less energy shield, 30%% less chance to block spell and attack damage"] = {
		mod("AttackDodgeChance", "BASE", 30),
		mod("Armour", "MORE", -50),
		mod("EnergyShield", "MORE", -30),
		mod("BlockChance", "MORE", -30),
		mod("SpellBlockChance", "MORE", -30),
	},
	["maximum life becomes 1, immune to chaos damage"] = { flag("ChaosInoculation") },
	["life regeneration is applied to energy shield instead"] = { flag("ZealotsOath") },
	["life leeched per second is doubled"] = { mod("LifeLeechRate", "MORE", 100) },
	["total recovery per second from life leech is doubled"] = { mod("LifeLeechRate", "MORE", 100) },
	["maximum total recovery per second from life leech is doubled"] = { mod("MaxLifeLeechRate", "MORE", 100) },
	["maximum total recovery per second from energy shield leech is doubled"] = { mod("MaxEnergyShieldLeechRate", "MORE", 100) },
	["life regeneration has no effect"] = { flag("NoLifeRegen") },
	["(%d+)%% less life regeneration rate"] = function(num) return { mod("LifeRegen", "MORE", -num) } end,
	["energy shield recharge instead applies to life"] = { flag("EnergyShieldRechargeAppliesToLife") },
	["deal no non%-fire damage"] = { flag("DealNoPhysical"), flag("DealNoLightning"), flag("DealNoCold"), flag("DealNoChaos") },
	["(%d+)%% of physical, cold and lightning damage converted to fire damage"] = function(num) return {
		mod("PhysicalDamageConvertToFire", "BASE", num),
		mod("LightningDamageConvertToFire", "BASE", num),
		mod("ColdDamageConvertToFire", "BASE", num),
	} end,
	["removes all mana%. spend life instead of mana for skills"] = { mod("Mana", "MORE", -100), flag("BloodMagic") },
	["enemies you hit with elemental damage temporarily get (%+%d+)%% resistance to those elements and (%-%d+)%% resistance to other elements"] = function(plus, _, minus)
		minus = tonumber(minus)
		return {
			flag("ElementalEquilibrium"),
			mod("EnemyModifier", "LIST", { mod = mod("FireResist", "BASE", plus, { type = "Condition", var = "HitByFireDamage" }) }),
			mod("EnemyModifier", "LIST", { mod = mod("FireResist", "BASE", minus, { type = "Condition", var = "HitByFireDamage", neg = true }, { type = "Condition", varList={ "HitByColdDamage","HitByLightningDamage" } }) }),
			mod("EnemyModifier", "LIST", { mod = mod("ColdResist", "BASE", plus, { type = "Condition", var = "HitByColdDamage" }) }),
			mod("EnemyModifier", "LIST", { mod = mod("ColdResist", "BASE", minus, { type = "Condition", var = "HitByColdDamage", neg = true }, { type = "Condition", varList={ "HitByFireDamage","HitByLightningDamage" } }) }),
			mod("EnemyModifier", "LIST", { mod = mod("LightningResist", "BASE", plus, { type = "Condition", var = "HitByLightningDamage" }) }),
			mod("EnemyModifier", "LIST", { mod = mod("LightningResist", "BASE", minus, { type = "Condition", var = "HitByLightningDamage", neg = true }, { type = "Condition", varList={ "HitByFireDamage","HitByColdDamage" } }) }),
		}
	end,
	["projectile attack hits deal up to 30%% more damage to targets at the start of their movement, dealing less damage to targets as the projectile travels farther"] = { flag("PointBlank") },
	["leech energy shield instead of life"] = { flag("GhostReaver") },
	["minions explode when reduced to low life, dealing 33%% of their maximum life as fire damage to surrounding enemies"] = { mod("ExtraMinionSkill", "LIST", { skillId = "MinionInstability" }) },
	["minions explode when reduced to low life, dealing 33%% of their life as fire damage to surrounding enemies"] = { mod("ExtraMinionSkill", "LIST", { skillId = "MinionInstability" }) },
	["all bonuses from an equipped shield apply to your minions instead of you"] = { }, -- The node itself is detected by the code that handles it
	["spend energy shield before mana for skill costs"] = { },
	["you have perfect agony if you've dealt a critical strike recently"] = {mod("Keystone", "LIST", "Perfect Agony", { type = "Condition", var = "CritRecently" })},
	["energy shield protects mana instead of life"] = { flag("EnergyShieldProtectsMana") },
	["modifiers to critical strike multiplier also apply to damage over time multiplier for ailments from critical strikes at (%d+)%% of their value"] = function(num) return { mod("CritMultiplierAppliesToDegen", "BASE", num) } end,
	["your bleeding does not deal extra damage while the enemy is moving"] = { flag("Condition:NoExtraBleedDamageToMovingEnemy") },
	["you can inflict bleeding on an enemy up to (%d+) times?"] = function(num) return { mod("BleedStacksMax", "OVERRIDE", num) } end,
	["your minions spread caustic ground on death, dealing 20%% of their maximum life as chaos damage per second"] = { mod("ExtraMinionSkill", "LIST", { skillId = "SiegebreakerCausticGround" }) },
	["you can have an additional brand attached to an enemy"] = { mod("BrandsAttachedLimit", "BASE", 1) },
	["gain (%d+) grasping vines each second while stationary"] = function(num) return {
		flag("Condition:Stationary"),
		mod("Dummy", "DUMMY", 1, { type = "Condition", var = "Stationary" }), -- Make the Configuration option appear
		mod("Multiplier:GraspingVinesCount", "BASE", num, { type = "Multiplier", var = "StationarySeconds", limit = 10, limitTotal = true }),
	} end,
	["attack projectiles always inflict bleeding and maim, and knock back enemies"] = {
		mod("BleedChance", "BASE", 100, nil, bor(ModFlag.Attack, ModFlag.Projectile)),
		mod("EnemyKnockbackChance", "BASE", 100, nil, bor(ModFlag.Attack, ModFlag.Projectile)),
	},
	["projectiles cannot pierce, fork or chain"] = {
		flag("CannotPierce", nil, ModFlag.Projectile),
		flag("CannotChain", nil, ModFlag.Projectile),
		flag("CannotFork", nil, ModFlag.Projectile),
	},
	["critical strikes inflict scorch, brittle and sapped"] = { flag("CritAlwaysAltAilments") },
	["chance to block attack damage is doubled"] = { mod("BlockChance", "MORE", 100) },
	["chance to block spell damage is doubled"] = { mod("SpellBlockChance", "MORE", 100) },
	["you take (%d+)%% of damage from blocked hits"] = function(num) return { mod("BlockEffect", "BASE", 100 - num) } end,
	["ignore attribute requirements"] = { flag("IgnoreAttributeRequirements") },
	["gain no inherent bonuses from attributes"] = { flag("NoAttributeBonuses") },
	["all damage taken bypasses energy shield"] = {
		mod("PhysicalEnergyShieldBypass", "BASE", 100),
		mod("LightningEnergyShieldBypass", "BASE", 100),
		mod("ColdEnergyShieldBypass", "BASE", 100),
		mod("FireEnergyShieldBypass", "BASE", 100),
	},
	["auras from your skills do not affect allies"] = { flag("SelfAurasCannotAffectAllies") },
	["auras from your skills have (%d+)%% more effect on you"] = function(num) return { mod("SkillAuraEffectOnSelf", "MORE", num) } end,
	["increases and reductions to mana regeneration rate instead apply to rage regeneration rate"] = { flag("ManaRegenToRageRegen") },
	["maximum energy shield is (%d+)"] = function(num) return { mod("EnergyShield", "OVERRIDE", num ) } end,
	["while not on full life, sacrifice ([%d%.]+)%% of mana per second to recover that much life"] = function(num) return { 
		mod("ManaDegen", "BASE", 1, { type = "PercentStat", stat = "ManaUnreserved", percent = num }, { type = "Condition", var = "FullLife", neg = true }),
		mod("LifeRecovery", "BASE", 1, { type = "PercentStat", stat = "ManaUnreserved", percent = num }, { type = "Condition", var = "FullLife", neg = true }) 
	} end,
	["you are blind"] = { flag("Condition:Blinded") },
	["armour applies to fire, cold and lightning damage taken from hits instead of physical damage"] = { flag("ArmourAppliesToFireDamageTaken"), flag("ArmourAppliesToColdDamageTaken"), flag("ArmourAppliesToLightningDamageTaken"), flag("ArmourDoesNotApplyToPhysicalDamageTaken") },
	["maximum damage reduction for any damage type is (%d+)%%"] = function(num) return { mod("DamageReductionMax", "OVERRIDE", num) } end,
	["(%d+)%% of maximum mana is converted to twice that much armour"] = function(num) return {
		mod("ManaConvertToArmour", "BASE", num),
	} end,
	["life leech effects recover energy shield instead while on full life"] = { flag("ImmortalAmbition", { type = "Condition", var = "FullLife" }, { type = "Condition", var = "LeechingLife"}) },
	-- Exerted Attacks
	["exerted attacks deal (%d+)%% increased damage"] = function(num) return { mod("ExertIncrease", "INC", num, nil, ModFlag.Attack, 0) } end,
	["exerted attacks have (%d+)%% chance to deal double damage"] = function(num) return { mod("ExertDoubleDamageChance", "BASE", num, nil, ModFlag.Attack, 0) } end,
	-- Ascendant
	["grants (%d+) passive skill points?"] = function(num) return { mod("ExtraPoints", "BASE", num) } end,
	["can allocate passives from the %a+'s starting point"] = { },
	["projectiles gain damage as they travel farther, dealing up to (%d+)%% increased damage with hits to targets"] = function(num) return { mod("Damage", "INC", num, nil, bor(ModFlag.Attack, ModFlag.Projectile), { type = "DistanceRamp", ramp = {{35,0},{70,1}} }) } end,
	["(%d+)%% chance to gain elusive on kill"] = {
		flag("Condition:CanBeElusive"),
		mod("Dummy", "DUMMY", 1, { type = "Condition", var = "CanBeElusive" }), -- Make the Configuration option appear
	},
	["immune to elemental ailments while on consecrated ground"] = {
		mod("AvoidChill", "BASE", 100, { type = "Condition", var = "OnConsecratedGround" }),
		mod("AvoidFreeze", "BASE", 100, { type = "Condition", var = "OnConsecratedGround" }),
		mod("AvoidIgnite", "BASE", 100, { type = "Condition", var = "OnConsecratedGround" }),
		mod("AvoidShock", "BASE", 100, { type = "Condition", var = "OnConsecratedGround" }),
	},
	-- Assassin
	["poison you inflict with critical strikes deals (%d+)%% more damage"] = function(num) return { mod("Damage", "MORE", num, nil, 0, KeywordFlag.Poison, { type = "Condition", var = "CriticalStrike" }) } end,
	["(%d+)%% chance to gain elusive on critical strike"] = {
		flag("Condition:CanBeElusive"),
		mod("Dummy", "DUMMY", 1, { type = "Condition", var = "CanBeElusive" }), -- Make the Configuration option appear
	},
	["(%d+)%% more damage while there is at most one rare or unique enemy nearby"] = function(num) return { mod("Damage", "MORE", num, nil, 0, { type = "Condition", var = "AtMostOneNearbyRareOrUniqueEnemy" }) } end,
	["(%d+)%% reduced damage taken while there are at least two rare or unique enemies nearby"] = function(num) return { mod("DamageTaken", "INC", -num, nil, 0, { type = "MultiplierThreshold", var = "NearbyRareOrUniqueEnemies", threshold = 2 }) } end,
	-- Berserker
	["gain %d+ rage when you kill an enemy"] = {
		flag("Condition:CanGainRage"),
		mod("Dummy", "DUMMY", 1, { type = "Condition", var = "CanGainRage" }), -- Make the Configuration option appear
	},
	["gain %d+ rage when you use a warcry"] = {
		flag("Condition:CanGainRage"),
		mod("Dummy", "DUMMY", 1, { type = "Condition", var = "CanGainRage" }), -- Make the Configuration option appear
	},
	["you and nearby party members gain %d+ rage when you warcry"] = {
		flag("Condition:CanGainRage"),
		mod("Dummy", "DUMMY", 1, { type = "Condition", var = "CanGainRage" }), -- Make the Configuration option appear
	},
	["gain %d+ rage on hit with attacks, no more than once every [%d%.]+ seconds"] = {
		flag("Condition:CanGainRage"),
		mod("Dummy", "DUMMY", 1, { type = "Condition", var = "CanGainRage" }), -- Make the Configuration option appear
	},
	["inherent effects from having rage are tripled"] = { mod("Multiplier:RageEffect", "BASE", 2) },
	["cannot be stunned while you have at least (%d+) rage"] = function(num) return { mod("AvoidStun", "BASE", 100, { type = "MultiplierThreshold", var = "Rage", threshold = num }) } end,
	["lose ([%d%.]+)%% of life per second per rage while you are not losing rage"] = function(num) return { mod("LifeDegen", "BASE", 1, { type = "PercentStat", stat = "Life", percent = num }, { type = "Multiplier", var = "Rage"}) } end,
	["if you've warcried recently, you and nearby allies have (%d+)%% increased attack speed"] = function(num) return { mod("ExtraAura", "LIST", { mod = mod("Speed", "INC", num, nil, ModFlag.Attack) }, { type = "Condition", var = "UsedWarcryRecently" }) } end,
	["gain (%d+)%% increased armour per (%d+) power for 8 seconds when you warcry, up to a maximum of (%d+)%%"] = function(num, _, mp, max_inc) return {
		mod("Armour", "INC", num, { type = "Multiplier", var = "WarcryPower", div = tonumber(mp), limit = tonumber(max_inc), limitTotal = true }, { type = "Condition", var = "UsedWarcryInPast8Seconds" })
	} end,
	["warcries grant (%d+) rage per (%d+) power if you have less than (%d+) rage"] = {
		flag("Condition:CanGainRage"),
		mod("Dummy", "DUMMY", 1, { type = "Condition", var = "CanGainRage" }), -- Make the Configuration option appear
	},
	["exerted attacks deal (%d+)%% more damage if a warcry sacrificed rage recently"] = function(num) return { mod("ExertIncrease", "MORE", num, nil, ModFlag.Attack, 0) } end,
	-- Champion
	["you have fortify"] = { flag("Condition:Fortify") },
	["cannot be stunned while you have fortify"] = { mod("AvoidStun", "BASE", 100, { type = "Condition", var = "Fortify" }) },
	["enemies taunted by you take (%d+)%% increased damage"] = function(num) return { mod("EnemyModifier", "LIST", { mod = mod("DamageTaken", "INC", num, { type = "Condition", var = "Taunted" }) }) } end,
	["enemies taunted by you cannot evade attacks"] = { mod("EnemyModifier", "LIST", { mod = flag("CannotEvade", { type = "Condition", var = "Taunted" }) }) },
	["if you've impaled an enemy recently, you and nearby allies have %+(%d+) to armour"] = function (num) return { mod("ExtraAura", "LIST", { mod = mod("Armour", "BASE", num) }, { type = "Condition", var = "ImpaledRecently" }) } end,
	-- Chieftain
	["enemies near your totems take (%d+)%% increased physical and fire damage"] = function(num) return {
		mod("EnemyModifier", "LIST", { mod = mod("PhysicalDamageTaken", "INC", num) }),
		mod("EnemyModifier", "LIST", { mod = mod("FireDamageTaken", "INC", num) }),
	} end,
	["every %d+ seconds, gain (%d+)%% of physical damage as extra fire damage for %d+ seconds"] = function(_, num, _) return {
		mod("PhysicalDamageGainAsFire", "BASE", num, { type = "Condition", var = "NgamahuFlamesAdvance" }),
	} end,
	["(%d+)%% more damage for each endurance charge lost recently, up to (%d+)%%"] = function(num, _, limit) return {
		mod("Damage", "MORE", num, { type = "Multiplier", var = "EnduranceChargesLostRecently", limit = tonumber(limit), limitTotal = true }),
	} end,
	["(%d+)%% more damage if you've lost an endurance charge in the past 8 seconds"] = function(num) return { mod("Damage", "MORE", num, { type = "Condition", var = "LostEnduranceChargeInPast8Sec" })	} end,
	["trigger level (%d+) (.+) when you attack with a non%-vaal slam skill near an enemy"] = function(num, _, skill) return extraSkill(skill, num) end,
	-- Deadeye
	["projectiles pierce all nearby targets"] = { flag("PierceAllTargets") },
	["gain %+(%d+) life when you hit a bleeding enemy"] = function(num) return { mod("LifeOnHit", "BASE", num, { type = "ActorCondition", actor = "enemy", var = "Bleeding" }) } end,
	["accuracy rating is doubled"] = { mod("Accuracy", "MORE", 100) },
	["(%d+)%% increased blink arrow and mirror arrow cooldown recovery speed"] = function(num) return {
		mod("CooldownRecovery", "INC", num, { type = "SkillName", skillNameList = { "Blink Arrow", "Mirror Arrow" } }),
	} end,
	["if you've used a skill recently, you and nearby allies have tailwind"] = { mod("ExtraAura", "LIST", { mod = flag("Condition:Tailwind") }, { type = "Condition", var = "UsedSkillRecently" }) },
	["projectiles deal (%d+)%% more damage for each remaining chain"] = function(num) return { mod("Damage", "MORE", num, nil, ModFlag.Projectile, { type = "PerStat", stat = "ChainRemaining" }) } end,
	["projectiles deal (%d+)%% increased damage for each remaining chain"] = function(num) return { mod("Damage", "INC", num, nil, ModFlag.Projectile, { type = "PerStat", stat = "ChainRemaining" }) } end,
	["far shot"] = { flag("FarShot") },
	-- Elementalist
	["gain (%d+)%% increased area of effect for %d+ seconds"] = function(num) return { mod("AreaOfEffect", "INC", num, { type = "Condition", var = "PendulumOfDestructionAreaOfEffect" }) } end,
	["gain (%d+)%% increased elemental damage for %d+ seconds"] = function(num) return { mod("ElementalDamage", "INC", num, { type = "Condition", var = "PendulumOfDestructionElementalDamage" }) } end,
	["for each element you've been hit by damage of recently, (%d+)%% increased damage of that element"] = function(num) return {
		mod("FireDamage", "INC", num, { type = "Condition", var = "HitByFireDamageRecently" }),
		mod("ColdDamage", "INC", num, { type = "Condition", var = "HitByColdDamageRecently" }),
		mod("LightningDamage", "INC", num, { type = "Condition", var = "HitByLightningDamageRecently" }),
	} end,
	["for each element you've been hit by damage of recently, (%d+)%% reduced damage taken of that element"] = function(num) return {
		mod("FireDamageTaken", "INC", -num, { type = "Condition", var = "HitByFireDamageRecently" }),
		mod("ColdDamageTaken", "INC", -num, { type = "Condition", var = "HitByColdDamageRecently" }),
		mod("LightningDamageTaken", "INC", -num, { type = "Condition", var = "HitByLightningDamageRecently" }),
	} end,
<<<<<<< HEAD
	["exposure you inflict applies an extra (%-?%d+)%% to the affected resistance"] = function(num) return { mod("ExtraExposure", "BASE", num) } end,
=======
	["gain convergence when you hit a unique enemy, no more than once every %d+ seconds"] = { 
		flag("Condition:CanGainConvergence"),
		mod("Dummy", "DUMMY", 1, { type = "Condition", var = "CanGainConvergence" }) -- Dummy mod so it appears on config tab
	},
	["(%d+)%% increased area of effect while you don't have convergence"] = function(num) return { mod("AreaOfEffect", "INC", num, { type = "Condition", neg = true, var = "Convergence" }) } end,
>>>>>>> 3be0c6de
	["cannot take reflected elemental damage"] = { mod("ElementalReflectedDamageTaken", "MORE", -100) },
	["every %d+ seconds:"] = { },
	["gain chilling conflux for %d seconds"] = {
		flag("PhysicalCanChill", { type = "Condition", var = "ChillingConflux" }),
		flag("LightningCanChill", { type = "Condition", var = "ChillingConflux" }),
		flag("FireCanChill", { type = "Condition", var = "ChillingConflux" }),
		flag("ChaosCanChill", { type = "Condition", var = "ChillingConflux" }),
	},
	["gain shocking conflux for %d seconds"] = {
		mod("EnemyShockChance", "BASE", 100, { type = "Condition", var = "ShockingConflux" }),
		flag("PhysicalCanShock", { type = "Condition", var = "ShockingConflux" }),
		flag("ColdCanShock", { type = "Condition", var = "ShockingConflux" }),
		flag("FireCanShock", { type = "Condition", var = "ShockingConflux" }),
		flag("ChaosCanShock", { type = "Condition", var = "ShockingConflux" }),
	},
	["gain igniting conflux for %d seconds"] = {
		mod("EnemyIgniteChance", "BASE", 100, { type = "Condition", var = "IgnitingConflux" }),
		flag("PhysicalCanIgnite", { type = "Condition", var = "IgnitingConflux" }),
		flag("LightningCanIgnite", { type = "Condition", var = "IgnitingConflux" }),
		flag("ColdCanIgnite", { type = "Condition", var = "IgnitingConflux" }),
		flag("ChaosCanIgnite", { type = "Condition", var = "IgnitingConflux" }),
	},
	["gain chilling, shocking and igniting conflux for %d seconds"] = { },
	["summoned golems are immune to elemental damage"] = {
		mod("MinionModifier", "LIST", { mod = mod("FireResist", "OVERRIDE", 100) }, { type = "SkillType", skillType = SkillType.Golem }),
		mod("MinionModifier", "LIST", { mod = mod("FireResistMax", "OVERRIDE", 100) }, { type = "SkillType", skillType = SkillType.Golem }),
		mod("MinionModifier", "LIST", { mod = mod("ColdResist", "OVERRIDE", 100) }, { type = "SkillType", skillType = SkillType.Golem }),
		mod("MinionModifier", "LIST", { mod = mod("ColdResistMax", "OVERRIDE", 100) }, { type = "SkillType", skillType = SkillType.Golem }),
		mod("MinionModifier", "LIST", { mod = mod("LightningResist", "OVERRIDE", 100) }, { type = "SkillType", skillType = SkillType.Golem }),
		mod("MinionModifier", "LIST", { mod = mod("LightningResistMax", "OVERRIDE", 100) }, { type = "SkillType", skillType = SkillType.Golem }),
	},
	["(%d+)%% increased golem damage per summoned golem"] = function(num) return { mod("MinionModifier", "LIST", { mod = mod("Damage", "INC", num) }, { type = "SkillType", skillType = SkillType.Golem }, { type = "PerStat", stat = "ActiveGolemLimit" }) } end,
	["shocks from your hits always increase damage taken by at least (%d+)%%"] = function(num) return { mod("ShockBase", "BASE", num) } end,
	["(%d+)%% more damage with ignites you inflict with hits for which the highest damage type is fire"] = function(num) return { mod("Damage", "MORE", num, nil, 0, KeywordFlag.Ignite, { type = "Condition", var = "FireIsHighestDamageType" }) } end,
	["(%d+)%% more effect of cold ailments you inflict with hits for which the highest damage type is cold"] = function(num) return { mod("EnemyChillEffect", "MORE", num, { type = "Condition", var = "ColdIsHighestDamageType" }) } end,
	["(%d+)%% more effect of lightning ailments you inflict with hits if the highest damage type is lightning"] = function(num) return { mod("EnemyShockEffect", "MORE", num, { type = "Condition", var = "LightningIsHighestDamageType" }) } end,
	["your hits always ignite"] = { mod("EnemyIgniteChance", "BASE", 100) },
	["your hits always shock"] = { mod("EnemyShockChance", "BASE", 100) },
	["all damage with hits can ignite"] = {
		flag("PhysicalCanIgnite"),
		flag("ColdCanIgnite"),
		flag("LightningCanIgnite"),
		flag("ChaosCanIgnite"),
	},
	["all damage with hits can chill"] = {
		flag("PhysicalCanChill"),
		flag("FireCanChill"),
		flag("LightningCanChill"),
		flag("ChaosCanChill"),
	},
	["all damage with hits can shock"] = {
		flag("PhysicalCanShock"),
		flag("FireCanShock"),
		flag("ColdCanShock"),
		flag("ChaosCanShock"),
	},
	-- Gladiator
	["enemies maimed by you take (%d+)%% increased physical damage"] = function(num) return { mod("EnemyModifier", "LIST", { mod = mod("PhysicalDamageTaken", "INC", num, { type = "Condition", var = "Maimed" }) }) } end,
	["chance to block spell damage is equal to chance to block attack damage"] = { flag("SpellBlockChanceIsBlockChance") },
	["maximum chance to block spell damage is equal to maximum chance to block attack damage"] = { flag("SpellBlockChanceMaxIsBlockChanceMax") },
	["your counterattacks deal double damage"] = {
		mod("DoubleDamageChance", "BASE", 100, { type = "SkillName", skillName = "Reckoning" }),
		mod("DoubleDamageChance", "BASE", 100, { type = "SkillName", skillName = "Riposte" }),
		mod("DoubleDamageChance", "BASE", 100, { type = "SkillName", skillName = "Vengeance" }),
	},
	-- Guardian
	["grants armour equal to (%d+)%% of your reserved life to you and nearby allies"] = function(num) return { mod("GrantReservedLifeAsAura", "LIST", { mod = mod("Armour", "BASE", num / 100) }) } end,
	["grants maximum energy shield equal to (%d+)%% of your reserved mana to you and nearby allies"] = function(num) return { mod("GrantReservedManaAsAura", "LIST", { mod = mod("EnergyShield", "BASE", num / 100) }) } end,
	["warcries cost no mana"] = { mod("ManaCost", "MORE", -100, nil, 0, KeywordFlag.Warcry) },
	["%+(%d+)%% chance to block attack damage for %d seconds? every %d seconds"] = function(num) return { mod("BlockChance", "BASE", num, { type = "Condition", var = "BastionOfHopeActive" }) } end,
	["if you've attacked recently, you and nearby allies have %+(%d+)%% chance to block attack damage"] = function(num) return { mod("ExtraAura", "LIST", { mod = mod("BlockChance", "BASE", num) }, { type = "Condition", var = "AttackedRecently" }) } end,
	["if you've cast a spell recently, you and nearby allies have %+(%d+)%% chance to block spell damage"] = function(num) return { mod("ExtraAura", "LIST", { mod = mod("SpellBlockChance", "BASE", num) }, { type = "Condition", var = "CastSpellRecently" }) } end,
	["while there is at least one nearby ally, you and nearby allies deal (%d+)%% more damage"] = function(num) return { mod("ExtraAura", "LIST", { mod = mod("Damage", "MORE", num) }, { type = "MultiplierThreshold", var = "NearbyAlly", threshold = 1 }) } end,
	["while there are at least five nearby allies, you and nearby allies have onslaught"] = { mod("ExtraAura", "LIST", { mod = flag("Onslaught") }, { type = "MultiplierThreshold", var = "NearbyAlly", threshold = 5 }) },
	-- Hierophant
	["you and your totems regenerate ([%d%.]+)%% of life per second for each summoned totem"] = function (num) return {
		mod("LifeRegenPercent", "BASE", num, { type = "PerStat", stat = "TotemsSummoned" }),
		mod("LifeRegenPercent", "BASE", num, { type = "PerStat", stat = "TotemsSummoned" }, 0, KeywordFlag.Totem),
	} end,
	["enemies take (%d+)%% increased damage for each of your brands attached to them"] = function(num) return { mod("EnemyModifier", "LIST", { mod = mod("DamageTaken", "INC", num, { type = "Multiplier", var = "BrandsAttached" }) }) } end,
	["immune to elemental ailments while you have arcane surge"] = {
		mod("AvoidChill", "BASE", 100, { type = "Condition", var = "AffectedByArcaneSurge" }),
		mod("AvoidFreeze", "BASE", 100, { type = "Condition", var = "AffectedByArcaneSurge" }),
		mod("AvoidIgnite", "BASE", 100, { type = "Condition", var = "AffectedByArcaneSurge" }),
		mod("AvoidShock", "BASE", 100, { type = "Condition", var = "AffectedByArcaneSurge" }),
	},
	["brands have (%d+)%% more activation frequency if (%d+)%% of attached duration expired"] = function(num) return { mod("BrandActivationFrequency", "MORE", num, { type = "Condition", var = "BrandLastQuarter"} ) } end,
	-- Inquisitor
	["critical strikes ignore enemy monster elemental resistances"] = { flag("IgnoreElementalResistances", { type = "Condition", var = "CriticalStrike" }) },
	["non%-critical strikes penetrate (%d+)%% of enemy elemental resistances"] = function(num) return { mod("ElementalPenetration", "BASE", num, { type = "Condition", var = "CriticalStrike", neg = true }) } end,
	["consecrated ground you create applies (%d+)%% increased damage taken to enemies"] = function(num) return { mod("EnemyModifier", "LIST", { mod = mod("DamageTaken", "INC", num, { type = "Condition", var = "OnConsecratedGround" }) }) } end,
	["nearby enemies take (%d+)%% increased elemental damage"] = function(num) return { mod("EnemyModifier", "LIST", { mod = mod("ElementalDamageTaken", "INC", num) }) } end,
	["you have consecrated ground around you while stationary"] = { flag("Condition:OnConsecratedGround", { type = "Condition", var = "Stationary" }) },
	["consecrated ground you create grants immunity to elemental ailments to you and allies"] = {
		mod("AvoidChill", "BASE", 100, { type = "Condition", var = "OnConsecratedGround" }),
		mod("AvoidFreeze", "BASE", 100, { type = "Condition", var = "OnConsecratedGround" }),
		mod("AvoidIgnite", "BASE", 100, { type = "Condition", var = "OnConsecratedGround" }),
		mod("AvoidShock", "BASE", 100, { type = "Condition", var = "OnConsecratedGround" }),
	},
	-- Juggernaut
	["armour received from body armour is doubled"] = { flag("Unbreakable") },
	["action speed cannot be modified to below base value"] = { flag("ActionSpeedCannotBeBelowBase") },
	["movement speed cannot be modified to below base value"] = { flag("MovementSpeedCannotBeBelowBase") },
	["you cannot be slowed to below base speed"] = { flag("ActionSpeedCannotBeBelowBase") },
	["cannot be slowed to below base speed"] = { flag("ActionSpeedCannotBeBelowBase") },
	["gain accuracy rating equal to your strength"] = { mod("Accuracy", "BASE", 1, { type = "PerStat", stat = "Str" }) },
	-- Necromancer
	["your offering skills also affect you"] = { mod("ExtraSkillMod", "LIST", { mod = mod("SkillData", "LIST", { key = "buffNotPlayer", value = false }) }, { type = "SkillName", skillNameList = { "Bone Offering", "Flesh Offering", "Spirit Offering" } }) },
	["your offerings have (%d+)%% reduced effect on you"] = function(num) return { mod("ExtraSkillMod", "LIST", { mod = mod("BuffEffectOnPlayer", "INC", -num) }, { type = "SkillName", skillNameList = { "Bone Offering", "Flesh Offering", "Spirit Offering" } }) } end,
	["if you've consumed a corpse recently, you and your minions have (%d+)%% increased area of effect"] = function(num) return { mod("AreaOfEffect", "INC", num, { type = "Condition", var = "ConsumedCorpseRecently" }), mod("MinionModifier", "LIST", { mod = mod("AreaOfEffect", "INC", num) }, { type = "Condition", var = "ConsumedCorpseRecently" }) } end,
	["with at least one nearby corpse, you and nearby allies deal (%d+)%% more damage"] = function(num) return { mod("ExtraAura", "LIST", { mod = mod("Damage", "MORE", num) }, { type = "MultiplierThreshold", var = "NearbyCorpse", threshold = 1 }) } end,
	["for each nearby corpse, you and nearby allies regenerate ([%d%.]+)%% of energy shield per second, up to ([%d%.]+)%% per second"] = function(num, _, limit) return { mod("ExtraAura", "LIST", { mod = mod("EnergyShieldRegenPercent", "BASE", num) }, { type = "Multiplier", var = "NearbyCorpse", limit = tonumber(limit), limitTotal = true }) } end,
	["for each nearby corpse, you and nearby allies regenerate (%d+) mana per second, up to (%d+) per second"] = function(num, _, limit) return { mod("ExtraAura", "LIST", { mod = mod("ManaRegen", "BASE", num) }, { type = "Multiplier", var = "NearbyCorpse", limit = tonumber(limit), limitTotal = true }) } end,
	["(%d+)%% increased attack and cast speed for each corpse consumed recently, up to a maximum of (%d+)%%"] = function(num, _, limit) return { mod("Speed", "INC", num, { type = "Multiplier", var = "CorpseConsumedRecently", limit = tonumber(limit / num)}) } end,
	["enemies near corpses you spawned recently are chilled and shocked"] = {
		mod("EnemyModifier", "LIST", { mod = mod("Condition:Chilled", "FLAG", true) }, { type = "Condition", var = "SpawnedCorpseRecently" }),
		mod("EnemyModifier", "LIST", { mod = mod("Condition:Shocked", "FLAG", true) }, { type = "Condition", var = "SpawnedCorpseRecently" }),
		mod("ShockBase", "BASE", 15, { type = "Condition", var = "SpawnedCorpseRecently"}),
	},
	["regenerate (%d+)%% of energy shield over 2 seconds when you consume a corpse"] = function(num) return { mod("EnergyShieldRegenPercent", "BASE", num / 2, { type = "Condition", var = "ConsumedCorpseInPast2Sec" }) } end,
	["regenerate (%d+)%% of mana over 2 seconds when you consume a corpse"] = function(num) return { mod("ManaRegen", "BASE", 1, { type = "PercentStat", stat = "Mana", percent = num / 2 }, { type = "Condition", var = "ConsumedCorpseInPast2Sec" }) } end,
	-- Occultist
	["enemies you curse have malediction"] = { mod("AffectedByCurseMod", "LIST", { mod = mod("DamageTaken", "INC", 10) }) },
	["nearby enemies have (%-%d+)%% to chaos resistance"] = function(num) return { mod("EnemyModifier", "LIST", { mod = mod("ChaosResist", "BASE", num) }) } end,
	["nearby enemies have (%-%d+)%% to cold resistance"] = function(num) return { mod("EnemyModifier", "LIST", { mod = mod("ColdResist", "BASE", num) }) } end,
	["when you kill an enemy, for each curse on that enemy, gain (%d+)%% of non%-chaos damage as extra chaos damage for 4 seconds"] = function(num) return {
		mod("NonChaosDamageGainAsChaos", "BASE", num, { type = "Condition", var = "KilledRecently" }, { type = "Multiplier", var = "CurseOnEnemy" }),
	} end,
	["cannot be stunned while you have energy shield"] = { mod("AvoidStun", "BASE", 100, { type = "Condition", var = "HaveEnergyShield" }) },
	["every second, inflict withered on nearby enemies for (%d+) seconds"] = { flag("Condition:CanWither") },
	-- Pathfinder
	["always poison on hit while using a flask"] = { mod("PoisonChance", "BASE", 100, { type = "Condition", var = "UsingFlask" }) },
	["poisons you inflict during any flask effect have (%d+)%% chance to deal (%d+)%% more damage"] = function(num, _, more) return { mod("Damage", "MORE", tonumber(more) * num / 100, nil, 0, KeywordFlag.Poison, { type = "Condition", var = "UsingFlask" }) } end,
	["immune to elemental ailments during any flask effect"] = {
		mod("AvoidChill", "BASE", 100, { type = "Condition", var = "UsingFlask" }),
		mod("AvoidFreeze", "BASE", 100, { type = "Condition", var = "UsingFlask" }),
		mod("AvoidIgnite", "BASE", 100, { type = "Condition", var = "UsingFlask" }),
		mod("AvoidShock", "BASE", 100, { type = "Condition", var = "UsingFlask" }),
	},
	-- Raider
	["nearby enemies have (%d+)%% less accuracy rating while you have phasing"] = function(num) return { mod("EnemyModifier", "LIST", { mod = mod("Accuracy", "MORE", -num) }, { type = "Condition", var = "Phasing" } )} end,
	["you have phasing while at maximum frenzy charges"] = { flag("Condition:Phasing", { type = "StatThreshold", stat = "FrenzyCharges", thresholdStat = "FrenzyChargesMax" }) },
	["you have phasing during onslaught"] = { flag("Condition:Phasing", { type = "Condition", var = "Onslaught" }) },
	["you have onslaught while on full frenzy charges"] = { flag("Condition:Onslaught", { type = "StatThreshold", stat = "FrenzyCharges", thresholdStat = "FrenzyChargesMax" }) },
	["you have onslaught while at maximum endurance charges"] = { flag("Condition:Onslaught", { type = "StatThreshold", stat = "EnduranceCharges", thresholdStat = "EnduranceChargesMax" }) },
	["immune to elemental ailments while phasing"] = {
		mod("AvoidChill", "BASE", 100, { type = "Condition", var = "Phasing" }),
		mod("AvoidFreeze", "BASE", 100, { type = "Condition", var = "Phasing" }),
		mod("AvoidIgnite", "BASE", 100, { type = "Condition", var = "Phasing" }),
		mod("AvoidShock", "BASE", 100, { type = "Condition", var = "Phasing" }),
	},
	["nearby enemies have fire, cold and lightning exposure while you have phasing, applying %-(%d+)%% to those resistances"] = function(num) return {
		mod("EnemyModifier", "LIST", { mod = mod("FireExposure", "BASE", -num) }, { type = "Condition", var = "Phasing" } ),
		mod("EnemyModifier", "LIST", { mod = mod("ColdExposure", "BASE", -num) }, { type = "Condition", var = "Phasing" } ),
		mod("EnemyModifier", "LIST", { mod = mod("LightningExposure", "BASE", -num) }, { type = "Condition", var = "Phasing" } ),
	} end,
	-- Saboteur
	["immune to ignite and shock"] = {
		mod("AvoidIgnite", "BASE", 100),
		mod("AvoidShock", "BASE", 100),
	},
	-- Slayer
	["deal up to (%d+)%% more melee damage to enemies, based on proximity"] = function(num) return { mod("Damage", "MORE", num, nil, bor(ModFlag.Attack, ModFlag.Melee), { type = "MeleeProximity", ramp = {1,0} }) } end,
	["cannot be stunned while leeching"] = { mod("AvoidStun", "BASE", 100, { type = "Condition", var = "Leeching" }) },
	["you are immune to bleeding while leeching"] = { mod("AvoidBleed", "BASE", 100, { type = "Condition", var = "Leeching" }) },
	["life leech effects are not removed at full life"] = { flag("CanLeechLifeOnFullLife") },
	["energy shield leech effects from attacks are not removed at full energy shield"] = { flag("CanLeechLifeOnFullEnergyShield") },
	["cannot take reflected physical damage"] = { mod("PhysicalReflectedDamageTaken", "MORE", -100) },
	["gain (%d+)%% increased movement speed for 20 seconds when you kill an enemy"] = function(num) return { mod("MovementSpeed", "INC", num, { type = "Condition", var = "KilledRecently" }) } end,
	["gain (%d+)%% increased attack speed for 20 seconds when you kill a rare or unique enemy"] = function(num) return { mod("Speed", "INC", num, { type = "Condition", var = "KilledUniqueEnemy" }) } end,
	-- Trickster
	["(%d+)%% chance to gain (%d+)%% of non%-chaos damage with hits as extra chaos damage"] = function(num, _, perc) return { mod("NonChaosDamageGainAsChaos", "BASE", num / 100 * tonumber(perc)) } end,
	["movement skills cost no mana"] = { mod("ManaCost", "MORE", -100, nil, 0, KeywordFlag.Movement) },
	["cannot be stunned while you have ghost shrouds"] = function(num) return { mod("AvoidStun", "BASE", 100, { type = "MultiplierThreshold", var = "GhostShroud", threshold = 1 }) } end,
	-- Item local modifiers
	["has no sockets"] = { flag("NoSockets") },
	["has (%d+) sockets?"] = function(num) return { mod("SocketCount", "BASE", num) } end,
	["has (%d+) abyssal sockets?"] = function(num) return { mod("AbyssalSocketCount", "BASE", num) } end,
	["no physical damage"] = { mod("WeaponData", "LIST", { key = "PhysicalMin" }), mod("WeaponData", "LIST", { key = "PhysicalMax" }), mod("WeaponData", "LIST", { key = "PhysicalDPS" }) },
	["all attacks with this weapon are critical strikes"] = { mod("WeaponData", "LIST", { key = "CritChance", value = 100 }) },
	["counts as dual wielding"] = { mod("WeaponData", "LIST", { key = "countsAsDualWielding", value = true}) },
	["counts as all one handed melee weapon types"] = { mod("WeaponData", "LIST", { key = "countsAsAll1H", value = true }) },
	["no block chance"] = { mod("ArmourData", "LIST", { key = "BlockChance", value = 0 }) },
	["hits can't be evaded"] = { flag("CannotBeEvaded", { type = "Condition", var = "{Hand}Attack" }) },
	["causes bleeding on hit"] = { mod("BleedChance", "BASE", 100, { type = "Condition", var = "{Hand}Attack" }) },
	["poisonous hit"] = { mod("PoisonChance", "BASE", 100, { type = "Condition", var = "{Hand}Attack" }) },
	["attacks with this weapon deal double damage"] = { mod("DoubleDamageChance", "BASE", 100, nil, ModFlag.Hit, { type = "Condition", var = "{Hand}Attack" }, { type = "SkillType", skillType = SkillType.Attack }) },
	["hits with this weapon gain (%d+)%% of physical damage as extra cold or lightning damage"] = function(num) return {
		mod("PhysicalDamageGainAsColdOrLightning", "BASE", num / 2, nil, ModFlag.Hit, { type = "Condition", var = "DualWielding"}, { type = "SkillType", skillType = SkillType.Attack }),
		mod("PhysicalDamageGainAsColdOrLightning", "BASE", num, nil, ModFlag.Hit, { type = "Condition", var = "DualWielding", neg = true}, { type = "SkillType", skillType = SkillType.Attack })
	} end,
	["attacks with this weapon deal double damage to chilled enemies"] = { mod("DoubleDamageChance", "BASE", 100, nil, ModFlag.Hit, { type = "Condition", var = "{Hand}Attack" }, { type = "SkillType", skillType = SkillType.Attack }, { type = "ActorCondition", actor = "enemy", var = "Chilled" }) },
	["life leech from hits with this weapon applies instantly"] = { flag("InstantLifeLeech", { type = "Condition", var = "{Hand}Attack" }) },
	["life leech from hits with this weapon is instant"] = { flag("InstantLifeLeech", { type = "Condition", var = "{Hand}Attack" }) },
	["gain life from leech instantly from hits with this weapon"] = { flag("InstantLifeLeech", { type = "Condition", var = "{Hand}Attack" }, { type = "SkillType", skillType = SkillType.Attack }) },
	["instant recovery"] = {  mod("FlaskInstantRecovery", "BASE", 100) },
	["(%d+)%% of recovery applied instantly"] = function(num) return { mod("FlaskInstantRecovery", "BASE", num) } end,
	["has no attribute requirements"] = { flag("NoAttributeRequirements") },
	-- Socketed gem modifiers
	["%+(%d+) to level of socketed gems"] = function(num) return { mod("GemProperty", "LIST", { keyword = "all", key = "level", value = num }, { type = "SocketedIn", slotName = "{SlotName}" }) } end,
	["%+(%d+) to level of socketed ([%a ]+) gems"] = function(num, _, type) return { mod("GemProperty", "LIST", { keyword = type, key = "level", value = num }, { type = "SocketedIn", slotName = "{SlotName}" }) } end,
	["%+(%d+)%% to quality of socketed gems"] = function(num, _, type) return { mod("GemProperty", "LIST", { keyword = "all", key = "quality", value = num }, { type = "SocketedIn", slotName = "{SlotName}" }) } end,
	["%+(%d+)%% to quality of socketed ([%a ]+) gems"] = function(num, _, type) return { mod("GemProperty", "LIST", { keyword = "all", key = "quality", value = num }, { type = "SocketedIn", slotName = "{SlotName}" }) } end,
	["%+(%d+) to level of active socketed skill gems"] = function(num) return { mod("GemProperty", "LIST", { keyword = "active_skill", key = "level", value = num }, { type = "SocketedIn", slotName = "{SlotName}" }) } end,
	["%+(%d+) to level of socketed active skill gems"] = function(num) return { mod("GemProperty", "LIST", { keyword = "active_skill", key = "level", value = num }, { type = "SocketedIn", slotName = "{SlotName}" }) } end,
	["%+(%d+) to level of socketed active skill gems per (%d+) player levels"] = function(num, _, div) return { mod("GemProperty", "LIST", { keyword = "active_skill", key = "level", value = num }, { type = "SocketedIn", slotName = "{SlotName}" }, { type = "Multiplier", var = "Level", div = tonumber(div) }) } end,
	["socketed gems fire an additional projectile"] = { mod("ExtraSkillMod", "LIST", { mod = mod("ProjectileCount", "BASE", 1) }, { type = "SocketedIn", slotName = "{SlotName}" }) },
	["socketed gems fire (%d+) additional projectiles"] = function(num) return { mod("ExtraSkillMod", "LIST", { mod = mod("ProjectileCount", "BASE", num) }, { type = "SocketedIn", slotName = "{SlotName}" }) } end,
	["socketed gems reserve no mana"] = { mod("ManaReserved", "MORE", -100, { type = "SocketedIn", slotName = "{SlotName}" }) },
	["socketed skill gems get a (%d+)%% mana multiplier"] = function(num) return { mod("ExtraSkillMod", "LIST", { mod = mod("SupportManaMultiplier", "MORE", num - 100) }, { type = "SocketedIn", slotName = "{SlotName}" }) } end,
	["socketed gems have blood magic"] = { flag("SkillBloodMagic", { type = "SocketedIn", slotName = "{SlotName}" }) },
	["socketed gems have elemental equilibrium"] = { mod("Keystone", "LIST", "Elemental Equilibrium") },
	["socketed gems have secrets of suffering"] = { 
		flag("CannotIgnite", { type = "SocketedIn", slotName = "{SlotName}" }), 
		flag("CannotChill", { type = "SocketedIn", slotName = "{SlotName}" }), 
		flag("CannotFreeze", { type = "SocketedIn", slotName = "{SlotName}" }), 
		flag("CannotShock", { type = "SocketedIn", slotName = "{SlotName}" }),
		flag("CritAlwaysAltAilments", { type = "SocketedIn", slotName = "{SlotName}" })
    },
	["socketed skills deal double damage"] = { mod("ExtraSkillMod", "LIST", { mod = mod("DoubleDamageChance", "BASE", 100) }, { type = "SocketedIn", slotName = "{SlotName}" }) },
	["socketed gems gain (%d+)%% of physical damage as extra lightning damage"] = function(num) return { mod("ExtraSkillMod", "LIST", { mod = mod("PhysicalDamageGainAsLightning", "BASE", num) }, { type = "SocketedIn", slotName = "{SlotName}" }) } end,
	["socketed red gems get (%d+)%% physical damage as extra fire damage"] = function(num) return { mod("ExtraSkillMod", "LIST", { mod = mod("PhysicalDamageGainAsFire", "BASE", num) }, { type = "SocketedIn", slotName = "{SlotName}", keyword = "strength" }) } end,
	["socketed non%-channelling bow skills are triggered by snipe"] = { 
		mod("ExtraSkillMod", "LIST", { mod = flag("TriggeredBySnipe") },  { type = "SocketedIn", slotName = "{SlotName}", keyword = "bow" }, { type = "SkillType", skillType = SkillType.Triggerable } ),
		mod("ExtraSkillMod", "LIST", { mod = mod("SkillData", "LIST", { key = "showAverage", value = true } ) }, { type = "SocketedIn", slotName = "{SlotName}", keyword = "bow" }, { type = "SkillType", skillType = SkillType.Triggerable } ),
		mod("ExtraSkillMod", "LIST", { mod = mod("SkillData", "LIST", { key = "triggered", value = 1 } ) }, { type = "SocketedIn", slotName = "{SlotName}", keyword = "bow" }, { type = "SkillType", skillType = SkillType.Triggerable } ),
	},
	["socketed triggered bow skills deal (%d+)%% less damage"] = function(num) return { mod("ExtraSkillMod", "LIST", { mod = mod("Damage", "MORE", -num) }, { type = "SocketedIn", slotName = "{SlotName}", keyword = "bow" }, { type = "SkillType", skillType = SkillType.Triggerable } ) } end,
	["socketed travel skills deal (%d+)%% more damage"] = function(num) return { mod("ExtraSkillMod", "LIST", { mod = mod("Damage", "MORE", num) }, { type = "SocketedIn", slotName = "{SlotName}" }, { type = "SkillType", skillType = SkillType.TravelSkill } ) } end,
	-- Global gem modifiers
	["%+(%d+) to level of all minion skill gems"] = function(num) return { mod("GemProperty", "LIST", { keywordList = { "minion", "active_skill" }, key = "level", value = num }) } end,
	["%+(%d+) to level of all spell skill gems"] = function(num) return { mod("GemProperty", "LIST", { keywordList = { "spell", "active_skill" }, key = "level", value = num }) } end,
	["%+(%d+) to level of all physical spell skill gems"] = function(num) return { mod("GemProperty", "LIST", { keywordList = { "spell", "physical", "active_skill" }, key = "level", value = num }) } end,
	["%+(%d+) to level of all physical skill gems"] = function(num) return { mod("GemProperty", "LIST", { keywordList = { "physical", "active_skill" }, key = "level", value = num }) } end,
	["%+(%d+) to level of all lightning spell skill gems"] = function(num) return { mod("GemProperty", "LIST", { keywordList = { "spell", "lightning", "active_skill" }, key = "level", value = num }) } end,
	["%+(%d+) to level of all lightning skill gems"] = function(num) return { mod("GemProperty", "LIST", { keywordList = { "lightning", "active_skill" }, key = "level", value = num }) } end,
	["%+(%d+) to level of all cold spell skill gems"] = function(num) return { mod("GemProperty", "LIST", { keywordList = { "spell", "cold", "active_skill" }, key = "level", value = num }) } end,
	["%+(%d+) to level of all cold skill gems"] = function(num) return { mod("GemProperty", "LIST", { keywordList = { "cold", "active_skill" }, key = "level", value = num }) } end,
	["%+(%d+) to level of all fire spell skill gems"] = function(num) return { mod("GemProperty", "LIST", { keywordList = { "spell", "fire", "active_skill" }, key = "level", value = num }) } end,
	["%+(%d+) to level of all fire skill gems"] = function(num) return { mod("GemProperty", "LIST", { keywordList = { "fire", "active_skill" }, key = "level", value = num }) } end,
	["%+(%d+) to level of all chaos spell skill gems"] = function(num) return { mod("GemProperty", "LIST", { keywordList = { "spell", "chaos", "active_skill" }, key = "level", value = num }) } end,
	["%+(%d+) to level of all chaos skill gems"] = function(num) return { mod("GemProperty", "LIST", { keywordList = { "chaos", "active_skill" }, key = "level", value = num }) } end,
	["%+(%d+) to level of all strength skill gems"] = function(num) return { mod("GemProperty", "LIST", { keywordList = { "strength", "active_skill" }, key = "level", value = num }) } end,
	["%+(%d+) to level of all dexterity skill gems"] = function(num) return { mod("GemProperty", "LIST", { keywordList = { "dexterity", "active_skill" }, key = "level", value = num }) } end,
	["%+(%d+) to level of all intelligence skill gems"] = function(num) return { mod("GemProperty", "LIST", { keywordList = { "intelligence", "active_skill" }, key = "level", value = num }) } end,
	["%+(%d+) to level of all (.+) gems"] = function(num, _, skill) return { mod("GemProperty", "LIST", {keyword = skill, key = "level", value = num }) } end,
	-- Extra skill/support
	["grants (%D+)"] = function(_, skill) return extraSkill(skill, 1) end,
	["grants level (%d+) (.+)"] = function(num, _, skill) return extraSkill(skill, num) end,
	["[ct][ar][si][tg]g?e?r?s? level (%d+) (.+) when equipped"] = function(num, _, skill) return extraSkill(skill, num) end,
	["[ct][ar][si][tg]g?e?r?s? level (%d+) (.+) on %a+"] = function(num, _, skill) return extraSkill(skill, num) end,
	["use level (%d+) (.+) on %a+"] = function(num, _, skill) return extraSkill(skill, num) end,
	["[ct][ar][si][tg]g?e?r?s? level (%d+) (.+) when you attack"] = function(num, _, skill) return extraSkill(skill, num) end,
	["[ct][ar][si][tg]g?e?r?s? level (%d+) (.+) when you deal a critical strike"] = function(num, _, skill) return extraSkill(skill, num) end,
	["[ct][ar][si][tg]g?e?r?s? level (%d+) (.+) when hit"] = function(num, _, skill) return extraSkill(skill, num) end,
	["[ct][ar][si][tg]g?e?r?s? level (%d+) (.+) when you kill an enemy"] = function(num, _, skill) return extraSkill(skill, num) end,
	["[ct][ar][si][tg]g?e?r?s? level (%d+) (.+) when you use a skill"] = function(num, _, skill) return extraSkill(skill, num) end,
	["trigger level (%d+) (.+) when you use a skill while you have a spirit charge"] = function(num, _, skill) return extraSkill(skill, num) end,
	["trigger level (%d+) (.+) when you hit an enemy while cursed"] = function(num, _, skill) return extraSkill(skill, num) end,
	["trigger level (%d+) (.+) when you hit a bleeding enemy"] = function(num, _, skill) return extraSkill(skill, num) end,
	["trigger level (%d+) (.+) when you hit a rare or unique enemy"] = function(num, _, skill) return extraSkill(skill, num) end,
	["trigger level (%d+) (.+) when you kill a frozen enemy"] = function(num, _, skill) return extraSkill(skill, num) end,
	["trigger level (%d+) (.+) when you consume a corpse"] = function(num, _, skill) return skill == "summon phantasm skill" and extraSkill("triggered summon phantasm skill", num) or extraSkill(skill, num) end,
	["trigger level (%d+) (.+) when you attack with a bow"] = function(num, _, skill) return extraSkill(skill, num) end,
	["trigger level (%d+) (.+) when you block"] = function(num, _, skill) return extraSkill(skill, num) end,
	["trigger level (%d+) (.+) when animated guardian kills an enemy"] = function(num, _, skill) return extraSkill(skill, num) end,
	["trigger level (%d+) (.+) when you lose cat's stealth"] = function(num, _, skill) return extraSkill(skill, num) end,
	["trigger level (%d+) (.+) when your trap is triggered"] = function(num, _, skill) return extraSkill(skill, num) end,
	["trigger level (%d+) (.+) on hit with this weapon"] = function(num, _, skill) return extraSkill(skill, num) end,
	["trigger level (%d+) (.+) on melee hit while cursed"] = function(num, _, skill) return extraSkill(skill, num) end,
	["trigger level (%d+) (.+) every [%d%.]+ seconds while phasing"] = function(num, _, skill) return extraSkill(skill, num) end,
	["trigger level (%d+) (.+) when you gain avian's might or avian's flight"] = function(num, _, skill) return extraSkill(skill, num) end,
	["triggers level (%d+) (.+) when equipped"] = function(num, _, skill) return extraSkill(skill, num) end,
	["%d+%% chance to attack with level (%d+) (.+) on melee hit"] = function(num, _, skill) return extraSkill(skill, num) end,
	["%d+%% chance to trigger level (%d+) (.+) when animated weapon kills an enemy"] = function(num, _, skill) return extraSkill(skill, num) end,
	["%d+%% chance to trigger level (%d+) (.+) on melee hit"] = function(num, _, skill) return extraSkill(skill, num) end,
	["%d+%% chance to trigger level (%d+) (.+) [ow][nh]e?n? ?y?o?u? kill ?a?n? ?e?n?e?m?y?"] = function(num, _, skill) return extraSkill(skill, num) end,
	["%d+%% chance to trigger level (%d+) (.+) when you use a socketed skill"] = function(num, _, skill) return extraSkill(skill, num) end,
	["%d+%% chance to trigger level (%d+) (.+) when you gain avian's might or avian's flight"] = function(num, _, skill) return extraSkill(skill, num) end,
	["%d+%% chance to trigger level (%d+) (.+) on critical strike with this weapon"] = function(num, _, skill) return extraSkill(skill, num) end,
	["%d+%% chance to [ct][ar][si][tg]g?e?r? level (%d+) (.+) on %a+"] = function(num, _, skill) return extraSkill(skill, num) end,
	["attack with level (%d+) (.+) when you kill a bleeding enemy"] = function(num, _, skill) return extraSkill(skill, num) end,
	["triggers? level (%d+) (.+) when you kill a bleeding enemy"] = function(num, _, skill) return extraSkill(skill, num) end,
	["curse enemies with (%D+) on %a+"] = function(_, skill) return extraSkill(skill, 1, true) end,
	["curse enemies with (%D+) on %a+, with (%d+)%% increased effect"] = function(_, skill, num) return {
		mod("ExtraSkill", "LIST", { skillId = gemIdLookup[skill], level = 1, noSupports = true }),
		mod("CurseEffect", "INC", tonumber(num), { type = "SkillName", skillName = gemIdLookup[skill] }),
	} end,
	["%d+%% chance to curse n?o?n?%-?c?u?r?s?e?d? ?enemies with (%D+) on %a+, with (%d+)%% increased effect"] = function(_, skill, num) return {
		mod("ExtraSkill", "LIST", { skillId = gemIdLookup[skill], level = 1, noSupports = true }),
		mod("CurseEffect", "INC", tonumber(num), { type = "SkillName", skillName = gemIdLookup[skill] }),
	} end,
	["curse enemies with level (%d+) (%D+) on %a+, which can apply to hexproof enemies"] = function(num, _, skill) return extraSkill(skill, num, true) end,
	["curse enemies with level (%d+) (.+) on %a+"] = function(num, _, skill) return extraSkill(skill, num, true) end,
	["[ct][ar][si][tg]g?e?r?s? (.+) on %a+"] = function(_, skill) return extraSkill(skill, 1, true) end,
	["[at][tr][ti][ag][cg][ke]r? (.+) on %a+"] = function(_, skill) return extraSkill(skill, 1, true) end,
	["[at][tr][ti][ag][cg][ke]r? with (.+) on %a+"] = function(_, skill) return extraSkill(skill, 1, true) end,
	["[ct][ar][si][tg]g?e?r?s? (.+) when hit"] = function(_, skill) return extraSkill(skill, 1, true) end,
	["[at][tr][ti][ag][cg][ke]r? (.+) when hit"] = function(_, skill) return extraSkill(skill, 1, true) end,
	["[at][tr][ti][ag][cg][ke]r? with (.+) when hit"] = function(_, skill) return extraSkill(skill, 1, true) end,
	["[ct][ar][si][tg]g?e?r?s? (.+) when your skills or minions kill"] = function(_, skill) return extraSkill(skill, 1, true) end,
	["[at][tr][ti][ag][cg][ke]r? (.+) when you take a critical strike"] = function( _, skill) return extraSkill(skill, 1, true) end,
	["[at][tr][ti][ag][cg][ke]r? with (.+) when you take a critical strike"] = function( _, skill) return extraSkill(skill, 1, true) end,
	["trigger (.+) on critical strike"] = function( _, skill) return extraSkill(skill, 1, true) end,
	["triggers? (.+) when you take a critical strike"] = function( _, skill) return extraSkill(skill, 1, true) end,
	["socketed [%a+]* ?gems a?r?e? ?supported by level (%d+) (.+)"] = function(num, _, support) return { mod("ExtraSupport", "LIST", { skillId = gemIdLookup[support] or gemIdLookup[support:gsub("^increased ","")] or "Unknown", level = num }, { type = "SocketedIn", slotName = "{SlotName}" }) } end,
	["trigger level (%d+) (.+) every (%d+) seconds"] = function(num, _, skill) return extraSkill(skill, num) end,
	["trigger level (%d+) (.+), (.+) or (.+) every (%d+) seconds"] = function(num, _, skill1, skill2, skill3) return {
		mod("ExtraSkill", "LIST", { skillId = gemIdLookup[skill1], level = num }),
		mod("ExtraSkill", "LIST", { skillId = gemIdLookup[skill2], level = num }),
		mod("ExtraSkill", "LIST", { skillId = gemIdLookup[skill3], level = num }),
	} end,
	["offering skills triggered this way also affect you"] = { mod("ExtraSkillMod", "LIST", { mod = mod("SkillData", "LIST", { key = "buffNotPlayer", value = false }) }, { type = "SkillName", skillNameList = { "Bone Offering", "Flesh Offering", "Spirit Offering" } }, { type = "SocketedIn", slotName = "{SlotName}" }) },
	["trigger level (%d+) (.+) after spending a total of (%d+) mana"] = function(num, _, skill) return extraSkill(skill, num) end,
	["consumes a void charge to trigger level (%d+) (.+) when you fire arrows"] = function(num, _, skill) return extraSkill(skill, num) end,
	-- Conversion
	["increases and reductions to minion damage also affects? you"] = { flag("MinionDamageAppliesToPlayer"), mod("ImprovedMinionDamageAppliesToPlayer", "INC", 100) },
	["increases and reductions to minion damage also affects? you at (%d+)%% of their value"] = function(num) return { flag("MinionDamageAppliesToPlayer"), mod("ImprovedMinionDamageAppliesToPlayer", "INC", num) } end,
	["increases and reductions to minion attack speed also affects? you"] = { flag("MinionAttackSpeedAppliesToPlayer"), mod("ImprovedMinionAttackSpeedAppliesToPlayer", "INC", 100) },
	["increases and reductions to cast speed apply to attack speed at (%d+)%% of their value"] =  function(num) return { flag("CastSpeedAppliesToAttacks"), mod("ImprovedCastSpeedAppliesToAttacks", "INC", num) } end,
	["increases and reductions to spell damage also apply to attacks"] = { flag("SpellDamageAppliesToAttacks"), mod("ImprovedSpellDamageAppliesToAttacks", "INC", 100) },
	["increases and reductions to spell damage also apply to attacks at (%d+)%% of their value"] = function(num) return { flag("SpellDamageAppliesToAttacks"), mod("ImprovedSpellDamageAppliesToAttacks", "INC", num) } end,
	["increases and reductions to spell damage also apply to attacks while wielding a wand"] = { flag("SpellDamageAppliesToAttacks", { type = "Condition", var = "UsingWand" }), mod("ImprovedSpellDamageAppliesToAttacks", "INC", 100, { type = "Condition", var = "UsingWand" }) },
	["modifiers to claw damage also apply to unarmed"] = { flag("ClawDamageAppliesToUnarmed") },
	["modifiers to claw damage also apply to unarmed attack damage"] = { flag("ClawDamageAppliesToUnarmed") },
	["modifiers to claw attack speed also apply to unarmed"] = { flag("ClawAttackSpeedAppliesToUnarmed") },
	["modifiers to claw attack speed also apply to unarmed attack speed"] = { flag("ClawAttackSpeedAppliesToUnarmed") },
	["modifiers to claw critical strike chance also apply to unarmed"] = { flag("ClawCritChanceAppliesToUnarmed") },
	["modifiers to claw critical strike chance also apply to unarmed attack critical strike chance"] = { flag("ClawCritChanceAppliesToUnarmed") },
	["increases and reductions to light radius also apply to accuracy"] = { flag("LightRadiusAppliesToAccuracy") },
	["increases and reductions to light radius also apply to area of effect at 50%% of their value"] = { flag("LightRadiusAppliesToAreaOfEffect") },
	["increases and reductions to light radius also apply to damage"] = { flag("LightRadiusAppliesToDamage") },
	["increases and reductions to cast speed also apply to trap throwing speed"] = { flag("CastSpeedAppliesToTrapThrowingSpeed") },
	["gain (%d+)%% of bow physical damage as extra damage of each element"] = function(num) return {
		mod("PhysicalDamageGainAsLightning", "BASE", num, nil, ModFlag.Bow),
		mod("PhysicalDamageGainAsCold", "BASE", num, nil, ModFlag.Bow),
		mod("PhysicalDamageGainAsFire", "BASE", num, nil, ModFlag.Bow),
	} end,
	["gain (%d+)%% of weapon physical damage as extra damage of each element"] = function(num) return {
		mod("PhysicalDamageGainAsLightning", "BASE", num, nil, ModFlag.Weapon),
		mod("PhysicalDamageGainAsCold", "BASE", num, nil, ModFlag.Weapon),
		mod("PhysicalDamageGainAsFire", "BASE", num, nil, ModFlag.Weapon),
	} end,
	["gain (%d+)%% of weapon physical damage as extra damage of an? r?a?n?d?o?m? ?element"] = function(num) return { mod("PhysicalDamageGainAsRandom", "BASE", num, nil, ModFlag.Weapon) } end,
	["gain (%d+)%% of physical damage as extra damage of a random element"] = function(num) return { mod("PhysicalDamageGainAsRandom", "BASE", num ) } end,
	["gain (%d+)%% of physical damage as extra damage of a random element while you are ignited"] = function(num) return { mod("PhysicalDamageGainAsRandom", "BASE", num, { type = "Condition", var = "Ignited" } ) } end,
	["(%d+)%% of physical damage from hits with this weapon is converted to a random element"] = function(num) return { mod("PhysicalDamageConvertToRandom", "BASE", num ) } end,
	-- Crit
	["your critical strike chance is lucky"] = { flag("CritChanceLucky") },
	["your critical strike chance is lucky while focussed"] = { flag("CritChanceLucky", { type = "Condition", var = "Focused" }) },
	["your critical strikes do not deal extra damage"] = { flag("NoCritMultiplier") },
	["lightning damage with non%-critical strikes is lucky"] = { flag("LightningNoCritLucky") },
	["your damage with critical strikes is lucky"] = { flag("CritLucky") },
	["critical strikes deal no damage"] = { mod("Damage", "MORE", -100, { type = "Condition", var = "CriticalStrike" }) },
	["critical strike chance is increased by uncapped lightning resistance"] = { mod("CritChance", "INC", 1, { type = "PerStat", stat = "LightningResistTotal", div = 1 }) },
	["critical strike chance is increased by lightning resistance"] = { mod("CritChance", "INC", 1, { type = "PerStat", stat = "LightningResist", div = 1 }) },
	["non%-critical strikes deal (%d+)%% damage"] = function(num) return { mod("Damage", "MORE", -100 + num, nil, ModFlag.Hit, { type = "Condition", var = "CriticalStrike", neg = true }) } end,
	["critical strikes penetrate (%d+)%% of enemy elemental resistances while affected by zealotry"] = function(num) return { mod("ElementalPenetration", "BASE", num, { type = "Condition", var = "CriticalStrike" }, { type = "Condition", var = "AffectedByZealotry" }) } end,
	-- Generic Ailments
	["enemies take (%d+)%% increased damage for each type of ailment you have inflicted on them"] = function(num) return {
		mod("EnemyModifier", "LIST", { mod = mod("DamageTaken", "INC", num) }, { type = "ActorCondition", actor = "enemy", var = "Frozen" }),
		mod("EnemyModifier", "LIST", { mod = mod("DamageTaken", "INC", num) }, { type = "ActorCondition", actor = "enemy", var = "Chilled" }),
		mod("EnemyModifier", "LIST", { mod = mod("DamageTaken", "INC", num) }, { type = "ActorCondition", actor = "enemy", var = "Ignited" }),
		mod("EnemyModifier", "LIST", { mod = mod("DamageTaken", "INC", num) }, { type = "ActorCondition", actor = "enemy", var = "Shocked" }),
		mod("EnemyModifier", "LIST", { mod = mod("DamageTaken", "INC", num) }, { type = "ActorCondition", actor = "enemy", var = "Scorched" }),
		mod("EnemyModifier", "LIST", { mod = mod("DamageTaken", "INC", num) }, { type = "ActorCondition", actor = "enemy", var = "Brittle" }),
		mod("EnemyModifier", "LIST", { mod = mod("DamageTaken", "INC", num) }, { type = "ActorCondition", actor = "enemy", var = "Sapped" }),
		mod("EnemyModifier", "LIST", { mod = mod("DamageTaken", "INC", num) }, { type = "ActorCondition", actor = "enemy", var = "Bleeding" }),
		mod("EnemyModifier", "LIST", { mod = mod("DamageTaken", "INC", num) }, { type = "ActorCondition", actor = "enemy", var = "Poisoned" }),
	} end,
	-- Elemental Ailments
	["your shocks can increase damage taken by up to a maximum of (%d+)%%"] = function(num) return { mod("ShockMax", "OVERRIDE", num) } end,
	["your elemental damage can shock"] = { flag("ColdCanShock"), flag("FireCanShock") },
	["all your damage can freeze"] = { flag("PhysicalCanFreeze"), flag("LightningCanFreeze"), flag("FireCanFreeze"), flag("ChaosCanFreeze") },
	["your cold damage can ignite"] = { flag("ColdCanIgnite") },
	["your lightning damage can ignite"] = { flag("LightningCanIgnite") },
	["your fire damage can shock but not ignite"] = { flag("FireCanShock"), flag("FireCannotIgnite") },
	["your cold damage can ignite but not freeze or chill"] = { flag("ColdCanIgnite"), flag("ColdCannotFreeze"), flag("ColdCannotChill") },
	["your cold damage cannot freeze"] = { flag("ColdCannotFreeze") },
	["your lightning damage can freeze but not shock"] = { flag("LightningCanFreeze"), flag("LightningCannotShock") },
	["your chaos damage can shock"] = { flag("ChaosCanShock") },
	["your chaos damage can chill"] = { flag("ChaosCanChill") },
	["your chaos damage can ignite"] = { flag("ChaosCanIgnite") },
	["chaos damage can ignite, chill and shock"] = { flag("ChaosCanIgnite"), flag("ChaosCanChill"), flag("ChaosCanShock") },
	["your physical damage can chill"] = { flag("PhysicalCanChill") },
	["your physical damage can shock"] = { flag("PhysicalCanShock") },
	["your physical damage can freeze"] = { flag("PhysicalCanFreeze") },
	["you always ignite while burning"] = { mod("EnemyIgniteChance", "BASE", 100, { type = "Condition", var = "Burning" }) },
	["critical strikes do not always freeze"] = { flag("CritsDontAlwaysFreeze") },
	["you can inflict up to (%d+) ignites on an enemy"] = { flag("IgniteCanStack") },
	["you can inflict an additional ignite on an enemy"] = { flag("IgniteCanStack"), mod("IgniteStacks", "BASE", 1) },
	["enemies chilled by you take (%d+)%% increased burning damage"] = function(num) return { mod("EnemyModifier", "LIST", { mod = mod("FireDamageTakenOverTime", "INC", num) }, { type = "ActorCondition", actor = "enemy", var = "Chilled" }) } end,
	["enemies frozen by you take (%d+)%% increased damage"] = function(num) return { mod("EnemyModifier", "LIST", { mod = mod("DamageTaken", "INC", num) }, { type = "ActorCondition", actor = "enemy", var = "Frozen" }) } end,
	["damaging ailments deal damage (%d+)%% faster"] = function(num) return { mod("IgniteBurnFaster", "INC", num), mod("BleedFaster", "INC", num), mod("PoisonFaster", "INC", num) } end,
	["damaging ailments you inflict deal damage (%d+)%% faster while affected by malevolence"] = function(num) return {
		mod("IgniteBurnFaster", "INC", num, { type = "Condition", var = "AffectedByMalevolence" }),
		mod("BleedFaster", "INC", num, { type = "Condition", var = "AffectedByMalevolence" }),
		mod("PoisonFaster", "INC", num, { type = "Condition", var = "AffectedByMalevolence" }),
	} end,
	["ignited enemies burn (%d+)%% faster"] = function(num) return { mod("IgniteBurnFaster", "INC", num) } end,
	["ignited enemies burn (%d+)%% slower"] = function(num) return { mod("IgniteBurnSlower", "INC", num) } end,
	["enemies ignited by an attack burn (%d+)%% faster"] = function(num) return { mod("IgniteBurnFaster", "INC", num, nil, ModFlag.Attack) } end,
	["ignites you inflict with attacks deal damage (%d+)%% faster"] = function(num) return { mod("IgniteBurnFaster", "INC", num, nil, ModFlag.Attack) } end,
	["ignites you inflict deal damage (%d+)%% faster"] = function(num) return { mod("IgniteBurnFaster", "INC", num) } end,
	["enemies ignited by you during flask effect take (%d+)%% increased damage"] = function(num) return { mod("EnemyModifier", "LIST", { mod = mod("DamageTaken", "INC", num) }, { type = "ActorCondition", actor = "enemy", var = "Ignited" }) } end,
	["enemies ignited by you have (%-%d+)%% to fire resistance"] = function(num) return { mod("EnemyModifier", "LIST", { mod = mod("FireResist", "BASE", num) }, { type = "ActorCondition", actor = "enemy", var = "Ignited" }) } end,
	["enemies ignited by you take chaos damage instead of fire damage from ignite"] = { flag("IgniteToChaos") },
	["enemies chilled by your hits are shocked"] = { 
		mod("ShockBase", "BASE", 15, { type = "ActorCondition", actor = "enemy", var = "ChilledByYourHits" } ),
		mod("EnemyModifier", "LIST", { mod = mod("Condition:Shocked", "FLAG", true, { type = "Condition", var = "ChilledByYourHits" } ) } )
	},
	["cannot inflict ignite"] = { flag("CannotIgnite") },
	["cannot inflict freeze or chill"] = { flag("CannotFreeze"), flag("CannotChill") },
	["cannot inflict shock"] = { flag("CannotShock") },
	["cannot ignite, chill, freeze or shock"] = { flag("CannotIgnite"), flag("CannotChill"), flag("CannotFreeze"), flag("CannotShock") },
	["shock enemies as though dealing (%d+)%% more damage"] = function(num) return { mod("ShockAsThoughDealing", "MORE", num) } end,
	["inflict non%-damaging ailments as though dealing (%d+)%% more damage"] = function(num) return {
		mod("ShockAsThoughDealing", "MORE", num),
		mod("ChillAsThoughDealing", "MORE", num),
		mod("FreezeAsThoughDealing", "MORE", num)
	} end,
	["freeze chilled enemies as though dealing (%d+)%% more damage"] = function(num) return { mod("FreezeAsThoughDealing", "MORE", num, { type = "ActorCondition", actor = "enemy", var = "Chilled" } ) } end,
	["(%d+)%% chance to shock attackers for (%d+) seconds on block"] = { mod("ShockBase", "BASE", 15) },
	["shock attackers for (%d+) seconds on block"]  = {
		mod("ShockBase", "BASE", 15, { type = "Condition", var = "BlockedRecently" }),
		mod("EnemyModifier", "LIST", { mod = flag("Condition:Shocked") }, { type = "Condition", var = "BlockedRecently" } ),
	},
	["shock nearby enemies for (%d+) seconds when you focus"]  = { 
		mod("ShockBase", "BASE", 15, { type = "Condition", var = "Focused" }),
		mod("EnemyModifier", "LIST", { mod = flag("Condition:Shocked") }, { type = "Condition", var = "Focused" } ),
	},
	["drops shocked ground while moving, lasting (%d+) seconds"] = { mod("ShockOverride", "BASE", 10, { type = "ActorCondition", actor = "enemy", var = "OnShockedGround"} ) },
	-- Bleed
	["melee attacks cause bleeding"] = { mod("BleedChance", "BASE", 100, nil, ModFlag.Melee) },
	["attacks cause bleeding when hitting cursed enemies"] = { mod("BleedChance", "BASE", 100, nil, ModFlag.Attack, { type = "ActorCondition", actor = "enemy", var = "Cursed" }) },
	["melee critical strikes cause bleeding"] = { mod("BleedChance", "BASE", 100, nil, ModFlag.Melee, { type = "Condition", var = "CriticalStrike" }) },
	["causes bleeding on melee critical strike"] = { mod("BleedChance", "BASE", 100, nil, ModFlag.Melee, { type = "Condition", var = "CriticalStrike" }) },
	["melee critical strikes have (%d+)%% chance to cause bleeding"] = function(num) return { mod("BleedChance", "BASE", num, nil, ModFlag.Melee, { type = "Condition", var = "CriticalStrike" }) } end,
	["attacks always inflict bleeding while you have cat's stealth"] = { mod("BleedChance", "BASE", 100, nil, ModFlag.Attack, { type = "Condition", var = "AffectedByCat'sStealth" }) },
	["you have crimson dance while you have cat's stealth"] = { mod("Keystone", "LIST", "Crimson Dance", { type = "Condition", var = "AffectedByCat'sStealth" }) },
	["you have crimson dance if you have dealt a critical strike recently"] = { mod("Keystone", "LIST", "Crimson Dance", { type = "Condition", var = "CritRecently" }) },
	["bleeding you inflict deals damage (%d+)%% faster"] = function(num) return { mod("BleedFaster", "INC", num) } end,
	["(%d+)%% chance for bleeding inflicted with this weapon to deal (%d+)%% more damage"] = function(num, _, more) return {
		mod("Damage", "MORE", tonumber(more) * num / 200, nil, 0, KeywordFlag.Bleed, { type = "Condition", var = "DualWielding"}, { type = "SkillType", skillType = SkillType.Attack }),
		mod("Damage", "MORE", tonumber(more) * num / 100, nil, 0, KeywordFlag.Bleed, { type = "Condition", var = "DualWielding", neg = true }, { type = "SkillType", skillType = SkillType.Attack })
	} end,
	-- Impale and Bleed
	["(%d+)%% increased effect of impales inflicted by hits that also inflict bleeding"] = function(num) return {
		mod("ImpaleEffectOnBleed", "INC", num, nil, 0, KeywordFlag.Hit)
	} end,
	-- Poison
	["y?o?u?r? ?fire damage can poison"] = { flag("FireCanPoison") },
	["y?o?u?r? ?cold damage can poison"] = { flag("ColdCanPoison") },
	["y?o?u?r? ?lightning damage can poison"] = { flag("LightningCanPoison") },
	["your chaos damage poisons enemies"] = { mod("ChaosPoisonChance", "BASE", 100) },
	["your chaos damage has (%d+)%% chance to poison enemies"] = function(num) return { mod("ChaosPoisonChance", "BASE", num) } end,
	["melee attacks poison on hit"] = { mod("PoisonChance", "BASE", 100, nil, ModFlag.Melee) },
	["melee critical strikes have (%d+)%% chance to poison the enemy"] = function(num) return { mod("PoisonChance", "BASE", num, nil, ModFlag.Melee, { type = "Condition", var = "CriticalStrike" }) } end,
	["critical strikes with daggers have a (%d+)%% chance to poison the enemy"] = function(num) return { mod("PoisonChance", "BASE", num, nil, ModFlag.Dagger, { type = "Condition", var = "CriticalStrike" }) } end,
	["poison cursed enemies on hit"] = { mod("PoisonChance", "BASE", 100, { type = "ActorCondition", actor = "enemy", var = "Cursed" }) },
	["wh[ie][ln]e? at maximum frenzy charges, attacks poison enemies"] = { mod("PoisonChance", "BASE", 100, nil, ModFlag.Attack, { type = "StatThreshold", stat = "FrenzyCharges", thresholdStat = "FrenzyChargesMax" }) },
	["traps and mines have a (%d+)%% chance to poison on hit"] = function(num) return { mod("PoisonChance", "BASE", num, nil, 0, bor(KeywordFlag.Trap, KeywordFlag.Mine)) } end,
	["poisons you inflict deal damage (%d+)%% faster"] = function(num) return { mod("PoisonFaster", "INC", num) } end,
	["(%d+)%% chance for poisons inflicted with this weapon to deal (%d+)%% more damage"] = function(num, _, more) return {
		mod("Damage", "MORE", tonumber(more) * num / 200, nil, 0, KeywordFlag.Poison, { type = "Condition", var = "DualWielding"}, { type = "SkillType", skillType = SkillType.Attack }),
		mod("Damage", "MORE", tonumber(more) * num / 100, nil, 0, KeywordFlag.Poison, { type = "Condition", var = "DualWielding", neg = true }, { type = "SkillType", skillType = SkillType.Attack })
	} end,
	["enemies poisoned by you have (%-%d+)%% to chaos resistance"] = function(num) return { mod("EnemyModifier", "LIST", { mod = mod("ChaosResist", "BASE", num) }, { type = "ActorCondition", actor = "enemy", var = "Poisoned" }) } end,
	-- Buffs/debuffs
	["phasing"] = { flag("Condition:Phasing") },
	["onslaught"] = { flag("Condition:Onslaught") },
	["unholy might"] = { flag("Condition:UnholyMight") },
	["you have phasing if you've killed recently"] = { flag("Condition:Phasing", { type = "Condition", var = "KilledRecently" }) },
	["you have phasing if you have blocked recently"] = { flag("Condition:Phasing", { type = "Condition", var = "BlockedRecently" }) },
	["you have phasing while affected by haste"] = { flag("Condition:Phasing", { type = "Condition", var = "AffectedByHaste" }) },
	["you have phasing while you have cat's stealth"] = { flag("Condition:Phasing", { type = "Condition", var = "AffectedByCat'sStealth" }) },
	["you have onslaught while you have cat's agility"] = { flag("Condition:Onslaught", { type = "Condition", var = "AffectedByCat'sAgility" }) },
	["you have onslaught while on low life"] = { flag("Condition:Onslaught", { type = "Condition", var = "LowLife" }) },
	["you have onslaught while not on low mana"] = { flag("Condition:Onslaught", { type = "Condition", var = "LowMana", neg = true }) },
	["you have tailwind if you have dealt a critical strike recently"] = { flag("Condition:Tailwind", { type = "Condition", var = "CritRecently" }) },
	["you have unholy might while you have no energy shield"] = { flag("Condition:UnholyMight", { type = "Condition", var = "HaveEnergyShield", neg = true }) },
	["your aura buffs do not affect allies"] = { flag("SelfAurasCannotAffectAllies") },
	["aura buffs from skills have (%d+)%% increased effect on you for each herald affecting you"] = function(num) return { mod("AuraBuffEffect", "INC", num, { type = "Multiplier", var = "Herald"}) } end,
	["aura buffs from skills have (%d+)%% increased effect on you for each herald affecting you, up to (%d+)%%"] = function(num, _, limit) return {
		mod("PurpHarbAuraBuffEffect", "INC", num, { type = "Multiplier", var = "Herald" })
		-- Maximum buff effect is handled in CalcPerform, PurpHarbAuraBuffEffect is capped with a constant there.
	} end,
	["nearby allies' damage with hits is lucky"] = { mod("ExtraAura", "LIST", { onlyAllies = true, mod = mod("LuckyHits", "FLAG", true) }) },
	["your damage with hits is lucky"] = { flag("LuckyHits") },
	["elemental damage with hits is lucky while you are shocked"] = { flag("ElementalLuckHits", { type = "Condition", var = "Shocked" }) },
	["allies' aura buffs do not affect you"] = { flag("AlliesAurasCannotAffectSelf") },
	["(%d+)%% increased effect of non%-curse auras from your skills on enemies"] = function(num) return {
		mod("DebuffEffect", "INC", num, { type = "SkillType", skillType = SkillType.Aura }, { type = "SkillType", skillType = SkillType.AppliesCurse, neg = true }),
		mod("AuraEffect", "INC", num, { type = "SkillName", skillName = "Death Aura" }),
	} end,
	["enemies can have 1 additional curse"] = { mod("EnemyCurseLimit", "BASE", 1) },
	["you can apply an additional curse"] = { mod("EnemyCurseLimit", "BASE", 1) },
	["you can apply one fewer curse"] = { mod("EnemyCurseLimit", "BASE", -1) },
	["hexes you inflict have their effect increased by twice their doom instead"] = { mod("DoomEffect", "MORE", 100) },
	["nearby enemies have (%d+)%% increased effect of curses on them"] = function(num) return { mod("EnemyModifier", "LIST", { mod = mod("CurseEffectOnSelf", "INC", num) }) } end,
	["nearby enemies have an additional (%d+)%% chance to receive a critical strike"] = function(num) return { mod("EnemyModifier", "LIST", { mod = mod("SelfExtraCritChance", "BASE", num) }) } end,
	["nearby enemies have (%-%d+)%% to all resistances"] = function(num) return {
		mod("EnemyModifier", "LIST", { mod = mod("ElementalResist", "BASE", num) }),
		mod("EnemyModifier", "LIST", { mod = mod("ChaosResist", "BASE", num) }),
	} end,
	["your hits inflict decay, dealing (%d+) chaos damage per second for %d+ seconds"] = function(num) return { mod("SkillData", "LIST", { key = "decay", value = num, merge = "MAX" }) } end,
	["temporal chains has (%d+)%% reduced effect on you"] = function(num) return { mod("CurseEffectOnSelf", "INC", -num, { type = "SkillName", skillName = "Temporal Chains" }) } end,
	["unaffected by temporal chains"] = { mod("CurseEffectOnSelf", "MORE", -100, { type = "SkillName", skillName = "Temporal Chains" }) },
	["([%+%-][%d%.]+) seconds to cat's stealth duration"] = function(num) return { mod("PrimaryDuration", "BASE", num, { type = "SkillName", skillName = "Aspect of the Cat" }) } end,
	["([%+%-][%d%.]+) seconds to cat's agility duration"] = function(num) return { mod("SecondaryDuration", "BASE", num, { type = "SkillName", skillName = "Aspect of the Cat" }) } end,
	["([%+%-][%d%.]+) seconds to avian's might duration"] = function(num) return { mod("PrimaryDuration", "BASE", num, { type = "SkillName", skillName = "Aspect of the Avian" }) } end,
	["([%+%-][%d%.]+) seconds to avian's flight duration"] = function(num) return { mod("SecondaryDuration", "BASE", num, { type = "SkillName", skillName = "Aspect of the Avian" }) } end,
	["aspect of the spider can inflict spider's web on enemies an additional time"] = { mod("ExtraSkillMod", "LIST", { mod = mod("Multiplier:SpiderWebApplyStackMax", "BASE", 1) }, { type = "SkillName", skillName = "Aspect of the Spider" }) },
	["aspect of the avian also grants avian's might and avian's flight to nearby allies"] = { mod("ExtraSkillMod", "LIST", { mod = mod("BuffEffectOnMinion", "MORE", 100) }, { type = "SkillName", skillName = "Aspect of the Avian" }) },
	["enemies affected by your spider's webs have (%-%d+)%% to all resistances"] = function(num) return {
		mod("EnemyModifier", "LIST", { mod = mod("ElementalResist", "BASE", num, { type = "MultiplierThreshold", var = "Spider's WebStack", threshold = 1 }) }),
		mod("EnemyModifier", "LIST", { mod = mod("ChaosResist", "BASE", num, { type = "MultiplierThreshold", var = "Spider's WebStack", threshold = 1 }) }),
	} end,
	["marked enemy takes (%d+)%% increased damage"] = function(num) return {
		mod("EnemyModifier", "LIST", { mod = mod("DamageTaken", "INC", num) }, {type = "ActorCondition", actor = "enemy", var = "Marked"}),
	} end,
	["marked enemy has (%d+)%% reduced accuracy rating"] = function(num) return {
		mod("EnemyModifier", "LIST", { mod = mod("Accuracy", "INC", -num) }, {type = "ActorCondition", actor = "enemy", var = "Marked"}),
	} end,
	["you are cursed with level (%d+) (%D+)"] = function(num, _, name) return { mod("ExtraCurse", "LIST", { skillId = gemIdLookup[name], level = num, applyToPlayer = true }) } end,
	["you are cursed with (%D+), with (%d+)%% increased effect"] = function(_, skill, num) return {
		mod("ExtraCurse", "LIST", { skillId = gemIdLookup[skill], level = 1, applyToPlayer = true }),
		mod("CurseEffectOnSelf", "INC", tonumber(num), { type = "SkillName", skillName = gemIdLookup[skill] }),
	} end,
	["you count as on low life while you are cursed with vulnerability"] = { flag("Condition:LowLife", { type = "Condition", var = "AffectedByVulnerability" }) },
	["if you consumed a corpse recently, you and nearby allies regenerate (%d+)%% of life per second"] = function (num) return { mod("ExtraAura", "LIST", { mod = mod("LifeRegenPercent", "BASE", num) }, { type = "Condition", var = "ConsumedCorpseRecently" }) } end,
	["if you have blocked recently, you and nearby allies regenerate (%d+)%% of life per second"] = function (num) return { mod("ExtraAura", "LIST", { mod = mod("LifeRegenPercent", "BASE", num) }, { type = "Condition", var = "BlockedRecently" }) } end,
	["you are at maximum chance to block attack damage if you have not blocked recently"] = { flag("MaxBlockIfNotBlockedRecently", { type = "Condition", var = "BlockedRecently", neg = true }) },
	["%+(%d+)%% chance to block spell damage if you have not blocked recently"] = function(num) return { mod("SpellBlockChance", "BASE", num, { type = "Condition", var = "BlockedRecently", neg = true }) } end,
	["(%d+)%% of evasion rating is regenerated as life per second while focussed"] = function(num) return { mod("LifeRegen", "BASE", 1, { type = "PercentStat", stat = "Evasion", percent = num }, { type = "Condition", var = "Focused" }) } end,
	["nearby allies have (%d+)%% increased defences per (%d+) strength you have"] = function(num, _, div) return { mod("ExtraAura", "LIST", { onlyAllies = true, mod = mod("Defences", "INC", num) }, { type = "PerStat", stat = "Str", div = tonumber(div) }) } end,
	["nearby allies have %+(%d+)%% to critical strike multiplier per (%d+) dexterity you have"] = function(num, _, div) return { mod("ExtraAura", "LIST", { onlyAllies = true, mod = mod("CritMultiplier", "BASE", num) }, { type = "PerStat", stat = "Dex", div = tonumber(div) }) } end,
	["nearby allies have (%d+)%% increased cast speed per (%d+) intelligence you have"] = function(num, _, div) return { mod("ExtraAura", "LIST", { onlyAllies = true, mod = mod("Speed", "INC", num, nil, ModFlag.Cast ) }, { type = "PerStat", stat = "Int", div = tonumber(div) }) } end,
	["you gain divinity for %d+ seconds on reaching maximum divine charges"] = {
		mod("ElementalDamage", "MORE", 50, { type = "Condition", var = "Divinity" }),
		mod("ElementalDamageTaken", "MORE", -20, { type = "Condition", var = "Divinity" }),
	},
	["your maximum endurance charges is equal to your maximum frenzy charges"] = { flag("MaximumEnduranceChargesIsMaximumFrenzyCharges") },
	["your maximum frenzy charges is equal to your maximum power charges"] = { flag("MaximumFrenzyChargesIsMaximumPowerCharges") },
	["consecrated ground you create while affected by zealotry causes enemies to take (%d+)%% increased damage"] = function(num) return { mod("EnemyModifier", "LIST", { mod = mod("DamageTaken", "INC", num) }, { type = "ActorCondition", actor = "enemy", var = "OnConsecratedGround" }, { type = "Condition", var = "AffectedByZealotry" }) } end,
	["if you've warcried recently, you and nearby allies have (%d+)%% increased attack, cast and movement speed"] = function(num) return {
		mod("ExtraAura", "LIST", { mod = mod("Speed", "INC", num) }, { type = "Condition", var = "UsedWarcryRecently" }),
		mod("ExtraAura", "LIST", { mod = mod("MovementSpeed", "INC", num) }, { type = "Condition", var = "UsedWarcryRecently" }),
	} end,
	["when you warcry, you and nearby allies gain onslaught for 4 seconds"] = { mod("ExtraAura", "LIST", { mod = flag("Onslaught") }, { type = "Condition", var = "UsedWarcryRecently" }) },
	["enemies in your chilling areas take (%d+)%% increased lightning damage"] = function(num) return { mod("EnemyModifier", "LIST", { mod = mod("LightningDamageTaken", "INC", num) }, { type = "ActorCondition", actor = "enemy", var = "InChillingArea" }) } end,
	["(%d+)%% chance to sap enemies in chilling areas"] = function(num) return { mod("SapChance", "BASE", num, { type = "ActorCondition", actor = "enemy", var = "InChillingArea" } ) } end,
	["enemies hindered by you take (%d+)%% increased chaos damage"] = function(num) return { mod("EnemyModifier", "LIST", { mod = mod("ChaosDamageTaken", "INC", num) }, { type = "ActorCondition", actor = "enemy", var = "Hindered" }) } end,
	["warcries count as having (%d+) additional nearby enemies"] = function(num) return {
		mod("Multiplier:WarcryNearbyEnemies", "BASE", num),
	} end,
	["warcries share their cooldown"] = { flag("WarcryShareCooldown") },
	["warcries have minimum of (%d+) power"] = { flag("CryWolfMinimumPower") },
	["enemies you curse take (%d+)%% increased damage"] = function(num) return { mod("EnemyModifier", "LIST", { mod = mod("DamageTaken", "INC", num, { type = "Condition", var = "Cursed" }) }) } end,
	["(%d+)%% chance to inflict withered for (%d+) seconds on hit"] = { flag("Condition:CanWither") },
	["(%d+)%% chance to inflict withered for (%d+) seconds on hit with this weapon"] = { flag("Condition:CanWither") },
	["(%d+)%% chance to inflict withered for two seconds on hit if there are (%d+) or fewer withered debuffs on enemy"] = { flag("Condition:CanWither") },
	["inflict withered for (%d+) seconds on hit with this weapon"] = { flag("Condition:CanWither") },
	["enemies take (%d+)%% increased elemental damage from your hits for"] = { flag("Condition:CanElementalWithered") },
	["each withered you have inflicted on them"] = { },
	["your hits cannot penetrate or ignore elemental resistances"] = { flag("CannotElePenIgnore") },
	["you have fortify during effect of any life flask"] = { flag("Condition:Fortify", { type = "Condition", var = "UsingLifeFlask" }) },
	["you take (%d+) chaos damage per second for 3 seconds on kill"] = function(num) return { mod("ChaosDegen", "BASE", num, { type = "Condition", var = "KilledLast3Seconds" }) } end,
	["regenerate (%d+) life over 1 second for each spell you cast"] = function(num) return { mod("LifeRegen", "BASE", num, { type = "Condition", var = "CastLast1Seconds" }) } end,
	["and nearby allies regenerate (%d+) life per second"] = function(num) return { mod("LifeRegen", "BASE", num, { type = "Condition", var = "KilledPosionedLast2Seconds" }) } end,
	["fire skills have a (%d+)%% chance to apply fire exposure on hit"] = function(num) return { mod("FireExposureChance", "BASE", num) } end,
	["cold skills have a (%d+)%% chance to apply cold exposure on hit"] = function(num) return { mod("ColdExposureChance", "BASE", num) } end,
	["lightning skills have a (%d+)%% chance to apply lightning exposure on hit"] = function(num) return { mod("LightningExposureChance", "BASE", num) } end,
	["nearby enemies have fire exposure"] = {
		mod("EnemyModifier", "LIST", { mod = mod("FireExposure", "BASE", -10) }, { type = "Condition", var = "Effective" }),
	},
	["nearby enemies have cold exposure"] = {
		mod("EnemyModifier", "LIST", { mod = mod("ColdExposure", "BASE", -10) }, { type = "Condition", var = "Effective" }),
	},
	["nearby enemies have lightning exposure"] = {
		mod("EnemyModifier", "LIST", { mod = mod("LightningExposure", "BASE", -10) }, { type = "Condition", var = "Effective" }),
	},
	["nearby enemies have fire exposure while you are affected by herald of ash"] = {
		mod("EnemyModifier", "LIST", { mod = mod("FireExposure", "BASE", -10) }, { type = "Condition", var = "Effective" }, { type = "Condition", var = "AffectedByHeraldofAsh" }),
	},
	["nearby enemies have cold exposure while you are affected by herald of ice"] = {
		mod("EnemyModifier", "LIST", { mod = mod("ColdExposure", "BASE", -10) }, { type = "Condition", var = "Effective" }, { type = "Condition", var = "AffectedByHeraldofIce" }),
	},
	["nearby enemies have lightning exposure while you are affected by herald of thunder"] = {
		mod("EnemyModifier", "LIST", { mod = mod("LightningExposure", "BASE", -10) }, { type = "Condition", var = "Effective" }, { type = "Condition", var = "AffectedByHeraldofThunder" }),
	},
	-- Traps, Mines and Totems
	["traps and mines deal (%d+)%-(%d+) additional physical damage"] = function(_, min, max) return { mod("PhysicalMin", "BASE", tonumber(min), nil, 0, bor(KeywordFlag.Trap, KeywordFlag.Mine)), mod("PhysicalMax", "BASE", tonumber(max), nil, 0, bor(KeywordFlag.Trap, KeywordFlag.Mine)) } end,
	["traps and mines deal (%d+) to (%d+) additional physical damage"] = function(_, min, max) return { mod("PhysicalMin", "BASE", tonumber(min), nil, 0, bor(KeywordFlag.Trap, KeywordFlag.Mine)), mod("PhysicalMax", "BASE", tonumber(max), nil, 0, bor(KeywordFlag.Trap, KeywordFlag.Mine)) } end,
	["can have up to (%d+) additional traps? placed at a time"] = function(num) return { mod("ActiveTrapLimit", "BASE", num) } end,
	["can have (%d+) fewer traps placed at a time"] = function(num) return { mod("ActiveTrapLimit", "BASE", -num) } end,
	["can have up to (%d+) additional remote mines? placed at a time"] = function(num) return { mod("ActiveMineLimit", "BASE", num) } end,
	["can have up to (%d+) additional totems? summoned at a time"] = function(num) return { mod("ActiveTotemLimit", "BASE", num) } end,
	["attack skills can have (%d+) additional totems? summoned at a time"] = function(num) return { mod("ActiveTotemLimit", "BASE", num, nil, 0, KeywordFlag.Attack) } end,
	["can [hs][au][vm][em]o?n? 1 additional siege ballista totem per (%d+) dexterity"] = function(num) return { mod("ActiveBallistaLimit", "BASE", 1, { type = "SkillName", skillName = "Siege Ballista" }, { type = "PerStat", stat = "Dex", div = num }) } end,
	["totems fire (%d+) additional projectiles"] = function(num) return { mod("ProjectileCount", "BASE", num, nil, 0, KeywordFlag.Totem) } end,
	["([%d%.]+)%% of damage dealt by y?o?u?r? ?totems is leeched to you as life"] = function(num) return { mod("DamageLifeLeechToPlayer", "BASE", num, nil, 0, KeywordFlag.Totem) } end,
	["([%d%.]+)%% of damage dealt by y?o?u?r? ?mines is leeched to you as life"] = function(num) return { mod("DamageLifeLeechToPlayer", "BASE", num, nil, 0, KeywordFlag.Mine) } end,
	["you can cast an additional brand"] = { mod("ActiveBrandLimit", "BASE", 1) },
	-- Minions
	["your strength is added to your minions"] = { flag("HalfStrengthAddedToMinions") },
	["half of your strength is added to your minions"] = { flag("HalfStrengthAddedToMinions") },
	["minions created recently have (%d+)%% increased attack and cast speed"] = function(num) return { mod("MinionModifier", "LIST", { mod = mod("Speed", "INC", num) }, { type = "Condition", var = "MinionsCreatedRecently" }) } end,
	["minions created recently have (%d+)%% increased movement speed"] = function(num) return { mod("MinionModifier", "LIST", { mod = mod("MovementSpeed", "INC", num) }, { type = "Condition", var = "MinionsCreatedRecently" }) } end,
	["minions poison enemies on hit"] = { mod("MinionModifier", "LIST", { mod = mod("PoisonChance", "BASE", 100) }) },
	["minions have (%d+)%% chance to poison enemies on hit"] = function(num) return { mod("MinionModifier", "LIST", { mod = mod("PoisonChance", "BASE", num) }) } end,
	["(%d+)%% increased minion damage if you have hit recently"] = function(num) return { mod("MinionModifier", "LIST", { mod = mod("Damage", "INC", num) }, { type = "Condition", var = "HitRecently" }) } end,
	["(%d+)%% increased minion damage if you've used a minion skill recently"] = function(num) return { mod("MinionModifier", "LIST", { mod = mod("Damage", "INC", num) }, { type = "Condition", var = "UsedMinionSkillRecently" }) } end,
	["minions deal (%d+)%% increased damage if you've used a minion skill recently"] = function(num) return { mod("MinionModifier", "LIST", { mod = mod("Damage", "INC", num) }, { type = "Condition", var = "UsedMinionSkillRecently" }) } end,
	["minions have (%d+)%% increased attack and cast speed if you or your minions have killed recently"] = function(num) return { mod("MinionModifier", "LIST", { mod = mod("Speed", "INC", num) }, { type = "Condition", varList = { "KilledRecently", "MinionsKilledRecently" } }) } end,
	["(%d+)%% increased minion attack speed per (%d+) dexterity"] = function(num, _, div) return { mod("MinionModifier", "LIST", { mod = mod("Speed", "INC", num, nil, ModFlag.Attack) }, { type = "PerStat", stat = "Dex", div = tonumber(div) }) } end,
	["(%d+)%% increased minion movement speed per (%d+) dexterity"] = function(num, _, div) return { mod("MinionModifier", "LIST", { mod = mod("MovementSpeed", "INC", num) }, { type = "PerStat", stat = "Dex", div = tonumber(div) }) } end,
	["minions deal (%d+)%% increased damage per (%d+) dexterity"] = function(num, _, div) return { mod("MinionModifier", "LIST", { mod = mod("Damage", "INC", num) }, { type = "PerStat", stat = "Dex", div = tonumber(div) }) } end,
	["minions have (%d+)%% chance to deal double damage while they are on full life"] = function(num) return { mod("MinionModifier", "LIST", { mod = mod("DoubleDamageChance", "BASE", num, { type = "Condition", var = "FullLife" }) }) } end,
	["(%d+)%% increased golem damage for each type of golem you have summoned"] = function(num) return {
		mod("MinionModifier", "LIST", { mod = mod("Damage", "INC", num, { type = "ActorCondition", actor = "parent", var = "HavePhysicalGolem" }) }, { type = "SkillType", skillType = SkillType.Golem }),
		mod("MinionModifier", "LIST", { mod = mod("Damage", "INC", num, { type = "ActorCondition", actor = "parent", var = "HaveLightningGolem" }) }, { type = "SkillType", skillType = SkillType.Golem }),
		mod("MinionModifier", "LIST", { mod = mod("Damage", "INC", num, { type = "ActorCondition", actor = "parent", var = "HaveColdGolem" }) }, { type = "SkillType", skillType = SkillType.Golem }),
		mod("MinionModifier", "LIST", { mod = mod("Damage", "INC", num, { type = "ActorCondition", actor = "parent", var = "HaveFireGolem" }) }, { type = "SkillType", skillType = SkillType.Golem }),
		mod("MinionModifier", "LIST", { mod = mod("Damage", "INC", num, { type = "ActorCondition", actor = "parent", var = "HaveChaosGolem" }) }, { type = "SkillType", skillType = SkillType.Golem }),
		mod("MinionModifier", "LIST", { mod = mod("Damage", "INC", num, { type = "ActorCondition", actor = "parent", var = "HaveCarrionGolem" }) }, { type = "SkillType", skillType = SkillType.Golem }),
	} end,
	["can summon up to (%d) additional golems? at a time"] = function(num) return { mod("ActiveGolemLimit", "BASE", num) } end,
	["%+(%d) to maximum number of sentinels of purity"] = function(num) return { mod("ActiveSentinelOfPurityLimit", "BASE", num) } end,
	["if you have 3 primordial jewels, can summon up to (%d) additional golems? at a time"] = function(num) return { mod("ActiveGolemLimit", "BASE", num, { type = "MultiplierThreshold", var = "PrimordialItem", threshold = 3 }) } end,
	["golems regenerate (%d)%% of their maximum life per second"] = function(num) return { mod("MinionModifier", "LIST", { mod = mod("LifeRegenPercent", "BASE", num) }, { type = "SkillType", skillType = SkillType.Golem }) } end,
	["summoned golems regenerate (%d)%% of their life per second"] = function(num) return { mod("MinionModifier", "LIST", { mod = mod("LifeRegenPercent", "BASE", num) }, { type = "SkillType", skillType = SkillType.Golem }) } end,
	["golems summoned in the past 8 seconds deal (%d+)%% increased damage"] = function(num) return { mod("MinionModifier", "LIST", { mod = mod("Damage", "INC", num, { type = "ActorCondition", actor = "parent", var = "SummonedGolemInPast8Sec" }) }, { type = "SkillType", skillType = SkillType.Golem }) } end,
	["gain onslaught for 10 seconds when you cast socketed golem skill"] = function(num) return { flag("Condition:Onslaught", { type = "Condition", var = "SummonedGolemInPast10Sec" }) } end,
	["raging spirits' hits always ignite"] = { mod("MinionModifier", "LIST", { mod = mod("EnemyIgniteChance", "BASE", 100) }, { type = "SkillName", skillName = "Summon Raging Spirit" }) },
	["raised zombies have avatar of fire"] = { mod("MinionModifier", "LIST", { mod = mod("Keystone", "LIST", "Avatar of Fire") }, { type = "SkillName", skillName = "Raise Zombie" }) },
	["raised zombies take ([%d%.]+)%% of their maximum life per second as fire damage"] = function(num) return { mod("MinionModifier", "LIST", { mod = mod("FireDegen", "BASE", 1, { type = "PercentStat", stat = "Life", percent = num }) }, { type = "SkillName", skillName = "Raise Zombie" }) } end,
	["summoned skeletons have avatar of fire"] = { mod("MinionModifier", "LIST", { mod = mod("Keystone", "LIST", "Avatar of Fire") }, { type = "SkillName", skillName = "Summon Skeleton" }) },
	["summoned skeletons take ([%d%.]+)%% of their maximum life per second as fire damage"] = function(num) return { mod("MinionModifier", "LIST", { mod = mod("FireDegen", "BASE", 1, { type = "PercentStat", stat = "Life", percent = num }) }, { type = "SkillName", skillName = "Summon Skeleton" }) } end,
	["summoned skeletons have (%d+)%% chance to wither enemies for (%d+) seconds on hit"] = { mod("ExtraSkillMod", "LIST", { mod = mod("Condition:CanWither", "FLAG", true) }, { type = "SkillName", skillName = "Summon Skeleton" } ) },
	["summoned skeletons have (%d+)%% of physical damage converted to chaos damage"] = function(num) return { mod("MinionModifier", "LIST", { mod = mod("PhysicalDamageConvertToChaos", "BASE", num) }, { type = "SkillName", skillName = "Summon Skeleton" }) } end,
	["minions convert (%d+)%% of physical damage to fire damage per red socket"] = function(num) return { mod("MinionModifier", "LIST", { mod = mod("PhysicalDamageConvertToFire", "BASE", num) }, { type = "Multiplier", var = "RedSocketIn{SlotName}" }) } end,
	["minions convert (%d+)%% of physical damage to cold damage per green socket"] = function(num) return { mod("MinionModifier", "LIST", { mod = mod("PhysicalDamageConvertToCold", "BASE", num) }, { type = "Multiplier", var = "GreenSocketIn{SlotName}" }) } end,
	["minions convert (%d+)%% of physical damage to lightning damage per blue socket"] = function(num) return { mod("MinionModifier", "LIST", { mod = mod("PhysicalDamageConvertToLightning", "BASE", num) }, { type = "Multiplier", var = "BlueSocketIn{SlotName}" }) } end,
	["minions convert (%d+)%% of physical damage to chaos damage per white socket"] = function(num) return { mod("MinionModifier", "LIST", { mod = mod("PhysicalDamageConvertToChaos", "BASE", num) }, { type = "Multiplier", var = "WhiteSocketIn{SlotName}" }) } end,
	["minions have a (%d+)%% chance to impale on hit with attacks"] = function(num) return { mod("MinionModifier", "LIST", { mod = mod("ImpaleChance", "BASE", num ) }) } end,
	["minions from herald skills deal (%d+)%% more damage"] = function(num) return { mod("MinionModifier", "LIST", { mod = mod("Damage", "MORE", num) }, { type = "SkillType", skillType = SkillType.Herald }) } end,
	["minions have (%d+)%% increased movement speed for each herald affecting you"] = function(num) return { mod("MinionModifier", "LIST", { mod = mod("MovementSpeed", "INC", num, { type = "Multiplier", var = "Herald", actor = "parent" }) }) } end,
	["minions deal (%d+)%% increased damage while you are affected by a herald"] = function(num) return { mod("MinionModifier", "LIST", { mod = mod("Damage", "INC", num, { type = "ActorCondition", actor = "parent", var = "AffectedByHerald" }) }) } end,
	["summoned skeleton warriors deal triple damage with this weapon if you've hit with this weapon recently"] = {
		mod("Dummy", "DUMMY", 1, { type = "Condition", var = "HitRecentlyWithWeapon" }), -- Make the Configuration option appear
	},
	["summoned skeleton warriors wield a copy of this weapon while in your main hand"] = { }, -- just make the mod blue, handled in CalcSetup
	-- Projectiles
	["skills chain %+(%d) times"] = function(num) return { mod("ChainCountMax", "BASE", num) } end,
	["skills chain an additional time while at maximum frenzy charges"] = { mod("ChainCountMax", "BASE", 1, { type = "StatThreshold", stat = "FrenzyCharges", thresholdStat = "FrenzyChargesMax" }) },
	["attacks chain an additional time when in main hand"] = { mod("ChainCountMax", "BASE", 1, nil, ModFlag.Attack, { type = "SlotNumber", num = 1 }) },
	["projectiles chain %+(%d) times while you have phasing"] = function(num) return { mod("ChainCountMax", "BASE", num, nil, ModFlag.Projectile, { type = "Condition", var = "Phasing" }) } end,
	["adds an additional arrow"] = { mod("ProjectileCount", "BASE", 1, nil, ModFlag.Attack) },
	["(%d+) additional arrows"] = function(num) return { mod("ProjectileCount", "BASE", num, nil, ModFlag.Attack) } end,
	["bow attacks fire an additional arrow"] = { mod("ProjectileCount", "BASE", 1, nil, ModFlag.Bow) },
	["bow attacks fire (%d+) additional arrows"] = function(num) return { mod("ProjectileCount", "BASE", num, nil, ModFlag.Bow) } end,
	["skills fire an additional projectile"] = { mod("ProjectileCount", "BASE", 1) },
	["spells have an additional projectile"] = { mod("ProjectileCount", "BASE", 1, nil, ModFlag.Spell) },
	["attacks fire an additional projectile"] = { mod("ProjectileCount", "BASE", 1, nil, ModFlag.Attack) },
	["attacks have an additional projectile when in off hand"] = { mod("ProjectileCount", "BASE", 1, nil, ModFlag.Attack, { type = "SlotNumber", num = 2 }) },
	["projectiles pierce an additional target"] = { mod("PierceCount", "BASE", 1) },
	["projectiles pierce (%d+) targets?"] = function(num) return { mod("PierceCount", "BASE", num) } end,
	["projectiles pierce (%d+) additional targets?"] = function(num) return { mod("PierceCount", "BASE", num) } end,
	["projectiles pierce (%d+) additional targets while you have phasing"] = function(num) return { mod("PierceCount", "BASE", num, { type = "Condition", var = "Phasing" }) } end,
	["projectiles pierce all targets while you have phasing"] = { flag("PierceAllTargets", { type = "Condition", var = "Phasing" }) },
	["arrows pierce an additional target"] = { mod("PierceCount", "BASE", 1, nil, ModFlag.Attack) },
	["arrows pierce one target"] = { mod("PierceCount", "BASE", 1, nil, ModFlag.Attack) },
	["arrows pierce (%d+) targets?"] = function(num) return { mod("PierceCount", "BASE", num, nil, ModFlag.Attack) } end,
	["always pierce with arrows"] = { flag("PierceAllTargets", nil, ModFlag.Attack) },
	["arrows always pierce"] = { flag("PierceAllTargets", nil, ModFlag.Attack) },
	["arrows pierce all targets"] = { flag("PierceAllTargets", nil, ModFlag.Attack) },
	["arrows that pierce cause bleeding"] = { mod("BleedChance", "BASE", 100, nil, bor(ModFlag.Attack, ModFlag.Projectile), { type = "StatThreshold", stat = "PierceCount", threshold = 1 }) },
	["arrows that pierce have (%d+)%% chance to cause bleeding"] = function(num) return { mod("BleedChance", "BASE", num, nil, bor(ModFlag.Attack, ModFlag.Projectile), { type = "StatThreshold", stat = "PierceCount", threshold = 1 }) } end,
	["arrows that pierce deal (%d+)%% increased damage"] = function(num) return { mod("Damage", "INC", num, nil, bor(ModFlag.Attack, ModFlag.Projectile), { type = "StatThreshold", stat = "PierceCount", threshold = 1 }) } end,
	["projectiles gain (%d+)%% of non%-chaos damage as extra chaos damage per chain"] = function(num) return { mod("NonChaosDamageGainAsChaos", "BASE", num, nil, ModFlag.Projectile, { type = "PerStat", stat = "Chain" }) } end,
	["projectiles that have chained gain (%d+)%% of non%-chaos damage as extra chaos damage"] = function(num) return { mod("NonChaosDamageGainAsChaos", "BASE", num, nil, ModFlag.Projectile, { type = "StatThreshold", stat = "Chain", threshold = 1 }) } end,
	["left ring slot: projectiles from spells cannot chain"] = { flag("CannotChain", nil, bor(ModFlag.Spell, ModFlag.Projectile), { type = "SlotNumber", num = 1 }) },
	["left ring slot: projectiles from spells fork"] = { flag("ForkOnce", nil, bor(ModFlag.Spell, ModFlag.Projectile), { type = "SlotNumber", num = 1 }), mod("ForkCountMax", "BASE", 1, nil, bor(ModFlag.Spell, ModFlag.Projectile), { type = "SlotNumber", num = 1 }) },
	["left ring slot: your chilling skitterbot's aura applies socketed h?e?x? ?curse instead"] = { flag("SkitterbotsCannotChill", { type = "SlotNumber", num = 1 }) },
	["right ring slot: projectiles from spells chain %+1 times"] = { mod("ChainCountMax", "BASE", 1, nil, bor(ModFlag.Spell, ModFlag.Projectile), { type = "SlotNumber", num = 2 }) },
	["right ring slot: projectiles from spells cannot fork"] = { flag("CannotFork", nil, bor(ModFlag.Spell, ModFlag.Projectile), { type = "SlotNumber", num = 2 }) },
	["right ring slot: your shocking skitterbot's aura applies socketed h?e?x? ?curse instead"] = { flag("SkitterbotsCannotShock", { type = "SlotNumber", num = 2 }) },
	["projectiles from spells cannot pierce"] = { flag("CannotPierce", nil, ModFlag.Spell) },
	["projectiles fork"] = { flag("ForkOnce", nil, ModFlag.Projectile), mod("ForkCountMax", "BASE", 1, nil, ModFlag.Projectile) },
	["(%d+)%% increased critical strike chance with arrows that fork"] = function(num) return { 
		mod("CritChance", "INC", num, nil, ModFlag.Bow, { type = "StatThreshold", stat = "ForkRemaining", threshold = 1 }, { type = "StatThreshold", stat = "PierceCount", threshold = 0, upper = true }) }
	end,
	["arrows that pierce have %+(%d+)%% to critical strike multiplier"] = function (num) return { 
		mod("CritMultiplier", "BASE", num, nil, ModFlag.Bow, { type = "StatThreshold", stat = "PierceCount", threshold = 1 }) } end,
	["arrows pierce all targets after forking"] = { flag("PierceAllTargets", nil, ModFlag.Bow, { type = "StatThreshold", stat = "ForkedCount", threshold = 1 }) },
	["modifiers to number of projectiles instead apply to the number of targets projectiles split towards"] = { flag("NoAdditionalProjectiles") },
	["attack skills fire an additional projectile while wielding a claw or dagger"] = { mod("ProjectileCount", "BASE", 1, nil, ModFlag.Attack, { type = "ModFlagOr", modFlags = bor(ModFlag.Claw, ModFlag.Dagger) }) },
	-- Leech/Gain on Hit
	["cannot leech life"] = { flag("CannotLeechLife") },
	["cannot leech mana"] = { flag("CannotLeechMana") },
	["cannot leech when on low life"] = { flag("CannotLeechLife", { type = "Condition", var = "LowLife" }), flag("CannotLeechMana", { type = "Condition", var = "LowLife" }) },
	["cannot leech life from critical strikes"] = { flag("CannotLeechLife", { type = "Condition", var = "CriticalStrike" }) },
	["leech applies instantly on critical strike"] = { flag("InstantLifeLeech", { type = "Condition", var = "CriticalStrike" }), flag("InstantManaLeech", { type = "Condition", var = "CriticalStrike" }) },
	["gain life and mana from leech instantly on critical strike"] = { flag("InstantLifeLeech", { type = "Condition", var = "CriticalStrike" }), flag("InstantManaLeech", { type = "Condition", var = "CriticalStrike" }) },
	["life and mana leech from critical strikes are instant"] = { flag("InstantLifeLeech", { type = "Condition", var = "CriticalStrike" }), flag("InstantManaLeech", { type = "Condition", var = "CriticalStrike" }) },
	["leech applies instantly during flask effect"] = { flag("InstantLifeLeech", { type = "Condition", var = "UsingFlask" }), flag("InstantManaLeech", { type = "Condition", var = "UsingFlask" }) },
	["gain life and mana from leech instantly during flask effect"] = { flag("InstantLifeLeech", { type = "Condition", var = "UsingFlask" }), flag("InstantManaLeech", { type = "Condition", var = "UsingFlask" }) },
	["life and mana leech from critical strikes are instant"] = { flag("InstantLifeLeech", { type = "Condition", var = "CriticalStrike" }), flag("InstantManaLeech", { type = "Condition", var = "CriticalStrike" }) },
	["gain life and mana from leech instantly during effect"] = { flag("InstantLifeLeech", { type = "Condition", var = "UsingFlask" }), flag("InstantManaLeech", { type = "Condition", var = "UsingFlask" }) },
	["with 5 corrupted items equipped: life leech recovers based on your chaos damage instead"] = { flag("LifeLeechBasedOnChaosDamage", { type = "MultiplierThreshold", var = "CorruptedItem", threshold = 5 }) },
	["you have vaal pact if you've dealt a critical strike recently"] = { mod("Keystone", "LIST", "Vaal Pact", { type = "Condition", var = "CritRecently" }) },
	["gain (%d+) energy shield for each enemy you hit which is affected by a spider's web"] = function(num) return { mod("EnergyShieldOnHit", "BASE", num, { type = "MultiplierThreshold", actor = "enemy", var = "Spider's WebStack", threshold = 1 }) } end,
	["(%d+) life gained for each enemy hit if you have used a vaal skill recently"] = function(num) return { mod("LifeOnHit", "BASE", num, { type = "Condition", var = "UsedVaalSkillRecently" }) } end,
	["(%d+) life gained for each cursed enemy hit by your attacks"] = function(num) return { mod("LifeOnHit", "BASE", num, { type = "ActorCondition", actor = "enemy", var = "Cursed"})} end,
	["(%d+) mana gained for each cursed enemy hit by your attacks"] = function(num) return { mod("ManaOnHit", "BASE", num, { type = "ActorCondition", actor = "enemy", var = "Cursed"})} end,
	-- Defences
	["chaos damage does not bypass energy shield"] = { flag("ChaosNotBypassEnergyShield") },
	["chaos damage does not bypass energy shield while not on low life or low mana"] = { flag("ChaosNotBypassEnergyShield", { type = "Condition", varList = { "LowLife", "LowMana" }, neg = true }) },
	["chaos damage is taken from mana before life"] = function() return { mod("ChaosDamageTakenFromManaBeforeLife", "BASE", 100) } end,
	["cannot evade enemy attacks"] = { flag("CannotEvade") },
	["cannot block"] = { flag("CannotBlockAttacks"), flag("CannotBlockSpells") },
	["cannot block while you have no energy shield"] = { flag("CannotBlockAttacks", { type = "Condition", var = "HaveEnergyShield", neg = true }), flag("CannotBlockSpells", { type = "Condition", var = "HaveEnergyShield", neg = true }) },
	["cannot block attacks"] = { flag("CannotBlockAttacks") },
	["cannot block spells"] = { flag("CannotBlockSpells") },
	["damage from blocked hits cannot bypass energy shield"] = { flag("BlockedDamageDoesntBypassES", { type = "Condition", var = "EVBypass", neg = true }) },
	["damage from unblocked hits always bypasses energy shield"] = { flag("UnblockedDamageDoesBypassES", { type = "Condition", var = "EVBypass", neg = true }) },
	["recover (%d+) life when you block"] = function(num) return { mod("LifeOnBlock", "BASE", num) } end,
	["recover (%d+)%% of life when you block"] = function(num) return { mod("LifeOnBlock", "BASE", 1,  { type = "PerStat", stat = "Life", div = 100 / num }) } end,
	["recover (%d+)%% of your maximum mana when you block"] = function(num) return { mod("ManaOnBlock", "BASE", 1,  { type = "PerStat", stat = "Mana", div = 100 / num }) } end,
	["recover (%d+)%% of energy shield when you block"] = function(num) return { mod("EnergyShieldOnBlock", "BASE", 1,  { type = "PerStat", stat = "EnergyShield", div = 100 / num }) } end,
	["replenishes energy shield by (%d+)%% of armour when you block"] = function(num) return { mod("EnergyShieldOnBlock", "BASE", 1,  { type = "PerStat", stat = "Armour", div = 100 / num }) } end,
	["you have no life regeneration"] = { flag("NoLifeRegen") },
	["cannot leech or regenerate mana"] = { flag("NoManaRegen"), flag("CannotLeechMana") },
	["right ring slot: you cannot regenerate mana" ] = { flag("NoManaRegen", { type = "SlotNumber", num = 2 }) },
	["you cannot recharge energy shield"] = { flag("NoEnergyShieldRecharge") },
	["you cannot regenerate energy shield" ] = { flag("NoEnergyShieldRegen") },
	["cannot recharge or regenerate energy shield"] = { flag("NoEnergyShieldRecharge"), flag("NoEnergyShieldRegen") },
	["left ring slot: you cannot recharge or regenerate energy shield"] = { flag("NoEnergyShieldRecharge", { type = "SlotNumber", num = 1 }), flag("NoEnergyShieldRegen", { type = "SlotNumber", num = 1 }) },
	["cannot gain energy shield"] = { flag("NoEnergyShieldRegen"), flag("NoEnergyShieldRecharge"), flag("CannotLeechEnergyShield") },
	["you lose (%d+)%% of energy shield per second"] = function(num) return { mod("EnergyShieldDegen", "BASE", 1, { type = "PercentStat", stat = "EnergyShield", percent = num }) } end,
	["lose (%d+)%% of energy shield per second"] = function(num) return { mod("EnergyShieldDegen", "BASE", 1, { type = "PercentStat", stat = "EnergyShield", percent = num }) } end,
	["lose (%d+)%% of life per second if you have been hit recently"] = function(num) return { mod("LifeDegen", "BASE", 1, { type = "PercentStat", stat = "Life", percent = num }, { type = "Condition", var = "BeenHitRecently" }) } end,
	["you have no armour or energy shield"] = {
		mod("Armour", "MORE", -100),
		mod("EnergyShield", "MORE", -100),
	},
	["you have no armour or maximum energy shield"] = {
		mod("Armour", "MORE", -100),
		mod("EnergyShield", "MORE", -100),
	},
	["defences are zero"] = {
		mod("Armour", "MORE", -100),
		mod("EnergyShield", "MORE", -100),
		mod("Evasion", "MORE", -100),
	},
	["you have no intelligence"] = {
		mod("Int", "MORE", -100),
	},
	["elemental resistances are zero"] = {
		mod("FireResist", "OVERRIDE", 0),
		mod("ColdResist", "OVERRIDE", 0),
		mod("LightningResist", "OVERRIDE", 0),
	},
	["your maximum resistances are (%d+)%%"] = function(num) return {
		mod("FireResistMax", "OVERRIDE", num),
		mod("ColdResistMax", "OVERRIDE", num),
		mod("LightningResistMax", "OVERRIDE", num),
		mod("ChaosResistMax", "OVERRIDE", num),
	} end,
	["fire resistance is (%d+)%%"] = function(num) return { mod("FireResist", "OVERRIDE", num) } end,
	["cold resistance is (%d+)%%"] = function(num) return { mod("ColdResist", "OVERRIDE", num) } end,
	["lightning resistance is (%d+)%%"] = function(num) return { mod("LightningResist", "OVERRIDE", num) } end,
	["chaos resistance is doubled"] = { mod("ChaosResist", "MORE", 100) },
	["nearby enemies have (%d+)%% increased fire and cold resistances"] = function(num) return { 
		mod("EnemyModifier", "LIST", { mod = mod("FireResist", "INC", num) }),
		mod("EnemyModifier", "LIST", { mod = mod("ColdResist", "INC", num) }),
	} end,
	["nearby enemies are chilled"] = { mod("EnemyModifier", "LIST", { mod = mod("Condition:Chilled", "FLAG", true) }) },
	["nearby enemies are blinded while physical aegis is not depleted"] = { mod("EnemyModifier", "LIST", { mod = mod("Condition:Blinded", "FLAG", true) }, { type = "Condition", var = "PhysicalAegisDepleted", neg = true }) },
	["armour is increased by uncapped fire resistance"] = { mod("Armour", "INC", 1, { type = "PerStat", stat = "FireResistTotal", div = 1 }) },
	["evasion rating is increased by uncapped cold resistance"] = { mod("Evasion", "INC", 1, { type = "PerStat", stat = "ColdResistTotal", div = 1 }) },
	["reflects (%d+) physical damage to melee attackers"] = { },
	["ignore all movement penalties from armour"] = { flag("Condition:IgnoreMovementPenalties") },
	["gain armour equal to your reserved mana"] = { mod("Armour", "BASE", 1, { type = "PerStat", stat = "ManaReserved", div = 1 }) },
	["cannot be stunned"] = { mod("AvoidStun", "BASE", 100) },
	["cannot be stunned if you haven't been hit recently"] = { mod("AvoidStun", "BASE", 100, { type = "Condition", var = "BeenHitRecently", neg = true }) },
	["cannot be stunned if you have at least (%d+) crab barriers"] = function(num) return { mod("AvoidStun", "BASE", 100, { type = "StatThreshold", stat = "CrabBarriers", threshold = num }) } end,
	["cannot be blinded"] = { mod("AvoidBlind", "BASE", 100) },
	["cannot be shocked"] = { mod("AvoidShock", "BASE", 100) },
	["immune to shock"] = { mod("AvoidShock", "BASE", 100) },
	["cannot be frozen"] = { mod("AvoidFreeze", "BASE", 100) },
	["immune to freeze"] = { mod("AvoidFreeze", "BASE", 100) },
	["cannot be chilled"] = { mod("AvoidChill", "BASE", 100) },
	["immune to chill"] = { mod("AvoidChill", "BASE", 100) },
	["cannot be ignited"] = { mod("AvoidIgnite", "BASE", 100) },
	["immune to ignite"] = { mod("AvoidIgnite", "BASE", 100) },
	["you cannot be shocked while at maximum endurance charges"] = { mod("AvoidShock", "BASE", 100, { type = "StatThreshold", stat = "EnduranceCharges", thresholdStat = "EnduranceChargesMax" }) },
	["cannot be shocked if intelligence is higher than strength"] = { mod("AvoidShock", "BASE", 100, { type = "Condition", var = "IntHigherThanStr" }) },
	["cannot be frozen if dexterity is higher than intelligence"] = { mod("AvoidFreeze", "BASE", 100, { type = "Condition", var = "DexHigherThanInt" }) },
	["cannot be ignited if strength is higher than dexterity"] = { mod("AvoidIgnite", "BASE", 100, { type = "Condition", var = "StrHigherThanDex" }) },
	["cannot be inflicted with bleeding"] = { mod("AvoidBleed", "BASE", 100) },
	["bleeding cannot be inflicted on you"] = { mod("AvoidBleed", "BASE", 100) },
	["you are immune to bleeding"] = { mod("AvoidBleed", "BASE", 100) },
	["immune to poison"] = { mod("AvoidPoison", "BASE", 100) },
	["immunity to shock during flask effect"] = { mod("AvoidShock", "BASE", 100, { type = "Condition", var = "UsingFlask" }) },
	["immunity to freeze and chill during flask effect"] = {
		mod("AvoidFreeze", "BASE", 100, { type = "Condition", var = "UsingFlask" }),
		mod("AvoidChill", "BASE", 100, { type = "Condition", var = "UsingFlask" }),
	},
	["immunity to ignite during flask effect"] = { mod("AvoidIgnite", "BASE", 100, { type = "Condition", var = "UsingFlask" }) },
	["immunity to bleeding during flask effect"] = { mod("AvoidBleed", "BASE", 100, { type = "Condition", var = "UsingFlask" }) },
	["immune to poison during flask effect"] = { mod("AvoidPoison", "BASE", 100, { type = "Condition", var = "UsingFlask" }) },
	["immune to curses during flask effect"] = { mod("AvoidCurse", "BASE", 100, { type = "Condition", var = "UsingFlask" }) },
	["immune to freeze, chill, curses and stuns during flask effect"] = {
		mod("AvoidFreeze", "BASE", 100, { type = "Condition", var = "UsingFlask" }),
		mod("AvoidChill", "BASE", 100, { type = "Condition", var = "UsingFlask" }),
		mod("AvoidCurse", "BASE", 100, { type = "Condition", var = "UsingFlask" }),
		mod("AvoidStun", "BASE", 100, { type = "Condition", var = "UsingFlask" }),
	},
	["unaffected by curses"] = { mod("CurseEffectOnSelf", "MORE", -100) },
	["immune to curses while you have at least (%d+) rage"] = function(num) return { mod("AvoidCurse", "BASE", 100, { type = "MultiplierThreshold", var = "Rage", threshold = num }) } end,
	["the effect of chill on you is reversed"] = { flag("SelfChillEffectIsReversed") },
	["your movement speed is (%d+)%% of its base value"] = function(num) return { mod("MovementSpeed", "OVERRIDE", num / 100) } end,
	["armour also applies to lightning damage taken from hits"] = { flag("ArmourAppliesToLightningDamageTaken") },
	["lightning resistance does not effect lightning damage taken"] = { flag("SelfIgnoreLightningResistance") },
	-- Knockback
	["cannot knock enemies back"] = { flag("CannotKnockback") },
	["knocks back enemies if you get a critical strike with a staff"] = { mod("EnemyKnockbackChance", "BASE", 100, nil, ModFlag.Staff, { type = "Condition", var = "CriticalStrike" }) },
	["knocks back enemies if you get a critical strike with a bow"] = { mod("EnemyKnockbackChance", "BASE", 100, nil, ModFlag.Bow, { type = "Condition", var = "CriticalStrike" }) },
	["bow knockback at close range"] = { mod("EnemyKnockbackChance", "BASE", 100, nil, ModFlag.Bow, { type = "Condition", var = "AtCloseRange" }) },
	["adds knockback during flask effect"] = { mod("EnemyKnockbackChance", "BASE", 100, { type = "Condition", var = "UsingFlask" }) },
	["adds knockback to melee attacks during flask effect"] = { mod("EnemyKnockbackChance", "BASE", 100, nil, ModFlag.Melee, { type = "Condition", var = "UsingFlask" }) },
	["knockback direction is reversed"] = { mod("EnemyKnockbackDistance", "MORE", -200) },
	-- Flasks
	["flasks do not apply to you"] = { flag("FlasksDoNotApplyToPlayer") },
	["flasks apply to your zombies and spectres"] = { flag("FlasksApplyToMinion", { type = "SkillName", skillNameList = { "Raise Zombie", "Raise Spectre" } }) },
	["flasks apply to your raised zombies and spectres"] = { flag("FlasksApplyToMinion", { type = "SkillName", skillNameList = { "Raise Zombie", "Raise Spectre" } }) },
	["your minions use your flasks when summoned"] = { flag("FlasksApplyToMinion") },
	["creates a smoke cloud on use"] = { },
	["creates chilled ground on use"] = { },
	["creates consecrated ground on use"] = { },
	["removes bleeding on use"] = { },
	["removes burning on use"] = { },
	["removes curses on use"] = { },
	["removes freeze and chill on use"] = { },
	["removes poison on use"] = { },
	["removes shock on use"] = { },
	["gain unholy might during flask effect"] = { flag("Condition:UnholyMight", { type = "Condition", var = "UsingFlask" }) },
	["zealot's oath during flask effect"] = { mod("ZealotsOath", "FLAG", true, { type = "Condition", var = "UsingFlask" }) },
	["grants level (%d+) (.+) curse aura during flask effect"] = function(num, _, skill) return { mod("ExtraCurse", "LIST", { skillId = gemIdLookup[skill:gsub(" skill","")] or "Unknown", level = num }, { type = "Condition", var = "UsingFlask" }) } end,
	["shocks nearby enemies during flask effect, causing (%d+)%% increased damage taken"] = function(num) return { 
		mod("ShockOverride", "BASE", num, { type = "Condition", var = "UsingFlask" } )
	} end,
	["during flask effect, (%d+)%% reduced damage taken of each element for which your uncapped elemental resistance is lowest"] = function(num) return {
		mod("LightningDamageTaken", "INC", -num, { type = "StatThreshold", stat = "LightningResistTotal", thresholdStat = "ColdResistTotal", upper = true }, { type = "StatThreshold", stat = "LightningResistTotal", thresholdStat = "FireResistTotal", upper = true }),
		mod("ColdDamageTaken", "INC", -num, { type = "StatThreshold", stat = "ColdResistTotal", thresholdStat = "LightningResistTotal", upper = true }, { type = "StatThreshold", stat = "ColdResistTotal", thresholdStat = "FireResistTotal", upper = true }),
		mod("FireDamageTaken", "INC", -num, { type = "StatThreshold", stat = "FireResistTotal", thresholdStat = "LightningResistTotal", upper = true }, { type = "StatThreshold", stat = "FireResistTotal", thresholdStat = "ColdResistTotal", upper = true }),
	} end,
	["during flask effect, damage penetrates (%d+)%% o?f? ?resistance of each element for which your uncapped elemental resistance is highest"] = function(num) return {
		mod("LightningPenetration", "BASE", num, { type = "StatThreshold", stat = "LightningResistTotal", thresholdStat = "ColdResistTotal" }, { type = "StatThreshold", stat = "LightningResistTotal", thresholdStat = "FireResistTotal" }),
		mod("ColdPenetration", "BASE", num, { type = "StatThreshold", stat = "ColdResistTotal", thresholdStat = "LightningResistTotal" }, { type = "StatThreshold", stat = "ColdResistTotal", thresholdStat = "FireResistTotal" }),
		mod("FirePenetration", "BASE", num, { type = "StatThreshold", stat = "FireResistTotal", thresholdStat = "LightningResistTotal" }, { type = "StatThreshold", stat = "FireResistTotal", thresholdStat = "ColdResistTotal" }),
	} end,
	["recover (%d+)%% of life when you kill an enemy during flask effect"] = function(num) return { mod("LifeOnKill", "BASE", 1, { type = "PerStat", stat = "Life", div = 100 / num }, { type = "Condition", var = "UsingFlask" }) } end,
	["recover (%d+)%% of mana when you kill an enemy during flask effect"] = function(num) return { mod("ManaOnKill", "BASE", 1, { type = "PerStat", stat = "Mana", div = 100 / num }, { type = "Condition", var = "UsingFlask" }) } end,
	["recover (%d+)%% of energy shield when you kill an enemy during flask effect"] = function(num) return { mod("EnergyShieldOnKill", "BASE", 1, { type = "PerStat", stat = "EnergyShield", div = 100 / num }, { type = "Condition", var = "UsingFlask" }) } end,
	["(%d+)%% of maximum life taken as chaos damage per second"] = function(num) return { mod("ChaosDegen", "BASE", 1, { type = "PercentStat", stat = "Life", percent = num }) } end,
	["your critical strikes do not deal extra damage during flask effect"] = { flag("NoCritMultiplier", { type = "Condition", var = "UsingFlask" }) },
	["grants perfect agony during flask effect"] = { mod("Keystone", "LIST", "Perfect Agony", { type = "Condition", var = "UsingFlask" }) },
	["grants eldritch battery during flask effect"] = { mod("Keystone", "LIST", "Eldritch Battery", { type = "Condition", var = "UsingFlask" }) },
	["eldritch battery during flask effect"] = { mod("Keystone", "LIST", "Eldritch Battery", { type = "Condition", var = "UsingFlask" }) },
	["chaos damage does not bypass energy shield during effect"] = { flag("ChaosNotBypassEnergyShield") },
	["your skills have no mana cost during flask effect"] = { mod("ManaCost", "MORE", -100, { type = "Condition", var = "UsingFlask" }) },
	["life recovery from flasks also applies to energy shield during flask effect"] = { flag("LifeFlaskAppliesToEnergyShield", { type = "Condition", var = "UsingFlask" }) },
	["consecrated ground created during effect applies (%d+)%% increased damage taken to enemies"] = function(num) return { mod("EnemyModifier", "LIST", { mod = mod("DamageTaken", "INC", num, { type = "Condition", var = "OnConsecratedGround" }) }, { type = "Condition", var = "UsingFlask" }) } end,
	["gain alchemist's genius when you use a flask"] = {
		flag("Condition:CanHaveAlchemistGenius"),
		mod("Dummy", "DUMMY", 1, { type = "Condition", var = "CanHaveAlchemistGenius" }), -- Make the Configuration option appear
	},
	-- Jewels
	["passives in radius can be allocated without being connected to your tree"] = { mod("JewelData", "LIST", { key = "intuitiveLeapLike", value = true }) },
	["affects passives in small ring"] = { mod("JewelData", "LIST", { key = "radiusIndex", value = 4 }) },
	["affects passives in medium ring"] = { mod("JewelData", "LIST", { key = "radiusIndex", value = 5 }) },
	["affects passives in large ring"] = { mod("JewelData", "LIST", { key = "radiusIndex", value = 6 }) },
	["affects passives in very large ring"] = { mod("JewelData", "LIST", { key = "radiusIndex", value = 7 }) },
	["only affects passives in small ring"] = { mod("JewelData", "LIST", { key = "radiusIndex", value = 4 }) },
	["only affects passives in medium ring"] = { mod("JewelData", "LIST", { key = "radiusIndex", value = 5 }) },
	["only affects passives in large ring"] = { mod("JewelData", "LIST", { key = "radiusIndex", value = 6 }) },
	["only affects passives in very large ring"] = { mod("JewelData", "LIST", { key = "radiusIndex", value = 7 }) },
	["(%d+)%% increased elemental damage per grand spectrum"] = function(num) return {
		mod("ElementalDamage", "INC", num, { type = "Multiplier", var = "GrandSpectrum" }),
		mod("Multiplier:GrandSpectrum", "BASE", 1),
	} end,
	["gain (%d+) armour per grand spectrum"] = function(num) return {
		mod("Armour", "BASE", num, { type = "Multiplier", var = "GrandSpectrum" }),
		mod("Multiplier:GrandSpectrum", "BASE", 1),
	} end,
	["+(%d+)%% to all elemental resistances per grand spectrum"] = function(num) return {
		mod("ElementalResist", "BASE", num, { type = "Multiplier", var = "GrandSpectrum" }),
		mod("Multiplier:GrandSpectrum", "BASE", 1)
	} end,
	["gain (%d+) mana per grand spectrum"] = function(num) return {
		mod("Mana", "BASE", num, { type = "Multiplier", var = "GrandSpectrum" }),
		mod("Multiplier:GrandSpectrum", "BASE", 1),
	} end,
	["(%d+)%% increased critical strike chance per grand spectrum"] = function(num) return {
		mod("CritChance", "INC", num, { type = "Multiplier", var = "GrandSpectrum" }),
		mod("Multiplier:GrandSpectrum", "BASE", 1)
	} end,
	["primordial"] = { mod("Multiplier:PrimordialItem", "BASE", 1) },
	["spectres have a base duration of (%d+) seconds"] = function(num) return { mod("SkillData", "LIST", { key = "duration", value = 6 }, { type = "SkillName", skillName = "Raise Spectre" }) } end,
	["flasks applied to you have (%d+)%% increased effect"] = function(num) return { mod("FlaskEffect", "INC", num) } end,
	["adds (%d+) passive skills"] = function(num) return { mod("JewelData", "LIST", { key = "clusterJewelNodeCount", value = num }) } end,
	["1 added passive skill is a jewel socket"] = { mod("JewelData", "LIST", { key = "clusterJewelSocketCount", value = 1 }) },
	["(%d+) added passive skills are jewel sockets"] = function(num) return { mod("JewelData", "LIST", { key = "clusterJewelSocketCount", value = num }) } end,
	["adds (%d+) jewel socket passive skills"] = function(num) return { mod("JewelData", "LIST", { key = "clusterJewelSocketCountOverride", value = num }) } end,
	["adds (%d+) small passive skills? which grants? nothing"] = function(num) return { mod("JewelData", "LIST", { key = "clusterJewelNothingnessCount", value = num }) } end,
	["added small passive skills grant nothing"] = { mod("JewelData", "LIST", { key = "clusterJewelSmallsAreNothingness", value = true }) },
	["added small passive skills have (%d+)%% increased effect"] = function(num) return { mod("JewelData", "LIST", { key = "clusterJewelIncEffect", value = num }) } end,
	["this jewel's socket has (%d+)%% increased effect per allocated passive skill between it and your class' starting location"] = function(num) return { mod("JewelData", "LIST", { key = "jewelIncEffectFromClassStart", value = num }) } end,
	-- Misc
	["warcries exert (%d+) additional attacks?"] = function(num) return { mod("ExtraExertedAttacks", "BASE", num) } end,
	["iron will"] = { flag("IronWill") },
	["iron reflexes while stationary"] = { mod("Keystone", "LIST", "Iron Reflexes", { type = "Condition", var = "Stationary" }) },
	["you have zealot's oath if you haven't been hit recently"] = { mod("Keystone", "LIST", "Zealot's Oath", { type = "Condition", var = "BeenHitRecently", neg = true }) },
	["deal no physical damage"] = { flag("DealNoPhysical") },
	["deal no cold damage"] = { flag("DealNoCold") },
	["deal no fire damage"] = { flag("DealNoFire") },
	["deal no lightning damage"] = { flag("DealNoLightning") },
	["deal no elemental damage"] = { flag("DealNoLightning"), flag("DealNoCold"), flag("DealNoFire") },
	["deal no chaos damage"] = { flag("DealNoChaos") },
	["deal no damage"] = { flag("DealNoLightning"), flag("DealNoCold"), flag("DealNoFire"), flag("DealNoChaos"), flag("DealNoPhysical") },
	["deal no non%-elemental damage"] = { flag("DealNoPhysical"), flag("DealNoChaos") },
	["deal no non%-lightning damage"] = { flag("DealNoPhysical"), flag("DealNoCold"), flag("DealNoFire"), flag("DealNoChaos") },
	["cannot deal non%-chaos damage"] = { flag("DealNoPhysical"), flag("DealNoCold"), flag("DealNoFire"), flag("DealNoLightning") },
	["chaos damage does not bypass energy shield while not on low life or low mana"] = { flag("ChaosNotBypassEnergyShield", { type = "Condition", varList = { "LowLife", "LowMana" }, neg = true }) },
	["deal no damage when not on low life"] = {
		flag("DealNoLightning", { type = "Condition", var = "LowLife", neg = true }),
		flag("DealNoCold", { type = "Condition", var = "LowLife", neg = true }),
		flag("DealNoFire", { type = "Condition", var = "LowLife", neg = true }),
		flag("DealNoChaos",{ type = "Condition", var = "LowLife", neg = true }),
		flag("DealNoPhysical", { type = "Condition", var = "LowLife", neg = true }),
	},
	["attacks have blood magic"] = { flag("SkillBloodMagic", nil, ModFlag.Attack) },
	["(%d+)%% chance to cast a? ?socketed lightning spells? on hit"] = function(num) return { mod("ExtraSupport", "LIST", { skillId = "SupportUniqueMjolnerLightningSpellsCastOnHit", level = 1 }, { type = "SocketedIn", slotName = "{SlotName}" }) } end,
	["cast a socketed lightning spell on hit"] = { mod("ExtraSupport", "LIST", { skillId = "SupportUniqueMjolnerLightningSpellsCastOnHit", level = 1 }, { type = "SocketedIn", slotName = "{SlotName}" }) },
	["trigger a socketed lightning spell on hit"] = { mod("ExtraSupport", "LIST", { skillId = "SupportUniqueMjolnerLightningSpellsCastOnHit", level = 1 }, { type = "SocketedIn", slotName = "{SlotName}" }) },
	["[ct][ar][si][tg]g?e?r? a socketed cold s[pk][ei]ll on melee critical strike"] = { mod("ExtraSupport", "LIST", { skillId = "SupportUniqueCosprisMaliceColdSpellsCastOnMeleeCriticalStrike", level = 1 }, { type = "SocketedIn", slotName = "{SlotName}" }) },
	["your curses can apply to hexproof enemies"] = { flag("CursesIgnoreHexproof") },
	["your hexes can affect hexproof enemies"] = { flag("CursesIgnoreHexproof") },
	["you have onslaught while you have fortify"] = { flag("Condition:Onslaught", { type = "Condition", var = "Fortify" }) },
	["reserves (%d+)%% of life"] = function(num) return { mod("ExtraLifeReserved", "BASE", num) } end,
	["(%d+)%% of cold damage taken as lightning"] = function(num) return { mod("ColdDamageTakenAsLightning", "BASE", num) } end,
	["(%d+)%% of fire damage taken as lightning"] = function(num) return { mod("FireDamageTakenAsLightning", "BASE", num) } end,
	["items and gems have (%d+)%% reduced attribute requirements"] = function(num) return { mod("GlobalAttributeRequirements", "INC", -num) } end,
	["items and gems have (%d+)%% increased attribute requirements"] = function(num) return { mod("GlobalAttributeRequirements", "INC", num) } end,
	["mana reservation of herald skills is always (%d+)%%"] = function(num) return { mod("SkillData", "LIST", { key = "manaCostForced", value = num }, { type = "SkillType", skillType = SkillType.Herald }) } end,
	["([%a%s]+) reserves no mana"] = function(_, name) return { mod("SkillData", "LIST", { key = "manaCostForced", value = 0 }, { type = "SkillId", skillId = gemIdLookup[name] }) } end,
	["banner skills reserve no mana"] = { mod("SkillData", "LIST", { key = "manaCostForced", value = 0 }, { type = "SkillName", skillNameList = { "Dread Banner", "War Banner" } }) },
	["placed banners also grant (%d+)%% increased attack damage to you and allies"] = function(num) return { mod("ExtraAura", "LIST", { mod = mod("Damage", "INC", num, nil, ModFlag.Attack) }, { type = "Condition", var = "BannerPlanted" }) } end,
	["your aura skills are disabled"] = { flag("DisableSkill", { type = "SkillType", skillType = SkillType.Aura }) },
	["your spells are disabled"] = { flag("DisableSkill", { type = "SkillType", skillType = SkillType.Spell }) },
	["strength's damage bonus instead grants (%d+)%% increased melee physical damage per (%d+) strength"] = function(num, _, perStr) return { mod("StrDmgBonusRatioOverride", "BASE", num / tonumber(perStr)) } end,
	["while in her embrace, take ([%d%.]+)%% of your total maximum life and energy shield as fire damage per second per level"] = function(num) return {
		mod("FireDegen", "BASE", 1, { type = "PercentStat", stat = "Life", percent = num }, { type = "Multiplier", var = "Level" }, { type = "Condition", var = "HerEmbrace" }),
		mod("FireDegen", "BASE", 1, { type = "PercentStat", stat = "EnergyShield", percent = num }, { type = "Multiplier", var = "Level" }, { type = "Condition", var = "HerEmbrace" }),
	} end,
	["gain her embrace for %d+ seconds when you ignite an enemy"] = { flag("Condition:CanGainHerEmbrace") },
	["when you cast a spell, sacrifice all mana to gain added maximum lightning damage equal to (%d+)%% of sacrificed mana for 4 seconds"] = function(num) return {
		flag("Condition:HaveManaStorm"),
		mod("Dummy", "DUMMY", 1, { type = "Condition", var = "HaveManaStorm" }), -- Make the Configuration option appear
		mod("LightningMax", "BASE", 1, { type = "PerStat", stat = "ManaUnreserved" , div = 100 / num}, { type = "Condition", var = "SacrificeManaForLightning" }),
	} end,
	["every 16 seconds you gain iron reflexes for 8 seconds"] = {
		flag("Condition:HaveArborix"),
		mod("Dummy", "DUMMY", 1, { type = "Condition", var = "HaveArborix" }), -- Make the Configuration option appear
	},
	["every 16 seconds you gain elemental overload for 8 seconds"] = {
		flag("Condition:HaveAugyre"),
		mod("Dummy", "DUMMY", 1, { type = "Condition", var = "HaveAugyre" }), -- Make the Configuration option appear
	},
	["every 8 seconds, gain avatar of fire for 4 seconds"] = {
		flag("Condition:HaveVulconus"),
		mod("Dummy", "DUMMY", 1, { type = "Condition", var = "HaveVulconus" }), -- Make the Configuration option appear
	},
	["you have far shot while you do not have iron reflexes"] = { flag("FarShot", { neg = true, type = "Condition", var = "HaveIronReflexes" }) },
	["you have resolute technique while you do not have elemental overload"] = { mod("Keystone", "LIST", "Resolute Technique", { neg = true, type = "Condition", var = "HaveElementalOverload" }) },
	["hits ignore enemy monster fire resistance while you are ignited"] = { flag("IgnoreFireResistance", { type = "Condition", var = "Ignited" }) },
	["your hits can't be evaded by blinded enemies"] = { flag("CannotBeEvaded", { type = "ActorCondition", actor = "enemy", var = "Blinded" }) },
	["blind does not affect your chance to hit"] = { flag("IgnoreBlindHitChance") },
	["skills which throw traps have blood magic"] = { flag("BloodMagic", { type = "SkillType", skillType = SkillType.Trap }) },
	["lose ([%d%.]+) mana per second"] = function(num) return { mod("ManaDegen", "BASE", num) } end,
	["lose ([%d%.]+)%% of maximum mana per second"] = function(num) return { mod("ManaDegen", "BASE", 1, { type = "PercentStat", stat = "Mana", percent = num }) } end,
	["strength provides no bonus to maximum life"] = { flag("NoStrBonusToLife") },
	["intelligence provides no bonus to maximum mana"] = { flag("NoIntBonusToMana") },
	["with a ghastly eye jewel socketed, minions have %+(%d+) to accuracy rating"] = function(num) return { mod("MinionModifier", "LIST", { mod = mod("Accuracy", "BASE", num) }, { type = "Condition", var = "HaveGhastlyEyeJewelIn{SlotName}" }) } end,
	["hits ignore enemy monster chaos resistance if all equipped items are shaper items"] = { flag("IgnoreChaosResistance", { type = "MultiplierThreshold", var = "NonShaperItem", upper = true, threshold = 0 }) },
	["hits ignore enemy monster chaos resistance if all equipped items are elder items"] = { flag("IgnoreChaosResistance", { type = "MultiplierThreshold", var = "NonElderItem", upper = true, threshold = 0 }) },
	["gain %d+ rage on critical hit with attacks, no more than once every [%d%.]+ seconds"] = {
		flag("Condition:CanGainRage"),
		mod("Dummy", "DUMMY", 1, { type = "Condition", var = "CanGainRage" }), -- Make the Configuration option appear
	},
	["warcry skills' cooldown time is (%d+) seconds"] = function(num) return { mod("CooldownRecovery", "OVERRIDE", num, nil, 0, KeywordFlag.Warcry) } end,
	["using warcries is instant"] = { flag("InstantWarcry") },
	["attacks with axes or swords grant (%d+) rage on hit, no more than once every second"] = {
		flag("Condition:CanGainRage", { type = "Condition", varList = { "UsingAxe", "UsingSword" } }),
		mod("Dummy", "DUMMY", 1, { type = "Condition", var = "CanGainRage" }), -- Make the Configuration option appear
	},
	["your critical strike multiplier is (%d+)%%"] = function(num) return { mod("CritMultiplier", "OVERRIDE", num) } end,
	["base critical strike chance for attacks with weapons is ([%d%.]+)%%"] = function(num) return { mod("WeaponBaseCritChance", "OVERRIDE", num) } end,
	["allocates (.+)"] = function(_, passive) return { mod("GrantedPassive", "LIST", passive) } end,
	["transfiguration of body"] = { flag("TransfigurationOfBody") },
	["transfiguration of mind"] = { flag("TransfigurationOfMind") },
	["transfiguration of soul"] = { flag("TransfigurationOfSoul") },
	["offering skills have (%d+)%% reduced duration"] = function(num) return {
		mod("Duration", "INC", -num, { type = "SkillName", skillNameList = { "Bone Offering", "Flesh Offering", "Spirit Offering" } }),
	} end,
	["enemies have %-(%d+)%% to total physical damage reduction against your hits"] = function(num) return {
		mod("EnemyPhysicalDamageReduction", "BASE", -num),
	} end,
	["enemies you impale have %-(%d+)%% to total physical damage reduction against impale hits"] = function(num) return {
		mod("EnemyImpalePhysicalDamageReduction", "BASE", -num)
	} end,
	["overwhelm (%d+)%% physical damage reduction"] = function(num) return {
		mod("EnemyPhysicalDamageReduction", "BASE", -num)
	} end,
	["impale damage dealt to enemies impaled by you overwhelms (%d+)%% physical damage reduction"] = function(num) return {
		mod("EnemyImpalePhysicalDamageReduction", "BASE", -num)
	} end,
	["nearby enemies are crushed while you have least (%d+) rage"] = function(num) return { mod("EnemyPhysicalDamageReduction", "BASE", -15, { type = "MultiplierThreshold", var = "Rage", threshold = num }) } end,
	["enemies on fungal ground you kill explode, dealing 5%% of their life as chaos damage"] = {},
	["you have fungal ground around you while stationary"] = {
		mod("ExtraAura", "LIST", { mod = mod("NonChaosDamageGainAsChaos", "BASE", 10) }, { type = "Condition", varList = { "OnFungalGround", "Stationary" } }),
		mod("EnemyModifier", "LIST", { mod = mod("Damage", "MORE", -10) }, { type = "ActorCondition", actor = "enemy", varList = { "OnFungalGround", "Stationary" } }),
	},
	["create profane ground instead of consecrated ground"] = { 
		flag("Condition:CreateProfaneGround"),
		mod("Dummy", "DUMMY", 1, { type = "Condition", var = "CreateProfaneGround" }), -- Make the Configuration option appear
	},
	["nearby enemies have (%-%d+)%% to fire resistance"] = function(num) return { mod("EnemyModifier", "LIST", { mod = mod("FireResist", "BASE", num) }) } end,
	["nearby enemies have (%-%d+)%% to lightning resistance"] = function(num) return { mod("EnemyModifier", "LIST", { mod = mod("LightningResist", "BASE", num) }) } end,
	["nearby enemies take (%d+)%% increased physical damage"] = function(num) return { mod("EnemyModifier", "LIST", { mod = mod("PhysicalDamageTaken", "INC", num) }) } end,
	["you count as dual wielding while you are unencumbered"] = { flag("Condition:DualWielding", { type = "Condition", var = "Unencumbered" }) },
	["skills supported by intensify have %+(%d) to maximum intensity"] = function(num) return { mod("Multiplier:IntensityLimit", "BASE", num) } end,
	["spells which can gain intensity have %+(%d) to maximum intensity"] = function(num) return { mod("Multiplier:IntensityLimit", "BASE", num) } end,
	["hexes you inflict have %+(%d+) to maximum doom"] = function(num) return { mod("MaxDoom", "BASE", num) } end,
	["while stationary, gain (%d+)%% increased area of effect every second, up to a maximum of (%d+)%%"] = function(num, _, limit) return {
		flag("Condition:Stationary"),
		mod("Dummy", "DUMMY", 1, { type = "Condition", var = "Stationary" }), -- Make the Configuration option appear 
		mod("AreaOfEffect", "INC", num, { type = "Multiplier", var = "StationarySeconds", limit = tonumber(limit), limitTotal = true }),
	} end,
	["attack skills have added lightning damage equal to (%d+)%% of maximum mana"] = function(num) return {
		mod("LightningMin", "BASE", 1, nil, ModFlag.Attack, { type = "PerStat", stat = "Mana", div = 100 / num }),
		mod("LightningMax", "BASE", 1, nil, ModFlag.Attack, { type = "PerStat", stat = "Mana", div = 100 / num }),
	} end,
	["herald of thunder's storms hit enemies with (%d+)%% increased frequency"] = function(num) return { mod("HeraldStormFrequency", "INC", num), } end,
	["your critical strikes have a (%d+)%% chance to deal double damage"] = function(num) return { mod("DoubleDamageChanceOnCrit", "BASE", num) } end,
	["gain elusive on critical strike"] = {
		flag("Condition:CanBeElusive"),
		mod("Dummy", "DUMMY", 1, { type = "Condition", var = "CanBeElusive" }), -- Make the Configuration option appear
	},
	["for each nearby corpse, regenerate ([%d%.]+)%% life per second, up to ([%d%.]+)%%"] = function(num, _, limit) return { mod("LifeRegenPercent", "BASE", num, { type = "Multiplier", var = "NearbyCorpse", limit = tonumber(limit), limitTotal = true }) } end,
	-- Pantheon: Soul of Tukohama support
	["while stationary, gain ([%d%.]+)%% of life regenerated per second every second, up to a maximum of (%d+)%%"] = function(num, _, limit) return {
		flag("Condition:Stationary"),
		mod("Dummy", "DUMMY", 1, { type = "Condition", var = "Stationary" }), -- Make the Configuration option appear 
		mod("LifeRegenPercent", "BASE", num, { type = "Multiplier", var = "StationarySeconds", limit = tonumber(limit), limitTotal = true }),
	} end,
	-- Pantheon: Soul of Tukohama support
	["while stationary, gain (%d+)%% additional physical damage reduction every second, up to a maximum of (%d+)%%"] = function(num, _, limit) return {
		flag("Condition:Stationary"),
		mod("Dummy", "DUMMY", 1, { type = "Condition", var = "Stationary" }), -- Make the Configuration option appear 
		mod("PhysicalDamageReduction", "BASE", num, { type = "Multiplier", var = "StationarySeconds", limit = tonumber(limit), limitTotal = true }),
	} end,
	-- Skill-specific enchantment modifiers
	["(%d+)%% increased decoy totem life"] = function(num) return { mod("TotemLife", "INC", num, { type = "SkillName", skillName = "Decoy Totem" }) } end,
	["(%d+)%% increased ice spear critical strike chance in second form"] = function(num) return { mod("CritChance", "INC", num, { type = "SkillName", skillName = "Ice Spear" }, { type = "SkillPart", skillPart = 2 }) } end,
	["shock nova ring deals (%d+)%% increased damage"] = function(num) return { mod("Damage", "INC", num, { type = "SkillName", skillName = "Shock Nova" }, { type = "SkillPart", skillPart = 1 }) } end,
	["lightning strike pierces (%d) additional targets?"] = function(num) return { mod("PierceCount", "BASE", num, { type = "SkillName", skillName = "Lightning Strike" }) } end,
	["lightning trap pierces (%d) additional targets?"] = function(num) return { mod("PierceCount", "BASE", num, { type = "SkillName", skillName = "Lightning Trap" }) } end,
	["enemies affected by bear trap take (%d+)%% increased damage from trap or mine hits"] = function(num) return { mod("ExtraSkillMod", "LIST", { mod = mod("TrapMineDamageTaken", "INC", num, { type = "GlobalEffect", effectType = "Debuff" }) }, { type = "SkillName", skillName = "Bear Trap" }) } end,
	["blade vortex has %+(%d+)%% to critical strike multiplier for each blade"] = function(num) return { mod("CritMultiplier", "BASE", num, { type = "Multiplier", var = "BladeVortexBlade" }, { type = "SkillName", skillName = "Blade Vortex" }) } end,
	["burning arrow has (%d+)%% increased debuff effect"] = function(num) return { mod("DebuffEffect", "INC", num, { type = "SkillName", skillName = "Burning Arrow"}) } end,
	["double strike has a (%d+)%% chance to deal double damage to bleeding enemies"] = function(num) return { mod("DoubleDamageChance", "BASE", num, { type = "ActorCondition", actor = "enemy", var = "Bleeding" }, { type = "SkillName", skillName = "Double Strike" }) } end,
	["ethereal knives pierces an additional target"] = { mod("PierceCount", "BASE", 1, { type = "SkillName", skillName = "Ethereal Knives" }) },
	["frost bomb has (%d+)%% increased debuff duration"] = function(num) return { mod("SecondaryDuration", "INC", num, { type = "SkillName", skillName = "Frost Bomb" }) } end,
	["incinerate has %+(%d+) to maximum stages"] = function(num) return { mod("Multiplier:IncinerateMaxStages", "BASE", num, { type = "SkillName", skillName = "Incinerate" }) } end,
	["perforate creates %+(%d+) spikes?"] = function(num) return { mod("Multiplier:PerforateMaxSpikes", "BASE", num) } end,
	["scourge arrow has (%d+)%% chance to poison per stage"] = function(num) return { mod("PoisonChance", "BASE", num, { type = "SkillName", skillName = "Scourge Arrow" }, { type = "Multiplier", var = "ScourgeArrowStage" }) } end,
	["winter orb has %+(%d+) maximum stages"] = function(num) return { mod("Multiplier:WinterOrbMaxStagesAfterFirst", "BASE", num) } end,
	["%+(%d) to maximum virulence"] = function(num) return { mod("Multiplier:VirulenceStacksMax", "BASE", num) } end,
	["winter orb has (%d+)%% increased area of effect per stage"] = function(num) return { mod("AreaOfEffect", "INC", num, { type = "SkillName", skillName = "Winter Orb" }, { type = "Multiplier", var = "WinterOrbStage" }) } end,
	["wintertide brand has %+(%d+) to maximum stages"] = function(num) return { mod("Multiplier:WintertideBrandMaxStages", "BASE", num, { type = "SkillName", skillName = "Wintertide Brand" }) } end,
	["wave of conviction's exposure applies (%-%d+)%% elemental resistance"] = function(num) return { mod("ExtraSkillStat", "LIST", { key = "purge_expose_resist_%_matching_highest_element_damage", value = num }, { type = "SkillName", skillName = "Wave of Conviction" }) } end,
	["arcane cloak spends an additional (%d+)%% of current mana"] = function(num) return { mod("ExtraSkillStat", "LIST", { key = "arcane_cloak_consume_%_of_mana", value = num }, { type = "SkillName", skillName = "Arcane Cloak" }) } end,
	["caustic arrow has (%d+)%% chance to inflict withered on hit for (%d+) seconds base duration"] = { mod("ExtraSkillMod", "LIST", { mod = mod("Condition:CanWither", "FLAG", true) }, { type = "SkillName", skillName = "Caustic Arrow" } ) },
	["venom gyre has a (%d+)%% chance to inflict withered for (%d+) seconds on hit"] = { mod("ExtraSkillMod", "LIST", { mod = mod("Condition:CanWither", "FLAG", true) }, { type = "SkillName", skillName = "Venom Gyre" } ) },
	["sigil of power's buff also grants (%d+)%% increased critical strike chance per stage"] = function(num) return { mod("CritChance", "INC", num, 0, 0, { type = "Multiplier", var = "SigilOfPowerStage", limit = 4 }, { type = "GlobalEffect", effectType = "Buff", effectName = "Sigil of Power" } ) } end,
	-- Alternate Quality
	["quality does not increase physical damage"] = { mod("AlternateQualityWeapon", "BASE", 1) },
	["(%d+)%% increased critical strike chance per 4%% quality"] = function(num) return { mod("AlternateQualityLocalCritChancePer4Quality", "INC", num) } end,
	["grants (%d+)%% increased accuracy per (%d+)%% quality"] = function(num, _, div) return { mod("Accuracy", "INC", num, { type = "Condition", var = "{Hand}Attack" }, { type = "Multiplier", var = "QualityOn{SlotName}", div = tonumber(div) }) } end,
	["(%d+)%% increased attack speed per 8%% quality"] = function(num) return { mod("AlternateQualityLocalAttackSpeedPer8Quality", "INC", num) } end,
	["%+(%d+) weapon range per 10%% quality"] = function(num) return { mod("AlternateQualityLocalWeaponRangePer10Quality", "BASE", num) } end,
	["grants (%d+)%% increased elemental damage per (%d+)%% quality"] = function(num, _, div) return { mod("ElementalDamage", "INC", num, { type = "Multiplier", var = "QualityOn{SlotName}", div = tonumber(div) }) } end,
	["grants (%d+)%% increased area of effect per (%d+)%% quality"] = function(num, _, div) return { mod("AreaOfEffect", "INC", num, { type = "Multiplier", var = "QualityOn{SlotName}", div = tonumber(div) }) } end,
	["quality does not increase defences"] = { mod("AlternateQualityArmour", "BASE", 1) },
	["grants %+(%d+) to maximum life per (%d+)%% quality"] = function(num, _, div) return { mod("Life", "BASE", num, { type = "Multiplier", var = "QualityOn{SlotName}", div = tonumber(div) }) } end,
	["grants %+(%d+) to maximum mana per (%d+)%% quality"] = function(num, _, div) return { mod("Mana", "BASE", num, { type = "Multiplier", var = "QualityOn{SlotName}", div = tonumber(div) }) } end,
	["grants %+(%d+) to strength per (%d+)%% quality"] = function(num, _, div) return { mod("Str", "BASE", num, { type = "Multiplier", var = "QualityOn{SlotName}", div = tonumber(div) }) } end,
	["grants %+(%d+) to dexterity per (%d+)%% quality"] = function(num, _, div) return { mod("Dex", "BASE", num, { type = "Multiplier", var = "QualityOn{SlotName}", div = tonumber(div) }) } end,
	["grants %+(%d+) to intelligence per (%d+)%% quality"] = function(num, _, div) return { mod("Int", "BASE", num, { type = "Multiplier", var = "QualityOn{SlotName}", div = tonumber(div) }) } end,
	["grants %+(%d+)%% to fire resistance per (%d+)%% quality"] = function(num, _, div) return { mod("FireResist", "BASE", num, { type = "Multiplier", var = "QualityOn{SlotName}", div = tonumber(div) }) } end,
	["grants %+(%d+)%% to cold resistance per (%d+)%% quality"] = function(num, _, div) return { mod("ColdResist", "BASE", num, { type = "Multiplier", var = "QualityOn{SlotName}", div = tonumber(div) }) } end,
	["grants %+(%d+)%% to lightning resistance per (%d+)%% quality"] = function(num, _, div) return { mod("LightningResist", "BASE", num, { type = "Multiplier", var = "QualityOn{SlotName}", div = tonumber(div) }) } end,
	["infernal blow debuff deals an additional (%d+)%% of damage per charge"] = function(num) return { mod("DebuffEffect", "BASE", num, { type = "SkillName", skillName = "Infernal Blow"}) } end,
	-- Quality modifiers
	["%+(%d+)%% to quality"] = function(num) return { mod("Quality", "BASE", num) } end,
	["%+(%d+)%% to maximum quality"] = function(num) return { mod("Quality", "BASE", num) } end,
	["(%d+)%% to maximum quality"] = function(num) return { mod("Quality", "BASE", num) } end,
	-- Display-only modifiers
	["extra gore"] = { },
	["prefixes:"] = { },
	["suffixes:"] = { },
	["while your passive skill tree connects to a class' starting location, you gain:"] = { },
	["socketed lightning spells [hd][ae][va][el] (%d+)%% increased spell damage if triggered"] = { },
	["manifeste?d? dancing dervish disables both weapon slots"] = { },
	["manifeste?d? dancing dervish dies when rampage ends"] = { },
	-- Legion modifiers
	["bathed in the blood of (%d+) sacrificed in the name of (.+)"] =  function(num, _, name)
		return { mod("JewelData", "LIST",
				{key = "conqueredBy", value = {id = num, conqueror = conquerorList[name:lower()] } }) } end,
	["carved to glorify (%d+) new faithful converted by high templar (.+)"] =  function(num, _, name)
		return { mod("JewelData", "LIST",
				{key = "conqueredBy", value = {id = num, conqueror = conquerorList[name:lower()] } }) } end,
	["commanded leadership over (%d+) warriors under (.+)"] =  function(num, _, name)
		return { mod("JewelData", "LIST",
				{key = "conqueredBy", value = {id = num, conqueror = conquerorList[name:lower()] } }) } end,
	["commissioned (%d+) coins to commemorate (.+)"] =  function(num, _, name)
		return { mod("JewelData", "LIST",
				{key = "conqueredBy", value = {id = num, conqueror = conquerorList[name:lower()] } }) } end,
	["denoted service of (%d+) dekhara in the akhara of (.+)"] =  function(num, _, name)
		return { mod("JewelData", "LIST",
				{key = "conqueredBy", value = {id = num, conqueror = conquerorList[name:lower()] } }) } end,
	["passives in radius are conquered by the (%D+)"] = { },
	["historic"] = { },
	["you can have two different banners at the same time"] = { },
	["can have a second enchantment modifier"] = { },
	["this item can be anointed by cassia"] = { },
	["every (%d+) seconds, regenerate (%d+)%% of life over one second"] = function (num, _, percent) return {
		mod("LifeRegenPercent", "BASE", tonumber(percent), { type = "Condition", var = "LifeRegenBurstFull" }),
		mod("LifeRegenPercent", "BASE", tonumber(percent) / num, { type = "Condition", var = "LifeRegenBurstAvg" }),
	} end,
	["you take (%d+)%% reduced extra damage from critical strikes"] = function(num) return { mod("ReduceCritExtraDamage", "BASE", num) } end,
	["you take (%d+)%% reduced extra damage from critical strikes while you have no power charges"] = function(num) return { mod("ReduceCritExtraDamage", "BASE", num, { type = "StatThreshold", stat = "PowerCharges", threshold = 0, upper = true }) } end,
}
for _, name in pairs(data.keystones) do
	specialModList[name:lower()] = { mod("Keystone", "LIST", name) }
end
local oldList = specialModList
specialModList = { }
for k, v in pairs(oldList) do
	specialModList["^"..k.."$"] = v
end

-- Modifiers that are recognised but unsupported
local unsupportedModList = {
	["culling strike"] = true,
	["properties are doubled while in a breach"] = true,
}

-- Special lookups used for various modifier forms
local suffixTypes = {
	["as extra lightning damage"] = "GainAsLightning",
	["added as lightning damage"] = "GainAsLightning",
	["gained as extra lightning damage"] = "GainAsLightning",
	["as extra cold damage"] = "GainAsCold",
	["added as cold damage"] = "GainAsCold",
	["gained as extra cold damage"] = "GainAsCold",
	["as extra fire damage"] = "GainAsFire",
	["added as fire damage"] = "GainAsFire",
	["gained as extra fire damage"] = "GainAsFire",
	["as extra chaos damage"] = "GainAsChaos",
	["added as chaos damage"] = "GainAsChaos",
	["gained as extra chaos damage"] = "GainAsChaos",
	["converted to lightning"] = "ConvertToLightning",
	["converted to lightning damage"] = "ConvertToLightning",
	["converted to cold damage"] = "ConvertToCold",
	["converted to fire damage"] = "ConvertToFire",
	["converted to fire"] = "ConvertToFire",
	["converted to chaos damage"] = "ConvertToChaos",
	["added as energy shield"] = "GainAsEnergyShield",
	["as extra maximum energy shield"] = "GainAsEnergyShield",
	["converted to energy shield"] = "ConvertToEnergyShield",
	["as extra armour"] = "GainAsArmour",
	["as physical damage"] = "AsPhysical",
	["as lightning damage"] = "AsLightning",
	["as cold damage"] = "AsCold",
	["as fire damage"] = "AsFire",
	["as chaos damage"] = "AsChaos",
	["leeched as life and mana"] = "Leech",
	["leeched as life"] = "LifeLeech",
	["is leeched as life"] = "LifeLeech",
	["leeched as mana"] = "ManaLeech",
	["is leeched as mana"] = "ManaLeech",
	["leeched as energy shield"] = "EnergyShieldLeech",
	["is leeched as energy shield"] = "EnergyShieldLeech",
}
local dmgTypes = {
	["physical"] = "Physical",
	["lightning"] = "Lightning",
	["cold"] = "Cold",
	["fire"] = "Fire",
	["chaos"] = "Chaos",
}
local penTypes = {
	["lightning resistance"] = "LightningPenetration",
	["cold resistance"] = "ColdPenetration",
	["fire resistance"] = "FirePenetration",
	["elemental resistance"] = "ElementalPenetration",
	["elemental resistances"] = "ElementalPenetration",
	["chaos resistance"] = "ChaosPenetration",
}
local regenTypes = {
	["life"] = "LifeRegen",
	["maximum life"] = "LifeRegen",
	["life and mana"] = { "LifeRegen", "ManaRegen" },
	["mana"] = "ManaRegen",
	["maximum mana"] = "ManaRegen",
	["energy shield"] = "EnergyShieldRegen",
	["maximum energy shield"] = "EnergyShieldRegen",
	["maximum mana and energy shield"] = { "ManaRegen", "EnergyShieldRegen" },
	["rage"] = "RageRegen",
}

-- Build active skill name lookup
local skillNameList = {
	[" corpse cremation " ] = { tag = { type = "SkillName", skillName = "Cremation" } }, -- Sigh.
}
local preSkillNameList = { }
for gemId, gemData in pairs(data.gems) do
	local grantedEffect = gemData.grantedEffect
	if not grantedEffect.hidden and not grantedEffect.support then
		local skillName = grantedEffect.name
		skillNameList[" "..skillName:lower().." "] = { tag = { type = "SkillName", skillName = skillName } }
		preSkillNameList["^"..skillName:lower().." "] = { tag = { type = "SkillName", skillName = skillName } }
		preSkillNameList["^"..skillName:lower().." has ?a? "] = { tag = { type = "SkillName", skillName = skillName } }
		preSkillNameList["^"..skillName:lower().." deals "] = { tag = { type = "SkillName", skillName = skillName } }
		preSkillNameList["^"..skillName:lower().." damage "] = { tag = { type = "SkillName", skillName = skillName } }
		if gemData.tags.totem then
			preSkillNameList["^"..skillName:lower().." totem deals "] = { tag = { type = "SkillName", skillName = skillName } }
			preSkillNameList["^"..skillName:lower().." totem grants "] = { addToSkill = { type = "SkillName", skillName = skillName }, tag = { type = "GlobalEffect", effectType = "Buff" } }
		end
		if grantedEffect.skillTypes[SkillType.Buff] or grantedEffect.baseFlags.buff then
			preSkillNameList["^"..skillName:lower().." grants "] = { addToSkill = { type = "SkillName", skillName = skillName }, tag = { type = "GlobalEffect", effectType = "Buff" } }
			preSkillNameList["^"..skillName:lower().." grants a?n? ?additional "] = { addToSkill = { type = "SkillName", skillName = skillName }, tag = { type = "GlobalEffect", effectType = "Buff" } }
		end
		if gemData.tags.aura or gemData.tags.herald then
			skillNameList["while affected by "..skillName:lower()] = { tag = { type = "Condition", var = "AffectedBy"..skillName:gsub(" ","") } }
			skillNameList["while using "..skillName:lower()] = { tag = { type = "Condition", var = "AffectedBy"..skillName:gsub(" ","") } }
		end
		if gemData.tags.mine then
			specialModList["^"..skillName:lower().." has (%d+)%% increased throwing speed"] = function(num) return { mod("ExtraSkillMod", "LIST", { mod = mod("MineLayingSpeed", "INC", num) }, { type = "SkillName", skillName = skillName }) } end
		end
		if gemData.tags.chaining then
			specialModList["^"..skillName:lower().." chains an additional time"] = { mod("ExtraSkillMod", "LIST", { mod = mod("ChainCountMax", "BASE", 1) }, { type = "SkillName", skillName = skillName }) }
			specialModList["^"..skillName:lower().." chains an additional (%d+) times"] = function(num) return { mod("ExtraSkillMod", "LIST", { mod = mod("ChainCountMax", "BASE", num) }, { type = "SkillName", skillName = skillName }) } end
			specialModList["^"..skillName:lower().." chains (%d+) additional times"] = function(num) return { mod("ExtraSkillMod", "LIST", { mod = mod("ChainCountMax", "BASE", num) }, { type = "SkillName", skillName = skillName }) } end
		end
		if gemData.tags.bow then
			specialModList["^"..skillName:lower().." fires (%d+) additional arrows?"] = function(num) return { mod("ExtraSkillMod", "LIST", { mod = mod("ProjectileCount", "BASE", num) }, { type = "SkillName", skillName = skillName }) } end
		end
		if gemData.tags.bow or gemData.tags.projectile then
			specialModList["^"..skillName:lower().." fires an additional projectile"] = { mod("ExtraSkillMod", "LIST", { mod = mod("ProjectileCount", "BASE", 1) }, { type = "SkillName", skillName = skillName }) }
			specialModList["^"..skillName:lower().." fires (%d+) additional projectiles"] = function(num) return { mod("ExtraSkillMod", "LIST", { mod = mod("ProjectileCount", "BASE", num) }, { type = "SkillName", skillName = skillName }) } end
			specialModList["^"..skillName:lower().." fires (%d+) additional shard projectiles"] = function(num) return { mod("ExtraSkillMod", "LIST", { mod = mod("ProjectileCount", "BASE", num) }, { type = "SkillName", skillName = skillName }) } end
		end
	end	
end

-- Radius jewels that modify other nodes
local function getSimpleConv(srcList, dst, type, remove, factor)
	return function(node, out, data)
		if node then
			for _, src in pairs(srcList) do
				for _, mod in ipairs(node.modList) do
					if mod.name == src and mod.type == type then
						if remove then
							out:MergeNewMod(src, type, -mod.value, mod.source, mod.flags, mod.keywordFlags, unpack(mod))
						end
						if factor then
							out:MergeNewMod(dst, type, math.floor(mod.value * factor), mod.source, mod.flags, mod.keywordFlags, unpack(mod))
						else
							out:MergeNewMod(dst, type, mod.value, mod.source, mod.flags, mod.keywordFlags, unpack(mod))
						end
					end
				end	
			end
		end
	end
end
local jewelOtherFuncs = {
	["Strength from Passives in Radius is Transformed to Dexterity"] = getSimpleConv({ "Str" }, "Dex", "BASE", true),
	["Dexterity from Passives in Radius is Transformed to Strength"] = getSimpleConv({ "Dex" }, "Str", "BASE", true),
	["Strength from Passives in Radius is Transformed to Intelligence"] = getSimpleConv({ "Str" }, "Int", "BASE", true),
	["Intelligence from Passives in Radius is Transformed to Strength"] = getSimpleConv({ "Int" }, "Str", "BASE", true),
	["Dexterity from Passives in Radius is Transformed to Intelligence"] = getSimpleConv({ "Dex" }, "Int", "BASE", true),
	["Intelligence from Passives in Radius is Transformed to Dexterity"] = getSimpleConv({ "Int" }, "Dex", "BASE", true),
	["Increases and Reductions to Life in Radius are Transformed to apply to Energy Shield"] = getSimpleConv({ "Life" }, "EnergyShield", "INC", true),
	["Increases and Reductions to Energy Shield in Radius are Transformed to apply to Armour at 200% of their value"] = getSimpleConv({ "EnergyShield" }, "Armour", "INC", true, 2),
	["Increases and Reductions to Life in Radius are Transformed to apply to Mana at 200% of their value"] = getSimpleConv({ "Life" }, "Mana", "INC", true, 2),
	["Increases and Reductions to Physical Damage in Radius are Transformed to apply to Cold Damage"] = getSimpleConv({ "PhysicalDamage" }, "ColdDamage", "INC", true),
	["Increases and Reductions to Cold Damage in Radius are Transformed to apply to Physical Damage"] = getSimpleConv({ "ColdDamage" }, "PhysicalDamage", "INC", true),
	["Increases and Reductions to other Damage Types in Radius are Transformed to apply to Fire Damage"] = getSimpleConv({ "PhysicalDamage","ColdDamage","LightningDamage","ChaosDamage" }, "FireDamage", "INC", true),
	["Passives granting Lightning Resistance or all Elemental Resistances in Radius also grant Chance to Block Spells at 35% of its value"] = getSimpleConv({ "LightningResist","ElementalResist" }, "SpellBlockChance", "BASE", false, 0.35),
	["Passives granting Lightning Resistance or all Elemental Resistances in Radius also grant Chance to Block Spell Damage at 35% of its value"] = getSimpleConv({ "LightningResist","ElementalResist" }, "SpellBlockChance", "BASE", false, 0.35),
	["Passives granting Cold Resistance or all Elemental Resistances in Radius also grant Chance to Dodge Attacks at 35% of its value"] = getSimpleConv({ "ColdResist","ElementalResist" }, "AttackDodgeChance", "BASE", false, 0.35),
	["Passives granting Cold Resistance or all Elemental Resistances in Radius also grant Chance to Dodge Attack Hits at 35% of its value"] = getSimpleConv({ "ColdResist","ElementalResist" }, "AttackDodgeChance", "BASE", false, 0.35),
	["Passives granting Fire Resistance or all Elemental Resistances in Radius also grant Chance to Block Attack Damage at 35% of its value"] = getSimpleConv({ "FireResist","ElementalResist" }, "BlockChance", "BASE", false, 0.35),
	["Passives granting Fire Resistance or all Elemental Resistances in Radius also grant Chance to Block at 35% of its value"] = getSimpleConv({ "FireResist","ElementalResist" }, "BlockChance", "BASE", false, 0.35),
	["Melee and Melee Weapon Type modifiers in Radius are Transformed to Bow Modifiers"] = function(node, out, data)
		if node then
			local mask1 = bor(ModFlag.Axe, ModFlag.Claw, ModFlag.Dagger, ModFlag.Mace, ModFlag.Staff, ModFlag.Sword, ModFlag.Melee)
			local mask2 = bor(ModFlag.Weapon1H, ModFlag.WeaponMelee)
			local mask3 = bor(ModFlag.Weapon2H, ModFlag.WeaponMelee)
			for _, mod in ipairs(node.modList) do
				if band(mod.flags, mask1) ~= 0 or band(mod.flags, mask2) == mask2 or band(mod.flags, mask3) == mask3 then
					out:MergeNewMod(mod.name, mod.type, -mod.value, mod.source, mod.flags, mod.keywordFlags, unpack(mod))
					out:MergeNewMod(mod.name, mod.type, mod.value, mod.source, bor(band(mod.flags, bnot(bor(mask1, mask2, mask3))), ModFlag.Bow), mod.keywordFlags, unpack(mod))
				elseif mod[1] then
					local using = { UsingAxe = true, UsingClaw = true, UsingDagger = true, UsingMace = true, UsingStaff = true, UsingSword = true, UsingMeleeWeapon = true }
					for _, tag in ipairs(mod) do
						if tag.type == "Condition" and using[tag.var] then
							local newTagList = copyTable(mod)
							for _, tag in ipairs(newTagList) do
								if tag.type == "Condition" and using[tag.var] then
									tag.var = "UsingBow"
									break
								end
							end
							out:MergeNewMod(mod.name, mod.type, -mod.value, mod.source, mod.flags, mod.keywordFlags, unpack(mod))
							out:MergeNewMod(mod.name, mod.type, mod.value, mod.source, mod.flags, mod.keywordFlags, unpack(newTagList))
							break
						end
					end
				end
			end
		end
	end,
	["50% increased Effect of non-Keystone Passive Skills in Radius"] = function(node, out, data)
		if node and node.type ~= "Keystone" then
			out:NewMod("PassiveSkillEffect", "INC", 50, data.modSource)
		end
	end,
	["Notable Passive Skills in Radius grant nothing"] = function(node, out, data)
		if node and node.type == "Notable" then
			out:NewMod("PassiveSkillHasNoEffect", "FLAG", true, data.modSource)
		end
	end,
	["Allocated Small Passive Skills in Radius grant nothing"] = function(node, out, data)
		if node and node.type == "Normal" then
			out:NewMod("AllocatedPassiveSkillHasNoEffect", "FLAG", true, data.modSource)
		end
	end,
	["Passive Skills in Radius also grant: Traps and Mines deal (%d+) to (%d+) added Physical Damage"] = function(min, max)
		return function(node, out, data)
			if node and node.type ~= "Keystone" then
				out:NewMod("PhysicalMin", "BASE", min, data.modSource, 0, bor(KeywordFlag.Trap, KeywordFlag.Mine))
				out:NewMod("PhysicalMax", "BASE", max, data.modSource, 0, bor(KeywordFlag.Trap, KeywordFlag.Mine))
			end
		end
	end,
	["Passive Skills in Radius also grant: (%d+)%% increased Attack Speed with Unarmed Attacks"] = function(num)
		return function(node, out, data)
			if node and node.type ~= "Keystone" then
				out:NewMod("Speed", "INC", num, data.modSource, bor(ModFlag.Unarmed, ModFlag.Attack))
			end
		end
	end,
	["Notable Passive Skills in Radius are Transformed to instead grant: 10% increased Mana Cost of Skills and 20% increased Spell Damage"] = function(node, out, data)
		if node and node.type == "Notable" then
			out:NewMod("PassiveSkillHasOtherEffect", "FLAG", true, data.modSource)
			out:NewMod("NodeModifier", "LIST", { mod = mod("ManaCost", "INC", 10, data.modSource) }, data.modSource)
			out:NewMod("NodeModifier", "LIST", { mod = mod("Damage", "INC", 20, data.modSource, ModFlag.Spell) }, data.modSource)
		end
	end,
	["Notable Passive Skills in Radius are Transformed to instead grant: Minions take 20% increased Damage"] = function(node, out, data)
		if node and node.type == "Notable" then
			out:NewMod("PassiveSkillHasOtherEffect", "FLAG", true, data.modSource)
			out:NewMod("NodeModifier", "LIST", { mod = mod("MinionModifier", "LIST", { mod = mod("DamageTaken", "INC", 20, data.modSource) } ) }, data.modSource)
		end
	end,
	["Notable Passive Skills in Radius are Transformed to instead grant: Minions have 25% reduced Movement Speed"] = function(node, out, data)
		if node and node.type == "Notable" then
			out:NewMod("PassiveSkillHasOtherEffect", "FLAG", true, data.modSource)
			out:NewMod("NodeModifier", "LIST", { mod = mod("MinionModifier", "LIST", { mod = mod("MovementSpeed", "INC", -25, data.modSource) } ) }, data.modSource)
		end
	end,
}

-- Radius jewels that modify the jewel itself based on nearby allocated nodes
local function getPerStat(dst, modType, flags, stat, factor)
	return function(node, out, data)
		if node then
			data[stat] = (data[stat] or 0) + out:Sum("BASE", nil, stat)
		elseif data[stat] ~= 0 then
			out:NewMod(dst, modType, math.floor((data[stat] or 0) * factor + 0.5), data.modSource, flags)
		end
	end
end
local jewelSelfFuncs = {
	["Adds 1 to maximum Life per 3 Intelligence in Radius"] = getPerStat("Life", "BASE", 0, "Int", 1 / 3),
	["Adds 1 to Maximum Life per 3 Intelligence Allocated in Radius"] = getPerStat("Life", "BASE", 0, "Int", 1 / 3),
	["1% increased Evasion Rating per 3 Dexterity Allocated in Radius"] = getPerStat("Evasion", "INC", 0, "Dex", 1 / 3),
	["1% increased Claw Physical Damage per 3 Dexterity Allocated in Radius"] = getPerStat("PhysicalDamage", "INC", ModFlag.Claw, "Dex", 1 / 3),
	["1% increased Melee Physical Damage while Unarmed per 3 Dexterity Allocated in Radius"] = getPerStat("PhysicalDamage", "INC", ModFlag.Unarmed, "Dex", 1 / 3),
	["3% increased Totem Life per 10 Strength in Radius"] = getPerStat("TotemLife", "INC", 0, "Str", 3 / 10),
	["3% increased Totem Life per 10 Strength Allocated in Radius"] = getPerStat("TotemLife", "INC", 0, "Str", 3 / 10),
	["Adds 1 maximum Lightning Damage to Attacks per 1 Dexterity Allocated in Radius"] = getPerStat("LightningMax", "BASE", ModFlag.Attack, "Dex", 1),
	["5% increased Chaos damage per 10 Intelligence from Allocated Passives in Radius"] = getPerStat("ChaosDamage", "INC", 0, "Int", 5 / 10),
	["Dexterity and Intelligence from passives in Radius count towards Strength Melee Damage bonus"] = function(node, out, data)
		if node then
			data.Dex = (data.Dex or 0) + node.modList:Sum("BASE", nil, "Dex")
			data.Int = (data.Int or 0) + node.modList:Sum("BASE", nil, "Int")
		elseif data.Dex or data.Int then
			out:NewMod("DexIntToMeleeBonus", "BASE", (data.Dex or 0) + (data.Int or 0), data.modSource)
		end
	end,
	["-1 Strength per 1 Strength on Allocated Passives in Radius"] = getPerStat("Str", "BASE", 0, "Str", -1),
	["1% additional Physical Damage Reduction per 10 Strength on Allocated Passives in Radius"] = getPerStat("PhysicalDamageReduction", "BASE", 0, "Str", 1 / 10),
	["2% increased Life Recovery Rate per 10 Strength on Allocated Passives in Radius"] = getPerStat("LifeRecoveryRate", "INC", 0, "Str", 2 / 10),
	["3% increased Life Recovery Rate per 10 Strength on Allocated Passives in Radius"] = getPerStat("LifeRecoveryRate", "INC", 0, "Str", 3 / 10),
	["-1 Intelligence per 1 Intelligence on Allocated Passives in Radius"] = getPerStat("Int", "BASE", 0, "Int", -1),
	["0.4% of Energy Shield Regenerated per Second for every 10 Intelligence on Allocated Passives in Radius"] = getPerStat("EnergyShieldRegenPercent", "BASE", 0, "Int", 0.4 / 10),
	["2% increased Mana Recovery Rate per 10 Intelligence on Allocated Passives in Radius"] = getPerStat("ManaRecoveryRate", "INC", 0, "Int", 2 / 10),
	["3% increased Mana Recovery Rate per 10 Intelligence on Allocated Passives in Radius"] = getPerStat("ManaRecoveryRate", "INC", 0, "Int", 3 / 10),
	["-1 Dexterity per 1 Dexterity on Allocated Passives in Radius"] = getPerStat("Dex", "BASE", 0, "Dex", -1),
	["2% increased Movement Speed per 10 Dexterity on Allocated Passives in Radius"] = getPerStat("MovementSpeed", "INC", 0, "Dex", 2 / 10),
	["3% increased Movement Speed per 10 Dexterity on Allocated Passives in Radius"] = getPerStat("MovementSpeed", "INC", 0, "Dex", 3 / 10),
}
local jewelSelfUnallocFuncs = {
	["+5% to Critical Strike Multiplier per 10 Strength on Unallocated Passives in Radius"] = getPerStat("CritMultiplier", "BASE", 0, "Str", 5 / 10),
	["+7% to Critical Strike Multiplier per 10 Strength on Unallocated Passives in Radius"] = getPerStat("CritMultiplier", "BASE", 0, "Str", 7 / 10),
	["2% reduced Life Recovery Rate per 10 Strength on Unallocated Passives in Radius"] = getPerStat("LifeRecoveryRate", "INC", 0, "Str", -2 / 10),
	["+15 to maximum Mana per 10 Dexterity on Unallocated Passives in Radius"] = getPerStat("Mana", "BASE", 0, "Dex", 15 / 10),
	["+100 to Accuracy Rating per 10 Intelligence on Unallocated Passives in Radius"] = getPerStat("Accuracy", "BASE", 0, "Int", 100 / 10),
	["+125 to Accuracy Rating per 10 Intelligence on Unallocated Passives in Radius"] = getPerStat("Accuracy", "BASE", 0, "Int", 125 / 10),
	["2% reduced Mana Recovery Rate per 10 Intelligence on Unallocated Passives in Radius"] = getPerStat("ManaRecoveryRate", "INC", 0, "Int", -2 / 10),
	["+3% to Damage over Time Multiplier per 10 Intelligence on Unallocated Passives in Radius"] = getPerStat("DotMultiplier", "BASE", 0, "Int", 3 / 10),
	["2% reduced Movement Speed per 10 Dexterity on Unallocated Passives in Radius"] = getPerStat("MovementSpeed", "INC", 0, "Dex", -2 / 10),
	["+125 to Accuracy Rating per 10 Dexterity on Unallocated Passives in Radius"] = getPerStat("Accuracy", "BASE", 0, "Dex", 125 / 10),
	["Grants all bonuses of Unallocated Small Passive Skills in Radius"] = function(node, out, data)
		if node then
			if node.type == "Normal" then
				data.modList = data.modList or new("ModList")
				data.modList:AddList(out)
			end
		elseif data.modList then
			out:AddList(data.modList)
		end
	end,
}

-- Radius jewels with bonuses conditional upon attributes of nearby nodes
local function getThreshold(attrib, name, modType, value, ...)
	local baseMod = mod(name, modType, value, "", ...)
	return function(node, out, data)
		if node then
			if type(attrib) == "table" then
				for _, att in ipairs(attrib) do
					local nodeVal = out:Sum("BASE", nil, att)
					data[att] = (data[att] or 0) + nodeVal
					data.total = (data.total or 0) + nodeVal
				end
			else
				local nodeVal = out:Sum("BASE", nil, attrib)
				data[attrib] = (data[attrib] or 0) + nodeVal
				data.total = (data.total or 0) + nodeVal
			end
		elseif (data.total or 0) >= 40 then
			local mod = copyTable(baseMod)
			mod.source = data.modSource
			if type(value) == "table" and value.mod then
				value.mod.source = data.modSource
			end
			out:AddMod(mod)
		end
	end
end
local jewelThresholdFuncs = {
	["With at least 40 Dexterity in Radius, Frost Blades Melee Damage Penetrates 15% Cold Resistance"] = getThreshold("Dex", "ColdPenetration", "BASE", 15, ModFlag.Melee, { type = "SkillName", skillName = "Frost Blades" }),
	["With at least 40 Dexterity in Radius, Melee Damage dealt by Frost Blades Penetrates 15% Cold Resistance"] = getThreshold("Dex", "ColdPenetration", "BASE", 15, ModFlag.Melee, { type = "SkillName", skillName = "Frost Blades" }),
	["With at least 40 Dexterity in Radius, Frost Blades has 25% increased Projectile Speed"] = getThreshold("Dex", "ProjectileSpeed", "INC", 25, { type = "SkillName", skillName = "Frost Blades" }),
	["With at least 40 Dexterity in Radius, Ice Shot has 25% increased Area of Effect"] = getThreshold("Dex", "AreaOfEffect", "INC", 25, { type = "SkillName", skillName = "Ice Shot" }),
	["Ice Shot Pierces 5 additional Targets with 40 Dexterity in Radius"] = getThreshold("Dex", "PierceCount", "BASE", 5, { type = "SkillName", skillName = "Ice Shot" }),
	["With at least 40 Dexterity in Radius, Ice Shot Pierces 3 additional Targets"] = getThreshold("Dex", "PierceCount", "BASE", 3, { type = "SkillName", skillName = "Ice Shot" }),
	["With at least 40 Dexterity in Radius, Ice Shot Pierces 5 additional Targets"] = getThreshold("Dex", "PierceCount", "BASE", 5, { type = "SkillName", skillName = "Ice Shot" }),
	["With at least 40 Intelligence in Radius, Frostbolt fires 2 additional Projectiles"] = getThreshold("Int", "ProjectileCount", "BASE", 2, { type = "SkillName", skillName = "Frostbolt" }),
	["With at least 40 Intelligence in Radius, Magma Orb fires an additional Projectile"] = getThreshold("Int", "ProjectileCount", "BASE", 1, { type = "SkillName", skillName = "Magma Orb" }),
	["With at least 40 Intelligence in Radius, Magma Orb has 10% increased Area of Effect per Chain"] = getThreshold("Int", "AreaOfEffect", "INC", 10, { type = "SkillName", skillName = "Magma Orb" }, { type = "PerStat", stat = "Chain" }),
	["With at least 40 Intelligence in Radius, Magma Orb deals 40% more damage per chain"] = getThreshold("Int", "Damage", "MORE", 40, { type = "SkillName", skillName = "Magma Orb" }, { type = "PerStat", stat = "Chain" }),
	["With at least 40 Intelligence in Radius, Magma Orb deals 50% less damage"] = getThreshold("Int", "Damage", "MORE", -50, { type = "SkillName", skillName = "Magma Orb" }),
	["With at least 40 Dexterity in Radius, Shrapnel Shot has 25% increased Area of Effect"] = getThreshold("Dex", "AreaOfEffect", "INC", 25, { type = "SkillName", skillName = "Shrapnel Shot" }),
	["With at least 40 Dexterity in Radius, Shrapnel Shot's cone has a 50% chance to deal Double Damage"] = getThreshold("Dex", "DoubleDamageChance", "BASE", 50, { type = "SkillName", skillName = "Shrapnel Shot" }, { type = "SkillPart", skillPart = 2 }),
	["With at least 40 Intelligence in Radius, Freezing Pulse fires 2 additional Projectiles"] = getThreshold("Int", "ProjectileCount", "BASE", 2, { type = "SkillName", skillName = "Freezing Pulse" }),
	["With at least 40 Intelligence in Radius, 25% increased Freezing Pulse Damage if you've Shattered an Enemy Recently"] = getThreshold("Int", "Damage", "INC", 25, { type = "SkillName", skillName = "Freezing Pulse" }, { type = "Condition", var = "ShatteredEnemyRecently" }),
	["With at least 40 Dexterity in Radius, Ethereal Knives fires 10 additional Projectiles"] = getThreshold("Dex", "ProjectileCount", "BASE", 10, { type = "SkillName", skillName = "Ethereal Knives" }),
	["With at least 40 Dexterity in Radius, Ethereal Knives fires 5 additional Projectiles"] = getThreshold("Dex", "ProjectileCount", "BASE", 5, { type = "SkillName", skillName = "Ethereal Knives" }),
	["With at least 40 Strength in Radius, Molten Strike fires 2 additional Projectiles"] = getThreshold("Str", "ProjectileCount", "BASE", 2, { type = "SkillName", skillName = "Molten Strike" }),
	["With at least 40 Strength in Radius, Molten Strike has 25% increased Area of Effect"] = getThreshold("Str", "AreaOfEffect", "INC", 25, { type = "SkillName", skillName = "Molten Strike" }),
	["With at least 40 Strength in Radius, Molten Strike Projectiles Chain +1 time"] = getThreshold("Str", "ChainCountMax", "BASE", 1, { type = "SkillName", skillName = "Molten Strike" }),
	["With at least 40 Strength in Radius, Molten Strike fires 50% less Projectiles"] = getThreshold("Str", "ProjectileCount", "MORE", -50, { type = "SkillName", skillName = "Molten Strike" }),
	["With at least 40 Strength in Radius, 25% of Glacial Hammer Physical Damage converted to Cold Damage"] = getThreshold("Str", "SkillPhysicalDamageConvertToCold", "BASE", 25, { type = "SkillName", skillName = "Glacial Hammer" }),
	["With at least 40 Strength in Radius, Heavy Strike has a 20% chance to deal Double Damage"] = getThreshold("Str", "DoubleDamageChance", "BASE", 20, { type = "SkillName", skillName = "Heavy Strike" }),
	["With at least 40 Strength in Radius, Heavy Strike has a 20% chance to deal Double Damage."] = getThreshold("Str", "DoubleDamageChance", "BASE", 20, { type = "SkillName", skillName = "Heavy Strike" }),
	["With at least 40 Strength in Radius, Cleave has +1 to Radius per Nearby Enemy, up to +10"] = getThreshold("Str", "AreaOfEffect", "BASE", 1, { type = "Multiplier", var = "NearbyEnemies", limit = 10 }, { type = "SkillName", skillName = "Cleave" }),
	["With at least 40 Strength in Radius, Cleave grants Fortify on Hit"] = getThreshold("Str", "ExtraSkillMod", "LIST", { mod = mod("Condition:Fortify", "FLAG", true) }, { type = "SkillName", skillName = "Cleave" }),
	["With at least 40 Dexterity in Radius, Dual Strike has a 20% chance to deal Double Damage with the Main-Hand Weapon"] = getThreshold("Dex", "DoubleDamageChance", "BASE", 20, { type = "SkillName", skillName = "Dual Strike" }, { type = "Condition", var = "MainHandAttack" }),
	["With at least 40 Dexterity in Radius, Dual Strike has (%d+)%% increased Attack Speed while wielding a Claw"] = function(num) return getThreshold("Dex", "Speed", "INC", num, { type = "SkillName", skillName = "Dual Strike" }, { type = "Condition", var = "UsingClaw" }) end,
	["With at least 40 Dexterity in Radius, Dual Strike has %+(%d+)%% to Critical Strike Multiplier while wielding a Dagger"] = function(num) return getThreshold("Dex", "CritMultiplier", "BASE", num, { type = "SkillName", skillName = "Dual Strike" }, { type = "Condition", var = "UsingDagger" }) end,
	["With at least 40 Dexterity in Radius, Dual Strike has (%d+)%% increased Accuracy Rating while wielding a Sword"] = function(num) return getThreshold("Dex", "Accuracy", "INC", num, { type = "SkillName", skillName = "Dual Strike" }, { type = "Condition", var = "UsingSword" }) end,
	["With at least 40 Intelligence in Radius, Raised Zombies' Slam Attack has 100% increased Cooldown Recovery Speed"] = getThreshold("Int", "MinionModifier", "LIST", { mod = mod("CooldownRecovery", "INC", 100, { type = "SkillId", skillId = "ZombieSlam" }) }),
	["With at least 40 Intelligence in Radius, Raised Zombies' Slam Attack deals 30% increased Damage"] = getThreshold("Int", "MinionModifier", "LIST", { mod = mod("Damage", "INC", 30, { type = "SkillId", skillId = "ZombieSlam" }) }),
	["With at least 40 Dexterity in Radius, Viper Strike deals 2% increased Attack Damage for each Poison on the Enemy"] = getThreshold("Dex", "Damage", "INC", 2, ModFlag.Attack, { type = "SkillName", skillName = "Viper Strike" }, { type = "Multiplier", actor = "enemy", var = "PoisonStack" }),
	["With at least 40 Dexterity in Radius, Viper Strike deals 2% increased Damage with Hits and Poison for each Poison on the Enemy"] = getThreshold("Dex", "Damage", "INC", 2, 0, bor(KeywordFlag.Hit, KeywordFlag.Poison), { type = "SkillName", skillName = "Viper Strike" }, { type = "Multiplier", actor = "enemy", var = "PoisonStack" }),
	["With at least 40 Intelligence in Radius, Spark fires 2 additional Projectiles"] = getThreshold("Int", "ProjectileCount", "BASE", 2, { type = "SkillName", skillName = "Spark" }),
	["With at least 40 Intelligence in Radius, Blight has 50% increased Hinder Duration"] = getThreshold("Int", "SecondaryDuration", "INC", 50, { type = "SkillName", skillName = "Blight" }),
	["With at least 40 Intelligence in Radius, Enemies Hindered by Blight take 25% increased Chaos Damage"] = getThreshold("Int", "ExtraSkillMod", "LIST", { mod = mod("ChaosDamageTaken", "INC", 25, { type = "GlobalEffect", effectType = "Debuff", effectName = "Hinder" }) }, { type = "SkillName", skillName = "Blight" }, { type = "ActorCondition", actor = "enemy", var = "Hindered" }),
	["With 40 Intelligence in Radius, 20% of Glacial Cascade Physical Damage Converted to Cold Damage"] = getThreshold("Int", "SkillPhysicalDamageConvertToCold", "BASE", 20, { type = "SkillName", skillName = "Glacial Cascade" }),
	["With at least 40 Intelligence in Radius, 20% of Glacial Cascade Physical Damage Converted to Cold Damage"] = getThreshold("Int", "SkillPhysicalDamageConvertToCold", "BASE", 20, { type = "SkillName", skillName = "Glacial Cascade" }),
	["With 40 total Intelligence and Dexterity in Radius, Elemental Hit and Wild Strike deal 50% less Fire Damage"] = getThreshold({ "Int","Dex" }, "FireDamage", "MORE", -50, { type = "SkillName", skillNameList = { "Elemental Hit", "Wild Strike" } }),
	["With 40 total Strength and Intelligence in Radius, Elemental Hit and Wild Strike deal 50% less Cold Damage"] = getThreshold({ "Str","Int" }, "ColdDamage", "MORE", -50, { type = "SkillName", skillNameList = { "Elemental Hit", "Wild Strike" } }),
	["With 40 total Dexterity and Strength in Radius, Elemental Hit and Wild Strike deal 50% less Lightning Damage"] = getThreshold({ "Dex","Str" }, "LightningDamage", "MORE", -50, { type = "SkillName", skillNameList = { "Elemental Hit", "Wild Strike" } }),
	["With 40 total Dexterity and Strength in Radius, Spectral Shield Throw Chains +4 times"] = getThreshold({ "Dex","Str" }, "ChainCountMax", "BASE", 4, { type = "SkillName", skillName = "Spectral Shield Throw" }),
	["With 40 total Dexterity and Strength in Radius, Spectral Shield Throw fires 75% less Shard Projectiles"] = getThreshold({ "Dex","Str" }, "ProjectileCount", "MORE", -75, { type = "SkillName", skillName = "Spectral Shield Throw" }),
	["With at least 40 Intelligence in Radius, Blight inflicts Withered for 2 seconds"] = getThreshold("Int", "ExtraSkillMod", "LIST", { mod = mod("Condition:CanWither", "FLAG", true) }, { type = "SkillName", skillName = "Blight" }),
	["With at least 40 Intelligence in Radius, Fireball cannot ignite"] = getThreshold("Int", "ExtraSkillMod", "LIST", { mod = mod("CannotIgnite", "FLAG", true) }, { type = "SkillName", skillName = "Fireball" }),
	["With at least 40 Intelligence in Radius, Fireball has %+(%d+)%% chance to inflict scorch"] = function(num) return getThreshold("Int", "ScorchChance", "BASE", num, { type = "SkillName", skillName = "Fireball" }) end,
	["With at least 40 Intelligence in Radius, Discharge has 60% less Area of Effect"] = getThreshold("Int", "AreaOfEffect", "MORE", -60, {type = "SkillName", skillName = "Discharge" }),
	["With at least 40 Intelligence in Radius, Discharge Cooldown is 250 ms"] = getThreshold("Int", "CooldownRecovery", "OVERRIDE", 0.25, { type = "SkillName", skillName = "Discharge" }),
	["With at least 40 Intelligence in Radius, Discharge deals 60% less Damage"] = getThreshold("Int", "Damage", "MORE", -60, {type = "SkillName", skillName = "Discharge" }),
	-- [""] = getThreshold("", "", "", , { type = "SkillName", skillName = "" }),
}

-- Unified list of jewel functions
local jewelFuncList = { }
-- Jewels that modify nodes
for k, v in pairs(jewelOtherFuncs) do
	jewelFuncList[k:lower()] = { func = function(cap1, cap2, cap3, cap4, cap5)
		-- Need to not modify any nodes already modified by timeless jewels
		-- Some functions return a function instead of simply adding mods, so if
		-- we don't see a node right away, run the outer function first
		if cap1 and type(cap1) == "table" and cap1.conqueredBy then
			return
		end
		local innerFuncOrNil = v(cap1, cap2, cap3, cap4, cap5)
		-- In all (current) cases, there is only one nested layer, so no need for recursion
		return function(node, out, other)
			if node and type(node) == "table" and node.conqueredBy then
				return
			end
			return innerFuncOrNil(node, out, other)
		end
	end, type = "Other" }
end
for k, v in pairs(jewelSelfFuncs) do
	jewelFuncList[k:lower()] = { func = v, type = "Self" }
end
for k, v in pairs(jewelSelfUnallocFuncs) do
	jewelFuncList[k:lower()] = { func = v, type = "SelfUnalloc" }
end
-- Threshold Jewels
for k, v in pairs(jewelThresholdFuncs) do
	jewelFuncList[k:lower()] = { func = v, type = "Threshold" }
end

-- Generate list of cluster jewel skills
local clusterJewelSkills = {}
for baseName, jewel in pairs(data.clusterJewels.jewels) do
	for skillId, skill in pairs(jewel.skills) do
		clusterJewelSkills[table.concat(skill.enchant, " "):lower()] = { mod("JewelData", "LIST", { key = "clusterJewelSkill", value = skillId }) }
	end
end
for notable in pairs(data.clusterJewels.notableSortOrder) do
	clusterJewelSkills["1 added passive skill is "..notable:lower()] = { mod("ClusterJewelNotable", "LIST", notable) }
end
for _, keystone in ipairs(data.clusterJewels.keystones) do
	clusterJewelSkills["adds "..keystone:lower()] = { mod("JewelData", "LIST", { key = "clusterJewelKeystone", value = keystone }) }
end

-- Scan a line for the earliest and longest match from the pattern list
-- If a match is found, returns the corresponding value from the pattern list, plus the remainder of the line and a table of captures
local function scan(line, patternList, plain)
	local bestIndex, bestEndIndex
	local bestPattern = ""
	local bestVal, bestStart, bestEnd, bestCaps
	local lineLower = line:lower()
	for pattern, patternVal in pairs(patternList) do
		local index, endIndex, cap1, cap2, cap3, cap4, cap5 = lineLower:find(pattern, 1, plain)
		if index and (not bestIndex or index < bestIndex or (index == bestIndex and (endIndex > bestEndIndex or (endIndex == bestEndIndex and #pattern > #bestPattern)))) then
			bestIndex = index
			bestEndIndex = endIndex
			bestPattern = pattern
			bestVal = patternVal
			bestStart = index
			bestEnd = endIndex
			bestCaps = { cap1, cap2, cap3, cap4, cap5 }
		end
	end
	if bestVal then
		return bestVal, line:sub(1, bestStart - 1) .. line:sub(bestEnd + 1, -1), bestCaps
	else
		return nil, line
	end
end

local function parseMod(line, order)
	-- Check if this is a special modifier
	local lineLower = line:lower()
	for pattern, patternVal in pairs(jewelFuncList) do
		local _, _, cap1, cap2, cap3, cap4, cap5 = lineLower:find(pattern, 1)
		if cap1 then
			return {mod("JewelFunc", "LIST", {func = patternVal.func(cap1, cap2, cap3, cap4, cap5), type = patternVal.type}) }
		end
	end
	local jewelFunc = jewelFuncList[lineLower]
	if jewelFunc then
		return { mod("JewelFunc", "LIST", jewelFunc) }
	end
	local clusterJewelSkill = clusterJewelSkills[lineLower]
	if clusterJewelSkill then
		return clusterJewelSkill
	end
	if unsupportedModList[lineLower] then
		return { }, line
	end
	local specialMod, specialLine, cap = scan(line, specialModList)
	if specialMod and #specialLine == 0 then
		if type(specialMod) == "function" then
			return specialMod(tonumber(cap[1]), unpack(cap))
		else
			return copyTable(specialMod)
		end
	end

	-- Check for add-to-cluster-jewel special
	local addToCluster = line:match("^Added Small Passive Skills also grant: (.+)$")
	if addToCluster then
		return { mod("AddToClusterJewelNode", "LIST", addToCluster) }
	end

	line = line .. " "

	-- Check for a flag/tag specification at the start of the line
	local preFlag
	preFlag, line = scan(line, preFlagList)

	-- Check for skill name at the start of the line
	local skillTag
	skillTag, line = scan(line, preSkillNameList)

	-- Scan for modifier form
	local modForm, formCap
	modForm, line, formCap = scan(line, formList)
	if not modForm then
		return nil, line
	end
	local num = tonumber(formCap[1])

	-- Check for tags (per-charge, conditionals)
	local modTag, modTag2, tagCap
	modTag, line, tagCap = scan(line, modTagList)
	if type(modTag) == "function" then
		modTag = modTag(tonumber(tagCap[1]), unpack(tagCap))
	end
	if modTag then
		modTag2, line, tagCap = scan(line, modTagList)
		if type(modTag2) == "function" then
			modTag2 = modTag2(tonumber(tagCap[1]), unpack(tagCap))
		end
	end
	
	-- Scan for modifier name and skill name
	local modName
	if order == 2 and not skillTag then
		skillTag, line = scan(line, skillNameList, true)
	end
	if modForm == "PEN" then
		modName, line = scan(line, penTypes, true)
		if not modName then
			return { }, line
		end
		local _
		_, line = scan(line, modNameList, true)
	else
		modName, line = scan(line, modNameList, true)
	end
	if order == 1 and not skillTag then
		skillTag, line = scan(line, skillNameList, true)
	end
	
	-- Scan for flags
	local modFlag
	modFlag, line = scan(line, modFlagList, true)

	-- Find modifier value and type according to form
	local modValue = num
	local modType = "BASE"
	local modSuffix
	if modForm == "INC" then
		modType = "INC"
	elseif modForm == "RED" then
		modValue = -num
		modType = "INC"
	elseif modForm == "MORE" then
		modType = "MORE"
	elseif modForm == "LESS" then
		modValue = -num
		modType = "MORE"
	elseif modForm == "BASE" then
		modSuffix, line = scan(line, suffixTypes, true)
	elseif modForm == "CHANCE" then
	elseif modForm == "REGENPERCENT" then
		modName = regenTypes[formCap[2]]
		modSuffix = "Percent"
	elseif modForm == "REGENFLAT" then
		modName = regenTypes[formCap[2]]
	elseif modForm == "DEGEN" then
		local damageType = dmgTypes[formCap[2]]
		if not damageType then
			return { }, line
		end
		modName = damageType .. "Degen"
		modSuffix = ""
	elseif modForm == "DMG" then
		local damageType = dmgTypes[formCap[3]]
		if not damageType then
			return { }, line
		end
		modValue = { tonumber(formCap[1]), tonumber(formCap[2]) }
		modName = { damageType.."Min", damageType.."Max" }
	elseif modForm == "DMGATTACKS" then
		local damageType = dmgTypes[formCap[3]]
		if not damageType then
			return { }, line
		end
		modValue = { tonumber(formCap[1]), tonumber(formCap[2]) }
		modName = { damageType.."Min", damageType.."Max" }
		modFlag = modFlag or { keywordFlags = KeywordFlag.Attack }
	elseif modForm == "DMGSPELLS" then
		local damageType = dmgTypes[formCap[3]]
		if not damageType then
			return { }, line
		end
		modValue = { tonumber(formCap[1]), tonumber(formCap[2]) }
		modName = { damageType.."Min", damageType.."Max" }
		modFlag = modFlag or { keywordFlags = KeywordFlag.Spell }
	elseif modForm == "DMGBOTH" then
		local damageType = dmgTypes[formCap[3]]
		if not damageType then
			return { }, line
		end
		modValue = { tonumber(formCap[1]), tonumber(formCap[2]) }
		modName = { damageType.."Min", damageType.."Max" }
		modFlag = modFlag or { keywordFlags = bor(KeywordFlag.Attack, KeywordFlag.Spell) }
	end
	if not modName then
		return { }, line
	end

	-- Combine flags and tags
	local flags = 0
	local keywordFlags = 0
	local tagList = { }
	local misc = { }
	for _, data in pairs({ modName, preFlag, modFlag, modTag, modTag2, skillTag }) do
		if type(data) == "table" then
			flags = bor(flags, data.flags or 0)
			keywordFlags = bor(keywordFlags, data.keywordFlags or 0)
			if data.tag then
				t_insert(tagList, copyTable(data.tag))
			elseif data.tagList then
				for _, tag in ipairs(data.tagList) do
					t_insert(tagList, copyTable(tag))
				end
			end
			for k, v in pairs(data) do
				misc[k] = v
			end
		end
	end

	-- Generate modifier list
	local nameList = modName
	local modList = { }
	for i, name in ipairs(type(nameList) == "table" and nameList or { nameList }) do
		modList[i] = {
			name = name .. (modSuffix or misc.modSuffix or ""),
			type = modType,
			value = type(modValue) == "table" and modValue[i] or modValue,
			flags = flags,
			keywordFlags = keywordFlags,
			unpack(tagList)
		}
	end
	if modList[1] then
		-- Special handling for various modifier types
		if misc.addToAura then
			-- Modifiers that add effects to your auras
			for i, effectMod in ipairs(modList) do
				modList[i] = mod("ExtraAuraEffect", "LIST", { mod = effectMod })
			end
		elseif misc.newAura then
			-- Modifiers that add extra auras
			for i, effectMod in ipairs(modList) do
				local tagList = { }
				for i, tag in ipairs(effectMod) do
					tagList[i] = tag
					effectMod[i] = nil
				end
				modList[i] = mod("ExtraAura", "LIST", { mod = effectMod, onlyAllies = misc.newAuraOnlyAllies }, unpack(tagList))
			end
		elseif misc.affectedByAura then
			-- Modifiers that apply to actors affected by your auras
			for i, effectMod in ipairs(modList) do
				modList[i] = mod("AffectedByAuraMod", "LIST", { mod = effectMod })
			end
		elseif misc.addToMinion then
			-- Minion modifiers
			for i, effectMod in ipairs(modList) do
				modList[i] = mod("MinionModifier", "LIST", { mod = effectMod }, misc.addToMinionTag)
			end
		elseif misc.addToSkill then
			-- Skill enchants or socketed gem modifiers that add additional effects
			for i, effectMod in ipairs(modList) do
				modList[i] = mod("ExtraSkillMod", "LIST", { mod = effectMod }, misc.addToSkill)
			end
		elseif misc.convertFortifyEffect then
			for i, effectMod in ipairs(modList) do
				modList[i] = mod("convertFortifyBuff", "LIST", { mod = effectMod })
			end
		end
	end
	return modList, line:match("%S") and line
end

local cache = { }
local unsupported = { }
local count = 0
--local foo = io.open("../unsupported.txt", "w")
--foo:close()
return function(line, isComb)
	if not cache[line] then
		local modList, extra = parseMod(line, 1)
		if modList and extra then
			modList, extra = parseMod(line, 2)
		end
		cache[line] = { modList, extra }
		if foo and not isComb and not cache[line][1] then
			local form = line:gsub("[%+%-]?%d+%.?%d*","{num}")
			if not unsupported[form] then
				unsupported[form] = true
				count = count + 1
				foo = io.open("../unsupported.txt", "a+")
				foo:write(count, ': ', form, (cache[line][2] and #cache[line][2] < #line and ('    {' .. cache[line][2]).. '}') or "", '\n')
				foo:close()
			end
		end
	end
	return unpack(copyTable(cache[line]))
end, cache<|MERGE_RESOLUTION|>--- conflicted
+++ resolved
@@ -1480,15 +1480,12 @@
 		mod("ColdDamageTaken", "INC", -num, { type = "Condition", var = "HitByColdDamageRecently" }),
 		mod("LightningDamageTaken", "INC", -num, { type = "Condition", var = "HitByLightningDamageRecently" }),
 	} end,
-<<<<<<< HEAD
-	["exposure you inflict applies an extra (%-?%d+)%% to the affected resistance"] = function(num) return { mod("ExtraExposure", "BASE", num) } end,
-=======
 	["gain convergence when you hit a unique enemy, no more than once every %d+ seconds"] = { 
 		flag("Condition:CanGainConvergence"),
 		mod("Dummy", "DUMMY", 1, { type = "Condition", var = "CanGainConvergence" }) -- Dummy mod so it appears on config tab
 	},
 	["(%d+)%% increased area of effect while you don't have convergence"] = function(num) return { mod("AreaOfEffect", "INC", num, { type = "Condition", neg = true, var = "Convergence" }) } end,
->>>>>>> 3be0c6de
+	["exposure you inflict applies an extra (%-?%d+)%% to the affected resistance"] = function(num) return { mod("ExtraExposure", "BASE", num) } end,
 	["cannot take reflected elemental damage"] = { mod("ElementalReflectedDamageTaken", "MORE", -100) },
 	["every %d+ seconds:"] = { },
 	["gain chilling conflux for %d seconds"] = {
