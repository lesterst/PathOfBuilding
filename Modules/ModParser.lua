-- Path of Building
--
-- Module: Mod Parser for 3.0
-- Parser function for modifier names
--
local pairs = pairs
local ipairs = ipairs
local t_insert = table.insert
local band = bit.band
local bor = bit.bor
local bnot = bit.bnot

local conquerorList = {
	["xibaqua"]		=	{id = 1, type = "vaal"},
	["zerphi"]		=	{id = 2, type = "vaal"},
	["doryani"]		=	{id = 3, type = "vaal"},
	["ahuana"]		=	{id = "2_v2", type = "vaal"},
	["deshret"]		=	{id = 1, type = "maraketh"},
	["asenath"]		=	{id = 2, type = "maraketh"},
	["nasima"]		=	{id = 3, type = "maraketh"},
	["balbala"]		=	{id = "1_v2", type = "maraketh"},
	["cadiro"]		=	{id = 1, type = "eternal"},
	["victario"]	=	{id = 2, type = "eternal"},
	["chitus"]		=	{id = 3, type = "eternal"},
	["caspiro"]		=	{id = "3_v2", type = "eternal"},
	["kaom"]		=	{id = 1, type = "karui"},
	["rakiata"]		=	{id = 2, type = "karui"},
	["kiloava"]		=	{id = 3, type = "karui"},
	["akoya"]		=	{id = "3_v2", type = "karui"},
	["venarius"]	=	{id = 1, type = "templar"},
	["dominus"]		=	{id = 2, type = "templar"},
	["avarius"]		=	{id = 3, type = "templar"},
	["maxarius"]	=	{id = "1_v2", type = "templar"},
}
-- List of modifier forms
local formList = {
	["^(%d+)%% increased"] = "INC",
	["^(%d+)%% faster"] = "INC",
	["^(%d+)%% reduced"] = "RED",
	["^(%d+)%% slower"] = "RED",
	["^(%d+)%% more"] = "MORE",
	["^(%d+)%% less"] = "LESS",
	["^([%+%-][%d%.]+)%%?"] = "BASE",
	["^([%+%-][%d%.]+)%%? to"] = "BASE",
	["^([%+%-]?[%d%.]+)%%? of"] = "BASE",
	["^([%+%-][%d%.]+)%%? base"] = "BASE",
	["^([%+%-]?[%d%.]+)%%? additional"] = "BASE",
	["(%d+) additional hits?"] = "BASE",
	["^you gain ([%d%.]+)"] = "BASE",
	["^gains? ([%d%.]+)%% of"] = "BASE",
	["^([%+%-]?%d+)%% chance"] = "CHANCE",
	["^([%+%-]?%d+)%% additional chance"] = "CHANCE",
	["penetrates? (%d+)%%"] = "PEN",
	["penetrates (%d+)%% of"] = "PEN",
	["penetrates (%d+)%% of enemy"] = "PEN",
	["^([%d%.]+) (.+) regenerated per second"] = "REGENFLAT",
	["^([%d%.]+)%% (.+) regenerated per second"] = "REGENPERCENT",
	["^([%d%.]+)%% of (.+) regenerated per second"] = "REGENPERCENT",
	["^regenerate ([%d%.]+) (.+) per second"] = "REGENFLAT",
	["^regenerate ([%d%.]+)%% (.-) per second"] = "REGENPERCENT",
	["^regenerate ([%d%.]+)%% of (.-) per second"] = "REGENPERCENT",
	["^regenerate ([%d%.]+)%% of your (.-) per second"] = "REGENPERCENT",
	["^you regenerate ([%d%.]+)%% of (.+) per second"] = "REGENPERCENT",
	["^([%d%.]+) (%a+) damage taken per second"] = "DEGEN",
	["^([%d%.]+) (%a+) damage per second"] = "DEGEN",
	["(%d+) to (%d+) added (%a+) damage"] = "DMG",
	["(%d+)%-(%d+) added (%a+) damage"] = "DMG",
	["(%d+) to (%d+) additional (%a+) damage"] = "DMG",
	["(%d+)%-(%d+) additional (%a+) damage"] = "DMG",
	["^(%d+) to (%d+) (%a+) damage"] = "DMG",
	["adds (%d+) to (%d+) (%a+) damage"] = "DMG",
	["adds (%d+)%-(%d+) (%a+) damage"] = "DMG",
	["adds (%d+) to (%d+) (%a+) damage to attacks"] = "DMGATTACKS",
	["adds (%d+)%-(%d+) (%a+) damage to attacks"] = "DMGATTACKS",
	["adds (%d+) to (%d+) (%a+) attack damage"] = "DMGATTACKS",
	["adds (%d+)%-(%d+) (%a+) attack damage"] = "DMGATTACKS",
	["(%d+) to (%d+) added attack (%a+) damage"] = "DMGATTACKS",
	["adds (%d+) to (%d+) (%a+) damage to spells"] = "DMGSPELLS",
	["adds (%d+)%-(%d+) (%a+) damage to spells"] = "DMGSPELLS",
	["adds (%d+) to (%d+) (%a+) spell damage"] = "DMGSPELLS",
	["adds (%d+)%-(%d+) (%a+) spell damage"] = "DMGSPELLS",
	["adds (%d+) to (%d+) (%a+) damage to attacks and spells"] = "DMGBOTH",
	["adds (%d+)%-(%d+) (%a+) damage to attacks and spells"] = "DMGBOTH",
	["adds (%d+) to (%d+) (%a+) damage to spells and attacks"] = "DMGBOTH", -- o_O
	["adds (%d+)%-(%d+) (%a+) damage to spells and attacks"] = "DMGBOTH", -- o_O
	["adds (%d+) to (%d+) (%a+) damage to hits"] = "DMGBOTH",
	["adds (%d+)%-(%d+) (%a+) damage to hits"] = "DMGBOTH",
	["^you have "] = "FLAG",
}

-- Map of modifier names
local modNameList = {
	-- Attributes
	["strength"] = "Str",
	["dexterity"] = "Dex",
	["intelligence"] = "Int",
	["strength and dexterity"] = { "Str", "Dex" },
	["strength and intelligence"] = { "Str", "Int" },
	["dexterity and intelligence"] = { "Dex", "Int" },
	["attributes"] = { "Str", "Dex", "Int" },
	["all attributes"] = { "Str", "Dex", "Int" },
	["devotion"] = "Devotion",
	-- Life/mana
	["life"] = "Life",
	["maximum life"] = "Life",
	["mana"] = "Mana",
	["maximum mana"] = "Mana",
	["mana regeneration"] = "ManaRegen",
	["mana regeneration rate"] = "ManaRegen",
	["mana cost"] = "ManaCost",
	["mana cost of"] = "ManaCost",
	["mana cost of skills"] = "ManaCost",
	["total mana cost"] = "ManaCost",
	["total mana cost of skills"] = "ManaCost",
	["mana reserved"] = "ManaReserved",
	["mana reservation"] = "ManaReserved",
	["mana reservation of skills"] = "ManaReserved",
	["mana reservation if cast as an aura"] = { "ManaReserved", tag = { type = "SkillType", skillType = SkillType.Aura } },
	-- Primary defences
	["maximum energy shield"] = "EnergyShield",
	["energy shield recharge rate"] = "EnergyShieldRecharge",
	["start of energy shield recharge"] = "EnergyShieldRechargeFaster",
	["armour"] = "Armour",
	["to defend with double armour"] = "DoubleArmourChance",
	["evasion"] = "Evasion",
	["evasion rating"] = "Evasion",
	["energy shield"] = "EnergyShield",
	["armour and evasion"] = "ArmourAndEvasion",
	["armour and evasion rating"] = "ArmourAndEvasion",
	["evasion rating and armour"] = "ArmourAndEvasion",
	["armour and energy shield"] = "ArmourAndEnergyShield",
	["evasion rating and energy shield"] = "EvasionAndEnergyShield",
	["evasion and energy shield"] = "EvasionAndEnergyShield",
	["armour, evasion and energy shield"] = "Defences",
	["defences"] = "Defences",
	["to evade"] = "EvadeChance",
	["chance to evade"] = "EvadeChance",
	["to evade attacks"] = "EvadeChance",
	["to evade attack hits"] = "EvadeChance",
	["chance to evade attacks"] = "EvadeChance",
	["chance to evade attack hits"] = "EvadeChance",
	["chance to evade projectile attacks"] = "ProjectileEvadeChance",
	["chance to evade melee attacks"] = "MeleeEvadeChance",
	-- Resistances
	["physical damage reduction"] = "PhysicalDamageReduction",
	["physical damage reduction from hits"] = "PhysicalDamageReductionWhenHit",
	["fire resistance"] = "FireResist",
	["maximum fire resistance"] = "FireResistMax",
	["cold resistance"] = "ColdResist",
	["maximum cold resistance"] = "ColdResistMax",
	["lightning resistance"] = "LightningResist",
	["maximum lightning resistance"] = "LightningResistMax",
	["chaos resistance"] = "ChaosResist",
	["maximum chaos resistance"] = "ChaosResistMax",
	["fire and cold resistances"] = { "FireResist", "ColdResist" },
	["fire and lightning resistances"] = { "FireResist", "LightningResist" },
	["cold and lightning resistances"] = { "ColdResist", "LightningResist" },
	["elemental resistance"] = "ElementalResist",
	["elemental resistances"] = "ElementalResist",
	["all elemental resistances"] = "ElementalResist",
	["all resistances"] = { "ElementalResist", "ChaosResist" },
	["all maximum elemental resistances"] = "ElementalResistMax",
	["all maximum resistances"] = { "ElementalResistMax", "ChaosResistMax" },
	["all elemental resistances and maximum elemental resistances"] = { "ElementalResist", "ElementalResistMax" },
	["fire and chaos resistances"] = { "FireResist", "ChaosResist" },
	["cold and chaos resistances"] = { "ColdResist", "ChaosResist" },
	["lightning and chaos resistances"] = { "LightningResist", "ChaosResist" },
	-- Damage taken
	["damage taken"] = "DamageTaken",
	["damage taken when hit"] = "DamageTakenWhenHit",
	["damage taken from damage over time"] = "DamageTakenOverTime",
	["physical damage taken"] = "PhysicalDamageTaken",
	["physical damage from hits taken"] = "PhysicalDamageTaken",
	["physical damage taken when hit"] = "PhysicalDamageTakenWhenHit",
	["physical damage taken from hits"] = "PhysicalDamageTakenWhenHit",
	["physical damage taken over time"] = "PhysicalDamageTakenOverTime",
	["physical damage over time damage taken"] = "PhysicalDamageTakenOverTime",
	["reflected physical damage taken"] = "PhysicalReflectedDamageTaken",
	["lightning damage taken"] = "LightningDamageTaken",
	["lightning damage from hits taken"] = "LightningDamageTaken",
	["lightning damage taken when hit"] = "LightningDamageTakenWhenHit",
	["lightning damage taken over time"] = "LightningDamageTakenOverTime",
	["cold damage taken"] = "ColdDamageTaken",
	["cold damage from hits taken"] = "ColdDamageTaken",
	["cold damage taken when hit"] = "ColdDamageTakenWhenHit",
	["cold damage taken over time"] = "ColdDamageTakenOverTime",
	["fire damage taken"] = "FireDamageTaken",
	["fire damage from hits taken"] = "FireDamageTaken",
	["fire damage taken when hit"] = "FireDamageTakenWhenHit",
	["fire damage taken over time"] = "FireDamageTakenOverTime",
	["chaos damage taken"] = "ChaosDamageTaken",
	["chaos damage from hits taken"] = "ChaosDamageTaken",
	["chaos damage taken when hit"] = "ChaosDamageTakenWhenHit",
	["chaos damage taken over time"] = "ChaosDamageTakenOverTime",
	["chaos damage over time taken"] = "ChaosDamageTakenOverTime",
	["elemental damage taken"] = "ElementalDamageTaken",
	["elemental damage from hits taken"] = "ElementalDamageTaken",
	["elemental damage taken when hit"] = "ElementalDamageTakenWhenHit",
	["elemental damage taken from hits"] = "ElementalDamageTakenWhenHit",
	["elemental damage taken over time"] = "ElementalDamageTakenOverTime",
	["cold and lightning damage taken"] = { "ColdDamageTaken", "LightningDamageTaken" },
	["physical and chaos damage taken"] = { "PhysicalDamageTaken", "ChaosDamageTaken" },
	["reflected elemental damage taken"] = "ElementalReflectedDamageTaken",
	-- Other defences
	["to dodge attacks"] = "AttackDodgeChance",
	["to dodge attack hits"] = "AttackDodgeChance",
	["to dodge spells"] = "SpellDodgeChance",
	["to dodge spell hits"] = "SpellDodgeChance",
	["to dodge spell damage"] = "SpellDodgeChance",
	["to dodge attacks and spells"] = { "AttackDodgeChance", "SpellDodgeChance" },
	["to dodge attacks and spell damage"] = { "AttackDodgeChance", "SpellDodgeChance" },
	["to dodge attack and spell hits"] = { "AttackDodgeChance", "SpellDodgeChance" },
	["to dodge attack or spell hits"] = { "AttackDodgeChance", "SpellDodgeChance" },
	["to block"] = "BlockChance",
	["to block attacks"] = "BlockChance",
	["to block attack damage"] = "BlockChance",
	["block chance"] = "BlockChance",
	["block chance with staves"] = { "BlockChance", tag = { type = "Condition", var = "UsingStaff" } },
	["to block with staves"] = { "BlockChance", tag = { type = "Condition", var = "UsingStaff" } },
	["block chance against projectiles"] = "ProjectileBlockChance",
	["to block projectile attack damage"] = "ProjectileBlockChance",
	["spell block chance"] = "SpellBlockChance",
	["to block spells"] = "SpellBlockChance",
	["to block spell damage"] = "SpellBlockChance",
	["chance to block attacks and spells"] = { "BlockChance", "SpellBlockChance" },
	["to block attack and spell damage"] = { "BlockChance", "SpellBlockChance" },
	["maximum block chance"] = "BlockChanceMax",
	["maximum chance to block attack damage"] = "BlockChanceMax",
	["maximum chance to block spell damage"] = "SpellBlockChanceMax",
	["life gained when you block"] = "LifeOnBlock",
	["mana gained when you block"] = "ManaOnBlock",
	["to avoid physical damage from hits"] = "AvoidPhysicalDamageChance",
	["to avoid fire damage when hit"] = "AvoidFireDamageChance",
	["to avoid fire damage from hits"] = "AvoidFireDamageChance",
	["to avoid cold damage when hit"] = "AvoidColdDamageChance",
	["to avoid cold damage from hits"] = "AvoidColdDamageChance",
	["to avoid lightning damage when hit"] = "AvoidLightningDamageChance",
	["to avoid lightning damage from hits"] = "AvoidLightningDamageChance",
	["to avoid elemental damage when hit"] = {"AvoidFireDamageChance", "AvoidColdDamageChance", "AvoidLightningDamageChance"},
	["to avoid elemental damage from hits"] = {"AvoidFireDamageChance", "AvoidColdDamageChance", "AvoidLightningDamageChance"},
	["to avoid projectiles"] = "AvoidProjectilesChance",
	["to avoid being stunned"] = "AvoidStun",
	["to avoid interruption from stuns while casting"] = "AvoidInteruptStun",
	["to avoid being shocked"] = "AvoidShock",
	["to avoid being frozen"] = "AvoidFreeze",
	["to avoid being chilled"] = "AvoidChill",
	["to avoid being ignited"] = "AvoidIgnite",
	["to avoid elemental ailments"] = { "AvoidShock", "AvoidFreeze", "AvoidChill", "AvoidIgnite" },
	["to avoid elemental status ailments"] = { "AvoidShock", "AvoidFreeze", "AvoidChill", "AvoidIgnite" },
	["to avoid bleeding"] = "AvoidBleed",
	["to avoid being poisoned"] = "AvoidPoison",
	["damage is taken from mana before life"] = "DamageTakenFromManaBeforeLife",
	["lightning damage is taken from mana before life"] = "LightningDamageTakenFromManaBeforeLife",
	["damage taken from mana before life"] = "DamageTakenFromManaBeforeLife",
	["effect of curses on you"] = "CurseEffectOnSelf",
	["life recovery rate"] = "LifeRecoveryRate",
	["mana recovery rate"] = "ManaRecoveryRate",
	["energy shield recovery rate"] = "EnergyShieldRecoveryRate",
	["energy shield regeneration rate"] = "EnergyShieldRegen",
	["recovery rate of life, mana and energy shield"] = { "LifeRecoveryRate", "ManaRecoveryRate", "EnergyShieldRecoveryRate" },
	["recovery rate of life and energy shield"] = { "LifeRecoveryRate", "EnergyShieldRecoveryRate" },
	["maximum life, mana and global energy shield"] = { "Life", "Mana", "EnergyShield", tag = { type = "Global" } },
	["non-chaos damage taken bypasses energy shield"] = {"PhysicalEnergyShieldBypass", "LightningEnergyShieldBypass", "ColdEnergyShieldBypass", "FireEnergyShieldBypass" },
	-- Stun/knockback modifiers
	["stun recovery"] = "StunRecovery",
	["stun and block recovery"] = "StunRecovery",
	["block and stun recovery"] = "StunRecovery",
	["stun threshold"] = "StunThreshold",
	["block recovery"] = "BlockRecovery",
	["enemy stun threshold"] = "EnemyStunThreshold",
	["stun duration on enemies"] = "EnemyStunDuration",
	["stun duration"] = "EnemyStunDuration",
	["to knock enemies back on hit"] = "EnemyKnockbackChance",
	["knockback distance"] = "EnemyKnockbackDistance",
	-- Auras/curses/buffs
	["aura effect"] = "AuraEffect",
	["effect of non-curse auras you cast"] = { "AuraEffect", tagList = { { type = "SkillType", skillType = SkillType.Aura }, { type = "SkillType", skillType = SkillType.AppliesCurse, neg = true } } },
	["effect of non-curse auras from your skills"] = { "AuraEffect", tagList = { { type = "SkillType", skillType = SkillType.Aura }, { type = "SkillType", skillType = SkillType.AppliesCurse, neg = true } } },
	["effect of non-curse auras from your skills on your minions"] = { "AuraEffectOnSelf", tagList = { { type = "SkillType", skillType = SkillType.Aura }, { type = "SkillType", skillType = SkillType.AppliesCurse, neg = true } }, addToMinion = true },
	["effect of non-curse auras"] = { "AuraEffect", tag = { type = "SkillType", skillType = SkillType.AppliesCurse, neg = true } },
	["effect of your curses"] = "CurseEffect",
	["effect of auras on you"] = "AuraEffectOnSelf",
	["effect of auras on your minions"] = { "AuraEffectOnSelf", addToMinion = true },
	["effect of auras from mines"] = { "AuraEffect", keywordFlags = KeywordFlag.Mine },
	["curse effect"] = "CurseEffect",
	["effect of curses applied by bane"] = { "CurseEffect", tag = { type = "Condition", var = "AppliedByBane" } },
	["effect of your marks"] = { "CurseEffect", tag = { type = "SkillType", skillType = SkillType.Mark } },
	["effect of arcane surge on you"] = "ArcaneSurgeEffect",
	["curse duration"] = { "Duration", keywordFlags = KeywordFlag.Curse },
	["hex duration"] = { "Duration", tag = { type = "SkillType", skillType = SkillType.Hex } },
	["radius of auras"] = { "AreaOfEffect", keywordFlags = KeywordFlag.Aura },
	["radius of curses"] = { "AreaOfEffect", keywordFlags = KeywordFlag.Curse },	
	["buff effect"] = "BuffEffect",
	["effect of buffs on you"] = "BuffEffectOnSelf",
	["effect of buffs granted by your golems"] = { "BuffEffect", tag = { type = "SkillType", skillType = SkillType.Golem } },
	["effect of buffs granted by socketed golem skills"] = { "BuffEffect", addToSkill = { type = "SocketedIn", slotName = "{SlotName}", keyword = "golem" } },
	["effect of the buff granted by your stone golems"] = { "BuffEffect", tag = { type = "SkillName", skillName = "Summon Stone Golem" } },
	["effect of the buff granted by your lightning golems"] = { "BuffEffect", tag = { type = "SkillName", skillName = "Summon Lightning Golem" } },
	["effect of the buff granted by your ice golems"] = { "BuffEffect", tag = { type = "SkillName", skillName = "Summon Ice Golem" } },
	["effect of the buff granted by your flame golems"] = { "BuffEffect", tag = { type = "SkillName", skillName = "Summon Flame Golem" } },
	["effect of the buff granted by your chaos golems"] = { "BuffEffect", tag = { type = "SkillName", skillName = "Summon Chaos Golem" } },
	["effect of the buff granted by your carrion golems"] = { "BuffEffect", tag = { type = "SkillName", skillName = "Summon Carrion Golem" } },
	["effect of offering spells"] = { "BuffEffect", tag = { type = "SkillName", skillNameList = { "Bone Offering", "Flesh Offering", "Spirit Offering" } } },
	["effect of offerings"] = { "BuffEffect", tag = { type = "SkillName", skillNameList = { "Bone Offering", "Flesh Offering", "Spirit Offering" } } },
	["effect of heralds on you"] = { "BuffEffect", tag = { type = "SkillType", skillType = SkillType.Herald } },
	["effect of herald buffs on you"] = { "BuffEffect", tag = { type = "SkillType", skillType = SkillType.Herald } },
	["effect of buffs granted by your active ancestor totems"] = { "BuffEffect", tag = { type = "SkillName", skillNameList = { "Ancestral Warchief", "Ancestral Protector" } } },
	["effect of withered"] = "WitherEffect",
	["warcry effect"] = { "BuffEffect", keywordFlags = KeywordFlag.Warcry },
	["aspect of the avian buff effect"] = { "BuffEffect", tag = { type = "SkillName", skillName = "Aspect of the Avian" } },
	["maximum rage"] = "MaximumRage",
	-- Charges
	["maximum power charge"] = "PowerChargesMax",
	["maximum power charges"] = "PowerChargesMax",
	["minimum power charge"] = "PowerChargesMin",
	["minimum power charges"] = "PowerChargesMin",
	["power charge duration"] = "PowerChargesDuration",
	["maximum frenzy charge"] = "FrenzyChargesMax",
	["maximum frenzy charges"] = "FrenzyChargesMax",
	["minimum frenzy charge"] = "FrenzyChargesMin",
	["minimum frenzy charges"] = "FrenzyChargesMin",
	["frenzy charge duration"] = "FrenzyChargesDuration",
	["maximum endurance charge"] = "EnduranceChargesMax",
	["maximum endurance charges"] = "EnduranceChargesMax",
	["minimum endurance charge"] = "EnduranceChargesMin",
	["minimum endurance charges"] = "EnduranceChargesMin",
	["endurance charge duration"] = "EnduranceChargesDuration",
	["maximum frenzy charges and maximum power charges"] = { "FrenzyChargesMax", "PowerChargesMax" },
	["maximum power charges and maximum endurance charges"] = { "PowerChargesMax", "EnduranceChargesMax" },
	["endurance, frenzy and power charge duration"] = { "PowerChargesDuration", "FrenzyChargesDuration", "EnduranceChargesDuration" },
	["maximum siphoning charge"] = "SiphoningChargesMax",
	["maximum siphoning charges"] = "SiphoningChargesMax",
	["maximum challenger charges"] = "ChallengerChargesMax",
	["maximum blitz charges"] = "BlitzChargesMax",
	["maximum number of crab barriers"] = "CrabBarriersMax",
	-- On hit/kill/leech effects
	["life gained on kill"] = "LifeOnKill",
	["mana gained on kill"] = "ManaOnKill",
	["life gained for each enemy hit"] = { "LifeOnHit" },
	["life gained for each enemy hit by attacks"] = { "LifeOnHit", flags = ModFlag.Attack },
	["life gained for each enemy hit by your attacks"] = { "LifeOnHit", flags = ModFlag.Attack },
	["life gained for each enemy hit by spells"] = { "LifeOnHit", flags = ModFlag.Spell },
	["life gained for each enemy hit by your spells"] = { "LifeOnHit", flags = ModFlag.Spell },
	["mana gained for each enemy hit by attacks"] = { "ManaOnHit", flags = ModFlag.Attack },
	["mana gained for each enemy hit by your attacks"] = { "ManaOnHit", flags = ModFlag.Attack },
	["energy shield gained for each enemy hit"] = { "EnergyShieldOnHit" },
	["energy shield gained for each enemy hit by attacks"] = { "EnergyShieldOnHit", flags = ModFlag.Attack },
	["energy shield gained for each enemy hit by your attacks"] = { "EnergyShieldOnHit", flags = ModFlag.Attack },
	["life and mana gained for each enemy hit"] = { "LifeOnHit", "ManaOnHit", flags = ModFlag.Attack },
	["damage as life"] = "DamageLifeLeech",
	["life leeched per second"] = "LifeLeechRate",
	["mana leeched per second"] = "ManaLeechRate",
	["total recovery per second from life leech"] = "LifeLeechRate",
	["total recovery per second from energy shield leech"] = "EnergyShieldLeechRate",
	["total recovery per second from mana leech"] = "ManaLeechRate",
	["total recovery per second from life, mana, or energy shield leech"] = { "LifeLeechRate", "ManaLeechRate", "EnergyShieldLeechRate" },
	["maximum recovery per life leech"] = "MaxLifeLeechInstance",
	["maximum recovery per energy shield leech"] = "MaxEnergyShieldLeechInstance",
	["maximum recovery per mana leech"] = "MaxManaLeechInstance",
	["maximum total recovery per second from life leech"] = "MaxLifeLeechRate",
	["maximum total recovery per second from energy shield leech"] = "MaxEnergyShieldLeechRate",
	["maximum total recovery per second from mana leech"] = "MaxManaLeechRate",
	["to impale enemies on hit"] = "ImpaleChance",
	["to impale on spell hit"] = { "ImpaleChance", flags = ModFlag.Spell },
    ["impale effect"] = "ImpaleEffect",
	["effect of impales you inflict"] = "ImpaleEffect",
	-- Projectile modifiers
	["projectile"] = "ProjectileCount",
	["projectiles"] = "ProjectileCount",
	["projectile speed"] = "ProjectileSpeed",
	["arrow speed"] = { "ProjectileSpeed", flags = ModFlag.Bow },
	-- Totem/trap/mine/brand modifiers
	["totem placement speed"] = "TotemPlacementSpeed",
	["totem life"] = "TotemLife",
	["totem duration"] = "TotemDuration",
	["maximum number of summoned totems"] = "ActiveTotemLimit",
	["maximum number of summoned totems."] = "ActiveTotemLimit", -- Mark plz
	["maximum number of summoned ballista totems"] = { "ActiveBallistaLimit", tag = { type = "SkillType", skillType = SkillType.ProjectileAttack } }, -- Mark plz
	["trap throwing speed"] = "TrapThrowingSpeed",
	["trap trigger area of effect"] = "TrapTriggerAreaOfEffect",
	["trap duration"] = "TrapDuration",
	["cooldown recovery speed for throwing traps"] = { "CooldownRecovery", keywordFlags = KeywordFlag.Trap },
	["cooldown recovery rate for throwing traps"] = { "CooldownRecovery", keywordFlags = KeywordFlag.Trap },
	["mine laying speed"] = "MineLayingSpeed",
	["mine throwing speed"] = "MineLayingSpeed",
	["mine detonation area of effect"] = "MineDetonationAreaOfEffect",
	["mine duration"] = "MineDuration",
	["activation frequency"] = "BrandActivationFrequency",
	["brand activation frequency"] = "BrandActivationFrequency",
	["brand attachment range"] = "BrandAttachmentRange",
	-- Minion modifiers
	["maximum number of skeletons"] = "ActiveSkeletonLimit",
	["maximum number of zombies"] = "ActiveZombieLimit",
	["maximum number of raised zombies"] = "ActiveZombieLimit",
	["number of zombies allowed"] = "ActiveZombieLimit",
	["maximum number of spectres"] = "ActiveSpectreLimit",
	["maximum number of golems"] = "ActiveGolemLimit",
	["maximum number of summoned golems"] = "ActiveGolemLimit",
	["maximum number of summoned raging spirits"] = "ActiveRagingSpiritLimit",
	["maximum number of raging spirits"] = "ActiveRagingSpiritLimit",
	["maximum number of summoned phantasms"] = "ActivePhantasmLimit",
	["maximum number of summoned holy relics"] = "ActiveHolyRelicLimit",
	["minion duration"] = { "Duration", tag = { type = "SkillType", skillType = SkillType.CreateMinion } },
	["skeleton duration"] = { "Duration", tag = { type = "SkillName", skillName = "Summon Skeleton" } },
	["sentinel of dominance duration"] = { "Duration", tag = { type = "SkillName", skillName = "Dominating Blow" } },
	-- Other skill modifiers
	["radius"] = "AreaOfEffect",
	["radius of area skills"] = "AreaOfEffect",
	["area of effect radius"] = "AreaOfEffect",
	["area of effect"] = "AreaOfEffect",
	["area of effect of skills"] = "AreaOfEffect",
	["area of effect of area skills"] = "AreaOfEffect",
	["aspect of the spider area of effect"] = { "AreaOfEffect", tag = { type = "SkillName", skillName = "Aspect of the Spider" } },
	["firestorm explosion area of effect"] = { "AreaOfEffectSecondary", tag = { type = "SkillName", skillName = "Firestorm" } },
	["duration"] = "Duration",
	["skill effect duration"] = "Duration",
	["chaos skill effect duration"] = { "Duration", keywordFlags = KeywordFlag.Chaos },
	["aspect of the spider debuff duration"] = { "Duration", tag = { type = "SkillName", skillName = "Aspect of the Spider" } },
	["fire trap burning ground duration"] = { "Duration", tag = { type = "SkillName", skillName = "Fire Trap" } },
	["cooldown recovery"] = "CooldownRecovery",
	["cooldown recovery speed"] = "CooldownRecovery",
	["cooldown recovery rate"] = "CooldownRecovery",
	["weapon range"] = "WeaponRange",
	["melee range"] = "MeleeWeaponRange",
	["melee weapon range"] = "MeleeWeaponRange",
	["melee strike range"] = { "MeleeWeaponRange", "UnarmedRange" },
	["melee weapon and unarmed range"] = { "MeleeWeaponRange", "UnarmedRange" },
	["melee weapon and unarmed attack range"] = { "MeleeWeaponRange", "UnarmedRange" },
	["melee strike range"] = { "MeleeWeaponRange", "UnarmedRange" },
	["to deal double damage"] = "DoubleDamageChance",
	-- Buffs
	["onslaught effect"] = "OnslaughtEffect",
	["fortify duration"] = "FortifyDuration",
	["adrenaline duration"] = "AdrenalineDuration",
	["effect of fortify on you"] = "FortifyEffectOnSelf",
	["effect of tailwind on you"] = "TailwindEffectOnSelf",
	["elusive effect"] = "ElusiveEffect",
	["effect of elusive on you"] = "ElusiveEffect",
	["effect of infusion"] = "InfusionEffect",
	-- Basic damage types
	["damage"] = "Damage",
	["physical damage"] = "PhysicalDamage",
	["lightning damage"] = "LightningDamage",
	["cold damage"] = "ColdDamage",
	["fire damage"] = "FireDamage",
	["chaos damage"] = "ChaosDamage",
	["non-chaos damage"] = "NonChaosDamage",
	["elemental damage"] = "ElementalDamage",
	-- Other damage forms
	["attack damage"] = { "Damage", flags = ModFlag.Attack },
	["attack physical damage"] = { "PhysicalDamage", flags = ModFlag.Attack },
	["physical attack damage"] = { "PhysicalDamage", flags = ModFlag.Attack },
	["minimum physical attack damage"] = { "MinPhysicalDamage", tag = { type = "SkillType", skillType = SkillType.Attack } },
	["maximum physical attack damage"] = { "MaxPhysicalDamage", tag = { type = "SkillType", skillType = SkillType.Attack } },
	["physical weapon damage"] = { "PhysicalDamage", flags = ModFlag.Weapon },
	["physical damage with weapons"] = { "PhysicalDamage", flags = ModFlag.Weapon },
	["physical melee damage"] = { "PhysicalDamage", flags = ModFlag.Melee },
	["melee physical damage"] = { "PhysicalDamage", flags = ModFlag.Melee },
	["projectile damage"] = { "Damage", flags = ModFlag.Projectile },
	["projectile attack damage"] = { "Damage", flags = bor(ModFlag.Projectile, ModFlag.Attack) },
	["bow damage"] = { "Damage", flags = bor(ModFlag.Bow, ModFlag.Hit) },
	["damage with arrow hits"] = { "Damage", flags = bor(ModFlag.Bow, ModFlag.Hit) },
	["wand damage"] = { "Damage", flags = bor(ModFlag.Wand, ModFlag.Hit) },
	["wand physical damage"] = { "PhysicalDamage", flags = bor(ModFlag.Wand, ModFlag.Hit) },
	["claw physical damage"] = { "PhysicalDamage", flags = bor(ModFlag.Claw, ModFlag.Hit) },
	["sword physical damage"] = { "PhysicalDamage", flags = bor(ModFlag.Sword, ModFlag.Hit) },
	["damage over time"] = { "Damage", flags = ModFlag.Dot },
	["physical damage over time"] = { "PhysicalDamage", keywordFlags = KeywordFlag.PhysicalDot },
	["burning damage"] = { "FireDamage", keywordFlags = KeywordFlag.FireDot },
	["damage with ignite"] = { "Damage", keywordFlags = KeywordFlag.Ignite },
	["damage with ignites"] = { "Damage", keywordFlags = KeywordFlag.Ignite },
	["incinerate damage for each stage"] = { "Damage", tagList = { { type = "Multiplier", var = "IncinerateStage" }, { type = "SkillName", skillName = "Incinerate" } } },
	["physical damage over time multiplier"] = "PhysicalDotMultiplier",
	["fire damage over time multiplier"] = "FireDotMultiplier",
	["cold damage over time multiplier"] = "ColdDotMultiplier",
	["chaos damage over time multiplier"] = "ChaosDotMultiplier",
	["damage over time multiplier"] = "DotMultiplier",
	-- Crit/accuracy/speed modifiers
	["critical strike chance"] = "CritChance",
	["attack critical strike chance"] = { "CritChance", flags = ModFlag.Attack },
	["critical strike multiplier"] = "CritMultiplier",
	["attack critical strike multiplier"] = { "CritMultiplier", flags = ModFlag.Attack },
	["accuracy"] = "Accuracy",
	["accuracy rating"] = "Accuracy",
	["minion accuracy rating"] = { "Accuracy", addToMinion = true },
	["attack speed"] = { "Speed", flags = ModFlag.Attack },
	["cast speed"] = { "Speed", flags = ModFlag.Cast },
	["warcry speed"] = { "WarcrySpeed", keywordFlags = KeywordFlag.Warcry },
	["attack and cast speed"] = "Speed",
	["attack and movement speed"] = { "Speed", "MovementSpeed" },
	-- Elemental ailments
	["to shock"] = "EnemyShockChance",
	["shock chance"] = "EnemyShockChance",
	["to freeze"] = "EnemyFreezeChance",
	["freeze chance"] = "EnemyFreezeChance",
	["to ignite"] = "EnemyIgniteChance",
	["ignite chance"] = "EnemyIgniteChance",
	["to freeze, shock and ignite"] = { "EnemyFreezeChance", "EnemyShockChance", "EnemyIgniteChance" },
	["to scorch enemies"] = "ScorchChance",
	["to inflict brittle"] = "BrittleChance",
	["to sap enemies"] = "SapChance",
	["effect of scorch"] = "EnemyScorchEffect",
	["effect of sap"] = "EnemySapEffect",
	["effect of brittle"] = "EnemyBrittleEffect",
	["effect of shock"] = "EnemyShockEffect",
	["effect of shock you inflict"] = "EnemyShockEffect",
	["effect of lightning ailments"] = { "EnemyShockEffect" , "EnemySapEffect" },
	["effect of chill"] = "EnemyChillEffect",
	["chill effect"] = "EnemyChillEffect",
	["effect of chill you inflict"] = "EnemyChillEffect",
	["effect of cold ailments"] = { "EnemyChillEffect" , "EnemyBrittleEffect" },
	["effect of chill on you"] = "SelfChillEffect",
	["effect of non-damaging ailments"] = { "EnemyShockEffect", "EnemyChillEffect", "EnemyFreezeEffect", "EnemyScorchEffect", "EnemyBrittleEffect", "EnemySapEffect" },
	["shock duration"] = "EnemyShockDuration",
	["duration of lightning ailments"] = { "EnemyShockDuration" , "EnemySapDuration" },
	["freeze duration"] = "EnemyFreezeDuration",
	["chill duration"] = "EnemyChillDuration",
	["duration of cold ailments"] = { "EnemyFreezeDuration" , "EnemyChillDuration", "EnemyBrittleDuration" },
	["ignite duration"] = "EnemyIgniteDuration",
	["duration of elemental ailments"] = { "EnemyShockDuration", "EnemyFreezeDuration", "EnemyChillDuration", "EnemyIgniteDuration", "EnemyScorchDuration", "EnemyBrittleDuration", "EnemySapDuration" },
	["duration of elemental status ailments"] = { "EnemyShockDuration", "EnemyFreezeDuration", "EnemyChillDuration", "EnemyIgniteDuration", "EnemyScorchDuration", "EnemyBrittleDuration", "EnemySapDuration" },
	["duration of ailments"] = { "EnemyShockDuration", "EnemyFreezeDuration", "EnemyChillDuration", "EnemyIgniteDuration", "EnemyPoisonDuration", "EnemyBleedDuration", "EnemyScorchDuration", "EnemyBrittleDuration", "EnemySapDuration" },
	["duration of ailments you inflict"] = { "EnemyShockDuration", "EnemyFreezeDuration", "EnemyChillDuration", "EnemyIgniteDuration", "EnemyPoisonDuration", "EnemyBleedDuration", "EnemyScorchDuration", "EnemyBrittleDuration", "EnemySapDuration" },
	["duration of ailments inflicted"] = { "EnemyShockDuration", "EnemyFreezeDuration", "EnemyChillDuration", "EnemyIgniteDuration", "EnemyPoisonDuration", "EnemyBleedDuration", "EnemyScorchDuration", "EnemyBrittleDuration", "EnemySapDuration" },
	-- Other ailments
	["to poison"] = "PoisonChance",
	["to cause poison"] = "PoisonChance",
	["to poison on hit"] = "PoisonChance",
	["poison duration"] = { "EnemyPoisonDuration" },
	["duration of poisons you inflict"] = { "EnemyPoisonDuration" },
	["to cause bleeding"] = "BleedChance",
	["to cause bleeding on hit"] = "BleedChance",
	["to inflict bleeding"] = "BleedChance",
	["to inflict bleeding on hit"] = "BleedChance",
	["bleed duration"] = { "EnemyBleedDuration" },
	["bleeding duration"] = { "EnemyBleedDuration" },
	-- Misc modifiers
	["movement speed"] = "MovementSpeed",
	["attack, cast and movement speed"] = { "Speed", "MovementSpeed" },
	["light radius"] = "LightRadius",
	["rarity of items found"] = "LootRarity",
	["quantity of items found"] = "LootQuantity",
	["item quantity"] = "LootQuantity",
	["strength requirement"] = "StrRequirement",
	["dexterity requirement"] = "DexRequirement",
	["intelligence requirement"] = "IntRequirement",
	["strength and intelligence requirement"] = { "StrRequirement", "IntRequirement" },
	["attribute requirements"] = { "StrRequirement", "DexRequirement", "IntRequirement" },
	["effect of socketed jewels"] = "SocketedJewelEffect",
	["to inflict fire exposure on hit"] = "FireExposureChance",
	["to inflict cold exposure on hit"] = "ColdExposureChance",
	["to inflict lightning exposure on hit"] = "LightningExposureChance",
	-- Flask modifiers
	["effect"] = "FlaskEffect",
	["effect of flasks"] = "FlaskEffect",
	["effect of flasks on you"] = "FlaskEffect",
	["amount recovered"] = "FlaskRecovery",
	["life recovered"] = "FlaskRecovery",
	["life recovery from flasks used"] = "FlaskLifeRecovery",
	["mana recovered"] = "FlaskRecovery",
	["life recovery from flasks"] = "FlaskLifeRecovery",
	["mana recovery from flasks"] = "FlaskManaRecovery",
	["life and mana recovery from flasks"] = { "FlaskLifeRecovery", "FlaskManaRecovery" },
	["flask effect duration"] = "FlaskDuration",
	["recovery speed"] = "FlaskRecoveryRate",
	["recovery rate"] = "FlaskRecoveryRate",
	["flask recovery rate"] = "FlaskRecoveryRate",
	["flask recovery speed"] = "FlaskRecoveryRate",
	["flask life recovery rate"] = "FlaskLifeRecoveryRate",
	["flask mana recovery rate"] = "FlaskManaRecoveryRate",
	["extra charges"] = "FlaskCharges",
	["maximum charges"] = "FlaskCharges",
	["charges used"] = "FlaskChargesUsed",
	["flask charges used"] = "FlaskChargesUsed",
	["flask charges gained"] = "FlaskChargesGained",
	["charge recovery"] = "FlaskChargeRecovery",
	["impales you inflict last"] = "ImpaleStacksMax",
}

-- List of modifier flags
local modFlagList = {
	-- Weapon types
	["with axes"] = { flags = bor(ModFlag.Axe, ModFlag.Hit) },
	["to axe attacks"] = { flags = bor(ModFlag.Axe, ModFlag.Hit) },
	["with axes or swords"] = { flags = ModFlag.Hit, tag = { type = "ModFlagOr", modFlags = bor(ModFlag.Axe, ModFlag.Sword) } },
	["with bows"] = { flags = bor(ModFlag.Bow, ModFlag.Hit) },
	["to bow attacks"] = { flags = bor(ModFlag.Bow, ModFlag.Hit) },
	["with claws"] = { flags = bor(ModFlag.Claw, ModFlag.Hit) },
	["with claws or daggers"] = { flags = ModFlag.Hit, tag = { type = "ModFlagOr", modFlags = bor(ModFlag.Claw, ModFlag.Dagger) } },
	["to claw attacks"] = { flags = bor(ModFlag.Claw, ModFlag.Hit) },
	["dealt with claws"] = { flags = bor(ModFlag.Claw, ModFlag.Hit) },
	["with daggers"] = { flags = bor(ModFlag.Dagger, ModFlag.Hit) },
	["to dagger attacks"] = { flags = bor(ModFlag.Dagger, ModFlag.Hit) },
	["with maces"] = { flags = bor(ModFlag.Mace, ModFlag.Hit) },
	["to mace attacks"] = { flags = bor(ModFlag.Mace, ModFlag.Hit) },
	["with maces and sceptres"] = { flags = bor(ModFlag.Mace, ModFlag.Hit) },
	["with maces or sceptres"] = { flags = bor(ModFlag.Mace, ModFlag.Hit) },
	["with maces, sceptres or staves"] = { flags = ModFlag.Hit, tag = { type = "ModFlagOr", modFlags = bor(ModFlag.Mace, ModFlag.Staff) } },
	["to mace and sceptre attacks"] = { flags = bor(ModFlag.Mace, ModFlag.Hit) },
	["to mace or sceptre attacks"] = { flags = bor(ModFlag.Mace, ModFlag.Hit) },
	["with staves"] = { flags = bor(ModFlag.Staff, ModFlag.Hit) },
	["to staff attacks"] = { flags = bor(ModFlag.Staff, ModFlag.Hit) },
	["with swords"] = { flags = bor(ModFlag.Sword, ModFlag.Hit) },
	["to sword attacks"] = { flags = bor(ModFlag.Sword, ModFlag.Hit) },
	["with wands"] = { flags = bor(ModFlag.Wand, ModFlag.Hit) },
	["to wand attacks"] = { flags = bor(ModFlag.Wand, ModFlag.Hit) },
	["unarmed"] = { flags = bor(ModFlag.Unarmed, ModFlag.Hit) },
	["with unarmed attacks"] = { flags = bor(ModFlag.Unarmed, ModFlag.Hit) },
	["to unarmed attacks"] = { flags = bor(ModFlag.Unarmed, ModFlag.Hit) },
	["with one handed weapons"] = { flags = bor(ModFlag.Weapon1H, ModFlag.Hit) },
	["with one handed melee weapons"] = { flags = bor(ModFlag.Weapon1H, ModFlag.WeaponMelee, ModFlag.Hit) },
	["with two handed weapons"] = { flags = bor(ModFlag.Weapon2H, ModFlag.Hit) },
	["with two handed melee weapons"] = { flags = bor(ModFlag.Weapon2H, ModFlag.WeaponMelee, ModFlag.Hit) },
	["with ranged weapons"] = { flags = bor(ModFlag.WeaponRanged, ModFlag.Hit) },
	-- Skill types
	["spell"] = { flags = ModFlag.Spell },
	["with spells"] = { flags = ModFlag.Spell },
	["with spell damage"] = { flags = ModFlag.Spell },
	["for spells"] = { flags = ModFlag.Spell },
	["with attacks"] = { keywordFlags = KeywordFlag.Attack },
	["with attack skills"] = { keywordFlags = KeywordFlag.Attack },
	["for attacks"] = { flags = ModFlag.Attack },
	["weapon"] = { flags = ModFlag.Weapon },
	["with weapons"] = { flags = ModFlag.Weapon },
	["melee"] = { flags = ModFlag.Melee },
	["with melee attacks"] = { flags = ModFlag.Melee },
	["with melee critical strikes"] = { flags = ModFlag.Melee, tag = { type = "Condition", var = "CriticalStrike" } },
	["with bow skills"] = { keywordFlags = KeywordFlag.Bow },
	["on melee hit"] = { flags = ModFlag.Melee },
	["with hits"] = { keywordFlags = KeywordFlag.Hit },
	["with hits and ailments"] = { keywordFlags = bor(KeywordFlag.Hit, KeywordFlag.Ailment) },
	["with ailments"] = { flags = ModFlag.Ailment },
	["with ailments from attack skills"] = { flags = ModFlag.Ailment, keywordFlags = KeywordFlag.Attack },
	["with poison"] = { keywordFlags = KeywordFlag.Poison },
	["with bleeding"] = { keywordFlags = KeywordFlag.Bleed },
	["for ailments"] = { flags = ModFlag.Ailment },
	["for poison"] = { keywordFlags = bor(KeywordFlag.Poison, KeywordFlag.MatchAll) },
	["for bleeding"] = { keywordFlags = KeywordFlag.Bleed },
	["for ignite"] = { keywordFlags = KeywordFlag.Ignite },
	["area"] = { flags = ModFlag.Area },
	["mine"] = { keywordFlags = KeywordFlag.Mine },
	["with mines"] = { keywordFlags = KeywordFlag.Mine },
	["trap"] = { keywordFlags = KeywordFlag.Trap },
	["with traps"] = { keywordFlags = KeywordFlag.Trap },
	["for traps"] = { keywordFlags = KeywordFlag.Trap },
	["that place mines or throw traps"] = { keywordFlags = bor(KeywordFlag.Mine, KeywordFlag.Trap) },
	["that throw mines"] = { keywordFlags = KeywordFlag.Mine },
	["that throw traps"] = { keywordFlags = KeywordFlag.Trap },
	["brand"] = { tag = { type = "SkillType", skillType = SkillType.Brand } },
	["totem"] = { keywordFlags = KeywordFlag.Totem },
	["with totem skills"] = { keywordFlags = KeywordFlag.Totem },
	["for skills used by totems"] = { keywordFlags = KeywordFlag.Totem },
	["totem skills that cast an aura"] = { tag = { type = "SkillType", skillType = SkillType.Aura }, keywordFlags = KeywordFlag.Totem },
	["of aura skills"] = { tag = { type = "SkillType", skillType = SkillType.Aura } },
	["of curse skills"] = { keywordFlags = KeywordFlag.Curse },
	["with curse skills"] = { keywordFlags = KeywordFlag.Curse },
	["of curse aura skills"] = { tag = { type = "SkillType", skillType = SkillType.Aura }, keywordFlags = KeywordFlag.Curse },
	["of curse auras"] = { keywordFlags = bor(KeywordFlag.Curse, KeywordFlag.Aura, KeywordFlag.MatchAll) },
	["of hex skills"] = { tag = { type = "SkillType", skillType = SkillType.Hex } },
	["with hex skills"] = { tag = { type = "SkillType", skillType = SkillType.Hex } },
	["of herald skills"] = { tag = { type = "SkillType", skillType = SkillType.Herald } },
	["with herald skills"] = { tag = { type = "SkillType", skillType = SkillType.Herald } },
	["with hits from herald skills"] = { tag = { type = "SkillType", skillType = SkillType.Herald }, keywordFlags = KeywordFlag.Hit },
	["minion skills"] = { tag = { type = "SkillType", skillType = SkillType.Minion } },
	["of minion skills"] = { tag = { type = "SkillType", skillType = SkillType.Minion } },
	["for curses"] = { keywordFlags = KeywordFlag.Curse },
	["for hexes"] = { tag = { type = "SkillType", skillType = SkillType.Hex } },
	["warcry"] = { keywordFlags = KeywordFlag.Warcry },
	["vaal"] = { keywordFlags = KeywordFlag.Vaal },
	["vaal skill"] = { keywordFlags = KeywordFlag.Vaal },
	["with movement skills"] = { keywordFlags = KeywordFlag.Movement },
	["of movement skills"] = { keywordFlags = KeywordFlag.Movement },
	["of travel skills"] = { tag = { type = "SkillType", skillType = SkillType.TravelSkill } },
	["of banner skills"] = { tag = { type = "SkillType", skillType = SkillType.Banner } },
	["with lightning skills"] = { keywordFlags = KeywordFlag.Lightning },
	["with cold skills"] = { keywordFlags = KeywordFlag.Cold },
	["with fire skills"] = { keywordFlags = KeywordFlag.Fire },
	["with elemental skills"] = { keywordFlags = bor(KeywordFlag.Lightning, KeywordFlag.Cold, KeywordFlag.Fire) },
	["with chaos skills"] = { keywordFlags = KeywordFlag.Chaos },
	["with channelling skills"] = { tag = { type = "SkillType", skillType = SkillType.Channelled } },
	["channelling skills"] = { tag = { type = "SkillType", skillType = SkillType.Channelled } },
	["with brand skills"] = { tag = { type = "SkillType", skillType = SkillType.Brand } },
	["for stance skills"] = { tag = { type = "SkillName", skillNameList = { "Blood and Sand", "Flesh and Stone" } } },
	["zombie"] = { addToMinion = true, addToMinionTag = { type = "SkillName", skillName = "Raise Zombie" } },
	["raised zombie"] = { addToMinion = true, addToMinionTag = { type = "SkillName", skillName = "Raise Zombie" } },
	["skeleton"] = { addToMinion = true, addToMinionTag = { type = "SkillName", skillName = "Summon Skeleton" } },
	["spectre"] = { addToMinion = true, addToMinionTag = { type = "SkillName", skillName = "Raise Spectre" } },
	["raised spectre"] = { addToMinion = true, addToMinionTag = { type = "SkillName", skillName = "Raise Spectre" } },
	["golem"] = { addToMinion = true, addToMinionTag = { type = "SkillType", skillType = SkillType.Golem } },
	["chaos golem"] = { addToMinion = true, addToMinionTag = { type = "SkillName", skillName = "Summon Chaos Golem" } },
	["flame golem"] = { addToMinion = true, addToMinionTag = { type = "SkillName", skillName = "Summon Flame Golem" } },
	["increased flame golem"] = { addToMinion = true, addToMinionTag = { type = "SkillName", skillName = "Summon Flame Golem" } },
	["ice golem"] = { addToMinion = true, addToMinionTag = { type = "SkillName", skillName = "Summon Ice Golem" } },
	["lightning golem"] = { addToMinion = true, addToMinionTag = { type = "SkillName", skillName = "Summon Lightning Golem" } },
	["stone golem"] = { addToMinion = true, addToMinionTag = { type = "SkillName", skillName = "Summon Stone Golem" } },
	["animated guardian"] = { addToMinion = true, addToMinionTag = { type = "SkillName", skillName = "Animate Guardian" } },
	-- Other
	["global"] = { tag = { type = "Global" } },
	["from equipped shield"] = { tag = { type = "SlotName", slotName = "Weapon 2" } },
	["from body armour"] = { tag = { type = "SlotName", slotName = "Body Armour" } },
}

-- List of modifier flags/tags that appear at the start of a line
local preFlagList = {
	-- Weapon types
	["^axe attacks [hd][ae][va][el] "] = { flags = ModFlag.Axe },
	["^axe or sword attacks [hd][ae][va][el] "] = { tag = { type = "ModFlagOr", modFlags = bor(ModFlag.Axe, ModFlag.Sword) } },
	["^bow attacks [hd][ae][va][el] "] = { flags = ModFlag.Bow },
	["^claw attacks [hd][ae][va][el] "] = { flags = ModFlag.Claw },
	["^claw or dagger attacks [hd][ae][va][el] "] = { tag = { type = "ModFlagOr", modFlags = bor(ModFlag.Claw, ModFlag.Dagger) } },
	["^dagger attacks [hd][ae][va][el] "] = { flags = ModFlag.Dagger },
	["^mace or sceptre attacks [hd][ae][va][el] "] = { flags = ModFlag.Mace },
	["^mace, sceptre or staff attacks [hd][ae][va][el] "] = { tag = { type = "ModFlagOr", modFlags = bor(ModFlag.Mace, ModFlag.Staff) } },
	["^staff attacks [hd][ae][va][el] "] = { flags = ModFlag.Staff },
	["^sword attacks [hd][ae][va][el] "] = { flags = ModFlag.Sword },
	["^wand attacks [hd][ae][va][el] "] = { flags = ModFlag.Wand },
	["^unarmed attacks [hd][ae][va][el] "] = { flags = ModFlag.Unarmed },
	["^attacks with one handed weapons [hd][ae][va][el] "] = { flags = ModFlag.Weapon1H },
	["^attacks with two handed weapons [hd][ae][va][el] "] = { flags = ModFlag.Weapon2H },
	["^attacks with melee weapons [hd][ae][va][el] "] = { flags = ModFlag.WeaponMelee },
	["^attacks with one handed melee weapons [hd][ae][va][el] "] = { flags = bor(ModFlag.Weapon1H, ModFlag.WeaponMelee) },
	["^attacks with two handed melee weapons [hd][ae][va][el] "] = { flags = bor(ModFlag.Weapon2H, ModFlag.WeaponMelee) },
	["^attacks with ranged weapons [hd][ae][va][el] "] = { flags = ModFlag.WeaponRanged },
	-- Damage types
	["^hits deal "] = { keywordFlags = KeywordFlag.Hit },
	["^critical strikes deal "] = { tag = { type = "Condition", var = "CriticalStrike" } },
	-- Add to minion
	["^minions "] = { addToMinion = true },
	["^minions [hd][ae][va][el] "] = { addToMinion = true },
	["^minions leech "] = { addToMinion = true },
	["^minions' attacks deal "] = { addToMinion = true, flags = ModFlag.Attack },
	["^golems [hd][ae][va][el] "] = { addToMinion = true, addToMinionTag = { type = "SkillType", skillType = SkillType.Golem } },
	["^summoned golems [hd][ae][va][el] "] = { addToMinion = true, addToMinionTag = { type = "SkillType", skillType = SkillType.Golem } },
	["^golem skills have "] = { tag = { type = "SkillType", skillType = SkillType.Golem } },
	["^zombies [hd][ae][va][el] "] = { addToMinion = true, addToMinionTag = { type = "SkillName", skillName = "Raise Zombie" } },
	["^raised zombies [hd][ae][va][el] "] = { addToMinion = true, addToMinionTag = { type = "SkillName", skillName = "Raise Zombie" } },
	["^skeletons [hd][ae][va][el] "] = { addToMinion = true, addToMinionTag = { type = "SkillName", skillName = "Summon Skeleton" } },
	["^raging spirits [hd][ae][va][el] "] = { addToMinion = true, addToMinionTag = { type = "SkillName", skillName = "Summon Raging Spirit" } },
	["^summoned raging spirits [hd][ae][va][el] "] = { addToMinion = true, addToMinionTag = { type = "SkillName", skillName = "Summon Raging Spirit" } },
	["^spectres [hd][ae][va][el] "] = { addToMinion = true, addToMinionTag = { type = "SkillName", skillName = "Raise Spectre" } },
	["^chaos golems [hd][ae][va][el] "] = { addToMinion = true, addToMinionTag = { type = "SkillName", skillName = "Summon Chaos Golem" } },
	["^summoned chaos golems [hd][ae][va][el] "] = { addToMinion = true, addToMinionTag = { type = "SkillName", skillName = "Summon Chaos Golem" } },
	["^flame golems [hd][ae][va][el] "] = { addToMinion = true, addToMinionTag = { type = "SkillName", skillName = "Summon Flame Golem" } },
	["^summoned flame golems [hd][ae][va][el] "] = { addToMinion = true, addToMinionTag = { type = "SkillName", skillName = "Summon Flame Golem" } },
	["^ice golems [hd][ae][va][el] "] = { addToMinion = true, addToMinionTag = { type = "SkillName", skillName = "Summon Ice Golem" } },
	["^summoned ice golems [hd][ae][va][el] "] = { addToMinion = true, addToMinionTag = { type = "SkillName", skillName = "Summon Ice Golem" } },
	["^lightning golems [hd][ae][va][el] "] = { addToMinion = true, addToMinionTag = { type = "SkillName", skillName = "Summon Lightning Golem" } },
	["^summoned lightning golems [hd][ae][va][el] "] = { addToMinion = true, addToMinionTag = { type = "SkillName", skillName = "Summon Lightning Golem" } },
	["^stone golems [hd][ae][va][el] "] = { addToMinion = true, addToMinionTag = { type = "SkillName", skillName = "Summon Stone Golem" } },
	["^summoned stone golems [hd][ae][va][el] "] = { addToMinion = true, addToMinionTag = { type = "SkillName", skillName = "Summon Stone Golem" } },
	["^summoned carrion golems [hd][ae][va][el] "] = { addToMinion = true, addToMinionTag = { type = "SkillName", skillName = "Summon Carrion Golem" } },
	["^summoned skitterbots [hd][ae][va][el] "] = { addToMinion = true, addToMinionTag = { type = "SkillName", skillName = "Summon Carrion Golem" } },
	["^blink arrow and blink arrow clones [hd][ae][va][el] "] = { addToMinion = true, addToMinionTag = { type = "SkillName", skillName = "Blink Arrow" } },
	["^mirror arrow and mirror arrow clones [hd][ae][va][el] "] = { addToMinion = true, addToMinionTag = { type = "SkillName", skillName = "Mirror Arrow" } },
	["^animated weapons [hd][ae][va][el] "] = { addToMinion = true, addToMinionTag = { type = "SkillName", skillName = "Animate Weapon" } },
	["^animated guardian deals "] = { addToMinion = true, addToMinionTag = { type = "SkillName", skillName = "Animate Guardian" } },
	["^summoned holy relics [hd][ae][va][el] "] = { addToMinion = true, addToMinionTag = { type = "SkillName", skillName = "Summon Holy Relic" } },
	["^herald skills [hd][ae][va][el] "] = { tag = { type = "SkillType", skillType = SkillType.Herald } },
	["^agony crawler deals "] = { addToMinion = true, addToMinionTag = { type = "SkillName", skillName = "Herald of Agony" } },
	["^sentinels of purity deal "] = { addToMinion = true, addToMinionTag = { type = "SkillName", skillName = "Herald of Purity" } },
	["^summoned sentinels have "] = { addToMinion = true, addToMinionTag = { type = "SkillName", skillName = "Herald of Purity" } },
	["^raised zombies' slam attack has "] = { addToMinion = true, tag = { type = "SkillId", skillId = "ZombieSlam" } },
	["^raised spectres, raised zombies, and summoned skeletons have "] = { addToMinion = true, addToMinionTag = { type = "SkillName", skillNameList = { "Raise Spectre", "Raise Zombie", "Summon Skeleton" } } },
	-- Totem/trap/mine
	["^attacks used by totems have "] = { flags = ModFlag.Attack, keywordFlags = KeywordFlag.Totem },
	["^spells cast by totems [hd][ae][va][el] "] = { flags = ModFlag.Spell, keywordFlags = KeywordFlag.Totem },
	["^trap and mine damage "] = { keywordFlags = bor(KeywordFlag.Trap, KeywordFlag.Mine) },
	["^skills used by traps [hd][ae][va][el] "] = { keywordFlags = KeywordFlag.Trap },
	["^skills used by mines [hd][ae][va][el] "] = { keywordFlags = KeywordFlag.Mine },
	-- Local damage
	["^attacks with this weapon "] = { tagList = { { type = "Condition", var = "{Hand}Attack" }, { type = "SkillType", skillType = SkillType.Attack } } },
	["^attacks with this weapon [hd][ae][va][el] "] = { tagList = { { type = "Condition", var = "{Hand}Attack" }, { type = "SkillType", skillType = SkillType.Attack } } },
	["^hits with this weapon [hd][ae][va][el] "] = { flags = ModFlag.Hit, tagList = { { type = "Condition", var = "{Hand}Attack" }, { type = "SkillType", skillType = SkillType.Attack } } },
	-- Skill types
	["^attacks [hd][ae][va][el] "] = { flags = ModFlag.Attack },
	["^attack skills [hd][ae][va][el] "] = { keywordFlags = KeywordFlag.Attack },
	["^spells [hd][ae][va][el] a? ?"] = { flags = ModFlag.Spell },
	["^spell skills [hd][ae][va][el] "] = { keywordFlags = KeywordFlag.Spell },
	["^projectile attack skills [hd][ae][va][el] "] = { tagList = { { type = "SkillType", skillType = SkillType.Attack }, { type = "SkillType", skillType = SkillType.Projectile } } },
	["^projectiles from attacks [hd][ae][va][el] "] = { tagList = { { type = "SkillType", skillType = SkillType.Attack }, { type = "SkillType", skillType = SkillType.Projectile } } },
	["^arrows [hd][ae][va][el] "] = { keywordFlags = KeywordFlag.Bow },
	["^bow skills [hdf][aei][var][el] "] = { keywordFlags = KeywordFlag.Bow },
	["^projectiles [hdf][aei][var][el] "] = { flags = ModFlag.Projectile },
	["^melee attacks have "] = { flags = ModFlag.Melee },
	["^movement attack skills have "] = { flags = ModFlag.Attack, keywordFlags = KeywordFlag.Movement },
	["^travel skills have "] = { tag = { type = "SkillType", skillType = SkillType.TravelSkill } },
	["^lightning skills [hd][ae][va][el] "] = { keywordFlags = KeywordFlag.Lightning },
	["^lightning spells [hd][ae][va][el] "] = { keywordFlags = KeywordFlag.Lightning, flags = ModFlag.Spell },
	["^cold skills [hd][ae][va][el] "] = { keywordFlags = KeywordFlag.Cold },
	["^cold spells [hd][ae][va][el] "] = { keywordFlags = KeywordFlag.Cold, flags = ModFlag.Spell },
	["^fire skills [hd][ae][va][el] "] = { keywordFlags = KeywordFlag.Fire },
	["^fire spells [hd][ae][va][el] "] = { keywordFlags = KeywordFlag.Fire, flags = ModFlag.Spell },
	["^chaos skills [hd][ae][va][el] "] = { keywordFlags = KeywordFlag.Chaos },
	["^vaal skills [hd][ae][va][el] "] = { keywordFlags = KeywordFlag.Vaal },
	["^brand skills [hd][ae][va][el] "] = { keywordFlags = KeywordFlag.Brand },
	["^channelling skills [hd][ae][va][el] "] = { tag = { type = "SkillType", skillType = SkillType.Channelled } },
	["^curse skills [hd][ae][va][el] "] = { keywordFlags = KeywordFlag.Curse },
	["^hex skills [hd][ae][va][el] "] = { tag = { type = "SkillType", skillType = SkillType.Hex } },
	["^mark skills [hd][ae][va][el] "] = { tag = { type = "SkillType", skillType = SkillType.Mark } },
	["^melee skills [hd][ae][va][el] "] = { tag = { type = "SkillType", skillType = SkillType.Melee } },
	["^guard skills [hd][ae][va][el] "] = { tag = { type = "SkillType", skillType = SkillType.GuardSkill } },
	["^nova spells [hd][ae][va][el] "] = { tag = { type = "SkillType", skillType = SkillType.NovaSpell } },
	["^area skills [hd][ae][va][el] "] = { tag = { type = "SkillType", skillType = SkillType.Area } },
	["^warcry skills have "] = { tag = { type = "SkillType", skillType = SkillType.Warcry } },
	["^non%-curse aura skills have "] = { tag = { type = "SkillType", skillType = SkillType.Aura } },
	["^non%-channelling skills have "] = { tag = { type = "SkillType", skillType = SkillType.Channelled, neg = true } },
	["^non%-vaal skills deal "] = { tag = { type = "SkillType", skillType = SkillType.Vaal, neg = true } },
	["^skills [hdfg][aei][vari][eln] "] = { },
	-- Slot specific
	["^left ring slot: "] = { tag = { type = "SlotNumber", num = 1 } },
	["^right ring slot: "] = { tag = { type = "SlotNumber", num = 2 } },
	["^socketed gems [hgd][ae][via][enl] "] = { addToSkill = { type = "SocketedIn", slotName = "{SlotName}" } },
	["^socketed skills [hgd][ae][via][enl] "] = { addToSkill = { type = "SocketedIn", slotName = "{SlotName}" } },
	["^socketed attacks [hgd][ae][via][enl] "] = { addToSkill = { type = "SocketedIn", slotName = "{SlotName}", keyword = "attack" } },
	["^socketed spells [hgd][ae][via][enl] "] = { addToSkill = { type = "SocketedIn", slotName = "{SlotName}", keyword = "spell" } },
	["^socketed curse gems [hgd][ae][via][enl] "] = { addToSkill = { type = "SocketedIn", slotName = "{SlotName}", keyword = "curse" } },
	["^socketed melee gems [hgd][ae][via][enl] "] = { addToSkill = { type = "SocketedIn", slotName = "{SlotName}", keyword = "melee" } },
	["^socketed golem gems [hgd][ae][via][enl] "] = { addToSkill = { type = "SocketedIn", slotName = "{SlotName}", keyword = "golem" } },
	["^socketed golem skills [hgd][ae][via][enl] "] = { addToSkill = { type = "SocketedIn", slotName = "{SlotName}", keyword = "golem" } },
	["^socketed golem skills have minions "] = { addToSkill = { type = "SocketedIn", slotName = "{SlotName}", keyword = "golem" } },
	-- Enemy modifiers
	["^enemies withered by you [th]a[vk]e "] = { tag = { type = "MultiplierThreshold", var = "WitheredStack", threshold = 1 }, applyToEnemy = true },
	["^enemies (%a+) by you take "] = function(cond)
		return { tag = { type = "Condition", var = cond:gsub("^%a", string.upper) }, applyToEnemy = true, modSuffix = "Taken" }
	end,
	["^enemies (%a+) by you have "] = function(cond)
		return { tag = { type = "Condition", var = cond:gsub("^%a", string.upper) }, applyToEnemy = true }
	end,	
	["^enemies affected by your spider's webs [th]a[vk]e "] = { tag = { type = "MultiplierThreshold", var = "Spider's WebStack", threshold = 1 }, applyToEnemy = true },
	["^enemies you curse take "] = { tag = { type = "Condition", var = "Cursed" }, applyToEnemy = true, modSuffix = "Taken" },
	["^enemies you curse have "] = { tag = { type = "Condition", var = "Cursed" }, applyToEnemy = true },
	["^nearby enemies take "] = { modSuffix = "Taken", applyToEnemy = true },
	["^nearby enemies have "] = { applyToEnemy = true },
	-- Other
	["^your flasks grant "] = { },
	["^when hit, "] = { },
	["^you and allies [hgd][ae][via][enl] "] = { },
	["^auras from your skills grant "] = { addToAura = true },
	["^you and nearby allies "] = { newAura = true },
	["^you and nearby allies [hgd][ae][via][enl] "] = { newAura = true },
	["^nearby allies [hgd][ae][via][enl] "] = { newAura = true, newAuraOnlyAllies = true },
	["^you and allies affected by auras from your skills [hgd][ae][via][enl] "] = { affectedByAura = true },
	["^take "] = { modSuffix = "Taken" },
	["^fortify buffs you create instead grant "] = { convertFortifyEffect = true },
	["^marauder: "] = { tag = { type = "Condition", var = "ConnectedToMarauderStart" } },
	["^duelist: "] = { tag = { type = "Condition", var = "ConnectedToDuelistStart" } },
	["^ranger: "] = { tag = { type = "Condition", var = "ConnectedToRangerStart" } },
	["^shadow: "] = { tag = { type = "Condition", var = "ConnectedToShadowStart" } },
	["^witch: "] = { tag = { type = "Condition", var = "ConnectedToWitchStart" } },
	["^templar: "] = { tag = { type = "Condition", var = "ConnectedToTemplarStart" } },
	["^scion: "] = { tag = { type = "Condition", var = "ConnectedToScionStart" } },
	["^skills supported by spellslinger have "] = { tag = { type = "Condition", var = "SupportedBySpellslinger" } },
}

-- List of modifier tags
local modTagList = {
	["on enemies"] = { },
	["while active"] = { },
	[" on critical strike"] = { tag = { type = "Condition", var = "CriticalStrike" } },
	["from critical strikes"] = { tag = { type = "Condition", var = "CriticalStrike" } },
	["with critical strikes"] = { tag = { type = "Condition", var = "CriticalStrike" } },
	["while affected by auras you cast"] = { affectedByAura = true },
	["for you and nearby allies"] = { newAura = true },
	-- Multipliers
	["per power charge"] = { tag = { type = "Multiplier", var = "PowerCharge" } },
	["per frenzy charge"] = { tag = { type = "Multiplier", var = "FrenzyCharge" } },
	["per endurance charge"] = { tag = { type = "Multiplier", var = "EnduranceCharge" } },
	["per siphoning charge"] = { tag = { type = "Multiplier", var = "SiphoningCharge" } },
	["per challenger charge"] = { tag = { type = "Multiplier", var = "ChallengerCharge" } },
	["per gale force"] = { tag = { type = "Multiplier", var = "GaleForce" } },
	["per intensity"] = { tag = { type = "Multiplier", var = "Intensity" } },
	["per brand"] = { tag = { type = "Multiplier", var = "ActiveBrand" } },
	["per blitz charge"] = { tag = { type = "Multiplier", var = "BlitzCharge" } },
	["per ghost shroud"] = { tag = { type = "Multiplier", var = "GhostShroud" } },
	["per crab barrier"] = { tag = { type = "Multiplier", var = "CrabBarrier" } },
	["per rage"] = { tag = { type = "Multiplier", var = "Rage" } },
	["per (%d+) rage"] = function(num) return { tag = { type = "Multiplier", var = "Rage", div = num } } end,
	["per level"] = { tag = { type = "Multiplier", var = "Level" } },
	["per (%d+) player levels"] = function(num) return { tag = { type = "Multiplier", var = "Level", div = num } } end,
	["for each equipped normal item"] = { tag = { type = "Multiplier", var = "NormalItem" } },
	["for each normal item equipped"] = { tag = { type = "Multiplier", var = "NormalItem" } },
	["for each normal item you have equipped"] = { tag = { type = "Multiplier", var = "NormalItem" } },
	["for each equipped magic item"] = { tag = { type = "Multiplier", var = "MagicItem" } },
	["for each magic item equipped"] = { tag = { type = "Multiplier", var = "MagicItem" } },
	["for each magic item you have equipped"] = { tag = { type = "Multiplier", var = "MagicItem" } },
	["for each equipped rare item"] = { tag = { type = "Multiplier", var = "RareItem" } },
	["for each rare item equipped"] = { tag = { type = "Multiplier", var = "RareItem" } },
	["for each rare item you have equipped"] = { tag = { type = "Multiplier", var = "RareItem" } },
	["for each equipped unique item"] = { tag = { type = "Multiplier", var = "UniqueItem" } },
	["for each unique item equipped"] = { tag = { type = "Multiplier", var = "UniqueItem" } },
	["for each unique item you have equipped"] = { tag = { type = "Multiplier", var = "UniqueItem" } },
	["per elder item equipped"] = { tag = { type = "Multiplier", var = "ElderItem" } },
	["per shaper item equipped"] = { tag = { type = "Multiplier", var = "ShaperItem" } },
	["per elder or shaper item equipped"] = { tag = { type = "Multiplier", var = "ShaperOrElderItem" } },
	["for each corrupted item equipped"] = { tag = { type = "Multiplier", var = "CorruptedItem" } },
	["for each equipped corrupted item"] = { tag = { type = "Multiplier", var = "CorruptedItem" } },
	["for each uncorrupted item equipped"] = { tag = { type = "Multiplier", var = "NonCorruptedItem" } },
	["per abyssa?l? jewel affecting you"] = { tag = { type = "Multiplier", var = "AbyssJewel" } },
	["for each herald s?k?i?l?l? ?affecting you"] = { tag = { type = "Multiplier", var = "Herald" } },
	["for each type of abyssa?l? jewel affecting you"] = { tag = { type = "Multiplier", var = "AbyssJewelType" } },
	["per sextant affecting the area"] = { tag = { type = "Multiplier", var = "Sextant" } },
	["per buff on you"] = { tag = { type = "Multiplier", var = "BuffOnSelf" } },
	["per curse on enemy"] = { tag = { type = "Multiplier", var = "CurseOnEnemy" } },
	["for each curse on enemy"] = { tag = { type = "Multiplier", var = "CurseOnEnemy" } },
	["per curse on you"] = { tag = { type = "Multiplier", var = "CurseOnSelf" } },
	["per poison on you"] = { tag = { type = "Multiplier", var = "PoisonStack" } },
	["per poison on you, up to (%d+) per second"] = function(num) return { tag = { type = "Multiplier", var = "PoisonStack", limit = tonumber(num), limitTotal = true } } end,
	["for each poison you have inflicted recently"] = { tag = { type = "Multiplier", var = "PoisonAppliedRecently" } },
	["for each shocked enemy you've killed recently"] = { tag = { type = "Multiplier", var = "ShockedEnemyKilledRecently" } },
	["per enemy killed recently, up to (%d+)%%"] = function(num) return { tag = { type = "Multiplier", var = "EnemyKilledRecently", limit = tonumber(num), limitTotal = true } } end,
	["per (%d+) rampage kills"] = function(num) return { tag = { type = "Multiplier", var = "Rampage", div = num, limit = 1000 / num, limitTotal = true } } end,
	["per minion, up to (%d+)%%"] = function(num) return { tag = { type = "Multiplier", var = "SummonedMinion", limit = tonumber(num), limitTotal = true } } end,
	["for each enemy you or your minions have killed recently, up to (%d+)%%"] = function(num) return { tag = { type = "Multiplier", varList = { "EnemyKilledRecently","EnemyKilledByMinionsRecently" }, limit = tonumber(num), limitTotal = true } } end,
	["for each enemy you or your minions have killed recently, up to (%d+)%% per second"] = function(num) return { tag = { type = "Multiplier", varList = { "EnemyKilledRecently","EnemyKilledByMinionsRecently" }, limit = tonumber(num), limitTotal = true } } end,
	["for each (%d+) total mana you have spent recently"] = function(num) return { tag = { type = "Multiplier", var = "ManaSpentRecently", div = num } } end,
	["for each (%d+) total mana you have spent recently, up to (%d+)%%"] = function(num, _, limit) return { tag = { type = "Multiplier", var = "ManaSpentRecently", div = num, limit = tonumber(limit), limitTotal = true } } end,
	["per (%d+) mana spent recently, up to (%d+)%%"] = function(num, _, limit) return { tag = { type = "Multiplier", var = "ManaSpentRecently", div = num, limit = tonumber(limit), limitTotal = true } } end,
	["for each time you've blocked in the past 10 seconds"] = { tag = { type = "Multiplier", var =  "BlockedPast10Sec" } },
	["per enemy killed by you or your totems recently"] = { tag = { type = "Multiplier", varList = { "EnemyKilledRecently","EnemyKilledByTotemsRecently" } } },
	["per nearby enemy, up to %+?(%d+)%%"] = function(num) return { tag = { type = "Multiplier", var = "NearbyEnemies", limit = num, limitTotal = true } } end,
	["to you and allies"] = { },
	["per red socket"] = { tag = { type = "Multiplier", var = "RedSocketIn{SlotName}" } },
	["per green socket"] = { tag = { type = "Multiplier", var = "GreenSocketIn{SlotName}" } },
	["per blue socket"] = { tag = { type = "Multiplier", var = "BlueSocketIn{SlotName}" } },
	["per white socket"] = { tag = { type = "Multiplier", var = "WhiteSocketIn{SlotName}" } },
	["for each impale on enemy"] = { tag = { type = "Multiplier", var = "ImpaleStacks", actor = "enemy" } },
	["per animated weapon"] = { tag = { type = "Multiplier", var = "AnimatedWeapon", actor = "parent" } },
	["per grasping vine"] = { tag =  { type = "Multiplier", var = "GraspingVinesCount" } },
	["per fragile regrowth"] = { tag =  { type = "Multiplier", var = "FragileRegrowthCount" } },
	-- Per stat
	["per (%d+) strength"] = function(num) return { tag = { type = "PerStat", stat = "Str", div = num } } end,
	["per (%d+) dexterity"] = function(num) return { tag = { type = "PerStat", stat = "Dex", div = num } } end,
	["per (%d+) intelligence"] = function(num) return { tag = { type = "PerStat", stat = "Int", div = num } } end,
	["per (%d+) total attributes"] = function(num) return { tag = { type = "PerStat", statList = { "Str", "Dex", "Int" }, div = num } } end,
	["per (%d+) of your lowest attribute"] = function(num) return { tag = { type = "PerStat", stat = "LowestAttribute", div = num } } end,
	["per (%d+) reserved life"] = function(num) return { tag = { type = "PerStat", stat = "LifeReserved", div = num } } end,
	["per (%d+) unreserved maximum mana"] = function(num) return { tag = { type = "PerStat", stat = "ManaUnreserved", div = num } } end,
	["per (%d+) unreserved maximum mana, up to (%d+)%%"] = function(num, _, limit) return { tag = { type = "PerStat", stat = "ManaUnreserved", div = num, limit = tonumber(limit), limitTotal = true } } end,
	["per (%d+) armour"] = function(num) return { tag = { type = "PerStat", stat = "Armour", div = num } } end,
	["per (%d+) evasion rating"] = function(num) return { tag = { type = "PerStat", stat = "Evasion", div = num } } end,
	["per (%d+) evasion rating, up to (%d+)%%"] = function(num, _, limit) return { tag = { type = "PerStat", stat = "Evasion", div = num, limit = tonumber(limit), limitTotal = true } } end,
	["per (%d+) maximum energy shield"] = function(num) return { tag = { type = "PerStat", stat = "EnergyShield", div = num } } end,
	["per (%d+) maximum life"] = function(num) return { tag = { type = "PerStat", stat = "Life", div = num } } end,
	["per (%d+) maximum mana, up to (%d+)%%"] = function(num, _, limit) return { tag = { type = "PerStat", stat = "Mana", div = num, limit = tonumber(limit), limitTotal = true } } end,
	["per (%d+) maximum mana, up to a maximum of (%d+)%%"] = function(num, _, limit) return { tag = { type = "PerStat", stat = "Mana", div = num, limit = tonumber(limit), limitTotal = true } } end,
	["per (%d+) accuracy rating"] = function(num) return { tag = { type = "PerStat", stat = "Accuracy", div = num } } end,
	["per (%d+)%% block chance"] = function(num) return { tag = { type = "PerStat", stat = "BlockChance", div = num } } end,
	["per (%d+)%% chance to block attack damage"] = function(num) return { tag = { type = "PerStat", stat = "BlockChance", div = num } } end,
	["per (%d+)%% chance to block spell damage"] = function(num) return { tag = { type = "PerStat", stat = "SpellBlockChance", div = num } } end,
	["per (%d+) of the lowest of armour and evasion rating"] = function(num) return { tag = { type = "PerStat", stat = "LowestOfArmourAndEvasion", div = num } } end,
	["per (%d+) maximum energy shield on helmet"] = function(num) return { tag = { type = "PerStat", stat = "EnergyShieldOnHelmet", div = num } } end,
	["per (%d+) evasion rating on body armour"] = function(num) return { tag = { type = "PerStat", stat = "EvasionOnBody Armour", div = num } } end,
	["per (%d+) armour on equipped shield"] = function(num) return { tag = { type = "PerStat", stat = "ArmourOnWeapon 2", div = num } } end,
	["per (%d+) armour or evasion rating on shield"] = function(num) return { tag = { type = "PerStat", statList = { "ArmourOnWeapon 2", "EvasionOnWeapon 2" }, div = num } } end,
	["per (%d+) evasion rating on equipped shield"] = function(num) return { tag = { type = "PerStat", stat = "EvasionOnWeapon 2", div = num } } end,
	["per (%d+) maximum energy shield on equipped shield"] = function(num) return { tag = { type = "PerStat", stat = "EnergyShieldOnWeapon 2", div = num } } end,
	["per (%d+) maximum energy shield on shield"] = function(num) return { tag = { type = "PerStat", stat = "EnergyShieldOnWeapon 2", div = num } } end,
	["per (%d+)%% cold resistance above 75%%"] = function(num) return { tag  = { type = "PerStat", stat = "ColdResistOver75", div = num } } end,
	["per (%d+)%% lightning resistance above 75%%"] = function(num) return { tag  = { type = "PerStat", stat = "LightningResistOver75", div = num } } end,
	["per (%d+) devotion"] = function(num) return { tag = { type = "PerStat", stat = "Devotion", div = num } } end,
	["per (%d+)%% missing fire resistance, up to a maximum of (%d+)%%"] = function(num, _, limit) return { tag = { type = "PerStat", stat = "MissingFireResist", div = num, limit = tonumber(limit), limitTotal = true } } end,
	["per (%d+)%% missing cold resistance, up to a maximum of (%d+)%%"] = function(num, _, limit) return { tag = { type = "PerStat", stat = "MissingColdResist", div = num, limit = tonumber(limit), limitTotal = true } } end,
	["per totem"] = { tag = { type = "PerStat", stat = "TotemsSummoned" } }, 
	["per summoned totem"] =  { tag = { type = "PerStat", stat = "TotemsSummoned" } },
	["for each summoned totem"] =  { tag = { type = "PerStat", stat = "TotemsSummoned" } },
	["for each time they have chained"] = { tag = { type = "PerStat", stat = "Chain" } },
	["for each time it has chained"] = { tag = { type = "PerStat", stat = "Chain" } },
	["for each summoned golem"] = { tag = { type = "PerStat", stat = "ActiveGolemLimit" } },
	["for each golem you have summoned"] = { tag = { type = "PerStat", stat = "ActiveGolemLimit" } },
	["per summoned golem"] = { tag = { type = "PerStat", stat = "ActiveGolemLimit" } },
	["per summoned sentinel of purity"] = { tag = { type = "PerStat", stat = "ActiveSentinelOfPurityLimit" } },
	["per summoned skeleton"] = { tag = { type = "PerStat", stat = "ActiveSkeletonLimit" } },
	["per summoned raging spirit"] = { tag = { type = "PerStat", stat = "ActiveRagingSpiritLimit" } },
	["for each raised zombie"] = { tag = { type = "PerStat", stat = "ActiveZombieLimit" } },
	["per raised spectre"] = { tag = { type = "PerStat", stat = "ActiveSpectreLimit" } },
	["for each remaining chain"] = { tag = { type = "PerStat", stat = "ChainRemaining" } },
	["for each enemy pierced"] = { tag = { type = "PerStat", stat = "PiercedCount" } },
	-- Stat conditions
	["with (%d+) or more strength"] = function(num) return { tag = { type = "StatThreshold", stat = "Str", threshold = num } } end,
	["with at least (%d+) strength"] = function(num) return { tag = { type = "StatThreshold", stat = "Str", threshold = num } } end,
	["w?h?i[lf]e? you have at least (%d+) strength"] = function(num) return { tag = { type = "StatThreshold", stat = "Str", threshold = num } } end,
	["w?h?i[lf]e? you have at least (%d+) dexterity"] = function(num) return { tag = { type = "StatThreshold", stat = "Dex", threshold = num } } end,
	["w?h?i[lf]e? you have at least (%d+) intelligence"] = function(num) return { tag = { type = "StatThreshold", stat = "Int", threshold = num } } end,
	["at least (%d+) intelligence"] = function(num) return { tag = { type = "StatThreshold", stat = "Int", threshold = num } } end, -- lol
	["if dexterity is higher than intelligence"] = { tag = { type = "Condition", var = "DexHigherThanInt" } },
	["if strength is higher than intelligence"] = { tag = { type = "Condition", var = "StrHigherThanInt" } },
	["w?h?i[lf]e? you have at least (%d+) maximum energy shield"] = function(num) return { tag = { type = "StatThreshold", stat = "EnergyShield", threshold = num } } end,
	["against targets they pierce"] = { tag = { type = "StatThreshold", stat = "PierceCount", threshold = 1 } },
	["against pierced targets"] = { tag = { type = "StatThreshold", stat = "PierceCount", threshold = 1 } },
	["to targets they pierce"] = { tag = { type = "StatThreshold", stat = "PierceCount", threshold = 1 } },
	["while you have at least (%d+) devotion"] = function(num) return { tag = { type = "StatThreshold", stat = "Devotion", threshold = num } } end,
	-- Slot conditions
	["when in main hand"] = { tag = { type = "SlotNumber", num = 1 } },
	["when in off hand"] = { tag = { type = "SlotNumber", num = 2 } },
	["in main hand"] = { tag = { type = "InSlot", num = 1 } },
	["in off hand"] = { tag = { type = "InSlot", num = 2 } },
	["w?i?t?h? main hand"] = { tagList = { { type = "Condition", var = "MainHandAttack" }, { type = "SkillType", skillType = SkillType.Attack } } },
	["w?i?t?h? off hand"] = { tagList = { { type = "Condition", var = "OffHandAttack" }, { type = "SkillType", skillType = SkillType.Attack } } },
	["with this weapon"] = { tagList = { { type = "Condition", var = "{Hand}Attack" }, { type = "SkillType", skillType = SkillType.Attack } } },
	["if your other ring is a shaper item"] = { tag = { type = "Condition", var = "ShaperItemInRing {OtherSlotNum}" } },
	["if your other ring is an elder item"] = { tag = { type = "Condition", var = "ElderItemInRing {OtherSlotNum}" } },
	-- Equipment conditions
	["while holding a shield"] = { tag = { type = "Condition", var = "UsingShield" } },
	["while your off hand is empty"] = { tag = { type = "Condition", var = "OffHandIsEmpty" } },
	["with shields"] = { tag = { type = "Condition", var = "UsingShield" } },
	["while dual wielding"] = { tag = { type = "Condition", var = "DualWielding" } },
	["while dual wielding claws"] = { tag = { type = "Condition", var = "DualWieldingClaws" } },
	["while dual wielding or holding a shield"] = { tag = { type = "Condition", varList = { "DualWielding", "UsingShield" } } },
	["while wielding an axe"] = { tag = { type = "Condition", var = "UsingAxe" } },
	["while wielding an axe or sword"] = { tag = { type = "Condition", varList = { "UsingAxe", "UsingSword" } } },
	["while wielding a bow"] = { tag = { type = "Condition", var = "UsingBow" } },
	["while wielding a claw"] = { tag = { type = "Condition", var = "UsingClaw" } },
	["while wielding a dagger"] = { tag = { type = "Condition", var = "UsingDagger" } },
	["while wielding a claw or dagger"] = { tag = { type = "Condition", varList = { "UsingClaw", "UsingDagger" } } },
	["while wielding a mace"] = { tag = { type = "Condition", var = "UsingMace" } },
	["while wielding a mace or sceptre"] = { tag = { type = "Condition", var = "UsingMace" } },
	["while wielding a mace, sceptre or staff"] = { tag = { type = "Condition", varList = { "UsingMace", "UsingStaff" } } },
	["while wielding a staff"] = { tag = { type = "Condition", var = "UsingStaff" } },
	["while wielding a sword"] = { tag = { type = "Condition", var = "UsingSword" } },
	["while wielding a melee weapon"] = { tag = { type = "Condition", var = "UsingMeleeWeapon" } },
	["while wielding a one handed weapon"] = { tag = { type = "Condition", var = "UsingOneHandedWeapon" } },
	["while wielding a two handed weapon"] = { tag = { type = "Condition", var = "UsingTwoHandedWeapon" } },
	["while wielding a two handed melee weapon"] = { tagList = { { type = "Condition", var = "UsingTwoHandedWeapon" }, { type = "Condition", var = "UsingMeleeWeapon" } } },
	["while wielding a wand"] = { tag = { type = "Condition", var = "UsingWand" } },
	["while wielding two different weapon types"] = { tag = { type = "Condition", var = "WieldingDifferentWeaponTypes" } },
	["while unarmed"] = { tag = { type = "Condition", var = "Unarmed" } },
	["while you are unencumbered"] = { tag = { type = "Condition", var = "Unencumbered" } },
	["with a normal item equipped"] = { tag = { type = "MultiplierThreshold", var = "NormalItem", threshold = 1 } },
	["with a magic item equipped"] = { tag = { type = "MultiplierThreshold", var = "MagicItem", threshold = 1 } },
	["with a rare item equipped"] = { tag = { type = "MultiplierThreshold", var = "RareItem", threshold = 1 } },
	["with a unique item equipped"] = { tag = { type = "MultiplierThreshold", var = "UniqueItem", threshold = 1 } },
	["if you wear no corrupted items"] = { tag = { type = "MultiplierThreshold", var = "CorruptedItem", threshold = 0, upper = true } },
	["if no worn items are corrupted"] = { tag = { type = "MultiplierThreshold", var = "CorruptedItem", threshold = 0, upper = true } },
	["if no equipped items are corrupted"] = { tag = { type = "MultiplierThreshold", var = "CorruptedItem", threshold = 0, upper = true } },
	["if all worn items are corrupted"] = { tag = { type = "MultiplierThreshold", var = "NonCorruptedItem", threshold = 0, upper = true } },
	["if all equipped items are corrupted"] = { tag = { type = "MultiplierThreshold", var = "NonCorruptedItem", threshold = 0, upper = true } },
	["if equipped shield has at least (%d+)%% chance to block"] = function(num) return { tag = { type = "StatThreshold", stat = "ShieldBlockChance", threshold = num } } end,
	["if you have (%d+) primordial items socketed or equipped"] = function(num) return { tag = { type = "MultiplierThreshold", var = "PrimordialItem", threshold = num } } end,
	-- Player status conditions
	["wh[ie][ln]e? on low life"] = { tag = { type = "Condition", var = "LowLife" } },
	["wh[ie][ln]e? not on low life"] = { tag = { type = "Condition", var = "LowLife", neg = true } },
	["wh[ie][ln]e? on low mana"] = { tag = { type = "Condition", var = "LowMana" } },
	["wh[ie][ln]e? not on low mana"] = { tag = { type = "Condition", var = "LowMana", neg = true } },
	["wh[ie][ln]e? on full life"] = { tag = { type = "Condition", var = "FullLife" } },
	["wh[ie][ln]e? not on full life"] = { tag = { type = "Condition", var = "FullLife", neg = true } },
	["wh[ie][ln]e? no life is reserved"] = { tag = { type = "StatThreshold", stat = "LifeReserved", threshold = 0, upper = true } },
	["wh[ie][ln]e? no mana is reserved"] = { tag = { type = "StatThreshold", stat = "ManaReserved", threshold = 0, upper = true } },
	["wh[ie][ln]e? on full energy shield"] = { tag = { type = "Condition", var = "FullEnergyShield" } },
	["wh[ie][ln]e? not on full energy shield"] = { tag = { type = "Condition", var = "FullEnergyShield", neg = true } },
	["wh[ie][ln]e? you have energy shield"] = { tag = { type = "Condition", var = "HaveEnergyShield" } },
	["wh[ie][ln]e? you have no energy shield"] = { tag = { type = "Condition", var = "HaveEnergyShield", neg = true } },
	["if you have energy shield"] = { tag = { type = "Condition", var = "HaveEnergyShield" } },
	["while stationary"] = { tag = { type = "Condition", var = "Stationary" } },
	["while moving"] = { tag = { type = "Condition", var = "Moving" } },
	["while channelling"] = { tag = { type = "Condition", var = "Channelling" } },
	["if you've been channelling for at least 1 second"] = { tag = { type = "Condition", var = "Channelling" } },
	["if you've inflicted exposure recently"] = { tag = { type = "Condition", var = "AppliedExposureRecently" } },
	["while you have no power charges"] = { tag = { type = "StatThreshold", stat = "PowerCharges", threshold = 0, upper = true } },
	["while you have no frenzy charges"] = { tag = { type = "StatThreshold", stat = "FrenzyCharges", threshold = 0, upper = true } },
	["while you have no endurance charges"] = { tag = { type = "StatThreshold", stat = "EnduranceCharges", threshold = 0, upper = true } },
	["while you have a power charge"] = { tag = { type = "StatThreshold", stat = "PowerCharges", threshold = 1 } },
	["while you have a frenzy charge"] = { tag = { type = "StatThreshold", stat = "FrenzyCharges", threshold = 1 } },
	["while you have an endurance charge"] = { tag = { type = "StatThreshold", stat = "EnduranceCharges", threshold = 1 } },
	["while at maximum power charges"] = { tag = { type = "StatThreshold", stat = "PowerCharges", thresholdStat = "PowerChargesMax" } },
	["while at maximum frenzy charges"] = { tag = { type = "StatThreshold", stat = "FrenzyCharges", thresholdStat = "FrenzyChargesMax" } },
	["while on full frenzy charges"] = { tag = { type = "StatThreshold", stat = "FrenzyCharges", thresholdStat = "FrenzyChargesMax" } },
	["while at maximum endurance charges"] = { tag = { type = "StatThreshold", stat = "EnduranceCharges", thresholdStat = "EnduranceChargesMax" } },
	["while you have at least (%d+) crab barriers"] = function(num) return { tag = { type = "StatThreshold", stat = "CrabBarriers", threshold = num } } end,
	["while you have at least (%d+) total endurance, frenzy and power charges"] = function(num) return { tag = { type = "MultiplierThreshold", var = "TotalCharges", threshold = num } } end,
	["while you have a totem"] = { tag = { type = "Condition", var = "HaveTotem" } },
	["while you have at least one nearby ally"] = { tag = { type = "MultiplierThreshold", var = "NearbyAlly", threshold = 1 } },
	["while you have fortify"] = { tag = { type = "Condition", var = "Fortify" } },
	["while you have phasing"] = { tag = { type = "Condition", var = "Phasing" } },
	["while you have elusive"] = { tag = { type = "Condition", var = "Elusive" } },
	["while physical aegis is depleted"] = { tag = { type = "Condition", var = "PhysicalAegisDepleted" } },
	["during onslaught"] = { tag = { type = "Condition", var = "Onslaught" } },
	["while you have onslaught"] = { tag = { type = "Condition", var = "Onslaught" } },
	["while phasing"] = { tag = { type = "Condition", var = "Phasing" } },
	["while you have tailwind"] = { tag = { type = "Condition", var = "Tailwind" } },
	["while elusive"] = { tag = { type = "Condition", var = "Elusive" } },
	["gain elusive"] = { tag = { type = "Condition", varList = { "CanBeElusive", "Elusive" } } },
	["while you have arcane surge"] = { tag = { type = "Condition", var = "AffectedByArcaneSurge" } },
	["while you have cat's stealth"] = { tag = { type = "Condition", var = "AffectedByCat'sStealth" } },
	["while you have cat's agility"] = { tag = { type = "Condition", var = "AffectedByCat'sAgility" } },
	["while you have avian's might"] = { tag = { type = "Condition", var = "AffectedByAvian'sMight" } },
	["while you have avian's flight"] = { tag = { type = "Condition", var = "AffectedByAvian'sFlight" } },
	["while affected by aspect of the cat"] = { tag = { type = "Condition", varList = { "AffectedByCat'sStealth", "AffectedByCat'sAgility" } } },
	["while affected by a non%-vaal guard skill"] = { tag = { type = "Condition", var =  "AffectedByNonVaalGuardSkill" } },
	["if a non%-vaal guard buff was lost recently"] = { tag = { type = "Condition", var = "LostNonVaalBuffRecently" } },
	["while affected by a guard skill buff"] = { tag = { type = "Condition", var = "AffectedByGuardSkill" } },
	["while affected by a herald"] = { tag = { type = "Condition", var = "AffectedByHerald" } },
	["while in blood stance"] = { tag = { type = "Condition", var = "BloodStance" } },
	["while in sand stance"] = { tag = { type = "Condition", var = "SandStance" } },
	["while you have a bestial minion"] = { tag = { type = "Condition", var = "HaveBestialMinion" } },
	["while you have infusion"] = { tag = { type = "Condition", var = "InfusionActive" } },
	["while focussed"] = { tag = { type = "Condition", var = "Focused" } },
	["while leeching"] = { tag = { type = "Condition", var = "Leeching" } },
	["while leeching energy shield"] = { tag = { type = "Condition", var = "LeechingEnergyShield" } },
	["while using a flask"] = { tag = { type = "Condition", var = "UsingFlask" } },
	["during effect"] = { tag = { type = "Condition", var = "UsingFlask" } },
	["during flask effect"] = { tag = { type = "Condition", var = "UsingFlask" } },
	["during any flask effect"] = { tag = { type = "Condition", var = "UsingFlask" } },
	["while under no flask effects"] = { tag = { type = "Condition", var = "UsingFlask", neg = true } },
	["during effect of any mana flask"] = { tag = { type = "Condition", var = "UsingManaFlask" } },
	["during effect of any life flask"] = { tag = { type = "Condition", var = "UsingLifeFlask" } },
	["during effect of any life or mana flask"] = { tag = { type = "Condition", varList = { "UsingManaFlask", "UsingLifeFlask" } } },
	["while on consecrated ground"] = { tag = { type = "Condition", var = "OnConsecratedGround" } },
	["on burning ground"] = { tag = { type = "Condition", var = "OnBurningGround" } },
	["while on burning ground"] = { tag = { type = "Condition", var = "OnBurningGround" } },
	["on chilled ground"] = { tag = { type = "Condition", var = "OnChilledGround" } },
	["on shocked ground"] = { tag = { type = "Condition", var = "OnShockedGround" } },
	["while in a caustic cloud"] = { tag = { type = "Condition", var = "OnCausticCloud" } },
	["while blinded"] = { tag = { type = "Condition", var = "Blinded" } },
	["while burning"] = { tag = { type = "Condition", var = "Burning" } },
	["while ignited"] = { tag = { type = "Condition", var = "Ignited" } },
	["while you are ignited"] = { tag = { type = "Condition", var = "Ignited" } },
	["while chilled"] = { tag = { type = "Condition", var = "Chilled" } },
	["while you are chilled"] = { tag = { type = "Condition", var = "Chilled" } },
	["while frozen"] = { tag = { type = "Condition", var = "Frozen" } },
	["while shocked"] = { tag = { type = "Condition", var = "Shocked" } },
	["while you are shocked"] = { tag = { type = "Condition", var = "Shocked" } },
	["while not ignited, frozen or shocked"] = { tag = { type = "Condition", varList = { "Ignited", "Frozen", "Shocked" }, neg = true } },
	["while bleeding"] = { tag = { type = "Condition", var = "Bleeding" } },
	["while poisoned"] = { tag = { type = "Condition", var = "Poisoned" } },
	["while cursed"] = { tag = { type = "Condition", var = "Cursed" } },
	["while not cursed"] = { tag = { type = "Condition", var = "Cursed", neg = true } },
	["against damage over time"] = { tag = { type = "Condition", varList = { "AgainstDamageOverTime" } } },
	["while there is only one nearby enemy"] = { tag = { type = "Condition", var = "OnlyOneNearbyEnemy" } },
	["while t?h?e?r?e? ?i?s? ?a rare or unique enemy i?s? ?nearby"] = { tag = { type = "ActorCondition", actor = "enemy", varList = { "NearbyRareOrUniqueEnemy", "RareOrUnique" } } },
	["if you[' ]h?a?ve hit recently"] = { tag = { type = "Condition", var = "HitRecently" } },
	["if you[' ]h?a?ve hit an enemy recently"] = { tag = { type = "Condition", var = "HitRecently" } },
	["if you[' ]h?a?ve hit with your main hand weapon recently"] = { tag = { type = "Condition", var = "HitRecentlyWithWeapon" } },
	["if you[' ]h?a?ve hit with your off hand weapon recently"] = { tagList = { { type = "Condition", var = "HitRecentlyWithWeapon" }, { type = "Condition", var = "DualWielding" } } },
	["if you[' ]h?a?ve hit a cursed enemy recently"] = { tagList = { { type = "Condition", var = "HitRecently" }, { type = "ActorCondition", actor = "enemy", var = "Cursed" } } },
	["if you[' ]h?a?ve crit recently"] = { tag = { type = "Condition", var = "CritRecently" } },
	["if you[' ]h?a?ve dealt a critical strike recently"] = { tag = { type = "Condition", var = "CritRecently" } },
	["if you[' ]h?a?ve dealt a critical strike with this weapon recently"] = { tag = { type = "Condition", var = "CritRecently" } }, -- Replica Kongor's
	["if you[' ]h?a?ve crit in the past 8 seconds"] = { tag = { type = "Condition", var = "CritInPast8Sec" } },
	["if you[' ]h?a?ve dealt a crit in the past 8 seconds"] = { tag = { type = "Condition", var = "CritInPast8Sec" } },
	["if you[' ]h?a?ve dealt a critical strike in the past 8 seconds"] = { tag = { type = "Condition", var = "CritInPast8Sec" } },
	["if you haven't crit recently"] = { tag = { type = "Condition", var = "CritRecently", neg = true } },
	["if you haven't dealt a critical strike recently"] = { tag = { type = "Condition", var = "CritRecently", neg = true } },
	["if you[' ]h?a?ve dealt a non%-critical strike recently"] = { tag = { type = "Condition", var = "NonCritRecently" } },
	["if your skills have dealt a critical strike recently"] = { tag = { type = "Condition", var = "SkillCritRecently" } },
	["if you dealt a critical strike with a herald skill recently"] = { tag = { type = "Condition", var = "CritWithHeraldSkillRecently" } },
	["if you[' ]h?a?ve dealt a critical strike with a two handed melee weapon recently"] = { flags = bor(ModFlag.Weapon2H, ModFlag.WeaponMelee), tag = { type = "Condition", var = "CritRecently" } },
	["if you[' ]h?a?ve killed recently"] = { tag = { type = "Condition", var = "KilledRecently" } },
	["if you[' ]h?a?ve killed an enemy recently"] = { tag = { type = "Condition", var = "KilledRecently" } },
	["if you[' ]h?a?ve killed at least (%d) enemies recently"] = function(num) return { tag = { type = "MultiplierThreshold", var = "EnemyKilledRecently", threshold = num } } end,
	["if you haven't killed recently"] = { tag = { type = "Condition", var = "KilledRecently", neg = true } },
	["if you or your totems have killed recently"] = { tag = { type = "Condition", varList = { "KilledRecently","TotemsKilledRecently" } } },
	["if you[' ]h?a?ve thrown a trap or mine recently"] = { tag = { type = "Condition", var = "TrapOrMineThrownRecently" } },
	["if you[' ]h?a?ve killed a maimed enemy recently"] = { tagList = { { type = "Condition", var = "KilledRecently" }, { type = "ActorCondition", actor = "enemy", var = "Maimed" } } },
	["if you[' ]h?a?ve killed a cursed enemy recently"] = { tagList = { { type = "Condition", var = "KilledRecently" }, { type = "ActorCondition", actor = "enemy", var = "Cursed" } } },
	["if you[' ]h?a?ve killed a bleeding enemy recently"] = { tagList = { { type = "Condition", var = "KilledRecently" }, { type = "ActorCondition", actor = "enemy", var = "Bleeding" } } },
	["if you[' ]h?a?ve killed an enemy affected by your damage over time recently"] = { tag = { type = "Condition", var = "KilledAffectedByDotRecently" } },
	["if you[' ]h?a?ve frozen an enemy recently"] = { tag = { type = "Condition", var = "FrozenEnemyRecently" } },
	["if you[' ]h?a?ve chilled an enemy recently"] = { tag = { type = "Condition", var = "ChilledEnemyRecently" } },
	["if you[' ]h?a?ve ignited an enemy recently"] = { tag = { type = "Condition", var = "IgnitedEnemyRecently" } },
	["if you[' ]h?a?ve shocked an enemy recently"] = { tag = { type = "Condition", var = "ShockedEnemyRecently" } },
	["if you[' ]h?a?ve stunned an enemy recently"] = { tag = { type = "Condition", var = "StunnedEnemyRecently" } },
	["if you[' ]h?a?ve stunned an enemy with a two handed melee weapon recently"] = { flags = bor(ModFlag.Weapon2H, ModFlag.WeaponMelee), tag = { type = "Condition", var = "StunnedEnemyRecently" } },
	["if you[' ]h?a?ve been hit recently"] = { tag = { type = "Condition", var = "BeenHitRecently" } },
	["if you were hit recently"] = { tag = { type = "Condition", var = "BeenHitRecently" } },
	["if you were damaged by a hit recently"] = { tag = { type = "Condition", var = "BeenHitRecently" } },
	["if you[' ]h?a?ve taken a critical strike recently"] = { tag = { type = "Condition", var = "BeenCritRecently" } },
	["if you[' ]h?a?ve taken a savage hit recently"] = { tag = { type = "Condition", var = "BeenSavageHitRecently" } },
	["if you have ?n[o']t been hit recently"] = { tag = { type = "Condition", var = "BeenHitRecently", neg = true } },
	["if you[' ]h?a?ve taken no damage from hits recently"] = { tag = { type = "Condition", var = "BeenHitRecently", neg = true } },
	["if you[' ]h?a?ve taken fire damage from a hit recently"] = { tag = { type = "Condition", var = "HitByFireDamageRecently" } },
	["if you[' ]h?a?ve taken fire damage from an enemy hit recently"] = { tag = { type = "Condition", var = "TakenFireDamageFromEnemyHitRecently" } },
	["if you[' ]h?a?ve taken spell damage recently"] = { tag = { type = "Condition", var = "HitBySpellDamageRecently" } },
	["if you[' ]h?a?ve blocked recently"] = { tag = { type = "Condition", var = "BlockedRecently" } },
	["if you haven't blocked recently"] = { tag = { type = "Condition", var = "BlockedRecently", neg = true } },
	["if you[' ]h?a?ve blocked an attack recently"] = { tag = { type = "Condition", var = "BlockedAttackRecently" } },
	["if you[' ]h?a?ve blocked attack damage recently"] = { tag = { type = "Condition", var = "BlockedAttackRecently" } },
	["if you[' ]h?a?ve blocked a spell recently"] = { tag = { type = "Condition", var = "BlockedSpellRecently" } },
	["if you[' ]h?a?ve blocked spell damage recently"] = { tag = { type = "Condition", var = "BlockedSpellRecently" } },
	["if you[' ]h?a?ve blocked damage from a unique enemy in the past 10 seconds"] = { tag = { type = "Condition", var = "BlockedHitFromUniqueEnemyInPast10Sec" } },
	["if you[' ]h?a?ve attacked recently"] = { tag = { type = "Condition", var = "AttackedRecently" } },
	["if you[' ]h?a?ve cast a spell recently"] = { tag = { type = "Condition", var = "CastSpellRecently" } },
	["if you[' ]h?a?ve consumed a corpse recently"] = { tag = { type = "Condition", var = "ConsumedCorpseRecently" } },
	["if you[' ]h?a?ve cursed an enemy recently"] = { tag = { type = "Condition", var = "CursedEnemyRecently" } },
	["if you have ?n[o']t consumed a corpse recently"] = { tag = { type = "Condition", var = "ConsumedCorpseRecently", neg = true } },
	["for each corpse consumed recently"] = { tag = { type = "Multiplier", var = "CorpseConsumedRecently" } },
	["if you[' ]h?a?ve taunted an enemy recently"] = { tag = { type = "Condition", var = "TauntedEnemyRecently" } },
	["if you[' ]h?a?ve used a skill recently"] = { tag = { type = "Condition", var = "UsedSkillRecently" } },
	["if you[' ]h?a?ve used a travel skill recently"] = { tag = { type = "Condition", var = "UsedTravelSkillRecently" } },
	["for each skill you've used recently, up to (%d+)%%"] = function(num) return { tag = { type = "Multiplier", var = "SkillUsedRecently", limit = num, limitTotal = true } } end,
	["if you[' ]h?a?ve used a warcry recently"] = { tag = { type = "Condition", var = "UsedWarcryRecently" } },
	["if you[' ]h?a?ve warcried recently"] = { tag = { type = "Condition", var = "UsedWarcryRecently" } },
	["for each time you[' ]h?a?ve warcried recently"] = { tag = { type = "Multiplier", var = "WarcryUsedRecently" } },
	["if you[' ]h?a?ve warcried in the past 8 seconds"] = { tag = { type = "Condition", var = "UsedWarcryInPast8Seconds" } },
	["for each of your mines detonated recently, up to (%d+)%%"] = function(num) return { tag = { type = "Multiplier", var = "MineDetonatedRecently", limit = num, limitTotal = true } } end,
	["for each mine detonated recently, up to (%d+)%%"] = function(num) return { tag = { type = "Multiplier", var = "MineDetonatedRecently", limit = num, limitTotal = true } } end,
	["for each mine detonated recently, up to (%d+)%% per second"] = function(num) return { tag = { type = "Multiplier", var = "MineDetonatedRecently", limit = num, limitTotal = true } } end,
	["for each of your traps triggered recently, up to (%d+)%%"] = function(num) return { tag = { type = "Multiplier", var = "TrapTriggeredRecently", limit = num, limitTotal = true } } end,
	["for each trap triggered recently, up to (%d+)%%"] = function(num) return { tag = { type = "Multiplier", var = "TrapTriggeredRecently", limit = num, limitTotal = true } } end,
	["for each trap triggered recently, up to (%d+)%% per second"] = function(num) return { tag = { type = "Multiplier", var = "TrapTriggeredRecently", limit = num, limitTotal = true } } end,
	["if you[' ]h?a?ve used a fire skill recently"] = { tag = { type = "Condition", var = "UsedFireSkillRecently" } },
	["if you[' ]h?a?ve used a cold skill recently"] = { tag = { type = "Condition", var = "UsedColdSkillRecently" } },
	["if you[' ]h?a?ve used a fire skill in the past 10 seconds"] = { tag = { type = "Condition", var = "UsedFireSkillInPast10Sec" } },
	["if you[' ]h?a?ve used a cold skill in the past 10 seconds"] = { tag = { type = "Condition", var = "UsedColdSkillInPast10Sec" } },
	["if you[' ]h?a?ve used a lightning skill in the past 10 seconds"] = { tag = { type = "Condition", var = "UsedLightningSkillInPast10Sec" } },
	["if you[' ]h?a?ve summoned a totem recently"] = { tag = { type = "Condition", var = "SummonedTotemRecently" } },
	["if you summoned a golem in the past 8 seconds"] = { tag = { type = "Condition", var = "SummonedGolemInPast8Sec" } },
	["if you haven't summoned a totem in the past 2 seconds"] = { tag = { type = "Condition", var = "NoSummonedTotemsInPastTwoSeconds" }  },
	["if you[' ]h?a?ve used a minion skill recently"] = { tag = { type = "Condition", var = "UsedMinionSkillRecently" } },
	["if you[' ]h?a?ve used a movement skill recently"] = { tag = { type = "Condition", var = "UsedMovementSkillRecently" } },
	["if you[' ]h?a?ve used a vaal skill recently"] = { tag = { type = "Condition", var = "UsedVaalSkillRecently" } },
	["if you haven't used a brand skill recently"] = { tag = { type = "Condition", var = "UsedBrandRecently", neg = true } },
	["if you[' ]h?a?ve used a brand skill recently"] = { tag = { type = "Condition", var = "UsedBrandRecently" } },
	["if you[' ]h?a?ve spent (%d+) total mana recently"] = function(num) return { tag = { type = "MultiplierThreshold", var = "ManaSpentRecently", threshold = num } } end,
	["for 4 seconds after spending a total of (%d+) mana"] = function(num) return { tag = { type = "MultiplierThreshold", var = "ManaSpentRecently", threshold = num } } end,
	["if you've impaled an enemy recently"] = { tag = { type = "Condition", var = "ImpaledRecently" } },
	["if you've changed stance recently"] = { tag = { type = "Condition", var = "ChangedStanceRecently" } },
	["if you've gained a power charge recently"] = { tag = { type = "Condition", var = "GainedPowerChargeRecently" } },
	["if you haven't gained a power charge recently"] = { tag = { type = "Condition", var = "GainedPowerChargeRecently", neg = true } },
	["if you haven't gained a frenzy charge recently"] = { tag = { type = "Condition", var = "GainedFrenzyChargeRecently", neg = true } },
	["if you've stopped taking damage over time recently"] = { tag = { type = "Condition", var = "StoppedTakingDamageOverTimeRecently" } },
	["during soul gain prevention"] = { tag = { type = "Condition", var = "SoulGainPrevention" } },
	["if you detonated mines recently"] = { tag = { type = "Condition", var = "DetonatedMinesRecently" } },
	["if you detonated a mine recently"] = { tag = { type = "Condition", var = "DetonatedMinesRecently" } },
	["if energy shield recharge has started recently"] = { tag = { type = "Condition", var = "EnergyShieldRechargeRecently" } },
	["when cast on frostbolt"] = { tag = { type = "Condition", var = "CastOnFrostbolt" } },
	["branded enemy's"] = { tag = { type = "MultiplierThreshold", var = "BrandsAttachedToEnemy", threshold = 1 } },
	["to enemies they're attached to"] = { tag = { type = "MultiplierThreshold", var = "BrandsAttachedToEnemy", threshold = 1 } },
	["for each hit you've taken recently up to a maximum of (%d+)%%"] = function(num) return { tag = { type = "Multiplier", var = "BeenHitRecently", limit = num, limitTotal = true } } end,
	["for each nearby enemy, up to (%d+)%%"] = function(num) return { tag = { type = "Multiplier", var = "NearbyEnemies", limit = num, limitTotal = true } } end,
	["while you have iron reflexes"] = { tag = { type = "Condition", var = "HaveIronReflexes" } },
	["while you do not have iron reflexes"] = { tag = { type = "Condition", var = "HaveIronReflexes", neg = true } },
	["while you have elemental overload"] = { tag = { type = "Condition", var = "HaveElementalOverload" } },
	["while you do not have elemental overload"] = { tag = { type = "Condition", var = "HaveElementalOverload", neg = true } },
	["while you have resolute technique"] = { tag = { type = "Condition", var = "HaveResoluteTechnique" } },
	["while you do not have resolute technique"] = { tag = { type = "Condition", var = "HaveResoluteTechnique", neg = true } },
	["while you have avatar of fire"] = { tag = { type = "Condition", var = "HaveAvatarOfFire" } },
	["while you do not have avatar of fire"] = { tag = { type = "Condition", var = "HaveAvatarOfFire", neg = true } },
	["if you have a summoned golem"] = { tag = { type = "Condition", varList = { "HavePhysicalGolem", "HaveLightningGolem", "HaveColdGolem", "HaveFireGolem", "HaveChaosGolem", "HaveCarrionGolem" } } },
	["while you have a summoned golem"] = { tag = { type = "Condition", varList = { "HavePhysicalGolem", "HaveLightningGolem", "HaveColdGolem", "HaveFireGolem", "HaveChaosGolem", "HaveCarrionGolem" } } },
	["if a minion has died recently"] = { tag = { type = "Condition", var = "MinionsDiedRecently" } },
	["while you have sacrificial zeal"] = { tag = { type = "Condition", var = "SacrificialZeal" } },
	["while sane"] = { tag = { type = "Condition", var = "Insane", neg = true } },
	["while insane"] = { tag = { type = "Condition", var = "Insane" } },
	-- Enemy status conditions
	["at close range"] = { tag = { type = "Condition", var = "AtCloseRange" } },
	["against rare and unique enemies"] = { tag = { type = "ActorCondition", actor = "enemy", var = "RareOrUnique" } },
	["against unique enemies"] = { tag = { type = "ActorCondition", actor = "enemy", var = "RareOrUnique" } },
	["against enemies on full life"] = { tag = { type = "ActorCondition", actor = "enemy", var = "FullLife" } },
	["against enemies that are on full life"] = { tag = { type = "ActorCondition", actor = "enemy", var = "FullLife" } },
	["against enemies on low life"] = { tag = { type = "ActorCondition", actor = "enemy", var = "LowLife" } },
	["against enemies that are on low life"] = { tag = { type = "ActorCondition", actor = "enemy", var = "LowLife" } },
	["against cursed enemies"] = { tag = { type = "ActorCondition", actor = "enemy", var = "Cursed" } },
	["when hitting cursed enemies"] = { tag = { type = "ActorCondition", actor = "enemy", var = "Cursed" }, keywordFlags = KeywordFlag.Hit },
	["from cursed enemies"] = { tag = { type = "ActorCondition", actor = "enemy", var = "Cursed" } },
	["against marked enemy"] = { tag = { type = "ActorCondition", actor = "enemy", var = "Marked" } },
	["when hitting marked enemy"] = { tag = { type = "ActorCondition", actor = "enemy", var = "Marked" }, keywordFlags = KeywordFlag.Hit },
	["from marked enemy"] = { tag = { type = "ActorCondition", actor = "enemy", var = "Marked" } },
	["against taunted enemies"] = { tag = { type = "ActorCondition", actor = "enemy", var = "Taunted" } },
	["against bleeding enemies"] = { tag = { type = "ActorCondition", actor = "enemy", var = "Bleeding" } },
	["you inflict on bleeding enemies"] = { tag = { type = "ActorCondition", actor = "enemy", var = "Bleeding" } },
	["to bleeding enemies"] = { tag = { type = "ActorCondition", actor = "enemy", var = "Bleeding" } },
	["from bleeding enemies"] = { tag = { type = "ActorCondition", actor = "enemy", var = "Bleeding" } },
	["against poisoned enemies"] = { tag = { type = "ActorCondition", actor = "enemy", var = "Poisoned" } },
	["you inflict on poisoned enemies"] = { tag = { type = "ActorCondition", actor = "enemy", var = "Poisoned" } },
	["to poisoned enemies"] = { tag = { type = "ActorCondition", actor = "enemy", var = "Poisoned" } },
	["against enemies affected by (%d+) or more poisons"] = function(num) return { tag = { type = "MultiplierThreshold", actor = "enemy", var = "PoisonStack", threshold = num } } end,
	["against enemies affected by at least (%d+) poisons"] = function(num) return { tag = { type = "MultiplierThreshold", actor = "enemy", var = "PoisonStack", threshold = num } } end,
	["against hindered enemies"] = { tag = { type = "ActorCondition", actor = "enemy", var = "Hindered" } },
	["against maimed enemies"] = { tag = { type = "ActorCondition", actor = "enemy", var = "Maimed" } },
	["you inflict on maimed enemies"] = { tag = { type = "ActorCondition", actor = "enemy", var = "Maimed" } },
	["against blinded enemies"] = { tag = { type = "ActorCondition", actor = "enemy", var = "Blinded" } },
	["from blinded enemies"] = { tag = { type = "ActorCondition", actor = "enemy", var = "Blinded" } },
	["against burning enemies"] = { tag = { type = "ActorCondition", actor = "enemy", var = "Burning" } },
	["against ignited enemies"] = { tag = { type = "ActorCondition", actor = "enemy", var = "Ignited" } },
	["to ignited enemies"] = { tag = { type = "ActorCondition", actor = "enemy", var = "Ignited" } },
	["against shocked enemies"] = { tag = { type = "ActorCondition", actor = "enemy", var = "Shocked" } },
	["to shocked enemies"] = { tag = { type = "ActorCondition", actor = "enemy", var = "Shocked" } },
	["against frozen enemies"] = { tag = { type = "ActorCondition", actor = "enemy", var = "Frozen" } },
	["to frozen enemies"] = { tag = { type = "ActorCondition", actor = "enemy", var = "Frozen" } },
	["against chilled enemies"] = { tag = { type = "ActorCondition", actor = "enemy", var = "Chilled" } },
	["to chilled enemies"] = { tag = { type = "ActorCondition", actor = "enemy", var = "Chilled" } },
	["inflicted on chilled enemies"] = { tag = { type = "ActorCondition", actor = "enemy", var = "Chilled" } },
	["enemies which are chilled"] = { tag = { type = "ActorCondition", actor = "enemy", var = "Chilled" } },
	["against chilled or frozen enemies"] = { tag = { type = "ActorCondition", actor = "enemy", varList = { "Chilled","Frozen" } } },
	["against frozen, shocked or ignited enemies"] = { tag = { type = "ActorCondition", actor = "enemy", varList = { "Frozen","Shocked","Ignited" } } },
	["against enemies affected by elemental ailments"] = { tag = { type = "ActorCondition", actor = "enemy", varList = { "Frozen","Chilled","Shocked","Ignited","Scorched","Brittle","Sapped" } } },
	["against enemies affected by ailments"] = { tag = { type = "ActorCondition", actor = "enemy", varList = { "Frozen","Chilled","Shocked","Ignited","Scorched","Brittle","Sapped","Poisoned","Bleeding" } } },
	["against enemies that are affected by elemental ailments"] = { tag = { type = "ActorCondition", actor = "enemy", varList = { "Frozen","Chilled","Shocked","Ignited","Scorched","Brittle","Sapped" } } },
	["against enemies that are affected by no elemental ailments"] = { tagList = { { type = "ActorCondition", actor = "enemy", varList = { "Frozen","Chilled","Shocked","Ignited","Scorched","Brittle","Sapped" }, neg = true }, { type = "Condition", var = "Effective" } } },
	["against enemies affected by (%d+) spider's webs"] = function(num) return { tag = { type = "MultiplierThreshold", actor = "enemy", var = "Spider's WebStack", threshold = num } } end,
	["against enemies on consecrated ground"] = { tag = { type = "ActorCondition", actor = "enemy", var = "OnConsecratedGround" } },
	-- Enemy multipliers
	["per freeze, shock and ignite on enemy"] = { tag = { type = "Multiplier", var = "FreezeShockIgniteOnEnemy" } },
	["per poison affecting enemy"] = { tag = { type = "Multiplier", actor = "enemy", var = "PoisonStack" } },
	["per poison affecting enemy, up to %+([%d%.]+)%%"] = function(num) return { tag = { type = "Multiplier", actor = "enemy", var = "PoisonStack", limit = num, limitTotal = true } } end,
	["for each spider's web on the enemy"] = { tag = { type = "Multiplier", actor = "enemy", var = "Spider's WebStack" } },
}

local mod = modLib.createMod
local function flag(name, ...)
	return mod(name, "FLAG", true, ...)
end

local gemIdLookup = {
	["power charge on critical strike"] = "SupportPowerChargeOnCrit",
}
for name, grantedEffect in pairs(data.skills) do
	if not grantedEffect.hidden or grantedEffect.fromItem or grantedEffect.fromTree then
		gemIdLookup[grantedEffect.name:lower()] = grantedEffect.id
	end
end
local function extraSkillGranted(name, level, noSupports)
	name = name:gsub(" skill","")
	if gemIdLookup[name] then
		return {
			mod("ExtraSkill", "LIST", { skillId = gemIdLookup[name], level = level, noSupports = noSupports })
		}
	end
end
<<<<<<< HEAD
local function extraSkill(name, level, noSupports)
	name = name:gsub(" skill","")
	if gemIdLookup[name] then
		return {
			mod("ExtraSkill", "LIST", { skillId = gemIdLookup[name], level = level, noSupports = noSupports, triggered = true })
		}
	end
=======
local function upperCaseFirstLetter(str)
	return (str:gsub("^%l", string.upper))
>>>>>>> 4317cfa4
end

-- List of special modifiers
local specialModList = {
	-- Keystones
	["your hits can't be evaded"] = { flag("CannotBeEvaded") },
	["never deal critical strikes"] = { flag("NeverCrit"), flag("Condition:NeverCrit") },
	["no critical strike multiplier"] = { flag("NoCritMultiplier") },
	["ailments never count as being from critical strikes"] = { flag("AilmentsAreNeverFromCrit") },
	["the increase to physical damage from strength applies to projectile attacks as well as melee attacks"] = { flag("IronGrip") },
	["strength%'s damage bonus applies to projectile attack damage as well as melee damage"] = { flag("IronGrip") },
	["converts all evasion rating to armour%. dexterity provides no bonus to evasion rating"] = { flag("IronReflexes") },
	["30%% chance to dodge attack hits%. 50%% less armour, 30%% less energy shield, 30%% less chance to block spell and attack damage"] = {
		mod("AttackDodgeChance", "BASE", 30),
		mod("Armour", "MORE", -50),
		mod("EnergyShield", "MORE", -30),
		mod("BlockChance", "MORE", -30),
		mod("SpellBlockChance", "MORE", -30),
	},
	["maximum life becomes 1, immune to chaos damage"] = { flag("ChaosInoculation") },
	["life regeneration is applied to energy shield instead"] = { flag("ZealotsOath") },
	["life leeched per second is doubled"] = { mod("LifeLeechRate", "MORE", 100) },
	["total recovery per second from life leech is doubled"] = { mod("LifeLeechRate", "MORE", 100) },
	["maximum total recovery per second from life leech is doubled"] = { mod("MaxLifeLeechRate", "MORE", 100) },
	["maximum total recovery per second from energy shield leech is doubled"] = { mod("MaxEnergyShieldLeechRate", "MORE", 100) },
	["life regeneration has no effect"] = { flag("NoLifeRegen") },
	["(%d+)%% less life regeneration rate"] = function(num) return { mod("LifeRegen", "MORE", -num) } end,
	["energy shield recharge instead applies to life"] = { flag("EnergyShieldRechargeAppliesToLife") },
	["deal no non%-fire damage"] = { flag("DealNoPhysical"), flag("DealNoLightning"), flag("DealNoCold"), flag("DealNoChaos") },
	["(%d+)%% of physical, cold and lightning damage converted to fire damage"] = function(num) return {
		mod("PhysicalDamageConvertToFire", "BASE", num),
		mod("LightningDamageConvertToFire", "BASE", num),
		mod("ColdDamageConvertToFire", "BASE", num),
	} end,
	["removes all mana%. spend life instead of mana for skills"] = { mod("Mana", "MORE", -100), flag("BloodMagic") },
	["enemies you hit with elemental damage temporarily get (%+%d+)%% resistance to those elements and (%-%d+)%% resistance to other elements"] = function(plus, _, minus)
		minus = tonumber(minus)
		return {
			flag("ElementalEquilibrium"),
			mod("EnemyModifier", "LIST", { mod = mod("FireResist", "BASE", plus, { type = "Condition", var = "HitByFireDamage" }) }),
			mod("EnemyModifier", "LIST", { mod = mod("FireResist", "BASE", minus, { type = "Condition", var = "HitByFireDamage", neg = true }, { type = "Condition", varList={ "HitByColdDamage","HitByLightningDamage" } }) }),
			mod("EnemyModifier", "LIST", { mod = mod("ColdResist", "BASE", plus, { type = "Condition", var = "HitByColdDamage" }) }),
			mod("EnemyModifier", "LIST", { mod = mod("ColdResist", "BASE", minus, { type = "Condition", var = "HitByColdDamage", neg = true }, { type = "Condition", varList={ "HitByFireDamage","HitByLightningDamage" } }) }),
			mod("EnemyModifier", "LIST", { mod = mod("LightningResist", "BASE", plus, { type = "Condition", var = "HitByLightningDamage" }) }),
			mod("EnemyModifier", "LIST", { mod = mod("LightningResist", "BASE", minus, { type = "Condition", var = "HitByLightningDamage", neg = true }, { type = "Condition", varList={ "HitByFireDamage","HitByColdDamage" } }) }),
		}
	end,
	["projectile attack hits deal up to 30%% more damage to targets at the start of their movement, dealing less damage to targets as the projectile travels farther"] = { flag("PointBlank") },
	["leech energy shield instead of life"] = { flag("GhostReaver") },
	["minions explode when reduced to low life, dealing 33%% of their maximum life as fire damage to surrounding enemies"] = { mod("ExtraMinionSkill", "LIST", { skillId = "MinionInstability" }) },
	["minions explode when reduced to low life, dealing 33%% of their life as fire damage to surrounding enemies"] = { mod("ExtraMinionSkill", "LIST", { skillId = "MinionInstability" }) },
	["all bonuses from an equipped shield apply to your minions instead of you"] = { }, -- The node itself is detected by the code that handles it
	["spend energy shield before mana for skill costs"] = { },
	["you have perfect agony if you've dealt a critical strike recently"] = {mod("Keystone", "LIST", "Perfect Agony", { type = "Condition", var = "CritRecently" })},
	["energy shield protects mana instead of life"] = { flag("EnergyShieldProtectsMana") },
	["modifiers to critical strike multiplier also apply to damage over time multiplier for ailments from critical strikes at (%d+)%% of their value"] = function(num) return { mod("CritMultiplierAppliesToDegen", "BASE", num) } end,
	["your bleeding does not deal extra damage while the enemy is moving"] = { flag("Condition:NoExtraBleedDamageToMovingEnemy") },
	["you can inflict bleeding on an enemy up to (%d+) times?"] = function(num) return { mod("BleedStacksMax", "OVERRIDE", num) } end,
	["your minions spread caustic ground on death, dealing 20%% of their maximum life as chaos damage per second"] = { mod("ExtraMinionSkill", "LIST", { skillId = "SiegebreakerCausticGround" }) },
	["you can have an additional brand attached to an enemy"] = { mod("BrandsAttachedLimit", "BASE", 1) },
	["gain (%d+) grasping vines each second while stationary"] = function(num) return {
		flag("Condition:Stationary"),
		mod("Dummy", "DUMMY", 1, { type = "Condition", var = "Stationary" }), -- Make the Configuration option appear
		mod("Multiplier:GraspingVinesCount", "BASE", num, { type = "Multiplier", var = "StationarySeconds", limit = 10, limitTotal = true }),
	} end,
	["attack projectiles always inflict bleeding and maim, and knock back enemies"] = {
		mod("BleedChance", "BASE", 100, nil, bor(ModFlag.Attack, ModFlag.Projectile)),
		mod("EnemyKnockbackChance", "BASE", 100, nil, bor(ModFlag.Attack, ModFlag.Projectile)),
	},
	["projectiles cannot pierce, fork or chain"] = {
		flag("CannotPierce", nil, ModFlag.Projectile),
		flag("CannotChain", nil, ModFlag.Projectile),
		flag("CannotFork", nil, ModFlag.Projectile),
	},
	["critical strikes inflict scorch, brittle and sapped"] = { flag("CritAlwaysAltAilments") },
	["chance to block attack damage is doubled"] = { mod("BlockChance", "MORE", 100) },
	["chance to block spell damage is doubled"] = { mod("SpellBlockChance", "MORE", 100) },
	["you take (%d+)%% of damage from blocked hits"] = function(num) return { mod("BlockEffect", "BASE", num) } end,
	["ignore attribute requirements"] = { flag("IgnoreAttributeRequirements") },
	["gain no inherent bonuses from attributes"] = { flag("NoAttributeBonuses") },
	["all damage taken bypasses energy shield"] = {
		mod("PhysicalEnergyShieldBypass", "BASE", 100),
		mod("LightningEnergyShieldBypass", "BASE", 100),
		mod("ColdEnergyShieldBypass", "BASE", 100),
		mod("FireEnergyShieldBypass", "BASE", 100),
	},
	["auras from your skills do not affect allies"] = { flag("SelfAuraSkillsCannotAffectAllies") },
	["auras from your skills have (%d+)%% more effect on you"] = function(num) return { mod("SkillAuraEffectOnSelf", "MORE", num) } end,
	["increases and reductions to mana regeneration rate instead apply to rage regeneration rate"] = { flag("ManaRegenToRageRegen") },
	["maximum energy shield is (%d+)"] = function(num) return { mod("EnergyShield", "OVERRIDE", num ) } end,
	["while not on full life, sacrifice ([%d%.]+)%% of mana per second to recover that much life"] = function(num) return { 
		mod("ManaDegen", "BASE", 1, { type = "PercentStat", stat = "ManaUnreserved", percent = num }, { type = "Condition", var = "FullLife", neg = true }),
		mod("LifeRecovery", "BASE", 1, { type = "PercentStat", stat = "ManaUnreserved", percent = num }, { type = "Condition", var = "FullLife", neg = true }) 
	} end,
	["you are blind"] = { flag("Condition:Blinded") },
	["armour applies to fire, cold and lightning damage taken from hits instead of physical damage"] = { flag("ArmourAppliesToFireDamageTaken"), flag("ArmourAppliesToColdDamageTaken"), flag("ArmourAppliesToLightningDamageTaken"), flag("ArmourDoesNotApplyToPhysicalDamageTaken") },
	["maximum damage reduction for any damage type is (%d+)%%"] = function(num) return { mod("DamageReductionMax", "OVERRIDE", num) } end,
	["(%d+)%% of maximum mana is converted to twice that much armour"] = function(num) return {
		mod("ManaConvertToArmour", "BASE", num),
	} end,
	["life leech effects recover energy shield instead while on full life"] = { flag("ImmortalAmbition", { type = "Condition", var = "FullLife" }, { type = "Condition", var = "LeechingLife"}) },
	-- Exerted Attacks
	["exerted attacks deal (%d+)%% increased damage"] = function(num) return { mod("ExertIncrease", "INC", num, nil, ModFlag.Attack, 0) } end,
	["exerted attacks have (%d+)%% chance to deal double damage"] = function(num) return { mod("ExertDoubleDamageChance", "BASE", num, nil, ModFlag.Attack, 0) } end,
	-- Ascendant
	["grants (%d+) passive skill points?"] = function(num) return { mod("ExtraPoints", "BASE", num) } end,
	["can allocate passives from the %a+'s starting point"] = { },
	["projectiles gain damage as they travel farther, dealing up to (%d+)%% increased damage with hits to targets"] = function(num) return { mod("Damage", "INC", num, nil, bor(ModFlag.Attack, ModFlag.Projectile), { type = "DistanceRamp", ramp = {{35,0},{70,1}} }) } end,
	["(%d+)%% chance to gain elusive on kill"] = {
		flag("Condition:CanBeElusive"),
		mod("Dummy", "DUMMY", 1, { type = "Condition", var = "CanBeElusive" }), -- Make the Configuration option appear
	},
	["immune to elemental ailments while on consecrated ground"] = {
		mod("AvoidChill", "BASE", 100, { type = "Condition", var = "OnConsecratedGround" }),
		mod("AvoidFreeze", "BASE", 100, { type = "Condition", var = "OnConsecratedGround" }),
		mod("AvoidIgnite", "BASE", 100, { type = "Condition", var = "OnConsecratedGround" }),
		mod("AvoidShock", "BASE", 100, { type = "Condition", var = "OnConsecratedGround" }),
	},
	-- Assassin
	["poison you inflict with critical strikes deals (%d+)%% more damage"] = function(num) return { mod("Damage", "MORE", num, nil, 0, KeywordFlag.Poison, { type = "Condition", var = "CriticalStrike" }) } end,
	["(%d+)%% chance to gain elusive on critical strike"] = {
		flag("Condition:CanBeElusive"),
		mod("Dummy", "DUMMY", 1, { type = "Condition", var = "CanBeElusive" }), -- Make the Configuration option appear
	},
	["(%d+)%% more damage while there is at most one rare or unique enemy nearby"] = function(num) return { mod("Damage", "MORE", num, nil, 0, { type = "Condition", var = "AtMostOneNearbyRareOrUniqueEnemy" }) } end,
	["(%d+)%% reduced damage taken while there are at least two rare or unique enemies nearby"] = function(num) return { mod("DamageTaken", "INC", -num, nil, 0, { type = "MultiplierThreshold", var = "NearbyRareOrUniqueEnemies", threshold = 2 }) } end,
	["you take no extra damage from critical strikes while elusive"] = function(num) return { mod("ReduceCritExtraDamage", "BASE", 100, { type = "Condition", var = "Elusive" }) } end,
	-- Berserker
	["gain %d+ rage when you kill an enemy"] = {
		flag("Condition:CanGainRage"),
		mod("Dummy", "DUMMY", 1, { type = "Condition", var = "CanGainRage" }), -- Make the Configuration option appear
	},
	["gain %d+ rage when you use a warcry"] = {
		flag("Condition:CanGainRage"),
		mod("Dummy", "DUMMY", 1, { type = "Condition", var = "CanGainRage" }), -- Make the Configuration option appear
	},
	["you and nearby party members gain %d+ rage when you warcry"] = {
		flag("Condition:CanGainRage"),
		mod("Dummy", "DUMMY", 1, { type = "Condition", var = "CanGainRage" }), -- Make the Configuration option appear
	},
	["gain %d+ rage on hit with attacks, no more than once every [%d%.]+ seconds"] = {
		flag("Condition:CanGainRage"),
		mod("Dummy", "DUMMY", 1, { type = "Condition", var = "CanGainRage" }), -- Make the Configuration option appear
	},
	["inherent effects from having rage are tripled"] = { mod("Multiplier:RageEffect", "BASE", 2) },
	["cannot be stunned while you have at least (%d+) rage"] = function(num) return { mod("AvoidStun", "BASE", 100, { type = "MultiplierThreshold", var = "Rage", threshold = num }) } end,
	["lose ([%d%.]+)%% of life per second per rage while you are not losing rage"] = function(num) return { mod("LifeDegen", "BASE", 1, { type = "PercentStat", stat = "Life", percent = num }, { type = "Multiplier", var = "Rage"}) } end,
	["if you've warcried recently, you and nearby allies have (%d+)%% increased attack speed"] = function(num) return { mod("ExtraAura", "LIST", { mod = mod("Speed", "INC", num, nil, ModFlag.Attack) }, { type = "Condition", var = "UsedWarcryRecently" }) } end,
	["gain (%d+)%% increased armour per (%d+) power for 8 seconds when you warcry, up to a maximum of (%d+)%%"] = function(num, _, mp, max_inc) return {
		mod("Armour", "INC", num, { type = "Multiplier", var = "WarcryPower", div = tonumber(mp), limit = tonumber(max_inc), limitTotal = true }, { type = "Condition", var = "UsedWarcryInPast8Seconds" })
	} end,
	["warcries grant (%d+) rage per (%d+) power if you have less than (%d+) rage"] = {
		flag("Condition:CanGainRage"),
		mod("Dummy", "DUMMY", 1, { type = "Condition", var = "CanGainRage" }), -- Make the Configuration option appear
	},
	["exerted attacks deal (%d+)%% more damage if a warcry sacrificed rage recently"] = function(num) return { mod("ExertIncrease", "MORE", num, nil, ModFlag.Attack, 0) } end,
	-- Champion
	["cannot be stunned while you have fortify"] = { mod("AvoidStun", "BASE", 100, { type = "Condition", var = "Fortify" }) },
	["enemies taunted by you cannot evade attacks"] = { mod("EnemyModifier", "LIST", { mod = flag("CannotEvade", { type = "Condition", var = "Taunted" }) }) },
	["if you've impaled an enemy recently, you and nearby allies have %+(%d+) to armour"] = function (num) return { mod("ExtraAura", "LIST", { mod = mod("Armour", "BASE", num) }, { type = "Condition", var = "ImpaledRecently" }) } end,
	["your hits permanently intimidate enemies that are on full life"] = { mod("EnemyModifier", "LIST", { mod = mod("Condition:Intimidated", "FLAG", true)} )},
	-- Chieftain
	["enemies near your totems take (%d+)%% increased physical and fire damage"] = function(num) return {
		mod("EnemyModifier", "LIST", { mod = mod("PhysicalDamageTaken", "INC", num) }),
		mod("EnemyModifier", "LIST", { mod = mod("FireDamageTaken", "INC", num) }),
	} end,
	["every %d+ seconds, gain (%d+)%% of physical damage as extra fire damage for %d+ seconds"] = function(_, num, _) return {
		mod("PhysicalDamageGainAsFire", "BASE", num, { type = "Condition", var = "NgamahuFlamesAdvance" }),
	} end,
	["(%d+)%% more damage for each endurance charge lost recently, up to (%d+)%%"] = function(num, _, limit) return {
		mod("Damage", "MORE", num, { type = "Multiplier", var = "EnduranceChargesLostRecently", limit = tonumber(limit), limitTotal = true }),
	} end,
	["(%d+)%% more damage if you've lost an endurance charge in the past 8 seconds"] = function(num) return { mod("Damage", "MORE", num, { type = "Condition", var = "LostEnduranceChargeInPast8Sec" })	} end,
	["trigger level (%d+) (.+) when you attack with a non%-vaal slam skill near an enemy"] = function(num, _, skill) return extraSkill(skill, num) end,
	-- Deadeye
	["projectiles pierce all nearby targets"] = { flag("PierceAllTargets") },
	["gain %+(%d+) life when you hit a bleeding enemy"] = function(num) return { mod("LifeOnHit", "BASE", num, { type = "ActorCondition", actor = "enemy", var = "Bleeding" }) } end,
	["accuracy rating is doubled"] = { mod("Accuracy", "MORE", 100) },
	["(%d+)%% increased blink arrow and mirror arrow cooldown recovery speed"] = function(num) return {
		mod("CooldownRecovery", "INC", num, { type = "SkillName", skillNameList = { "Blink Arrow", "Mirror Arrow" } }),
	} end,
	["critical strikes which inflict bleeding also inflict rupture"] = function() return {
		flag("Condition:CanInflictRupture", { type = "Condition", neg = true, var = "NeverCrit"}),
		mod("Dummy", "DUMMY", 1, { type = "Condition", var = "CanInflictRupture" }), -- Make the Configuration option appear
	} end,
	["gain %d+ gale force when you use a skill"] = {
		flag("Condition:CanGainGaleForce"),
		mod("Dummy", "DUMMY", 1, { type = "Condition", var = "CanGainGaleForce" }), -- Make the Configuration option appear
	},
	["if you've used a skill recently, you and nearby allies have tailwind"] = { mod("ExtraAura", "LIST", { mod = flag("Condition:Tailwind") }, { type = "Condition", var = "UsedSkillRecently" }) },
	["you and nearby allies have tailwind"] = { mod("ExtraAura", "LIST", { mod = flag("Condition:Tailwind") }) },
	["projectiles deal (%d+)%% more damage for each remaining chain"] = function(num) return { mod("Damage", "MORE", num, nil, ModFlag.Projectile, { type = "PerStat", stat = "ChainRemaining" }) } end,
	["projectiles deal (%d+)%% increased damage for each remaining chain"] = function(num) return { mod("Damage", "INC", num, nil, ModFlag.Projectile, { type = "PerStat", stat = "ChainRemaining" }) } end,
	["far shot"] = { flag("FarShot") },
	["(%d+)%% increased mirage archer duration"] = function(num) return { mod("MirageArcherDuration", "INC", num), } end,
	["([%-%+]%d+) to maximum number of summoned mirage archers"] = function(num) return { mod("MirageArcherMaxCount", "BASE", num),	} end,
	-- Elementalist
	["gain (%d+)%% increased area of effect for %d+ seconds"] = function(num) return { mod("AreaOfEffect", "INC", num, { type = "Condition", var = "PendulumOfDestructionAreaOfEffect" }) } end,
	["gain (%d+)%% increased elemental damage for %d+ seconds"] = function(num) return { mod("ElementalDamage", "INC", num, { type = "Condition", var = "PendulumOfDestructionElementalDamage" }) } end,
	["for each element you've been hit by damage of recently, (%d+)%% increased damage of that element"] = function(num) return {
		mod("FireDamage", "INC", num, { type = "Condition", var = "HitByFireDamageRecently" }),
		mod("ColdDamage", "INC", num, { type = "Condition", var = "HitByColdDamageRecently" }),
		mod("LightningDamage", "INC", num, { type = "Condition", var = "HitByLightningDamageRecently" }),
	} end,
	["for each element you've been hit by damage of recently, (%d+)%% reduced damage taken of that element"] = function(num) return {
		mod("FireDamageTaken", "INC", -num, { type = "Condition", var = "HitByFireDamageRecently" }),
		mod("ColdDamageTaken", "INC", -num, { type = "Condition", var = "HitByColdDamageRecently" }),
		mod("LightningDamageTaken", "INC", -num, { type = "Condition", var = "HitByLightningDamageRecently" }),
	} end,
	["gain convergence when you hit a unique enemy, no more than once every %d+ seconds"] = { 
		flag("Condition:CanGainConvergence"),
		mod("Dummy", "DUMMY", 1, { type = "Condition", var = "CanGainConvergence" }) -- Dummy mod so it appears on config tab
	},
	["(%d+)%% increased area of effect while you don't have convergence"] = function(num) return { mod("AreaOfEffect", "INC", num, { type = "Condition", neg = true, var = "Convergence" }) } end,
	["exposure you inflict applies an extra (%-?%d+)%% to the affected resistance"] = function(num) return { mod("ExtraExposure", "BASE", num) } end,
	["cannot take reflected elemental damage"] = { mod("ElementalReflectedDamageTaken", "MORE", -100) },
	["every %d+ seconds:"] = { },
	["gain chilling conflux for %d seconds"] = {
		flag("PhysicalCanChill", { type = "Condition", var = "ChillingConflux" }),
		flag("LightningCanChill", { type = "Condition", var = "ChillingConflux" }),
		flag("FireCanChill", { type = "Condition", var = "ChillingConflux" }),
		flag("ChaosCanChill", { type = "Condition", var = "ChillingConflux" }),
	},
	["gain shocking conflux for %d seconds"] = {
		mod("EnemyShockChance", "BASE", 100, { type = "Condition", var = "ShockingConflux" }),
		flag("PhysicalCanShock", { type = "Condition", var = "ShockingConflux" }),
		flag("ColdCanShock", { type = "Condition", var = "ShockingConflux" }),
		flag("FireCanShock", { type = "Condition", var = "ShockingConflux" }),
		flag("ChaosCanShock", { type = "Condition", var = "ShockingConflux" }),
	},
	["gain igniting conflux for %d seconds"] = {
		mod("EnemyIgniteChance", "BASE", 100, { type = "Condition", var = "IgnitingConflux" }),
		flag("PhysicalCanIgnite", { type = "Condition", var = "IgnitingConflux" }),
		flag("LightningCanIgnite", { type = "Condition", var = "IgnitingConflux" }),
		flag("ColdCanIgnite", { type = "Condition", var = "IgnitingConflux" }),
		flag("ChaosCanIgnite", { type = "Condition", var = "IgnitingConflux" }),
	},
	["gain chilling, shocking and igniting conflux for %d seconds"] = { },
	["summoned golems are immune to elemental damage"] = {
		mod("MinionModifier", "LIST", { mod = mod("FireResist", "OVERRIDE", 100) }, { type = "SkillType", skillType = SkillType.Golem }),
		mod("MinionModifier", "LIST", { mod = mod("FireResistMax", "OVERRIDE", 100) }, { type = "SkillType", skillType = SkillType.Golem }),
		mod("MinionModifier", "LIST", { mod = mod("ColdResist", "OVERRIDE", 100) }, { type = "SkillType", skillType = SkillType.Golem }),
		mod("MinionModifier", "LIST", { mod = mod("ColdResistMax", "OVERRIDE", 100) }, { type = "SkillType", skillType = SkillType.Golem }),
		mod("MinionModifier", "LIST", { mod = mod("LightningResist", "OVERRIDE", 100) }, { type = "SkillType", skillType = SkillType.Golem }),
		mod("MinionModifier", "LIST", { mod = mod("LightningResistMax", "OVERRIDE", 100) }, { type = "SkillType", skillType = SkillType.Golem }),
	},
	["(%d+)%% increased golem damage per summoned golem"] = function(num) return { mod("MinionModifier", "LIST", { mod = mod("Damage", "INC", num) }, { type = "SkillType", skillType = SkillType.Golem }, { type = "PerStat", stat = "ActiveGolemLimit" }) } end,
	["shocks from your hits always increase damage taken by at least (%d+)%%"] = function(num) return { mod("ShockBase", "BASE", num) } end,
	["(%d+)%% more damage with ignites you inflict with hits for which the highest damage type is fire"] = function(num) return { mod("Damage", "MORE", num, nil, 0, KeywordFlag.Ignite, { type = "Condition", var = "FireIsHighestDamageType" }) } end,
	["(%d+)%% more effect of cold ailments you inflict with hits for which the highest damage type is cold"] = function(num) return { mod("EnemyChillEffect", "MORE", num, { type = "Condition", var = "ColdIsHighestDamageType" }) } end,
	["(%d+)%% more effect of lightning ailments you inflict with hits if the highest damage type is lightning"] = function(num) return { mod("EnemyShockEffect", "MORE", num, { type = "Condition", var = "LightningIsHighestDamageType" }) } end,
	["your hits always ignite"] = { mod("EnemyIgniteChance", "BASE", 100) },
	["your hits always shock"] = { mod("EnemyShockChance", "BASE", 100) },
	["all damage with hits can ignite"] = {
		flag("PhysicalCanIgnite"),
		flag("ColdCanIgnite"),
		flag("LightningCanIgnite"),
		flag("ChaosCanIgnite"),
	},
	["all damage with hits can chill"] = {
		flag("PhysicalCanChill"),
		flag("FireCanChill"),
		flag("LightningCanChill"),
		flag("ChaosCanChill"),
	},
	["all damage with hits can shock"] = {
		flag("PhysicalCanShock"),
		flag("FireCanShock"),
		flag("ColdCanShock"),
		flag("ChaosCanShock"),
	},
	-- Gladiator
	["chance to block spell damage is equal to chance to block attack damage"] = { flag("SpellBlockChanceIsBlockChance") },
	["maximum chance to block spell damage is equal to maximum chance to block attack damage"] = { flag("SpellBlockChanceMaxIsBlockChanceMax") },
	["your counterattacks deal double damage"] = {
		mod("DoubleDamageChance", "BASE", 100, { type = "SkillName", skillName = "Reckoning" }),
		mod("DoubleDamageChance", "BASE", 100, { type = "SkillName", skillName = "Riposte" }),
		mod("DoubleDamageChance", "BASE", 100, { type = "SkillName", skillName = "Vengeance" }),
	},
	-- Guardian
	["grants armour equal to (%d+)%% of your reserved life to you and nearby allies"] = function(num) return { mod("GrantReservedLifeAsAura", "LIST", { mod = mod("Armour", "BASE", num / 100) }) } end,
	["grants maximum energy shield equal to (%d+)%% of your reserved mana to you and nearby allies"] = function(num) return { mod("GrantReservedManaAsAura", "LIST", { mod = mod("EnergyShield", "BASE", num / 100) }) } end,
	["warcries cost no mana"] = { mod("ManaCost", "MORE", -100, nil, 0, KeywordFlag.Warcry) },
	["%+(%d+)%% chance to block attack damage for %d seconds? every %d seconds"] = function(num) return { mod("BlockChance", "BASE", num, { type = "Condition", var = "BastionOfHopeActive" }) } end,
	["if you've attacked recently, you and nearby allies have %+(%d+)%% chance to block attack damage"] = function(num) return { mod("ExtraAura", "LIST", { mod = mod("BlockChance", "BASE", num) }, { type = "Condition", var = "AttackedRecently" }) } end,
	["if you've cast a spell recently, you and nearby allies have %+(%d+)%% chance to block spell damage"] = function(num) return { mod("ExtraAura", "LIST", { mod = mod("SpellBlockChance", "BASE", num) }, { type = "Condition", var = "CastSpellRecently" }) } end,
	["while there is at least one nearby ally, you and nearby allies deal (%d+)%% more damage"] = function(num) return { mod("ExtraAura", "LIST", { mod = mod("Damage", "MORE", num) }, { type = "MultiplierThreshold", var = "NearbyAlly", threshold = 1 }) } end,
	["while there are at least five nearby allies, you and nearby allies have onslaught"] = { mod("ExtraAura", "LIST", { mod = flag("Onslaught") }, { type = "MultiplierThreshold", var = "NearbyAlly", threshold = 5 }) },
	-- Hierophant
	["you and your totems regenerate ([%d%.]+)%% of life per second for each summoned totem"] = function (num) return {
		mod("LifeRegenPercent", "BASE", num, { type = "PerStat", stat = "TotemsSummoned" }),
		mod("LifeRegenPercent", "BASE", num, { type = "PerStat", stat = "TotemsSummoned" }, 0, KeywordFlag.Totem),
	} end,
	["enemies take (%d+)%% increased damage for each of your brands attached to them"] = function(num) return { mod("EnemyModifier", "LIST", { mod = mod("DamageTaken", "INC", num, { type = "Multiplier", var = "BrandsAttached" }) }) } end,
	["immune to elemental ailments while you have arcane surge"] = {
		mod("AvoidChill", "BASE", 100, { type = "Condition", var = "AffectedByArcaneSurge" }),
		mod("AvoidFreeze", "BASE", 100, { type = "Condition", var = "AffectedByArcaneSurge" }),
		mod("AvoidIgnite", "BASE", 100, { type = "Condition", var = "AffectedByArcaneSurge" }),
		mod("AvoidShock", "BASE", 100, { type = "Condition", var = "AffectedByArcaneSurge" }),
	},
	["brands have (%d+)%% more activation frequency if (%d+)%% of attached duration expired"] = function(num) return { mod("BrandActivationFrequency", "MORE", num, { type = "Condition", var = "BrandLastQuarter"} ) } end,
	-- Inquisitor
	["critical strikes ignore enemy monster elemental resistances"] = { flag("IgnoreElementalResistances", { type = "Condition", var = "CriticalStrike" }) },
	["non%-critical strikes penetrate (%d+)%% of enemy elemental resistances"] = function(num) return { mod("ElementalPenetration", "BASE", num, { type = "Condition", var = "CriticalStrike", neg = true }) } end,
	["consecrated ground you create applies (%d+)%% increased damage taken to enemies"] = function(num) return { mod("EnemyModifier", "LIST", { mod = mod("DamageTaken", "INC", num, { type = "Condition", var = "OnConsecratedGround" }) }) } end,
	["you have consecrated ground around you while stationary"] = { flag("Condition:OnConsecratedGround", { type = "Condition", var = "Stationary" }) },
	["consecrated ground you create grants immunity to elemental ailments to you and allies"] = {
		mod("AvoidChill", "BASE", 100, { type = "Condition", var = "OnConsecratedGround" }),
		mod("AvoidFreeze", "BASE", 100, { type = "Condition", var = "OnConsecratedGround" }),
		mod("AvoidIgnite", "BASE", 100, { type = "Condition", var = "OnConsecratedGround" }),
		mod("AvoidShock", "BASE", 100, { type = "Condition", var = "OnConsecratedGround" }),
	},
	["gain fanaticism for 4 seconds on reaching maximum fanatic charges"] = function() return { 
		flag("Condition:CanGainFanaticism"),
		mod("Dummy", "DUMMY", 1, { type = "Condition", var = "CanGainFanaticism" })
	} end ,
	["(%d+)%% increased critical strike chance per point of strength or intelligence, whichever is lower"] = function(num) return { 
		mod("CritChance", "INC", num, { type = "PerStat", stat = "Str" }, { type = "Condition", var = "IntHigherThanStr" }), 
		mod("CritChance", "INC", num, { type = "PerStat", stat = "Int" }, { type = "Condition", neg = true, var = "IntHigherThanStr" }) 
	} end,
	["consecrated ground you create causes life regeneration to also recover energy shield for you and allies"] = function(num) return { 
		flag("LifeRegenerationRecoversEnergyShield", { type = "Condition", var = "OnConsecratedGround"}),
		mod("MinionModifier", "LIST", { mod = flag("LifeRegenerationRecoversEnergyShield", { type = "Condition", var = "OnConsecratedGround"}) })
	} end,
	["(%d+)%% more attack damage for each non%-instant spell you've cast in the past 8 seconds, up to a maximum of (%d+)%%"] = function(num, _, max) return { 
		mod("Damage", "MORE", num, nil, ModFlag.Attack, { type = "Multiplier", var = "CastLast8Seconds", limit = max, limitTotal = true}),	
	} end,
	-- Juggernaut
	["armour received from body armour is doubled"] = { flag("Unbreakable") },
	["action speed cannot be modified to below base value"] = { flag("ActionSpeedCannotBeBelowBase") },
	["movement speed cannot be modified to below base value"] = { flag("MovementSpeedCannotBeBelowBase") },
	["you cannot be slowed to below base speed"] = { flag("ActionSpeedCannotBeBelowBase") },
	["cannot be slowed to below base speed"] = { flag("ActionSpeedCannotBeBelowBase") },
	["gain accuracy rating equal to your strength"] = { mod("Accuracy", "BASE", 1, { type = "PerStat", stat = "Str" }) },
	["gain accuracy rating equal to twice your strength"] = { mod("Accuracy", "BASE", 2, { type = "PerStat", stat = "Str" }) },
	-- Necromancer
	["your offering skills also affect you"] = { mod("ExtraSkillMod", "LIST", { mod = mod("SkillData", "LIST", { key = "buffNotPlayer", value = false }) }, { type = "SkillName", skillNameList = { "Bone Offering", "Flesh Offering", "Spirit Offering" } }) },
	["your offerings have (%d+)%% reduced effect on you"] = function(num) return { mod("ExtraSkillMod", "LIST", { mod = mod("BuffEffectOnPlayer", "INC", -num) }, { type = "SkillName", skillNameList = { "Bone Offering", "Flesh Offering", "Spirit Offering" } }) } end,
	["if you've consumed a corpse recently, you and your minions have (%d+)%% increased area of effect"] = function(num) return { mod("AreaOfEffect", "INC", num, { type = "Condition", var = "ConsumedCorpseRecently" }), mod("MinionModifier", "LIST", { mod = mod("AreaOfEffect", "INC", num) }, { type = "Condition", var = "ConsumedCorpseRecently" }) } end,
	["with at least one nearby corpse, you and nearby allies deal (%d+)%% more damage"] = function(num) return { mod("ExtraAura", "LIST", { mod = mod("Damage", "MORE", num) }, { type = "MultiplierThreshold", var = "NearbyCorpse", threshold = 1 }) } end,
	["for each nearby corpse, you and nearby allies regenerate ([%d%.]+)%% of energy shield per second, up to ([%d%.]+)%% per second"] = function(num, _, limit) return { mod("ExtraAura", "LIST", { mod = mod("EnergyShieldRegenPercent", "BASE", num) }, { type = "Multiplier", var = "NearbyCorpse", limit = tonumber(limit), limitTotal = true }) } end,
	["for each nearby corpse, you and nearby allies regenerate (%d+) mana per second, up to (%d+) per second"] = function(num, _, limit) return { mod("ExtraAura", "LIST", { mod = mod("ManaRegen", "BASE", num) }, { type = "Multiplier", var = "NearbyCorpse", limit = tonumber(limit), limitTotal = true }) } end,
	["(%d+)%% increased attack and cast speed for each corpse consumed recently, up to a maximum of (%d+)%%"] = function(num, _, limit) return { mod("Speed", "INC", num, { type = "Multiplier", var = "CorpseConsumedRecently", limit = tonumber(limit / num)}) } end,
	["enemies near corpses you spawned recently are chilled and shocked"] = {
		mod("EnemyModifier", "LIST", { mod = mod("Condition:Chilled", "FLAG", true) }, { type = "Condition", var = "SpawnedCorpseRecently" }),
		mod("EnemyModifier", "LIST", { mod = mod("Condition:Shocked", "FLAG", true) }, { type = "Condition", var = "SpawnedCorpseRecently" }),
		mod("ShockBase", "BASE", 15, { type = "Condition", var = "SpawnedCorpseRecently"}),
	},
	["regenerate (%d+)%% of energy shield over 2 seconds when you consume a corpse"] = function(num) return { mod("EnergyShieldRegenPercent", "BASE", num / 2, { type = "Condition", var = "ConsumedCorpseInPast2Sec" }) } end,
	["regenerate (%d+)%% of mana over 2 seconds when you consume a corpse"] = function(num) return { mod("ManaRegen", "BASE", 1, { type = "PercentStat", stat = "Mana", percent = num / 2 }, { type = "Condition", var = "ConsumedCorpseInPast2Sec" }) } end,
	-- Occultist
	["enemies you curse have malediction"] = { mod("AffectedByCurseMod", "LIST", { mod = flag("HasMalediction") }) },
	["nearby enemies have (%-%d+)%% to chaos resistance"] = function(num) return { mod("EnemyModifier", "LIST", { mod = mod("ChaosResist", "BASE", num) }) } end,
	["nearby enemies have (%-%d+)%% to cold resistance"] = function(num) return { mod("EnemyModifier", "LIST", { mod = mod("ColdResist", "BASE", num) }) } end,
	["when you kill an enemy, for each curse on that enemy, gain (%d+)%% of non%-chaos damage as extra chaos damage for 4 seconds"] = function(num) return {
		mod("NonChaosDamageGainAsChaos", "BASE", num, { type = "Condition", var = "KilledRecently" }, { type = "Multiplier", var = "CurseOnEnemy" }),
	} end,
	["cannot be stunned while you have energy shield"] = { mod("AvoidStun", "BASE", 100, { type = "Condition", var = "HaveEnergyShield" }) },
	["every second, inflict withered on nearby enemies for (%d+) seconds"] = { flag("Condition:CanWither") },
	-- Pathfinder
	["always poison on hit while using a flask"] = { mod("PoisonChance", "BASE", 100, { type = "Condition", var = "UsingFlask" }) },
	["poisons you inflict during any flask effect have (%d+)%% chance to deal (%d+)%% more damage"] = function(num, _, more) return { mod("Damage", "MORE", tonumber(more) * num / 100, nil, 0, KeywordFlag.Poison, { type = "Condition", var = "UsingFlask" }) } end,
	["immune to elemental ailments during any flask effect"] = {
		mod("AvoidChill", "BASE", 100, { type = "Condition", var = "UsingFlask" }),
		mod("AvoidFreeze", "BASE", 100, { type = "Condition", var = "UsingFlask" }),
		mod("AvoidIgnite", "BASE", 100, { type = "Condition", var = "UsingFlask" }),
		mod("AvoidShock", "BASE", 100, { type = "Condition", var = "UsingFlask" }),
	},
	-- Raider
	["nearby enemies have (%d+)%% less accuracy rating while you have phasing"] = function(num) return { mod("EnemyModifier", "LIST", { mod = mod("Accuracy", "MORE", -num) }, { type = "Condition", var = "Phasing" } )} end,
	["immune to elemental ailments while phasing"] = {
		mod("AvoidChill", "BASE", 100, { type = "Condition", var = "Phasing" }),
		mod("AvoidFreeze", "BASE", 100, { type = "Condition", var = "Phasing" }),
		mod("AvoidIgnite", "BASE", 100, { type = "Condition", var = "Phasing" }),
		mod("AvoidShock", "BASE", 100, { type = "Condition", var = "Phasing" }),
	},
	["nearby enemies have fire, cold and lightning exposure while you have phasing, applying %-(%d+)%% to those resistances"] = function(num) return {
		mod("EnemyModifier", "LIST", { mod = mod("FireExposure", "BASE", -num) }, { type = "Condition", var = "Phasing" } ),
		mod("EnemyModifier", "LIST", { mod = mod("ColdExposure", "BASE", -num) }, { type = "Condition", var = "Phasing" } ),
		mod("EnemyModifier", "LIST", { mod = mod("LightningExposure", "BASE", -num) }, { type = "Condition", var = "Phasing" } ),
	} end,
	-- Saboteur
	["immune to ignite and shock"] = {
		mod("AvoidIgnite", "BASE", 100),
		mod("AvoidShock", "BASE", 100),
	},
	-- Slayer
	["deal up to (%d+)%% more melee damage to enemies, based on proximity"] = function(num) return { mod("Damage", "MORE", num, nil, bor(ModFlag.Attack, ModFlag.Melee), { type = "MeleeProximity", ramp = {1,0} }) } end,
	["cannot be stunned while leeching"] = { mod("AvoidStun", "BASE", 100, { type = "Condition", var = "Leeching" }) },
	["you are immune to bleeding while leeching"] = { mod("AvoidBleed", "BASE", 100, { type = "Condition", var = "Leeching" }) },
	["life leech effects are not removed at full life"] = { flag("CanLeechLifeOnFullLife") },
	["energy shield leech effects from attacks are not removed at full energy shield"] = { flag("CanLeechLifeOnFullEnergyShield") },
	["cannot take reflected physical damage"] = { mod("PhysicalReflectedDamageTaken", "MORE", -100) },
	["gain (%d+)%% increased movement speed for 20 seconds when you kill an enemy"] = function(num) return { mod("MovementSpeed", "INC", num, { type = "Condition", var = "KilledRecently" }) } end,
	["gain (%d+)%% increased attack speed for 20 seconds when you kill a rare or unique enemy"] = function(num) return { mod("Speed", "INC", num, { type = "Condition", var = "KilledUniqueEnemy" }) } end,
	["kill enemies that have (%d+)%% or lower life when hit by your skills"] = function(num) return { mod("CullPercent", "MAX", num) } end,
	-- Trickster
	["(%d+)%% chance to gain (%d+)%% of non%-chaos damage with hits as extra chaos damage"] = function(num, _, perc) return { mod("NonChaosDamageGainAsChaos", "BASE", num / 100 * tonumber(perc)) } end,
	["movement skills cost no mana"] = { mod("ManaCost", "MORE", -100, nil, 0, KeywordFlag.Movement) },
	["cannot be stunned while you have ghost shrouds"] = function(num) return { mod("AvoidStun", "BASE", 100, { type = "MultiplierThreshold", var = "GhostShroud", threshold = 1 }) } end,
	-- Item local modifiers
	["has no sockets"] = { flag("NoSockets") },
	["has (%d+) sockets?"] = function(num) return { mod("SocketCount", "BASE", num) } end,
	["has (%d+) abyssal sockets?"] = function(num) return { mod("AbyssalSocketCount", "BASE", num) } end,
	["no physical damage"] = { mod("WeaponData", "LIST", { key = "PhysicalMin" }), mod("WeaponData", "LIST", { key = "PhysicalMax" }), mod("WeaponData", "LIST", { key = "PhysicalDPS" }) },
	["all attacks with this weapon are critical strikes"] = { mod("WeaponData", "LIST", { key = "CritChance", value = 100 }) },
	["counts as dual wielding"] = { mod("WeaponData", "LIST", { key = "countsAsDualWielding", value = true}) },
	["counts as all one handed melee weapon types"] = { mod("WeaponData", "LIST", { key = "countsAsAll1H", value = true }) },
	["no block chance"] = { mod("ArmourData", "LIST", { key = "BlockChance", value = 0 }) },
	["hits can't be evaded"] = { flag("CannotBeEvaded", { type = "Condition", var = "{Hand}Attack" }) },
	["causes bleeding on hit"] = { mod("BleedChance", "BASE", 100, { type = "Condition", var = "{Hand}Attack" }) },
	["poisonous hit"] = { mod("PoisonChance", "BASE", 100, { type = "Condition", var = "{Hand}Attack" }) },
	["attacks with this weapon deal double damage"] = { mod("DoubleDamageChance", "BASE", 100, nil, ModFlag.Hit, { type = "Condition", var = "{Hand}Attack" }, { type = "SkillType", skillType = SkillType.Attack }) },
	["hits with this weapon gain (%d+)%% of physical damage as extra cold or lightning damage"] = function(num) return {
		mod("PhysicalDamageGainAsColdOrLightning", "BASE", num / 2, nil, ModFlag.Hit, { type = "Condition", var = "DualWielding"}, { type = "SkillType", skillType = SkillType.Attack }),
		mod("PhysicalDamageGainAsColdOrLightning", "BASE", num, nil, ModFlag.Hit, { type = "Condition", var = "DualWielding", neg = true}, { type = "SkillType", skillType = SkillType.Attack })
	} end,
	["attacks with this weapon deal double damage to chilled enemies"] = { mod("DoubleDamageChance", "BASE", 100, nil, ModFlag.Hit, { type = "Condition", var = "{Hand}Attack" }, { type = "SkillType", skillType = SkillType.Attack }, { type = "ActorCondition", actor = "enemy", var = "Chilled" }) },
	["life leech from hits with this weapon applies instantly"] = { flag("InstantLifeLeech", { type = "Condition", var = "{Hand}Attack" }) },
	["life leech from hits with this weapon is instant"] = { flag("InstantLifeLeech", { type = "Condition", var = "{Hand}Attack" }) },
	["gain life from leech instantly from hits with this weapon"] = { flag("InstantLifeLeech", { type = "Condition", var = "{Hand}Attack" }, { type = "SkillType", skillType = SkillType.Attack }) },
	["instant recovery"] = {  mod("FlaskInstantRecovery", "BASE", 100) },
	["(%d+)%% of recovery applied instantly"] = function(num) return { mod("FlaskInstantRecovery", "BASE", num) } end,
	["has no attribute requirements"] = { flag("NoAttributeRequirements") },
	["trigger a socketed spell when you attack with this weapon"] = { mod("ExtraSupport", "LIST", { skillId = "SupportTriggerSpellOnAttack", level = 1 }, { type = "SocketedIn", slotName = "{SlotName}" }) },
	["trigger a socketed spell when you use a skill"] = { mod("ExtraSupport", "LIST", { skillId = "SupportTriggerSpellOnSkillUse", level = 1 }, { type = "SocketedIn", slotName = "{SlotName}" }) },
	["trigger socketed spells when you focus"] = { mod("ExtraSupport", "LIST", { skillId = "SupportTriggerSpellFromHelmet", level = 1 }, { type = "SocketedIn", slotName = "{SlotName}" }, { type = "Condition", var = "Focused" }) },
	["trigger a socketed spell when you attack with a bow"] = { mod("ExtraSupport", "LIST", { skillId = "SupportTriggerSpellOnBowAttack", level = 1 }, { type = "SocketedIn", slotName = "{SlotName}" }) },
	["trigger a socketed bow skill when you attack with a bow"] = { mod("ExtraSupport", "LIST", { skillId = "SupportTriggerBowSkillOnBowAttack", level = 1 }, { type = "SocketedIn", slotName = "{SlotName}" }) },
	["(%d+)%% chance to [c?t?][a?r?][s?i?][t?g?]g?e?r? socketed spells when you spend at least (%d+) mana to use a skill"] = function(num, _, amount) return {
		mod("KitavaTriggerChance", "BASE", num, "Kitava's Thirst"),
		mod("KitavaRequiredManaCost", "BASE", tonumber(amount), "Kitava's Thirst"),
		mod("ExtraSupport", "LIST", { skillId = "SupportCastOnManaSpent", level = 1 }, { type = "SocketedIn", slotName = "{SlotName}" }),
	} end,
	-- Socketed gem modifiers
	["%+(%d+) to level of socketed gems"] = function(num) return { mod("GemProperty", "LIST", { keyword = "all", key = "level", value = num }, { type = "SocketedIn", slotName = "{SlotName}" }) } end,
	["%+(%d+) to level of socketed ([%a ]+) gems"] = function(num, _, type) return { mod("GemProperty", "LIST", { keyword = type, key = "level", value = num }, { type = "SocketedIn", slotName = "{SlotName}" }) } end,
	["%+(%d+)%% to quality of socketed gems"] = function(num, _, type) return { mod("GemProperty", "LIST", { keyword = "all", key = "quality", value = num }, { type = "SocketedIn", slotName = "{SlotName}" }) } end,
	["%+(%d+)%% to quality of socketed ([%a ]+) gems"] = function(num, _, type) return { mod("GemProperty", "LIST", { keyword = type, key = "quality", value = num }, { type = "SocketedIn", slotName = "{SlotName}" }) } end,
	["%+(%d+) to level of active socketed skill gems"] = function(num) return { mod("GemProperty", "LIST", { keyword = "active_skill", key = "level", value = num }, { type = "SocketedIn", slotName = "{SlotName}" }) } end,
	["%+(%d+) to level of socketed active skill gems"] = function(num) return { mod("GemProperty", "LIST", { keyword = "active_skill", key = "level", value = num }, { type = "SocketedIn", slotName = "{SlotName}" }) } end,
	["%+(%d+) to level of socketed active skill gems per (%d+) player levels"] = function(num, _, div) return { mod("GemProperty", "LIST", { keyword = "active_skill", key = "level", value = num }, { type = "SocketedIn", slotName = "{SlotName}" }, { type = "Multiplier", var = "Level", div = tonumber(div) }) } end,
	["socketed gems fire an additional projectile"] = { mod("ExtraSkillMod", "LIST", { mod = mod("ProjectileCount", "BASE", 1) }, { type = "SocketedIn", slotName = "{SlotName}" }) },
	["socketed gems fire (%d+) additional projectiles"] = function(num) return { mod("ExtraSkillMod", "LIST", { mod = mod("ProjectileCount", "BASE", num) }, { type = "SocketedIn", slotName = "{SlotName}" }) } end,
	["socketed gems reserve no mana"] = { mod("ManaReserved", "MORE", -100, { type = "SocketedIn", slotName = "{SlotName}" }) },
	["socketed skill gems get a (%d+)%% mana multiplier"] = function(num) return { mod("ExtraSkillMod", "LIST", { mod = mod("SupportManaMultiplier", "MORE", num - 100) }, { type = "SocketedIn", slotName = "{SlotName}" }) } end,
	["socketed gems have blood magic"] = { flag("SkillBloodMagic", { type = "SocketedIn", slotName = "{SlotName}" }) },
	["socketed gems have elemental equilibrium"] = { mod("Keystone", "LIST", "Elemental Equilibrium") },
	["socketed gems have secrets of suffering"] = { 
		flag("CannotIgnite", { type = "SocketedIn", slotName = "{SlotName}" }), 
		flag("CannotChill", { type = "SocketedIn", slotName = "{SlotName}" }), 
		flag("CannotFreeze", { type = "SocketedIn", slotName = "{SlotName}" }), 
		flag("CannotShock", { type = "SocketedIn", slotName = "{SlotName}" }),
		flag("CritAlwaysAltAilments", { type = "SocketedIn", slotName = "{SlotName}" })
    },
	["socketed skills deal double damage"] = { mod("ExtraSkillMod", "LIST", { mod = mod("DoubleDamageChance", "BASE", 100) }, { type = "SocketedIn", slotName = "{SlotName}" }) },
	["socketed gems gain (%d+)%% of physical damage as extra lightning damage"] = function(num) return { mod("ExtraSkillMod", "LIST", { mod = mod("PhysicalDamageGainAsLightning", "BASE", num) }, { type = "SocketedIn", slotName = "{SlotName}" }) } end,
	["socketed red gems get (%d+)%% physical damage as extra fire damage"] = function(num) return { mod("ExtraSkillMod", "LIST", { mod = mod("PhysicalDamageGainAsFire", "BASE", num) }, { type = "SocketedIn", slotName = "{SlotName}", keyword = "strength" }) } end,
	["socketed non%-channelling bow skills are triggered by snipe"] = { 
		mod("ExtraSkillMod", "LIST", { mod = flag("TriggeredBySnipe") },  { type = "SocketedIn", slotName = "{SlotName}", keyword = "bow" }, { type = "SkillType", skillType = SkillType.Triggerable } ),
		mod("ExtraSkillMod", "LIST", { mod = mod("SkillData", "LIST", { key = "showAverage", value = true } ) }, { type = "SocketedIn", slotName = "{SlotName}", keyword = "bow" }, { type = "SkillType", skillType = SkillType.Triggerable } ),
		mod("ExtraSkillMod", "LIST", { mod = mod("SkillData", "LIST", { key = "triggered", value = 1 } ) }, { type = "SocketedIn", slotName = "{SlotName}", keyword = "bow" }, { type = "SkillType", skillType = SkillType.Triggerable } ),
	},
	["socketed triggered bow skills deal (%d+)%% less damage"] = function(num) return { mod("ExtraSkillMod", "LIST", { mod = mod("Damage", "MORE", -num) }, { type = "SocketedIn", slotName = "{SlotName}", keyword = "bow" }, { type = "SkillType", skillType = SkillType.Triggerable } ) } end,
	["socketed travel skills deal (%d+)%% more damage"] = function(num) return { mod("ExtraSkillMod", "LIST", { mod = mod("Damage", "MORE", num) }, { type = "SocketedIn", slotName = "{SlotName}" }, { type = "SkillType", skillType = SkillType.TravelSkill } ) } end,
	-- Global gem modifiers
	["%+(%d+) to level of all minion skill gems"] = function(num) return { mod("GemProperty", "LIST", { keywordList = { "minion", "active_skill" }, key = "level", value = num }) } end,
	["%+(%d+) to level of all spell skill gems"] = function(num) return { mod("GemProperty", "LIST", { keywordList = { "spell", "active_skill" }, key = "level", value = num }) } end,
	["%+(%d+) to level of all physical spell skill gems"] = function(num) return { mod("GemProperty", "LIST", { keywordList = { "spell", "physical", "active_skill" }, key = "level", value = num }) } end,
	["%+(%d+) to level of all physical skill gems"] = function(num) return { mod("GemProperty", "LIST", { keywordList = { "physical", "active_skill" }, key = "level", value = num }) } end,
	["%+(%d+) to level of all lightning spell skill gems"] = function(num) return { mod("GemProperty", "LIST", { keywordList = { "spell", "lightning", "active_skill" }, key = "level", value = num }) } end,
	["%+(%d+) to level of all lightning skill gems"] = function(num) return { mod("GemProperty", "LIST", { keywordList = { "lightning", "active_skill" }, key = "level", value = num }) } end,
	["%+(%d+) to level of all cold spell skill gems"] = function(num) return { mod("GemProperty", "LIST", { keywordList = { "spell", "cold", "active_skill" }, key = "level", value = num }) } end,
	["%+(%d+) to level of all cold skill gems"] = function(num) return { mod("GemProperty", "LIST", { keywordList = { "cold", "active_skill" }, key = "level", value = num }) } end,
	["%+(%d+) to level of all fire spell skill gems"] = function(num) return { mod("GemProperty", "LIST", { keywordList = { "spell", "fire", "active_skill" }, key = "level", value = num }) } end,
	["%+(%d+) to level of all fire skill gems"] = function(num) return { mod("GemProperty", "LIST", { keywordList = { "fire", "active_skill" }, key = "level", value = num }) } end,
	["%+(%d+) to level of all chaos spell skill gems"] = function(num) return { mod("GemProperty", "LIST", { keywordList = { "spell", "chaos", "active_skill" }, key = "level", value = num }) } end,
	["%+(%d+) to level of all chaos skill gems"] = function(num) return { mod("GemProperty", "LIST", { keywordList = { "chaos", "active_skill" }, key = "level", value = num }) } end,
	["%+(%d+) to level of all strength skill gems"] = function(num) return { mod("GemProperty", "LIST", { keywordList = { "strength", "active_skill" }, key = "level", value = num }) } end,
	["%+(%d+) to level of all dexterity skill gems"] = function(num) return { mod("GemProperty", "LIST", { keywordList = { "dexterity", "active_skill" }, key = "level", value = num }) } end,
	["%+(%d+) to level of all intelligence skill gems"] = function(num) return { mod("GemProperty", "LIST", { keywordList = { "intelligence", "active_skill" }, key = "level", value = num }) } end,
	["%+(%d+) to level of all (.+) gems"] = function(num, _, skill) return { mod("GemProperty", "LIST", {keyword = skill, key = "level", value = num }) } end,
	-- Extra skill/support
	["grants (%D+)"] = function(_, skill) return extraSkillGranted(skill, 1) end,
	["grants level (%d+) (.+)"] = function(num, _, skill) return extraSkillGranted(skill, num) end,
	["[ct][ar][si][tg]g?e?r?s? level (%d+) (.+) when equipped"] = function(num, _, skill) return extraSkill(skill, num) end,
	["[ct][ar][si][tg]g?e?r?s? level (%d+) (.+) on %a+"] = function(num, _, skill) return extraSkill(skill, num) end,
	["use level (%d+) (.+) on %a+"] = function(num, _, skill) return extraSkill(skill, num) end,
	["[ct][ar][si][tg]g?e?r?s? level (%d+) (.+) when you attack"] = function(num, _, skill) return extraSkill(skill, num) end,
	["[ct][ar][si][tg]g?e?r?s? level (%d+) (.+) when you deal a critical strike"] = function(num, _, skill) return extraSkill(skill, num) end,
	["[ct][ar][si][tg]g?e?r?s? level (%d+) (.+) when hit"] = function(num, _, skill) return extraSkill(skill, num) end,
	["[ct][ar][si][tg]g?e?r?s? level (%d+) (.+) when you kill an enemy"] = function(num, _, skill) return extraSkill(skill, num) end,
	["[ct][ar][si][tg]g?e?r?s? level (%d+) (.+) when you use a skill"] = function(num, _, skill) return extraSkill(skill, num) end,
	["trigger level (%d+) (.+) when you use a skill while you have a spirit charge"] = function(num, _, skill) return extraSkill(skill, num) end,
	["trigger level (%d+) (.+) when you hit an enemy while cursed"] = function(num, _, skill) return extraSkill(skill, num) end,
	["trigger level (%d+) (.+) when you hit a bleeding enemy"] = function(num, _, skill) return extraSkill(skill, num) end,
	["trigger level (%d+) (.+) when you hit a rare or unique enemy"] = function(num, _, skill) return extraSkill(skill, num) end,
	["trigger level (%d+) (.+) when you hit a frozen enemy"] = function(num, _, skill) return extraSkill(skill, num) end,
	["trigger level (%d+) (.+) when you kill a frozen enemy"] = function(num, _, skill) return extraSkill(skill, num) end,
	["trigger level (%d+) (.+) when you consume a corpse"] = function(num, _, skill) return skill == "summon phantasm skill" and extraSkill("triggered summon phantasm skill", num) or extraSkill(skill, num) end,
	["trigger level (%d+) (.+) when you attack with a bow"] = function(num, _, skill) return extraSkill(skill, num) end,
	["trigger level (%d+) (.+) when you block"] = function(num, _, skill) return extraSkill(skill, num) end,
	["trigger level (%d+) (.+) when animated guardian kills an enemy"] = function(num, _, skill) return extraSkill(skill, num) end,
	["trigger level (%d+) (.+) when you lose cat's stealth"] = function(num, _, skill) return extraSkill(skill, num) end,
	["trigger level (%d+) (.+) when your trap is triggered"] = function(num, _, skill) return extraSkill(skill, num) end,
	["trigger level (%d+) (.+) on hit with this weapon"] = function(num, _, skill) return extraSkill(skill, num) end,
	["trigger level (%d+) (.+) on melee hit while cursed"] = function(num, _, skill) return extraSkill(skill, num) end,
	["trigger level (%d+) (.+) every [%d%.]+ seconds while phasing"] = function(num, _, skill) return extraSkill(skill, num) end,
	["trigger level (%d+) (.+) when you gain avian's might or avian's flight"] = function(num, _, skill) return extraSkill(skill, num) end,
	["triggers level (%d+) (.+) when equipped"] = function(num, _, skill) return extraSkill(skill, num) end,
	["%d+%% chance to attack with level (%d+) (.+) on melee hit"] = function(num, _, skill) return extraSkill(skill, num) end,
	["%d+%% chance to trigger level (%d+) (.+) when animated weapon kills an enemy"] = function(num, _, skill) return extraSkill(skill, num) end,
	["%d+%% chance to trigger level (%d+) (.+) on melee hit"] = function(num, _, skill) return extraSkill(skill, num) end,
	["%d+%% chance to trigger level (%d+) (.+) [ow][nh]e?n? ?y?o?u? kill ?a?n? ?e?n?e?m?y?"] = function(num, _, skill) return extraSkill(skill, num) end,
	["%d+%% chance to trigger level (%d+) (.+) when you use a socketed skill"] = function(num, _, skill) return extraSkill(skill, num) end,
	["%d+%% chance to trigger level (%d+) (.+) when you gain avian's might or avian's flight"] = function(num, _, skill) return extraSkill(skill, num) end,
	["%d+%% chance to trigger level (%d+) (.+) on critical strike with this weapon"] = function(num, _, skill) return extraSkill(skill, num) end,
	["%d+%% chance to [ct][ar][si][tg]g?e?r? level (%d+) (.+) on %a+"] = function(num, _, skill) return extraSkill(skill, num) end,
	["attack with level (%d+) (.+) when you kill a bleeding enemy"] = function(num, _, skill) return extraSkill(skill, num) end,
	["triggers? level (%d+) (.+) when you kill a bleeding enemy"] = function(num, _, skill) return extraSkill(skill, num) end,
	["curse enemies with (%D+) on %a+"] = function(_, skill) return extraSkill(skill, 1, true) end,
	["curse enemies with (%D+) on %a+, with (%d+)%% increased effect"] = function(_, skill, num) return {
		mod("ExtraSkill", "LIST", { skillId = gemIdLookup[skill], level = 1, noSupports = true, triggered = true }),
		mod("CurseEffect", "INC", tonumber(num), { type = "SkillName", skillName = gemIdLookup[skill] }),
	} end,
	["%d+%% chance to curse n?o?n?%-?c?u?r?s?e?d? ?enemies with (%D+) on %a+, with (%d+)%% increased effect"] = function(_, skill, num) return {
		mod("ExtraSkill", "LIST", { skillId = gemIdLookup[skill], level = 1, noSupports = true, triggered = true }),
		mod("CurseEffect", "INC", tonumber(num), { type = "SkillName", skillName = gemIdLookup[skill] }),
	} end,
	["curse enemies with level (%d+) (%D+) on %a+, which can apply to hexproof enemies"] = function(num, _, skill) return extraSkill(skill, num, true) end,
	["curse enemies with level (%d+) (.+) on %a+"] = function(num, _, skill) return extraSkill(skill, num, true) end,
	["[ct][ar][si][tg]g?e?r?s? (.+) on %a+"] = function(_, skill) return extraSkill(skill, 1, true) end,
	["[at][tr][ti][ag][cg][ke]r? (.+) on %a+"] = function(_, skill) return extraSkill(skill, 1, true) end,
	["[at][tr][ti][ag][cg][ke]r? with (.+) on %a+"] = function(_, skill) return extraSkill(skill, 1, true) end,
	["[ct][ar][si][tg]g?e?r?s? (.+) when hit"] = function(_, skill) return extraSkill(skill, 1, true) end,
	["[at][tr][ti][ag][cg][ke]r? (.+) when hit"] = function(_, skill) return extraSkill(skill, 1, true) end,
	["[at][tr][ti][ag][cg][ke]r? with (.+) when hit"] = function(_, skill) return extraSkill(skill, 1, true) end,
	["[ct][ar][si][tg]g?e?r?s? (.+) when your skills or minions kill"] = function(_, skill) return extraSkill(skill, 1, true) end,
	["[at][tr][ti][ag][cg][ke]r? (.+) when you take a critical strike"] = function( _, skill) return extraSkill(skill, 1, true) end,
	["[at][tr][ti][ag][cg][ke]r? with (.+) when you take a critical strike"] = function( _, skill) return extraSkill(skill, 1, true) end,
	["trigger (.+) on critical strike"] = function( _, skill) return extraSkill(skill, 1, true) end,
	["triggers? (.+) when you take a critical strike"] = function( _, skill) return extraSkill(skill, 1, true) end,
	["socketed [%a+]* ?gems a?r?e? ?supported by level (%d+) (.+)"] = function(num, _, support) return { mod("ExtraSupport", "LIST", { skillId = gemIdLookup[support] or gemIdLookup[support:gsub("^increased ","")] or "Unknown", level = num }, { type = "SocketedIn", slotName = "{SlotName}" }) } end,
	["socketed hex curse skills are triggered by doedre's effigy when summoned"] = { mod("ExtraSupport", "LIST", { skillId = "SupportCursePillarTriggerCurses", level = 20 }, { type = "SocketedIn", slotName = "{SlotName}" }) },
	["trigger level (%d+) (.+) every (%d+) seconds"] = function(num, _, skill) return extraSkill(skill, num) end,
	["trigger level (%d+) (.+), (.+) or (.+) every (%d+) seconds"] = function(num, _, skill1, skill2, skill3) return {
		mod("ExtraSkill", "LIST", { skillId = gemIdLookup[skill1], level = num, triggered = true }),
		mod("ExtraSkill", "LIST", { skillId = gemIdLookup[skill2], level = num, triggered = true }),
		mod("ExtraSkill", "LIST", { skillId = gemIdLookup[skill3], level = num, triggered = true }),
	} end,
	["offering skills triggered this way also affect you"] = { mod("ExtraSkillMod", "LIST", { mod = mod("SkillData", "LIST", { key = "buffNotPlayer", value = false }) }, { type = "SkillName", skillNameList = { "Bone Offering", "Flesh Offering", "Spirit Offering" } }, { type = "SocketedIn", slotName = "{SlotName}" }) },
	["trigger level (%d+) (.+) after spending a total of (%d+) mana"] = function(num, _, skill) return extraSkill(skill, num) end,
	["consumes a void charge to trigger level (%d+) (.+) when you fire arrows"] = function(num, _, skill) return extraSkill(skill, num) end,
	["consumes a void charge to trigger level (%d+) (.+) when you fire arrows with a non%-triggered skill"] = function(num, _, skill) return extraSkill(skill, num) end,
	["your hits treat cold resistance as (%d+)%% higher than actual value"] = function(num) return {
		mod("ColdPenetration", "BASE", -num, nil, 0, KeywordFlag.Hit),
	} end,
	-- Conversion
	["increases and reductions to minion damage also affects? you"] = { flag("MinionDamageAppliesToPlayer"), mod("ImprovedMinionDamageAppliesToPlayer", "INC", 100) },
	["increases and reductions to minion damage also affects? you at (%d+)%% of their value"] = function(num) return { flag("MinionDamageAppliesToPlayer"), mod("ImprovedMinionDamageAppliesToPlayer", "INC", num) } end,
	["increases and reductions to minion attack speed also affects? you"] = { flag("MinionAttackSpeedAppliesToPlayer"), mod("ImprovedMinionAttackSpeedAppliesToPlayer", "INC", 100) },
	["increases and reductions to cast speed apply to attack speed at (%d+)%% of their value"] =  function(num) return { flag("CastSpeedAppliesToAttacks"), mod("ImprovedCastSpeedAppliesToAttacks", "INC", num) } end,
	["increases and reductions to spell damage also apply to attacks"] = { flag("SpellDamageAppliesToAttacks"), mod("ImprovedSpellDamageAppliesToAttacks", "INC", 100) },
	["increases and reductions to spell damage also apply to attacks at (%d+)%% of their value"] = function(num) return { flag("SpellDamageAppliesToAttacks"), mod("ImprovedSpellDamageAppliesToAttacks", "INC", num) } end,
	["increases and reductions to spell damage also apply to attacks while wielding a wand"] = { flag("SpellDamageAppliesToAttacks", { type = "Condition", var = "UsingWand" }), mod("ImprovedSpellDamageAppliesToAttacks", "INC", 100, { type = "Condition", var = "UsingWand" }) },
	["modifiers to claw damage also apply to unarmed"] = { flag("ClawDamageAppliesToUnarmed") },
	["modifiers to claw damage also apply to unarmed attack damage"] = { flag("ClawDamageAppliesToUnarmed") },
	["modifiers to claw attack speed also apply to unarmed"] = { flag("ClawAttackSpeedAppliesToUnarmed") },
	["modifiers to claw attack speed also apply to unarmed attack speed"] = { flag("ClawAttackSpeedAppliesToUnarmed") },
	["modifiers to claw critical strike chance also apply to unarmed"] = { flag("ClawCritChanceAppliesToUnarmed") },
	["modifiers to claw critical strike chance also apply to unarmed attack critical strike chance"] = { flag("ClawCritChanceAppliesToUnarmed") },
	["increases and reductions to light radius also apply to accuracy"] = { flag("LightRadiusAppliesToAccuracy") },
	["increases and reductions to light radius also apply to area of effect at 50%% of their value"] = { flag("LightRadiusAppliesToAreaOfEffect") },
	["increases and reductions to light radius also apply to damage"] = { flag("LightRadiusAppliesToDamage") },
	["increases and reductions to cast speed also apply to trap throwing speed"] = { flag("CastSpeedAppliesToTrapThrowingSpeed") },
	["gain (%d+)%% of bow physical damage as extra damage of each element"] = function(num) return {
		mod("PhysicalDamageGainAsLightning", "BASE", num, nil, ModFlag.Bow),
		mod("PhysicalDamageGainAsCold", "BASE", num, nil, ModFlag.Bow),
		mod("PhysicalDamageGainAsFire", "BASE", num, nil, ModFlag.Bow),
	} end,
	["gain (%d+)%% of weapon physical damage as extra damage of each element"] = function(num) return {
		mod("PhysicalDamageGainAsLightning", "BASE", num, nil, ModFlag.Weapon),
		mod("PhysicalDamageGainAsCold", "BASE", num, nil, ModFlag.Weapon),
		mod("PhysicalDamageGainAsFire", "BASE", num, nil, ModFlag.Weapon),
	} end,
	["gain (%d+)%% of weapon physical damage as extra damage of an? r?a?n?d?o?m? ?element"] = function(num) return { mod("PhysicalDamageGainAsRandom", "BASE", num, nil, ModFlag.Weapon) } end,
	["gain (%d+)%% of physical damage as extra damage of a random element"] = function(num) return { mod("PhysicalDamageGainAsRandom", "BASE", num ) } end,
	["gain (%d+)%% of physical damage as extra damage of a random element while you are ignited"] = function(num) return { mod("PhysicalDamageGainAsRandom", "BASE", num, { type = "Condition", var = "Ignited" } ) } end,
	["(%d+)%% of physical damage from hits with this weapon is converted to a random element"] = function(num) return { mod("PhysicalDamageConvertToRandom", "BASE", num ) } end,
	-- Crit
	["your critical strike chance is lucky"] = { flag("CritChanceLucky") },
	["your critical strike chance is lucky while focussed"] = { flag("CritChanceLucky", { type = "Condition", var = "Focused" }) },
	["your critical strikes do not deal extra damage"] = { flag("NoCritMultiplier") },
	["lightning damage with non%-critical strikes is lucky"] = { flag("LightningNoCritLucky") },
	["your damage with critical strikes is lucky"] = { flag("CritLucky") },
	["critical strikes deal no damage"] = { mod("Damage", "MORE", -100, { type = "Condition", var = "CriticalStrike" }) },
	["critical strike chance is increased by uncapped lightning resistance"] = { mod("CritChance", "INC", 1, { type = "PerStat", stat = "LightningResistTotal", div = 1 }) },
	["critical strike chance is increased by lightning resistance"] = { mod("CritChance", "INC", 1, { type = "PerStat", stat = "LightningResist", div = 1 }) },
	["non%-critical strikes deal (%d+)%% damage"] = function(num) return { mod("Damage", "MORE", -100 + num, nil, ModFlag.Hit, { type = "Condition", var = "CriticalStrike", neg = true }) } end,
	["critical strikes penetrate (%d+)%% of enemy elemental resistances while affected by zealotry"] = function(num) return { mod("ElementalPenetration", "BASE", num, { type = "Condition", var = "CriticalStrike" }, { type = "Condition", var = "AffectedByZealotry" }) } end,
	-- Generic Ailments
	["enemies take (%d+)%% increased damage for each type of ailment you have inflicted on them"] = function(num) return {
		mod("EnemyModifier", "LIST", { mod = mod("DamageTaken", "INC", num) }, { type = "ActorCondition", actor = "enemy", var = "Frozen" }),
		mod("EnemyModifier", "LIST", { mod = mod("DamageTaken", "INC", num) }, { type = "ActorCondition", actor = "enemy", var = "Chilled" }),
		mod("EnemyModifier", "LIST", { mod = mod("DamageTaken", "INC", num) }, { type = "ActorCondition", actor = "enemy", var = "Ignited" }),
		mod("EnemyModifier", "LIST", { mod = mod("DamageTaken", "INC", num) }, { type = "ActorCondition", actor = "enemy", var = "Shocked" }),
		mod("EnemyModifier", "LIST", { mod = mod("DamageTaken", "INC", num) }, { type = "ActorCondition", actor = "enemy", var = "Scorched" }),
		mod("EnemyModifier", "LIST", { mod = mod("DamageTaken", "INC", num) }, { type = "ActorCondition", actor = "enemy", var = "Brittle" }),
		mod("EnemyModifier", "LIST", { mod = mod("DamageTaken", "INC", num) }, { type = "ActorCondition", actor = "enemy", var = "Sapped" }),
		mod("EnemyModifier", "LIST", { mod = mod("DamageTaken", "INC", num) }, { type = "ActorCondition", actor = "enemy", var = "Bleeding" }),
		mod("EnemyModifier", "LIST", { mod = mod("DamageTaken", "INC", num) }, { type = "ActorCondition", actor = "enemy", var = "Poisoned" }),
	} end,
	-- Elemental Ailments
	["your shocks can increase damage taken by up to a maximum of (%d+)%%"] = function(num) return { mod("ShockMax", "OVERRIDE", num) } end,
	["your elemental damage can shock"] = { flag("ColdCanShock"), flag("FireCanShock") },
	["all your damage can freeze"] = { flag("PhysicalCanFreeze"), flag("LightningCanFreeze"), flag("FireCanFreeze"), flag("ChaosCanFreeze") },
	["your cold damage can ignite"] = { flag("ColdCanIgnite") },
	["your lightning damage can ignite"] = { flag("LightningCanIgnite") },
	["your fire damage can shock but not ignite"] = { flag("FireCanShock"), flag("FireCannotIgnite") },
	["your cold damage can ignite but not freeze or chill"] = { flag("ColdCanIgnite"), flag("ColdCannotFreeze"), flag("ColdCannotChill") },
	["your cold damage cannot freeze"] = { flag("ColdCannotFreeze") },
	["your lightning damage can freeze but not shock"] = { flag("LightningCanFreeze"), flag("LightningCannotShock") },
	["your chaos damage can shock"] = { flag("ChaosCanShock") },
	["your chaos damage can chill"] = { flag("ChaosCanChill") },
	["your chaos damage can ignite"] = { flag("ChaosCanIgnite") },
	["chaos damage can ignite, chill and shock"] = { flag("ChaosCanIgnite"), flag("ChaosCanChill"), flag("ChaosCanShock") },
	["your physical damage can chill"] = { flag("PhysicalCanChill") },
	["your physical damage can shock"] = { flag("PhysicalCanShock") },
	["your physical damage can freeze"] = { flag("PhysicalCanFreeze") },
	["you always ignite while burning"] = { mod("EnemyIgniteChance", "BASE", 100, { type = "Condition", var = "Burning" }) },
	["critical strikes do not always freeze"] = { flag("CritsDontAlwaysFreeze") },
	["you can inflict up to (%d+) ignites on an enemy"] = { flag("IgniteCanStack") },
	["you can inflict an additional ignite on an enemy"] = { flag("IgniteCanStack"), mod("IgniteStacks", "BASE", 1) },
	["enemies chilled by you take (%d+)%% increased burning damage"] = function(num) return { mod("EnemyModifier", "LIST", { mod = mod("FireDamageTakenOverTime", "INC", num) }, { type = "ActorCondition", actor = "enemy", var = "Chilled" }) } end,
	["damaging ailments deal damage (%d+)%% faster"] = function(num) return { mod("IgniteBurnFaster", "INC", num), mod("BleedFaster", "INC", num), mod("PoisonFaster", "INC", num) } end,
	["damaging ailments you inflict deal damage (%d+)%% faster while affected by malevolence"] = function(num) return {
		mod("IgniteBurnFaster", "INC", num, { type = "Condition", var = "AffectedByMalevolence" }),
		mod("BleedFaster", "INC", num, { type = "Condition", var = "AffectedByMalevolence" }),
		mod("PoisonFaster", "INC", num, { type = "Condition", var = "AffectedByMalevolence" }),
	} end,
	["ignited enemies burn (%d+)%% faster"] = function(num) return { mod("IgniteBurnFaster", "INC", num) } end,
	["ignited enemies burn (%d+)%% slower"] = function(num) return { mod("IgniteBurnSlower", "INC", num) } end,
	["enemies ignited by an attack burn (%d+)%% faster"] = function(num) return { mod("IgniteBurnFaster", "INC", num, nil, ModFlag.Attack) } end,
	["ignites you inflict with attacks deal damage (%d+)%% faster"] = function(num) return { mod("IgniteBurnFaster", "INC", num, nil, ModFlag.Attack) } end,
	["ignites you inflict deal damage (%d+)%% faster"] = function(num) return { mod("IgniteBurnFaster", "INC", num) } end,
	["enemies ignited by you during flask effect take (%d+)%% increased damage"] = function(num) return { mod("EnemyModifier", "LIST", { mod = mod("DamageTaken", "INC", num) }, { type = "ActorCondition", actor = "enemy", var = "Ignited" }) } end,
	["enemies ignited by you take chaos damage instead of fire damage from ignite"] = { flag("IgniteToChaos") },
	["enemies chilled by your hits are shocked"] = {
		mod("ShockBase", "BASE", 15, { type = "ActorCondition", actor = "enemy", var = "ChilledByYourHits" } ),
		mod("EnemyModifier", "LIST", { mod = mod("Condition:Shocked", "FLAG", true, { type = "Condition", var = "ChilledByYourHits" } ) } )
	},
	["cannot inflict ignite"] = { flag("CannotIgnite") },
	["cannot inflict freeze or chill"] = { flag("CannotFreeze"), flag("CannotChill") },
	["cannot inflict shock"] = { flag("CannotShock") },
	["cannot ignite, chill, freeze or shock"] = { flag("CannotIgnite"), flag("CannotChill"), flag("CannotFreeze"), flag("CannotShock") },
	["shock enemies as though dealing (%d+)%% more damage"] = function(num) return { mod("ShockAsThoughDealing", "MORE", num) } end,
	["inflict non%-damaging ailments as though dealing (%d+)%% more damage"] = function(num) return {
		mod("ShockAsThoughDealing", "MORE", num),
		mod("ChillAsThoughDealing", "MORE", num),
		mod("FreezeAsThoughDealing", "MORE", num)
	} end,
	["freeze chilled enemies as though dealing (%d+)%% more damage"] = function(num) return { mod("FreezeAsThoughDealing", "MORE", num, { type = "ActorCondition", actor = "enemy", var = "Chilled" } ) } end,
	["(%d+)%% chance to shock attackers for (%d+) seconds on block"] = { mod("ShockBase", "BASE", 15) },
	["shock attackers for (%d+) seconds on block"]  = {
		mod("ShockBase", "BASE", 15, { type = "Condition", var = "BlockedRecently" }),
		mod("EnemyModifier", "LIST", { mod = flag("Condition:Shocked") }, { type = "Condition", var = "BlockedRecently" } ),
	},
	["shock nearby enemies for (%d+) seconds when you focus"]  = { 
		mod("ShockBase", "BASE", 15, { type = "Condition", var = "Focused" }),
		mod("EnemyModifier", "LIST", { mod = flag("Condition:Shocked") }, { type = "Condition", var = "Focused" } ),
	},
	["drops shocked ground while moving, lasting (%d+) seconds"] = { mod("ShockOverride", "BASE", 10, { type = "ActorCondition", actor = "enemy", var = "OnShockedGround"} ) },
	["drops scorched ground while moving, lasting (%d+) seconds"] = { mod("ScorchBase", "BASE", 10, { type = "ActorCondition", actor = "enemy", var = "OnScorchedGround"} ) },
	-- Bleed
	["melee attacks cause bleeding"] = { mod("BleedChance", "BASE", 100, nil, ModFlag.Melee) },
	["attacks cause bleeding when hitting cursed enemies"] = { mod("BleedChance", "BASE", 100, nil, ModFlag.Attack, { type = "ActorCondition", actor = "enemy", var = "Cursed" }) },
	["melee critical strikes cause bleeding"] = { mod("BleedChance", "BASE", 100, nil, ModFlag.Melee, { type = "Condition", var = "CriticalStrike" }) },
	["causes bleeding on melee critical strike"] = { mod("BleedChance", "BASE", 100, nil, ModFlag.Melee, { type = "Condition", var = "CriticalStrike" }) },
	["melee critical strikes have (%d+)%% chance to cause bleeding"] = function(num) return { mod("BleedChance", "BASE", num, nil, ModFlag.Melee, { type = "Condition", var = "CriticalStrike" }) } end,
	["attacks always inflict bleeding while you have cat's stealth"] = { mod("BleedChance", "BASE", 100, nil, ModFlag.Attack, { type = "Condition", var = "AffectedByCat'sStealth" }) },
	["you have crimson dance while you have cat's stealth"] = { mod("Keystone", "LIST", "Crimson Dance", { type = "Condition", var = "AffectedByCat'sStealth" }) },
	["you have crimson dance if you have dealt a critical strike recently"] = { mod("Keystone", "LIST", "Crimson Dance", { type = "Condition", var = "CritRecently" }) },
	["bleeding you inflict deals damage (%d+)%% faster"] = function(num) return { mod("BleedFaster", "INC", num) } end,
	["(%d+)%% chance for bleeding inflicted with this weapon to deal (%d+)%% more damage"] = function(num, _, more) return {
		mod("Damage", "MORE", tonumber(more) * num / 200, nil, 0, KeywordFlag.Bleed, { type = "Condition", var = "DualWielding"}, { type = "SkillType", skillType = SkillType.Attack }),
		mod("Damage", "MORE", tonumber(more) * num / 100, nil, 0, KeywordFlag.Bleed, { type = "Condition", var = "DualWielding", neg = true }, { type = "SkillType", skillType = SkillType.Attack })
	} end,
	-- Impale and Bleed
	["(%d+)%% increased effect of impales inflicted by hits that also inflict bleeding"] = function(num) return {
		mod("ImpaleEffectOnBleed", "INC", num, nil, 0, KeywordFlag.Hit)
	} end,
	-- Poison
	["y?o?u?r? ?fire damage can poison"] = { flag("FireCanPoison") },
	["y?o?u?r? ?cold damage can poison"] = { flag("ColdCanPoison") },
	["y?o?u?r? ?lightning damage can poison"] = { flag("LightningCanPoison") },
	["your chaos damage poisons enemies"] = { mod("ChaosPoisonChance", "BASE", 100) },
	["your chaos damage has (%d+)%% chance to poison enemies"] = function(num) return { mod("ChaosPoisonChance", "BASE", num) } end,
	["melee attacks poison on hit"] = { mod("PoisonChance", "BASE", 100, nil, ModFlag.Melee) },
	["melee critical strikes have (%d+)%% chance to poison the enemy"] = function(num) return { mod("PoisonChance", "BASE", num, nil, ModFlag.Melee, { type = "Condition", var = "CriticalStrike" }) } end,
	["critical strikes with daggers have a (%d+)%% chance to poison the enemy"] = function(num) return { mod("PoisonChance", "BASE", num, nil, ModFlag.Dagger, { type = "Condition", var = "CriticalStrike" }) } end,
	["poison cursed enemies on hit"] = { mod("PoisonChance", "BASE", 100, { type = "ActorCondition", actor = "enemy", var = "Cursed" }) },
	["wh[ie][ln]e? at maximum frenzy charges, attacks poison enemies"] = { mod("PoisonChance", "BASE", 100, nil, ModFlag.Attack, { type = "StatThreshold", stat = "FrenzyCharges", thresholdStat = "FrenzyChargesMax" }) },
	["traps and mines have a (%d+)%% chance to poison on hit"] = function(num) return { mod("PoisonChance", "BASE", num, nil, 0, bor(KeywordFlag.Trap, KeywordFlag.Mine)) } end,
	["poisons you inflict deal damage (%d+)%% faster"] = function(num) return { mod("PoisonFaster", "INC", num) } end,
	["(%d+)%% chance for poisons inflicted with this weapon to deal (%d+)%% more damage"] = function(num, _, more) return {
		mod("Damage", "MORE", tonumber(more) * num / 200, nil, 0, KeywordFlag.Poison, { type = "Condition", var = "DualWielding"}, { type = "SkillType", skillType = SkillType.Attack }),
		mod("Damage", "MORE", tonumber(more) * num / 100, nil, 0, KeywordFlag.Poison, { type = "Condition", var = "DualWielding", neg = true }, { type = "SkillType", skillType = SkillType.Attack })
	} end,
	-- Buffs/debuffs
	["phasing"] = { flag("Condition:Phasing") },
	["onslaught"] = { flag("Condition:Onslaught") },
	["unholy might"] = { flag("Condition:UnholyMight") },
	["your aura buffs do not affect allies"] = { flag("SelfAurasCannotAffectAllies") },
	["aura buffs from skills have (%d+)%% increased effect on you for each herald affecting you"] = function(num) return { mod("AuraBuffEffect", "INC", num, { type = "Multiplier", var = "Herald"}) } end,
	["aura buffs from skills have (%d+)%% increased effect on you for each herald affecting you, up to (%d+)%%"] = function(num, _, limit) return {
		mod("PurpHarbAuraBuffEffect", "INC", num, { type = "Multiplier", var = "Herald" })
		-- Maximum buff effect is handled in CalcPerform, PurpHarbAuraBuffEffect is capped with a constant there.
	} end,
	["nearby allies' damage with hits is lucky"] = { mod("ExtraAura", "LIST", { onlyAllies = true, mod = mod("LuckyHits", "FLAG", true) }) },
	["your damage with hits is lucky"] = { flag("LuckyHits") },
	["elemental damage with hits is lucky while you are shocked"] = { flag("ElementalLuckHits", { type = "Condition", var = "Shocked" }) },
	["allies' aura buffs do not affect you"] = { flag("AlliesAurasCannotAffectSelf") },
	["(%d+)%% increased effect of non%-curse auras from your skills on enemies"] = function(num) return {
		mod("DebuffEffect", "INC", num, { type = "SkillType", skillType = SkillType.Aura }, { type = "SkillType", skillType = SkillType.AppliesCurse, neg = true }),
		mod("AuraEffect", "INC", num, { type = "SkillName", skillName = "Death Aura" }),
	} end,
	["enemies can have 1 additional curse"] = { mod("EnemyCurseLimit", "BASE", 1) },
	["you can apply an additional curse"] = { mod("EnemyCurseLimit", "BASE", 1) },
	["you can apply one fewer curse"] = { mod("EnemyCurseLimit", "BASE", -1) },
	["hexes you inflict have their effect increased by twice their doom instead"] = { mod("DoomEffect", "MORE", 100) },
	["nearby enemies have (%d+)%% increased effect of curses on them"] = function(num) return { mod("EnemyModifier", "LIST", { mod = mod("CurseEffectOnSelf", "INC", num) }) } end,
	["nearby enemies have an additional (%d+)%% chance to receive a critical strike"] = function(num) return { mod("EnemyModifier", "LIST", { mod = mod("SelfExtraCritChance", "BASE", num) }) } end,
	["nearby enemies have (%-%d+)%% to all resistances"] = function(num) return {
		mod("EnemyModifier", "LIST", { mod = mod("ElementalResist", "BASE", num) }),
		mod("EnemyModifier", "LIST", { mod = mod("ChaosResist", "BASE", num) }),
	} end,
	["your hits inflict decay, dealing (%d+) chaos damage per second for %d+ seconds"] = function(num) return { mod("SkillData", "LIST", { key = "decay", value = num, merge = "MAX" }) } end,
	["temporal chains has (%d+)%% reduced effect on you"] = function(num) return { mod("CurseEffectOnSelf", "INC", -num, { type = "SkillName", skillName = "Temporal Chains" }) } end,
	["unaffected by temporal chains"] = { mod("CurseEffectOnSelf", "MORE", -100, { type = "SkillName", skillName = "Temporal Chains" }) },
	["([%+%-][%d%.]+) seconds to cat's stealth duration"] = function(num) return { mod("PrimaryDuration", "BASE", num, { type = "SkillName", skillName = "Aspect of the Cat" }) } end,
	["([%+%-][%d%.]+) seconds to cat's agility duration"] = function(num) return { mod("SecondaryDuration", "BASE", num, { type = "SkillName", skillName = "Aspect of the Cat" }) } end,
	["([%+%-][%d%.]+) seconds to avian's might duration"] = function(num) return { mod("PrimaryDuration", "BASE", num, { type = "SkillName", skillName = "Aspect of the Avian" }) } end,
	["([%+%-][%d%.]+) seconds to avian's flight duration"] = function(num) return { mod("SecondaryDuration", "BASE", num, { type = "SkillName", skillName = "Aspect of the Avian" }) } end,
	["aspect of the spider can inflict spider's web on enemies an additional time"] = { mod("ExtraSkillMod", "LIST", { mod = mod("Multiplier:SpiderWebApplyStackMax", "BASE", 1) }, { type = "SkillName", skillName = "Aspect of the Spider" }) },
	["aspect of the avian also grants avian's might and avian's flight to nearby allies"] = { mod("ExtraSkillMod", "LIST", { mod = mod("BuffEffectOnMinion", "MORE", 100) }, { type = "SkillName", skillName = "Aspect of the Avian" }) },
	["marked enemy takes (%d+)%% increased damage"] = function(num) return {
		mod("EnemyModifier", "LIST", { mod = mod("DamageTaken", "INC", num) }, {type = "ActorCondition", actor = "enemy", var = "Marked"}),
	} end,
	["marked enemy has (%d+)%% reduced accuracy rating"] = function(num) return {
		mod("EnemyModifier", "LIST", { mod = mod("Accuracy", "INC", -num) }, {type = "ActorCondition", actor = "enemy", var = "Marked"}),
	} end,
	["you are cursed with level (%d+) (%D+)"] = function(num, _, name) return { mod("ExtraCurse", "LIST", { skillId = gemIdLookup[name], level = num, applyToPlayer = true }) } end,
	["you are cursed with (%D+), with (%d+)%% increased effect"] = function(_, skill, num) return {
		mod("ExtraCurse", "LIST", { skillId = gemIdLookup[skill], level = 1, applyToPlayer = true }),
		mod("CurseEffectOnSelf", "INC", tonumber(num), { type = "SkillName", skillName = gemIdLookup[skill] }),
	} end,
	["you count as on low life while you are cursed with vulnerability"] = { flag("Condition:LowLife", { type = "Condition", var = "AffectedByVulnerability" }) },
	["if you consumed a corpse recently, you and nearby allies regenerate (%d+)%% of life per second"] = function (num) return { mod("ExtraAura", "LIST", { mod = mod("LifeRegenPercent", "BASE", num) }, { type = "Condition", var = "ConsumedCorpseRecently" }) } end,
	["if you have blocked recently, you and nearby allies regenerate (%d+)%% of life per second"] = function (num) return { mod("ExtraAura", "LIST", { mod = mod("LifeRegenPercent", "BASE", num) }, { type = "Condition", var = "BlockedRecently" }) } end,
	["you are at maximum chance to block attack damage if you have not blocked recently"] = { flag("MaxBlockIfNotBlockedRecently", { type = "Condition", var = "BlockedRecently", neg = true }) },
	["%+(%d+)%% chance to block spell damage if you have not blocked recently"] = function(num) return { mod("SpellBlockChance", "BASE", num, { type = "Condition", var = "BlockedRecently", neg = true }) } end,
	["(%d+)%% of evasion rating is regenerated as life per second while focussed"] = function(num) return { mod("LifeRegen", "BASE", 1, { type = "PercentStat", stat = "Evasion", percent = num }, { type = "Condition", var = "Focused" }) } end,
	["nearby allies have (%d+)%% increased defences per (%d+) strength you have"] = function(num, _, div) return { mod("ExtraAura", "LIST", { onlyAllies = true, mod = mod("Defences", "INC", num) }, { type = "PerStat", stat = "Str", div = tonumber(div) }) } end,
	["nearby allies have %+(%d+)%% to critical strike multiplier per (%d+) dexterity you have"] = function(num, _, div) return { mod("ExtraAura", "LIST", { onlyAllies = true, mod = mod("CritMultiplier", "BASE", num) }, { type = "PerStat", stat = "Dex", div = tonumber(div) }) } end,
	["nearby allies have (%d+)%% increased cast speed per (%d+) intelligence you have"] = function(num, _, div) return { mod("ExtraAura", "LIST", { onlyAllies = true, mod = mod("Speed", "INC", num, nil, ModFlag.Cast ) }, { type = "PerStat", stat = "Int", div = tonumber(div) }) } end,
	["you gain divinity for %d+ seconds on reaching maximum divine charges"] = {
		mod("ElementalDamage", "MORE", 50, { type = "Condition", var = "Divinity" }),
		mod("ElementalDamageTaken", "MORE", -20, { type = "Condition", var = "Divinity" }),
	},
	["your maximum endurance charges is equal to your maximum frenzy charges"] = { flag("MaximumEnduranceChargesIsMaximumFrenzyCharges") },
	["your maximum frenzy charges is equal to your maximum power charges"] = { flag("MaximumFrenzyChargesIsMaximumPowerCharges") },
	["consecrated ground you create while affected by zealotry causes enemies to take (%d+)%% increased damage"] = function(num) return { mod("EnemyModifier", "LIST", { mod = mod("DamageTaken", "INC", num) }, { type = "ActorCondition", actor = "enemy", var = "OnConsecratedGround" }, { type = "Condition", var = "AffectedByZealotry" }) } end,
	["if you've warcried recently, you and nearby allies have (%d+)%% increased attack, cast and movement speed"] = function(num) return {
		mod("ExtraAura", "LIST", { mod = mod("Speed", "INC", num) }, { type = "Condition", var = "UsedWarcryRecently" }),
		mod("ExtraAura", "LIST", { mod = mod("MovementSpeed", "INC", num) }, { type = "Condition", var = "UsedWarcryRecently" }),
	} end,
	["when you warcry, you and nearby allies gain onslaught for 4 seconds"] = { mod("ExtraAura", "LIST", { mod = flag("Onslaught") }, { type = "Condition", var = "UsedWarcryRecently" }) },
	["enemies in your chilling areas take (%d+)%% increased lightning damage"] = function(num) return { mod("EnemyModifier", "LIST", { mod = mod("LightningDamageTaken", "INC", num) }, { type = "ActorCondition", actor = "enemy", var = "InChillingArea" }) } end,
	["(%d+)%% chance to sap enemies in chilling areas"] = function(num) return { mod("SapChance", "BASE", num, { type = "ActorCondition", actor = "enemy", var = "InChillingArea" } ) } end,
	["warcries count as having (%d+) additional nearby enemies"] = function(num) return {
		mod("Multiplier:WarcryNearbyEnemies", "BASE", num),
	} end,
	["enemies taunted by your warcries take (%d+)%% increased damage"] = function(num) return { mod("EnemyModifier", "LIST", { mod = mod("DamageTaken", "INC", num, { type = "Condition", var = "Taunted" }) }, { type = "Condition", var = "UsedWarcryRecently" }) } end,
	["warcries share their cooldown"] = { flag("WarcryShareCooldown") },
	["warcries have minimum of (%d+) power"] = { flag("CryWolfMinimumPower") },
	["(%d+)%% chance to inflict withered for (%d+) seconds on hit"] = { flag("Condition:CanWither") },
	["(%d+)%% chance to inflict withered for (%d+) seconds on hit with this weapon"] = { flag("Condition:CanWither") },
	["(%d+)%% chance to inflict withered for two seconds on hit if there are (%d+) or fewer withered debuffs on enemy"] = { flag("Condition:CanWither") },
	["inflict withered for (%d+) seconds on hit with this weapon"] = { flag("Condition:CanWither") },
	["enemies take (%d+)%% increased elemental damage from your hits for"] = { flag("Condition:CanElementalWithered") },
	["each withered you have inflicted on them"] = { },
	["your hits cannot penetrate or ignore elemental resistances"] = { flag("CannotElePenIgnore") },
	["elemental damage you deal with hits is resisted by lowest elemental resistance instead"] = { flag("ElementalDamageUsesLowestResistance") },
	["you take (%d+) chaos damage per second for 3 seconds on kill"] = function(num) return { mod("ChaosDegen", "BASE", num, { type = "Condition", var = "KilledLast3Seconds" }) } end,
	["regenerate (%d+) life over 1 second for each spell you cast"] = function(num) return { mod("LifeRegen", "BASE", num, { type = "Condition", var = "CastLast1Seconds" }) } end,
	["and nearby allies regenerate (%d+) life per second"] = function(num) return { mod("LifeRegen", "BASE", num, { type = "Condition", var = "KilledPosionedLast2Seconds" }) } end,
	["fire skills have a (%d+)%% chance to apply fire exposure on hit"] = function(num) return { mod("FireExposureChance", "BASE", num) } end,
	["cold skills have a (%d+)%% chance to apply cold exposure on hit"] = function(num) return { mod("ColdExposureChance", "BASE", num) } end,
	["lightning skills have a (%d+)%% chance to apply lightning exposure on hit"] = function(num) return { mod("LightningExposureChance", "BASE", num) } end,
	["nearby enemies have fire exposure"] = {
		mod("EnemyModifier", "LIST", { mod = mod("FireExposure", "BASE", -10) }, { type = "Condition", var = "Effective" }),
	},
	["nearby enemies have cold exposure"] = {
		mod("EnemyModifier", "LIST", { mod = mod("ColdExposure", "BASE", -10) }, { type = "Condition", var = "Effective" }),
	},
	["nearby enemies have lightning exposure"] = {
		mod("EnemyModifier", "LIST", { mod = mod("LightningExposure", "BASE", -10) }, { type = "Condition", var = "Effective" }),
	},
	["nearby enemies have fire exposure while you are affected by herald of ash"] = {
		mod("EnemyModifier", "LIST", { mod = mod("FireExposure", "BASE", -10) }, { type = "Condition", var = "Effective" }, { type = "Condition", var = "AffectedByHeraldofAsh" }),
	},
	["nearby enemies have cold exposure while you are affected by herald of ice"] = {
		mod("EnemyModifier", "LIST", { mod = mod("ColdExposure", "BASE", -10) }, { type = "Condition", var = "Effective" }, { type = "Condition", var = "AffectedByHeraldofIce" }),
	},
	["nearby enemies have lightning exposure while you are affected by herald of thunder"] = {
		mod("EnemyModifier", "LIST", { mod = mod("LightningExposure", "BASE", -10) }, { type = "Condition", var = "Effective" }, { type = "Condition", var = "AffectedByHeraldofThunder" }),
	},
	["modifiers to minimum endurance charges instead apply to minimum brutal charges"] = { flag("MinimumEnduranceChargesEqualsMinimumBrutalCharges") },
	["modifiers to minimum frenzy charges instead apply to minimum affliction charges"] = { flag("MinimumFrenzyChargesEqualsMinimumAfflictionCharges") },
	["modifiers to minimum power charges instead apply to minimum absorption charges"] = { flag("MinimumPowerChargesEqualsMinimumAbsorptionCharges") },
	["maximum brutal charges is equal to maximum endurance charges"] = { flag("MaximumEnduranceChargesEqualsMaximumBrutalCharges") },
	["maximum affliction charges is equal to maximum frenzy charges"] = { flag("MaximumFrenzyChargesEqualsMaximumAfflictionCharges") },
	["maximum absorption charges is equal to maximum power charges"] = { flag("MaximumPowerChargesEqualsMaximumAbsorptionCharges") },
	["gain brutal charges instead of endurance charges"] = { flag("EnduranceChargesConvertToBrutalCharges") },
	["gain affliction charges instead of frenzy charges"] = { flag("FrenzyChargesConvertToAfflictionCharges") },
	["gain absorption charges instead of power charges"] = { flag("PowerChargesConvertToAbsorptionCharges") },
	["regenerate (%d+)%% life over one second when hit while sane"] = function(num) return {
		mod("LifeRegenPercent", "BASE", num, { type = "Condition", var = "Insane", neg = true }, { type = "Condition", var = "BeenHitRecently" }),
	} end,
	["you have lesser brutal shrine buff"] = { 
		mod("ShrineBuff", "LIST", { mod = mod("Damage", "INC", 20) }),
		mod("ShrineBuff", "LIST", { mod = mod("EnemyStunDuration", "INC", 20) }),
		mod("EnemyKnockbackChance", "BASE", 100)
	},
	["you have lesser massive shrine buff"] = { 
		mod("ShrineBuff", "LIST", { mod = mod("Life", "INC", 20) }),
		mod("ShrineBuff", "LIST", { mod = mod("AreaOfEffect", "INC", 20) }) 
	},
	["(%d+)%% increased effect of shrine buffs on you"] = function(num) return { mod("ShrineBuffEffect", "INC", num)} end,
	-- Traps, Mines and Totems
	["traps and mines deal (%d+)%-(%d+) additional physical damage"] = function(_, min, max) return { mod("PhysicalMin", "BASE", tonumber(min), nil, 0, bor(KeywordFlag.Trap, KeywordFlag.Mine)), mod("PhysicalMax", "BASE", tonumber(max), nil, 0, bor(KeywordFlag.Trap, KeywordFlag.Mine)) } end,
	["traps and mines deal (%d+) to (%d+) additional physical damage"] = function(_, min, max) return { mod("PhysicalMin", "BASE", tonumber(min), nil, 0, bor(KeywordFlag.Trap, KeywordFlag.Mine)), mod("PhysicalMax", "BASE", tonumber(max), nil, 0, bor(KeywordFlag.Trap, KeywordFlag.Mine)) } end,
	["can have up to (%d+) additional traps? placed at a time"] = function(num) return { mod("ActiveTrapLimit", "BASE", num) } end,
	["can have (%d+) fewer traps placed at a time"] = function(num) return { mod("ActiveTrapLimit", "BASE", -num) } end,
	["can have up to (%d+) additional remote mines? placed at a time"] = function(num) return { mod("ActiveMineLimit", "BASE", num) } end,
	["can have up to (%d+) additional totems? summoned at a time"] = function(num) return { mod("ActiveTotemLimit", "BASE", num) } end,
	["attack skills can have (%d+) additional totems? summoned at a time"] = function(num) return { mod("ActiveTotemLimit", "BASE", num, nil, 0, KeywordFlag.Attack) } end,
	["can [hs][au][vm][em]o?n? 1 additional siege ballista totem per (%d+) dexterity"] = function(num) return { mod("ActiveBallistaLimit", "BASE", 1, { type = "SkillName", skillName = "Siege Ballista" }, { type = "PerStat", stat = "Dex", div = num }) } end,
	["totems fire (%d+) additional projectiles"] = function(num) return { mod("ProjectileCount", "BASE", num, nil, 0, KeywordFlag.Totem) } end,
	["([%d%.]+)%% of damage dealt by y?o?u?r? ?totems is leeched to you as life"] = function(num) return { mod("DamageLifeLeechToPlayer", "BASE", num, nil, 0, KeywordFlag.Totem) } end,
	["([%d%.]+)%% of damage dealt by y?o?u?r? ?mines is leeched to you as life"] = function(num) return { mod("DamageLifeLeechToPlayer", "BASE", num, nil, 0, KeywordFlag.Mine) } end,
	["you can cast an additional brand"] = { mod("ActiveBrandLimit", "BASE", 1) },
	-- Minions
	["your strength is added to your minions"] = { flag("HalfStrengthAddedToMinions") },
	["half of your strength is added to your minions"] = { flag("HalfStrengthAddedToMinions") },
	["minions created recently have (%d+)%% increased attack and cast speed"] = function(num) return { mod("MinionModifier", "LIST", { mod = mod("Speed", "INC", num) }, { type = "Condition", var = "MinionsCreatedRecently" }) } end,
	["minions created recently have (%d+)%% increased movement speed"] = function(num) return { mod("MinionModifier", "LIST", { mod = mod("MovementSpeed", "INC", num) }, { type = "Condition", var = "MinionsCreatedRecently" }) } end,
	["minions poison enemies on hit"] = { mod("MinionModifier", "LIST", { mod = mod("PoisonChance", "BASE", 100) }) },
	["minions have (%d+)%% chance to poison enemies on hit"] = function(num) return { mod("MinionModifier", "LIST", { mod = mod("PoisonChance", "BASE", num) }) } end,
	["(%d+)%% increased minion damage if you have hit recently"] = function(num) return { mod("MinionModifier", "LIST", { mod = mod("Damage", "INC", num) }, { type = "Condition", var = "HitRecently" }) } end,
	["(%d+)%% increased minion damage if you've used a minion skill recently"] = function(num) return { mod("MinionModifier", "LIST", { mod = mod("Damage", "INC", num) }, { type = "Condition", var = "UsedMinionSkillRecently" }) } end,
	["minions deal (%d+)%% increased damage if you've used a minion skill recently"] = function(num) return { mod("MinionModifier", "LIST", { mod = mod("Damage", "INC", num) }, { type = "Condition", var = "UsedMinionSkillRecently" }) } end,
	["minions have (%d+)%% increased attack and cast speed if you or your minions have killed recently"] = function(num) return { mod("MinionModifier", "LIST", { mod = mod("Speed", "INC", num) }, { type = "Condition", varList = { "KilledRecently", "MinionsKilledRecently" } }) } end,
	["(%d+)%% increased minion attack speed per (%d+) dexterity"] = function(num, _, div) return { mod("MinionModifier", "LIST", { mod = mod("Speed", "INC", num, nil, ModFlag.Attack) }, { type = "PerStat", stat = "Dex", div = tonumber(div) }) } end,
	["(%d+)%% increased minion movement speed per (%d+) dexterity"] = function(num, _, div) return { mod("MinionModifier", "LIST", { mod = mod("MovementSpeed", "INC", num) }, { type = "PerStat", stat = "Dex", div = tonumber(div) }) } end,
	["minions deal (%d+)%% increased damage per (%d+) dexterity"] = function(num, _, div) return { mod("MinionModifier", "LIST", { mod = mod("Damage", "INC", num) }, { type = "PerStat", stat = "Dex", div = tonumber(div) }) } end,
	["minions have (%d+)%% chance to deal double damage while they are on full life"] = function(num) return { mod("MinionModifier", "LIST", { mod = mod("DoubleDamageChance", "BASE", num, { type = "Condition", var = "FullLife" }) }) } end,
	["(%d+)%% increased golem damage for each type of golem you have summoned"] = function(num) return {
		mod("MinionModifier", "LIST", { mod = mod("Damage", "INC", num, { type = "ActorCondition", actor = "parent", var = "HavePhysicalGolem" }) }, { type = "SkillType", skillType = SkillType.Golem }),
		mod("MinionModifier", "LIST", { mod = mod("Damage", "INC", num, { type = "ActorCondition", actor = "parent", var = "HaveLightningGolem" }) }, { type = "SkillType", skillType = SkillType.Golem }),
		mod("MinionModifier", "LIST", { mod = mod("Damage", "INC", num, { type = "ActorCondition", actor = "parent", var = "HaveColdGolem" }) }, { type = "SkillType", skillType = SkillType.Golem }),
		mod("MinionModifier", "LIST", { mod = mod("Damage", "INC", num, { type = "ActorCondition", actor = "parent", var = "HaveFireGolem" }) }, { type = "SkillType", skillType = SkillType.Golem }),
		mod("MinionModifier", "LIST", { mod = mod("Damage", "INC", num, { type = "ActorCondition", actor = "parent", var = "HaveChaosGolem" }) }, { type = "SkillType", skillType = SkillType.Golem }),
		mod("MinionModifier", "LIST", { mod = mod("Damage", "INC", num, { type = "ActorCondition", actor = "parent", var = "HaveCarrionGolem" }) }, { type = "SkillType", skillType = SkillType.Golem }),
	} end,
	["can summon up to (%d) additional golems? at a time"] = function(num) return { mod("ActiveGolemLimit", "BASE", num) } end,
	["%+(%d) to maximum number of sentinels of purity"] = function(num) return { mod("ActiveSentinelOfPurityLimit", "BASE", num) } end,
	["if you have 3 primordial jewels, can summon up to (%d) additional golems? at a time"] = function(num) return { mod("ActiveGolemLimit", "BASE", num, { type = "MultiplierThreshold", var = "PrimordialItem", threshold = 3 }) } end,
	["golems regenerate (%d)%% of their maximum life per second"] = function(num) return { mod("MinionModifier", "LIST", { mod = mod("LifeRegenPercent", "BASE", num) }, { type = "SkillType", skillType = SkillType.Golem }) } end,
	["summoned golems regenerate (%d)%% of their life per second"] = function(num) return { mod("MinionModifier", "LIST", { mod = mod("LifeRegenPercent", "BASE", num) }, { type = "SkillType", skillType = SkillType.Golem }) } end,
	["golems summoned in the past 8 seconds deal (%d+)%% increased damage"] = function(num) return { mod("MinionModifier", "LIST", { mod = mod("Damage", "INC", num, { type = "ActorCondition", actor = "parent", var = "SummonedGolemInPast8Sec" }) }, { type = "SkillType", skillType = SkillType.Golem }) } end,
	["gain onslaught for 10 seconds when you cast socketed golem skill"] = function(num) return { flag("Condition:Onslaught", { type = "Condition", var = "SummonedGolemInPast10Sec" }) } end,
	["raging spirits' hits always ignite"] = { mod("MinionModifier", "LIST", { mod = mod("EnemyIgniteChance", "BASE", 100) }, { type = "SkillName", skillName = "Summon Raging Spirit" }) },
	["raised zombies have avatar of fire"] = { mod("MinionModifier", "LIST", { mod = mod("Keystone", "LIST", "Avatar of Fire") }, { type = "SkillName", skillName = "Raise Zombie" }) },
	["raised zombies take ([%d%.]+)%% of their maximum life per second as fire damage"] = function(num) return { mod("MinionModifier", "LIST", { mod = mod("FireDegen", "BASE", 1, { type = "PercentStat", stat = "Life", percent = num }) }, { type = "SkillName", skillName = "Raise Zombie" }) } end,
	["summoned skeletons have avatar of fire"] = { mod("MinionModifier", "LIST", { mod = mod("Keystone", "LIST", "Avatar of Fire") }, { type = "SkillName", skillName = "Summon Skeleton" }) },
	["summoned skeletons take ([%d%.]+)%% of their maximum life per second as fire damage"] = function(num) return { mod("MinionModifier", "LIST", { mod = mod("FireDegen", "BASE", 1, { type = "PercentStat", stat = "Life", percent = num }) }, { type = "SkillName", skillName = "Summon Skeleton" }) } end,
	["summoned skeletons have (%d+)%% chance to wither enemies for (%d+) seconds on hit"] = { mod("ExtraSkillMod", "LIST", { mod = mod("Condition:CanWither", "FLAG", true) }, { type = "SkillName", skillName = "Summon Skeleton" } ) },
	["summoned skeletons have (%d+)%% of physical damage converted to chaos damage"] = function(num) return { mod("MinionModifier", "LIST", { mod = mod("PhysicalDamageConvertToChaos", "BASE", num) }, { type = "SkillName", skillName = "Summon Skeleton" }) } end,
	["minions convert (%d+)%% of physical damage to fire damage per red socket"] = function(num) return { mod("MinionModifier", "LIST", { mod = mod("PhysicalDamageConvertToFire", "BASE", num) }, { type = "Multiplier", var = "RedSocketIn{SlotName}" }) } end,
	["minions convert (%d+)%% of physical damage to cold damage per green socket"] = function(num) return { mod("MinionModifier", "LIST", { mod = mod("PhysicalDamageConvertToCold", "BASE", num) }, { type = "Multiplier", var = "GreenSocketIn{SlotName}" }) } end,
	["minions convert (%d+)%% of physical damage to lightning damage per blue socket"] = function(num) return { mod("MinionModifier", "LIST", { mod = mod("PhysicalDamageConvertToLightning", "BASE", num) }, { type = "Multiplier", var = "BlueSocketIn{SlotName}" }) } end,
	["minions convert (%d+)%% of physical damage to chaos damage per white socket"] = function(num) return { mod("MinionModifier", "LIST", { mod = mod("PhysicalDamageConvertToChaos", "BASE", num) }, { type = "Multiplier", var = "WhiteSocketIn{SlotName}" }) } end,
	["minions have a (%d+)%% chance to impale on hit with attacks"] = function(num) return { mod("MinionModifier", "LIST", { mod = mod("ImpaleChance", "BASE", num ) }) } end,
	["minions from herald skills deal (%d+)%% more damage"] = function(num) return { mod("MinionModifier", "LIST", { mod = mod("Damage", "MORE", num) }, { type = "SkillType", skillType = SkillType.Herald }) } end,
	["minions have (%d+)%% increased movement speed for each herald affecting you"] = function(num) return { mod("MinionModifier", "LIST", { mod = mod("MovementSpeed", "INC", num, { type = "Multiplier", var = "Herald", actor = "parent" }) }) } end,
	["minions deal (%d+)%% increased damage while you are affected by a herald"] = function(num) return { mod("MinionModifier", "LIST", { mod = mod("Damage", "INC", num, { type = "ActorCondition", actor = "parent", var = "AffectedByHerald" }) }) } end,
	["summoned skeleton warriors deal triple damage with this weapon if you've hit with this weapon recently"] = {
		mod("Dummy", "DUMMY", 1, { type = "Condition", var = "HitRecentlyWithWeapon" }), -- Make the Configuration option appear
	},
	["summoned skeleton warriors wield a copy of this weapon while in your main hand"] = { }, -- just make the mod blue, handled in CalcSetup
	["each summoned phantasm grants you phantasmal might"] = { flag("Condition:PhantasmalMight") },

	-- Projectiles
	["skills chain %+(%d) times"] = function(num) return { mod("ChainCountMax", "BASE", num) } end,
	["skills chain an additional time while at maximum frenzy charges"] = { mod("ChainCountMax", "BASE", 1, { type = "StatThreshold", stat = "FrenzyCharges", thresholdStat = "FrenzyChargesMax" }) },
	["attacks chain an additional time when in main hand"] = { mod("ChainCountMax", "BASE", 1, nil, ModFlag.Attack, { type = "SlotNumber", num = 1 }) },
	["projectiles chain %+(%d) times while you have phasing"] = function(num) return { mod("ChainCountMax", "BASE", num, nil, ModFlag.Projectile, { type = "Condition", var = "Phasing" }) } end,
	["adds an additional arrow"] = { mod("ProjectileCount", "BASE", 1, nil, ModFlag.Attack) },
	["(%d+) additional arrows"] = function(num) return { mod("ProjectileCount", "BASE", num, nil, ModFlag.Attack) } end,
	["bow attacks fire an additional arrow"] = { mod("ProjectileCount", "BASE", 1, nil, ModFlag.Bow) },
	["bow attacks fire (%d+) additional arrows"] = function(num) return { mod("ProjectileCount", "BASE", num, nil, ModFlag.Bow) } end,
	["skills fire an additional projectile"] = { mod("ProjectileCount", "BASE", 1) },
	["spells have an additional projectile"] = { mod("ProjectileCount", "BASE", 1, nil, ModFlag.Spell) },
	["attacks fire an additional projectile"] = { mod("ProjectileCount", "BASE", 1, nil, ModFlag.Attack) },
	["attacks have an additional projectile when in off hand"] = { mod("ProjectileCount", "BASE", 1, nil, ModFlag.Attack, { type = "SlotNumber", num = 2 }) },
	["projectiles pierce an additional target"] = { mod("PierceCount", "BASE", 1) },
	["projectiles pierce (%d+) targets?"] = function(num) return { mod("PierceCount", "BASE", num) } end,
	["projectiles pierce (%d+) additional targets?"] = function(num) return { mod("PierceCount", "BASE", num) } end,
	["projectiles pierce (%d+) additional targets while you have phasing"] = function(num) return { mod("PierceCount", "BASE", num, { type = "Condition", var = "Phasing" }) } end,
	["projectiles pierce all targets while you have phasing"] = { flag("PierceAllTargets", { type = "Condition", var = "Phasing" }) },
	["arrows pierce an additional target"] = { mod("PierceCount", "BASE", 1, nil, ModFlag.Attack) },
	["arrows pierce one target"] = { mod("PierceCount", "BASE", 1, nil, ModFlag.Attack) },
	["arrows pierce (%d+) targets?"] = function(num) return { mod("PierceCount", "BASE", num, nil, ModFlag.Attack) } end,
	["always pierce with arrows"] = { flag("PierceAllTargets", nil, ModFlag.Attack) },
	["arrows always pierce"] = { flag("PierceAllTargets", nil, ModFlag.Attack) },
	["arrows pierce all targets"] = { flag("PierceAllTargets", nil, ModFlag.Attack) },
	["arrows that pierce cause bleeding"] = { mod("BleedChance", "BASE", 100, nil, bor(ModFlag.Attack, ModFlag.Projectile), { type = "StatThreshold", stat = "PierceCount", threshold = 1 }) },
	["arrows that pierce have (%d+)%% chance to cause bleeding"] = function(num) return { mod("BleedChance", "BASE", num, nil, bor(ModFlag.Attack, ModFlag.Projectile), { type = "StatThreshold", stat = "PierceCount", threshold = 1 }) } end,
	["arrows that pierce deal (%d+)%% increased damage"] = function(num) return { mod("Damage", "INC", num, nil, bor(ModFlag.Attack, ModFlag.Projectile), { type = "StatThreshold", stat = "PierceCount", threshold = 1 }) } end,
	["projectiles gain (%d+)%% of non%-chaos damage as extra chaos damage per chain"] = function(num) return { mod("NonChaosDamageGainAsChaos", "BASE", num, nil, ModFlag.Projectile, { type = "PerStat", stat = "Chain" }) } end,
	["projectiles that have chained gain (%d+)%% of non%-chaos damage as extra chaos damage"] = function(num) return { mod("NonChaosDamageGainAsChaos", "BASE", num, nil, ModFlag.Projectile, { type = "StatThreshold", stat = "Chain", threshold = 1 }) } end,
	["left ring slot: projectiles from spells cannot chain"] = { flag("CannotChain", nil, bor(ModFlag.Spell, ModFlag.Projectile), { type = "SlotNumber", num = 1 }) },
	["left ring slot: projectiles from spells fork"] = { flag("ForkOnce", nil, bor(ModFlag.Spell, ModFlag.Projectile), { type = "SlotNumber", num = 1 }), mod("ForkCountMax", "BASE", 1, nil, bor(ModFlag.Spell, ModFlag.Projectile), { type = "SlotNumber", num = 1 }) },
	["left ring slot: your chilling skitterbot's aura applies socketed h?e?x? ?curse instead"] = { flag("SkitterbotsCannotChill", { type = "SlotNumber", num = 1 }) },
	["right ring slot: projectiles from spells chain %+1 times"] = { mod("ChainCountMax", "BASE", 1, nil, bor(ModFlag.Spell, ModFlag.Projectile), { type = "SlotNumber", num = 2 }) },
	["right ring slot: projectiles from spells cannot fork"] = { flag("CannotFork", nil, bor(ModFlag.Spell, ModFlag.Projectile), { type = "SlotNumber", num = 2 }) },
	["right ring slot: your shocking skitterbot's aura applies socketed h?e?x? ?curse instead"] = { flag("SkitterbotsCannotShock", { type = "SlotNumber", num = 2 }) },
	["projectiles from spells cannot pierce"] = { flag("CannotPierce", nil, ModFlag.Spell) },
	["projectiles fork"] = { flag("ForkOnce", nil, ModFlag.Projectile), mod("ForkCountMax", "BASE", 1, nil, ModFlag.Projectile) },
	["(%d+)%% increased critical strike chance with arrows that fork"] = function(num) return { 
		mod("CritChance", "INC", num, nil, ModFlag.Bow, { type = "StatThreshold", stat = "ForkRemaining", threshold = 1 }, { type = "StatThreshold", stat = "PierceCount", threshold = 0, upper = true }) }
	end,
	["arrows that pierce have %+(%d+)%% to critical strike multiplier"] = function (num) return { 
		mod("CritMultiplier", "BASE", num, nil, ModFlag.Bow, { type = "StatThreshold", stat = "PierceCount", threshold = 1 }) } end,
	["arrows pierce all targets after forking"] = { flag("PierceAllTargets", nil, ModFlag.Bow, { type = "StatThreshold", stat = "ForkedCount", threshold = 1 }) },
	["modifiers to number of projectiles instead apply to the number of targets projectiles split towards"] = { flag("NoAdditionalProjectiles") },
	["attack skills fire an additional projectile while wielding a claw or dagger"] = { mod("ProjectileCount", "BASE", 1, nil, ModFlag.Attack, { type = "ModFlagOr", modFlags = bor(ModFlag.Claw, ModFlag.Dagger) }) },
	-- Leech/Gain on Hit
	["cannot leech life"] = { flag("CannotLeechLife") },
	["cannot leech mana"] = { flag("CannotLeechMana") },
	["cannot leech when on low life"] = { flag("CannotLeechLife", { type = "Condition", var = "LowLife" }), flag("CannotLeechMana", { type = "Condition", var = "LowLife" }) },
	["cannot leech life from critical strikes"] = { flag("CannotLeechLife", { type = "Condition", var = "CriticalStrike" }) },
	["leech applies instantly on critical strike"] = { flag("InstantLifeLeech", { type = "Condition", var = "CriticalStrike" }), flag("InstantManaLeech", { type = "Condition", var = "CriticalStrike" }) },
	["gain life and mana from leech instantly on critical strike"] = { flag("InstantLifeLeech", { type = "Condition", var = "CriticalStrike" }), flag("InstantManaLeech", { type = "Condition", var = "CriticalStrike" }) },
	["life and mana leech from critical strikes are instant"] = { flag("InstantLifeLeech", { type = "Condition", var = "CriticalStrike" }), flag("InstantManaLeech", { type = "Condition", var = "CriticalStrike" }) },
	["leech applies instantly during flask effect"] = { flag("InstantLifeLeech", { type = "Condition", var = "UsingFlask" }), flag("InstantManaLeech", { type = "Condition", var = "UsingFlask" }) },
	["gain life and mana from leech instantly during flask effect"] = { flag("InstantLifeLeech", { type = "Condition", var = "UsingFlask" }), flag("InstantManaLeech", { type = "Condition", var = "UsingFlask" }) },
	["life and mana leech from critical strikes are instant"] = { flag("InstantLifeLeech", { type = "Condition", var = "CriticalStrike" }), flag("InstantManaLeech", { type = "Condition", var = "CriticalStrike" }) },
	["gain life and mana from leech instantly during effect"] = { flag("InstantLifeLeech", { type = "Condition", var = "UsingFlask" }), flag("InstantManaLeech", { type = "Condition", var = "UsingFlask" }) },
	["with 5 corrupted items equipped: life leech recovers based on your chaos damage instead"] = { flag("LifeLeechBasedOnChaosDamage", { type = "MultiplierThreshold", var = "CorruptedItem", threshold = 5 }) },
	["you have vaal pact if you've dealt a critical strike recently"] = { mod("Keystone", "LIST", "Vaal Pact", { type = "Condition", var = "CritRecently" }) },
	["gain (%d+) energy shield for each enemy you hit which is affected by a spider's web"] = function(num) return { mod("EnergyShieldOnHit", "BASE", num, { type = "MultiplierThreshold", actor = "enemy", var = "Spider's WebStack", threshold = 1 }) } end,
	["(%d+) life gained for each enemy hit if you have used a vaal skill recently"] = function(num) return { mod("LifeOnHit", "BASE", num, { type = "Condition", var = "UsedVaalSkillRecently" }) } end,
	["(%d+) life gained for each cursed enemy hit by your attacks"] = function(num) return { mod("LifeOnHit", "BASE", num, { type = "ActorCondition", actor = "enemy", var = "Cursed"})} end,
	["(%d+) mana gained for each cursed enemy hit by your attacks"] = function(num) return { mod("ManaOnHit", "BASE", num, { type = "ActorCondition", actor = "enemy", var = "Cursed"})} end,
	-- Defences
	["chaos damage does not bypass energy shield"] = { flag("ChaosNotBypassEnergyShield") },
	["chaos damage does not bypass energy shield while not on low life or low mana"] = { flag("ChaosNotBypassEnergyShield", { type = "Condition", varList = { "LowLife", "LowMana" }, neg = true }) },
	["chaos damage is taken from mana before life"] = function() return { mod("ChaosDamageTakenFromManaBeforeLife", "BASE", 100) } end,
	["cannot evade enemy attacks"] = { flag("CannotEvade") },
	["cannot block"] = { flag("CannotBlockAttacks"), flag("CannotBlockSpells") },
	["cannot block while you have no energy shield"] = { flag("CannotBlockAttacks", { type = "Condition", var = "HaveEnergyShield", neg = true }), flag("CannotBlockSpells", { type = "Condition", var = "HaveEnergyShield", neg = true }) },
	["cannot block attacks"] = { flag("CannotBlockAttacks") },
	["cannot block spells"] = { flag("CannotBlockSpells") },
	["damage from blocked hits cannot bypass energy shield"] = { flag("BlockedDamageDoesntBypassES", { type = "Condition", var = "EVBypass", neg = true }) },
	["damage from unblocked hits always bypasses energy shield"] = { flag("UnblockedDamageDoesBypassES", { type = "Condition", var = "EVBypass", neg = true }) },
	["recover (%d+) life when you block"] = function(num) return { mod("LifeOnBlock", "BASE", num) } end,
	["recover (%d+)%% of life when you block"] = function(num) return { mod("LifeOnBlock", "BASE", 1,  { type = "PerStat", stat = "Life", div = 100 / num }) } end,
	["recover (%d+)%% of your maximum mana when you block"] = function(num) return { mod("ManaOnBlock", "BASE", 1,  { type = "PerStat", stat = "Mana", div = 100 / num }) } end,
	["recover (%d+)%% of energy shield when you block"] = function(num) return { mod("EnergyShieldOnBlock", "BASE", 1,  { type = "PerStat", stat = "EnergyShield", div = 100 / num }) } end,
	["replenishes energy shield by (%d+)%% of armour when you block"] = function(num) return { mod("EnergyShieldOnBlock", "BASE", 1,  { type = "PerStat", stat = "Armour", div = 100 / num }) } end,
	["cannot leech or regenerate mana"] = { flag("NoManaRegen"), flag("CannotLeechMana") },
	["right ring slot: you cannot regenerate mana" ] = { flag("NoManaRegen", { type = "SlotNumber", num = 2 }) },
	["you cannot recharge energy shield"] = { flag("NoEnergyShieldRecharge") },
	["you cannot regenerate energy shield" ] = { flag("NoEnergyShieldRegen") },
	["cannot recharge or regenerate energy shield"] = { flag("NoEnergyShieldRecharge"), flag("NoEnergyShieldRegen") },
	["left ring slot: you cannot recharge or regenerate energy shield"] = { flag("NoEnergyShieldRecharge", { type = "SlotNumber", num = 1 }), flag("NoEnergyShieldRegen", { type = "SlotNumber", num = 1 }) },
	["cannot gain energy shield"] = { flag("NoEnergyShieldRegen"), flag("NoEnergyShieldRecharge"), flag("CannotLeechEnergyShield") },
	["you lose (%d+)%% of energy shield per second"] = function(num) return { mod("EnergyShieldDegen", "BASE", 1, { type = "PercentStat", stat = "EnergyShield", percent = num }) } end,
	["lose (%d+)%% of energy shield per second"] = function(num) return { mod("EnergyShieldDegen", "BASE", 1, { type = "PercentStat", stat = "EnergyShield", percent = num }) } end,
	["lose (%d+)%% of life per second if you have been hit recently"] = function(num) return { mod("LifeDegen", "BASE", 1, { type = "PercentStat", stat = "Life", percent = num }, { type = "Condition", var = "BeenHitRecently" }) } end,
	["you have no armour or energy shield"] = {
		mod("Armour", "MORE", -100),
		mod("EnergyShield", "MORE", -100),
	},
	["you have no armour or maximum energy shield"] = {
		mod("Armour", "MORE", -100),
		mod("EnergyShield", "MORE", -100),
	},
	["defences are zero"] = {
		mod("Armour", "MORE", -100),
		mod("EnergyShield", "MORE", -100),
		mod("Evasion", "MORE", -100),
	},
	["you have no intelligence"] = {
		mod("Int", "MORE", -100),
	},
	["elemental resistances are zero"] = {
		mod("FireResist", "OVERRIDE", 0),
		mod("ColdResist", "OVERRIDE", 0),
		mod("LightningResist", "OVERRIDE", 0),
	},
	["your maximum resistances are (%d+)%%"] = function(num) return {
		mod("FireResistMax", "OVERRIDE", num),
		mod("ColdResistMax", "OVERRIDE", num),
		mod("LightningResistMax", "OVERRIDE", num),
		mod("ChaosResistMax", "OVERRIDE", num),
	} end,
	["fire resistance is (%d+)%%"] = function(num) return { mod("FireResist", "OVERRIDE", num) } end,
	["cold resistance is (%d+)%%"] = function(num) return { mod("ColdResist", "OVERRIDE", num) } end,
	["lightning resistance is (%d+)%%"] = function(num) return { mod("LightningResist", "OVERRIDE", num) } end,
	["chaos resistance is doubled"] = { mod("ChaosResist", "MORE", 100) },
	["nearby enemies have (%d+)%% increased fire and cold resistances"] = function(num) return { 
		mod("EnemyModifier", "LIST", { mod = mod("FireResist", "INC", num) }),
		mod("EnemyModifier", "LIST", { mod = mod("ColdResist", "INC", num) }),
	} end,
	["nearby enemies are chilled"] = { mod("EnemyModifier", "LIST", { mod = mod("Condition:Chilled", "FLAG", true) }) },
	["nearby enemies are blinded while physical aegis is not depleted"] = { mod("EnemyModifier", "LIST", { mod = mod("Condition:Blinded", "FLAG", true) }, { type = "Condition", var = "PhysicalAegisDepleted", neg = true }) },
	["armour is increased by uncapped fire resistance"] = { mod("Armour", "INC", 1, { type = "PerStat", stat = "FireResistTotal", div = 1 }) },
	["evasion rating is increased by uncapped cold resistance"] = { mod("Evasion", "INC", 1, { type = "PerStat", stat = "ColdResistTotal", div = 1 }) },
	["reflects (%d+) physical damage to melee attackers"] = { },
	["ignore all movement penalties from armour"] = { flag("Condition:IgnoreMovementPenalties") },
	["gain armour equal to your reserved mana"] = { mod("Armour", "BASE", 1, { type = "PerStat", stat = "ManaReserved", div = 1 }) },
	["cannot be stunned"] = { mod("AvoidStun", "BASE", 100) },
	["cannot be stunned if you haven't been hit recently"] = { mod("AvoidStun", "BASE", 100, { type = "Condition", var = "BeenHitRecently", neg = true }) },
	["cannot be stunned if you have at least (%d+) crab barriers"] = function(num) return { mod("AvoidStun", "BASE", 100, { type = "StatThreshold", stat = "CrabBarriers", threshold = num }) } end,
	["cannot be blinded"] = { mod("AvoidBlind", "BASE", 100) },
	["cannot be shocked"] = { mod("AvoidShock", "BASE", 100) },
	["immune to shock"] = { mod("AvoidShock", "BASE", 100) },
	["cannot be frozen"] = { mod("AvoidFreeze", "BASE", 100) },
	["immune to freeze"] = { mod("AvoidFreeze", "BASE", 100) },
	["cannot be chilled"] = { mod("AvoidChill", "BASE", 100) },
	["immune to chill"] = { mod("AvoidChill", "BASE", 100) },
	["cannot be ignited"] = { mod("AvoidIgnite", "BASE", 100) },
	["immune to ignite"] = { mod("AvoidIgnite", "BASE", 100) },
	["you cannot be shocked while at maximum endurance charges"] = { mod("AvoidShock", "BASE", 100, { type = "StatThreshold", stat = "EnduranceCharges", thresholdStat = "EnduranceChargesMax" }) },
	["cannot be shocked if intelligence is higher than strength"] = { mod("AvoidShock", "BASE", 100, { type = "Condition", var = "IntHigherThanStr" }) },
	["cannot be frozen if dexterity is higher than intelligence"] = { mod("AvoidFreeze", "BASE", 100, { type = "Condition", var = "DexHigherThanInt" }) },
	["cannot be ignited if strength is higher than dexterity"] = { mod("AvoidIgnite", "BASE", 100, { type = "Condition", var = "StrHigherThanDex" }) },
	["cannot be inflicted with bleeding"] = { mod("AvoidBleed", "BASE", 100) },
	["bleeding cannot be inflicted on you"] = { mod("AvoidBleed", "BASE", 100) },
	["you are immune to bleeding"] = { mod("AvoidBleed", "BASE", 100) },
	["immune to poison"] = { mod("AvoidPoison", "BASE", 100) },
	["immunity to shock during flask effect"] = { mod("AvoidShock", "BASE", 100, { type = "Condition", var = "UsingFlask" }) },
	["immunity to freeze and chill during flask effect"] = {
		mod("AvoidFreeze", "BASE", 100, { type = "Condition", var = "UsingFlask" }),
		mod("AvoidChill", "BASE", 100, { type = "Condition", var = "UsingFlask" }),
	},
	["immunity to ignite during flask effect"] = { mod("AvoidIgnite", "BASE", 100, { type = "Condition", var = "UsingFlask" }) },
	["immunity to bleeding during flask effect"] = { mod("AvoidBleed", "BASE", 100, { type = "Condition", var = "UsingFlask" }) },
	["immune to poison during flask effect"] = { mod("AvoidPoison", "BASE", 100, { type = "Condition", var = "UsingFlask" }) },
	["immune to curses during flask effect"] = { mod("AvoidCurse", "BASE", 100, { type = "Condition", var = "UsingFlask" }) },
	["immune to freeze, chill, curses and stuns during flask effect"] = {
		mod("AvoidFreeze", "BASE", 100, { type = "Condition", var = "UsingFlask" }),
		mod("AvoidChill", "BASE", 100, { type = "Condition", var = "UsingFlask" }),
		mod("AvoidCurse", "BASE", 100, { type = "Condition", var = "UsingFlask" }),
		mod("AvoidStun", "BASE", 100, { type = "Condition", var = "UsingFlask" }),
	},
	["unaffected by curses"] = { mod("CurseEffectOnSelf", "MORE", -100) },
	["immune to curses while you have at least (%d+) rage"] = function(num) return { mod("AvoidCurse", "BASE", 100, { type = "MultiplierThreshold", var = "Rage", threshold = num }) } end,
	["the effect of chill on you is reversed"] = { flag("SelfChillEffectIsReversed") },
	["your movement speed is (%d+)%% of its base value"] = function(num) return { mod("MovementSpeed", "OVERRIDE", num / 100) } end,
	["armour also applies to lightning damage taken from hits"] = { flag("ArmourAppliesToLightningDamageTaken") },
	["lightning resistance does not affect lightning damage taken"] = { flag("SelfIgnoreLightningResistance") },
	-- Knockback
	["cannot knock enemies back"] = { flag("CannotKnockback") },
	["knocks back enemies if you get a critical strike with a staff"] = { mod("EnemyKnockbackChance", "BASE", 100, nil, ModFlag.Staff, { type = "Condition", var = "CriticalStrike" }) },
	["knocks back enemies if you get a critical strike with a bow"] = { mod("EnemyKnockbackChance", "BASE", 100, nil, ModFlag.Bow, { type = "Condition", var = "CriticalStrike" }) },
	["bow knockback at close range"] = { mod("EnemyKnockbackChance", "BASE", 100, nil, ModFlag.Bow, { type = "Condition", var = "AtCloseRange" }) },
	["adds knockback during flask effect"] = { mod("EnemyKnockbackChance", "BASE", 100, { type = "Condition", var = "UsingFlask" }) },
	["adds knockback to melee attacks during flask effect"] = { mod("EnemyKnockbackChance", "BASE", 100, nil, ModFlag.Melee, { type = "Condition", var = "UsingFlask" }) },
	["knockback direction is reversed"] = { mod("EnemyKnockbackDistance", "MORE", -200) },
	-- Culling
	["culling strike"] = { mod("CullPercent", "MAX", 10) },
	["hits with this weapon have culling strike against bleeding enemies"] = { mod("CullPercent", "MAX", 10, { type = "ActorCondition", actor = "enemy", var = "Bleeding" }) },
	["you have culling strike against cursed enemies"] = { mod("CullPercent", "MAX", 10, { type = "ActorCondition", actor = "enemy", var = "Cursed" }) },
	["critical strikes have culling strike"] = { mod("CriticalCullPercent", "MAX", 10) },
	["your spells have culling strike"] = { mod("CullPercent", "MAX", 10, nil, ModFlag.Spell) },
	["culling strike against burning enemies"] = { mod("CullPercent", "MAX", 10, { type = "ActorCondition", actor = "enemy", var = "Burning" }) },
	["culling strike against marked enemy"] = { mod("CullPercent", "MAX", 10, { type = "ActorCondition", actor = "enemy", var = "Marked" }) },
	-- Intimidate
	["permanently intimidate enemies on block"] = { mod("EnemyModifier", "LIST", { mod = mod("Condition:Intimidated", "FLAG", true)}, { type = "Condition", var = "BlockedRecently" } )},
	["with a murderous eye jewel socketed, intimidate enemies for (%d) seconds on hit with attacks"] = function(jewelName, num) return  { mod("EnemyModifier", "LIST", { mod = mod("Condition:Intimidated", "FLAG", true)}, { type = "Condition", var = "HaveMurderousEyeJewelIn{SlotName}" }) } end,
	["nearby enemies are intimidated"] = { mod("EnemyModifier", "LIST", { mod = mod("Condition:Intimidated", "FLAG", true)} )},
	["enemies taunted by your warcries are intimidated"] = { mod("EnemyModifier", "LIST", { mod = mod("Condition:Intimidated", "FLAG", true, { type = "Condition", var = "Taunted" }) }, { type = "Condition", var = "UsedWarcryRecently" }) },
	-- Flasks
	["flasks do not apply to you"] = { flag("FlasksDoNotApplyToPlayer") },
	["flasks apply to your zombies and spectres"] = { flag("FlasksApplyToMinion", { type = "SkillName", skillNameList = { "Raise Zombie", "Raise Spectre" } }) },
	["flasks apply to your raised zombies and spectres"] = { flag("FlasksApplyToMinion", { type = "SkillName", skillNameList = { "Raise Zombie", "Raise Spectre" } }) },
	["your minions use your flasks when summoned"] = { flag("FlasksApplyToMinion") },
	["creates a smoke cloud on use"] = { },
	["creates chilled ground on use"] = { },
	["creates consecrated ground on use"] = { },
	["removes bleeding on use"] = { },
	["removes burning on use"] = { },
	["removes curses on use"] = { },
	["removes freeze and chill on use"] = { },
	["removes poison on use"] = { },
	["removes shock on use"] = { },
	["gain unholy might during flask effect"] = { flag("Condition:UnholyMight", { type = "Condition", var = "UsingFlask" }) },
	["zealot's oath during flask effect"] = { mod("ZealotsOath", "FLAG", true, { type = "Condition", var = "UsingFlask" }) },
	["grants level (%d+) (.+) curse aura during flask effect"] = function(num, _, skill) return { mod("ExtraCurse", "LIST", { skillId = gemIdLookup[skill:gsub(" skill","")] or "Unknown", level = num }, { type = "Condition", var = "UsingFlask" }) } end,
	["shocks nearby enemies during flask effect, causing (%d+)%% increased damage taken"] = function(num) return { 
		mod("ShockOverride", "BASE", num, { type = "Condition", var = "UsingFlask" } )
	} end,
	["during flask effect, (%d+)%% reduced damage taken of each element for which your uncapped elemental resistance is lowest"] = function(num) return {
		mod("LightningDamageTaken", "INC", -num, { type = "StatThreshold", stat = "LightningResistTotal", thresholdStat = "ColdResistTotal", upper = true }, { type = "StatThreshold", stat = "LightningResistTotal", thresholdStat = "FireResistTotal", upper = true }),
		mod("ColdDamageTaken", "INC", -num, { type = "StatThreshold", stat = "ColdResistTotal", thresholdStat = "LightningResistTotal", upper = true }, { type = "StatThreshold", stat = "ColdResistTotal", thresholdStat = "FireResistTotal", upper = true }),
		mod("FireDamageTaken", "INC", -num, { type = "StatThreshold", stat = "FireResistTotal", thresholdStat = "LightningResistTotal", upper = true }, { type = "StatThreshold", stat = "FireResistTotal", thresholdStat = "ColdResistTotal", upper = true }),
	} end,
	["during flask effect, damage penetrates (%d+)%% o?f? ?resistance of each element for which your uncapped elemental resistance is highest"] = function(num) return {
		mod("LightningPenetration", "BASE", num, { type = "StatThreshold", stat = "LightningResistTotal", thresholdStat = "ColdResistTotal" }, { type = "StatThreshold", stat = "LightningResistTotal", thresholdStat = "FireResistTotal" }),
		mod("ColdPenetration", "BASE", num, { type = "StatThreshold", stat = "ColdResistTotal", thresholdStat = "LightningResistTotal" }, { type = "StatThreshold", stat = "ColdResistTotal", thresholdStat = "FireResistTotal" }),
		mod("FirePenetration", "BASE", num, { type = "StatThreshold", stat = "FireResistTotal", thresholdStat = "LightningResistTotal" }, { type = "StatThreshold", stat = "FireResistTotal", thresholdStat = "ColdResistTotal" }),
	} end,
	["recover (%d+)%% of life when you kill an enemy during flask effect"] = function(num) return { mod("LifeOnKill", "BASE", 1, { type = "PerStat", stat = "Life", div = 100 / num }, { type = "Condition", var = "UsingFlask" }) } end,
	["recover (%d+)%% of mana when you kill an enemy during flask effect"] = function(num) return { mod("ManaOnKill", "BASE", 1, { type = "PerStat", stat = "Mana", div = 100 / num }, { type = "Condition", var = "UsingFlask" }) } end,
	["recover (%d+)%% of energy shield when you kill an enemy during flask effect"] = function(num) return { mod("EnergyShieldOnKill", "BASE", 1, { type = "PerStat", stat = "EnergyShield", div = 100 / num }, { type = "Condition", var = "UsingFlask" }) } end,
	["(%d+)%% of maximum life taken as chaos damage per second"] = function(num) return { mod("ChaosDegen", "BASE", 1, { type = "PercentStat", stat = "Life", percent = num }) } end,
	["your critical strikes do not deal extra damage during flask effect"] = { flag("NoCritMultiplier", { type = "Condition", var = "UsingFlask" }) },
	["grants perfect agony during flask effect"] = { mod("Keystone", "LIST", "Perfect Agony", { type = "Condition", var = "UsingFlask" }) },
	["grants eldritch battery during flask effect"] = { mod("Keystone", "LIST", "Eldritch Battery", { type = "Condition", var = "UsingFlask" }) },
	["eldritch battery during flask effect"] = { mod("Keystone", "LIST", "Eldritch Battery", { type = "Condition", var = "UsingFlask" }) },
	["chaos damage does not bypass energy shield during effect"] = { flag("ChaosNotBypassEnergyShield") },
	["your skills have no mana cost during flask effect"] = { mod("ManaCost", "MORE", -100, { type = "Condition", var = "UsingFlask" }) },
	["life recovery from flasks also applies to energy shield during flask effect"] = { flag("LifeFlaskAppliesToEnergyShield", { type = "Condition", var = "UsingFlask" }) },
	["consecrated ground created during effect applies (%d+)%% increased damage taken to enemies"] = function(num) return { mod("EnemyModifier", "LIST", { mod = mod("DamageTaken", "INC", num, { type = "Condition", var = "OnConsecratedGround" }) }, { type = "Condition", var = "UsingFlask" }) } end,
	["gain alchemist's genius when you use a flask"] = {
		flag("Condition:CanHaveAlchemistGenius"),
		mod("Dummy", "DUMMY", 1, { type = "Condition", var = "CanHaveAlchemistGenius" }), -- Make the Configuration option appear
	},
	-- Jewels
	["passives in radius can be allocated without being connected to your tree"] = { mod("JewelData", "LIST", { key = "intuitiveLeapLike", value = true }) },
	["affects passives in small ring"] = { mod("JewelData", "LIST", { key = "radiusIndex", value = 4 }) },
	["affects passives in medium ring"] = { mod("JewelData", "LIST", { key = "radiusIndex", value = 5 }) },
	["affects passives in large ring"] = { mod("JewelData", "LIST", { key = "radiusIndex", value = 6 }) },
	["affects passives in very large ring"] = { mod("JewelData", "LIST", { key = "radiusIndex", value = 7 }) },
	["only affects passives in small ring"] = { mod("JewelData", "LIST", { key = "radiusIndex", value = 4 }) },
	["only affects passives in medium ring"] = { mod("JewelData", "LIST", { key = "radiusIndex", value = 5 }) },
	["only affects passives in large ring"] = { mod("JewelData", "LIST", { key = "radiusIndex", value = 6 }) },
	["only affects passives in very large ring"] = { mod("JewelData", "LIST", { key = "radiusIndex", value = 7 }) },
	["(%d+)%% increased elemental damage per grand spectrum"] = function(num) return {
		mod("ElementalDamage", "INC", num, { type = "Multiplier", var = "GrandSpectrum" }),
		mod("Multiplier:GrandSpectrum", "BASE", 1),
	} end,
	["gain (%d+) armour per grand spectrum"] = function(num) return {
		mod("Armour", "BASE", num, { type = "Multiplier", var = "GrandSpectrum" }),
		mod("Multiplier:GrandSpectrum", "BASE", 1),
	} end,
	["+(%d+)%% to all elemental resistances per grand spectrum"] = function(num) return {
		mod("ElementalResist", "BASE", num, { type = "Multiplier", var = "GrandSpectrum" }),
		mod("Multiplier:GrandSpectrum", "BASE", 1)
	} end,
	["gain (%d+) mana per grand spectrum"] = function(num) return {
		mod("Mana", "BASE", num, { type = "Multiplier", var = "GrandSpectrum" }),
		mod("Multiplier:GrandSpectrum", "BASE", 1),
	} end,
	["(%d+)%% increased critical strike chance per grand spectrum"] = function(num) return {
		mod("CritChance", "INC", num, { type = "Multiplier", var = "GrandSpectrum" }),
		mod("Multiplier:GrandSpectrum", "BASE", 1)
	} end,
	["primordial"] = { mod("Multiplier:PrimordialItem", "BASE", 1) },
	["spectres have a base duration of (%d+) seconds"] = function(num) return { mod("SkillData", "LIST", { key = "duration", value = 6 }, { type = "SkillName", skillName = "Raise Spectre" }) } end,
	["flasks applied to you have (%d+)%% increased effect"] = function(num) return { mod("FlaskEffect", "INC", num) } end,
	["adds (%d+) passive skills"] = function(num) return { mod("JewelData", "LIST", { key = "clusterJewelNodeCount", value = num }) } end,
	["1 added passive skill is a jewel socket"] = { mod("JewelData", "LIST", { key = "clusterJewelSocketCount", value = 1 }) },
	["(%d+) added passive skills are jewel sockets"] = function(num) return { mod("JewelData", "LIST", { key = "clusterJewelSocketCount", value = num }) } end,
	["adds (%d+) jewel socket passive skills"] = function(num) return { mod("JewelData", "LIST", { key = "clusterJewelSocketCountOverride", value = num }) } end,
	["adds (%d+) small passive skills? which grants? nothing"] = function(num) return { mod("JewelData", "LIST", { key = "clusterJewelNothingnessCount", value = num }) } end,
	["added small passive skills grant nothing"] = { mod("JewelData", "LIST", { key = "clusterJewelSmallsAreNothingness", value = true }) },
	["added small passive skills have (%d+)%% increased effect"] = function(num) return { mod("JewelData", "LIST", { key = "clusterJewelIncEffect", value = num }) } end,
	["this jewel's socket has (%d+)%% increased effect per allocated passive skill between it and your class' starting location"] = function(num) return { mod("JewelData", "LIST", { key = "jewelIncEffectFromClassStart", value = num }) } end,
	-- Misc
	["warcries exert (%d+) additional attacks?"] = function(num) return { mod("ExtraExertedAttacks", "BASE", num) } end,
	["iron will"] = { flag("IronWill") },
	["iron reflexes while stationary"] = { mod("Keystone", "LIST", "Iron Reflexes", { type = "Condition", var = "Stationary" }) },
	["you have zealot's oath if you haven't been hit recently"] = { mod("Keystone", "LIST", "Zealot's Oath", { type = "Condition", var = "BeenHitRecently", neg = true }) },
	["deal no physical damage"] = { flag("DealNoPhysical") },
	["deal no cold damage"] = { flag("DealNoCold") },
	["deal no fire damage"] = { flag("DealNoFire") },
	["deal no lightning damage"] = { flag("DealNoLightning") },
	["deal no elemental damage"] = { flag("DealNoLightning"), flag("DealNoCold"), flag("DealNoFire") },
	["deal no chaos damage"] = { flag("DealNoChaos") },
	["deal no damage"] = { flag("DealNoLightning"), flag("DealNoCold"), flag("DealNoFire"), flag("DealNoChaos"), flag("DealNoPhysical") },
	["deal no non%-elemental damage"] = { flag("DealNoPhysical"), flag("DealNoChaos") },
	["deal no non%-lightning damage"] = { flag("DealNoPhysical"), flag("DealNoCold"), flag("DealNoFire"), flag("DealNoChaos") },
	["cannot deal non%-chaos damage"] = { flag("DealNoPhysical"), flag("DealNoCold"), flag("DealNoFire"), flag("DealNoLightning") },
	["chaos damage does not bypass energy shield while not on low life or low mana"] = { flag("ChaosNotBypassEnergyShield", { type = "Condition", varList = { "LowLife", "LowMana" }, neg = true }) },
	["deal no damage when not on low life"] = {
		flag("DealNoLightning", { type = "Condition", var = "LowLife", neg = true }),
		flag("DealNoCold", { type = "Condition", var = "LowLife", neg = true }),
		flag("DealNoFire", { type = "Condition", var = "LowLife", neg = true }),
		flag("DealNoChaos",{ type = "Condition", var = "LowLife", neg = true }),
		flag("DealNoPhysical", { type = "Condition", var = "LowLife", neg = true }),
	},
	["attacks have blood magic"] = { flag("SkillBloodMagic", nil, ModFlag.Attack) },
	["(%d+)%% chance to cast a? ?socketed lightning spells? on hit"] = function(num) return { mod("ExtraSupport", "LIST", { skillId = "SupportUniqueMjolnerLightningSpellsCastOnHit", level = 1 }, { type = "SocketedIn", slotName = "{SlotName}" }) } end,
	["cast a socketed lightning spell on hit"] = { mod("ExtraSupport", "LIST", { skillId = "SupportUniqueMjolnerLightningSpellsCastOnHit", level = 1 }, { type = "SocketedIn", slotName = "{SlotName}" }) },
	["trigger a socketed lightning spell on hit"] = { mod("ExtraSupport", "LIST", { skillId = "SupportUniqueMjolnerLightningSpellsCastOnHit", level = 1 }, { type = "SocketedIn", slotName = "{SlotName}" }) },
	["[ct][ar][si][tg]g?e?r? a socketed cold s[pk][ei]ll on melee critical strike"] = { mod("ExtraSupport", "LIST", { skillId = "SupportUniqueCosprisMaliceColdSpellsCastOnMeleeCriticalStrike", level = 1 }, { type = "SocketedIn", slotName = "{SlotName}" }) },
	["your curses can apply to hexproof enemies"] = { flag("CursesIgnoreHexproof") },
	["your hexes can affect hexproof enemies"] = { flag("CursesIgnoreHexproof") },
	["reserves (%d+)%% of life"] = function(num) return { mod("ExtraLifeReserved", "BASE", num) } end,
	["(%d+)%% of cold damage taken as lightning"] = function(num) return { mod("ColdDamageTakenAsLightning", "BASE", num) } end,
	["(%d+)%% of fire damage taken as lightning"] = function(num) return { mod("FireDamageTakenAsLightning", "BASE", num) } end,
	["items and gems have (%d+)%% reduced attribute requirements"] = function(num) return { mod("GlobalAttributeRequirements", "INC", -num) } end,
	["items and gems have (%d+)%% increased attribute requirements"] = function(num) return { mod("GlobalAttributeRequirements", "INC", num) } end,
	["mana reservation of herald skills is always (%d+)%%"] = function(num) return { mod("SkillData", "LIST", { key = "manaCostForced", value = num }, { type = "SkillType", skillType = SkillType.Herald }) } end,
	["([%a%s]+) reserves no mana"] = function(_, name) return { mod("SkillData", "LIST", { key = "manaCostForced", value = 0 }, { type = "SkillId", skillId = gemIdLookup[name] }) } end,
	["banner skills reserve no mana"] = { mod("SkillData", "LIST", { key = "manaCostForced", value = 0 }, { type = "SkillName", skillNameList = { "Dread Banner", "War Banner" } }) },
	["placed banners also grant (%d+)%% increased attack damage to you and allies"] = function(num) return { mod("ExtraAuraEffect", "LIST", { mod = mod("Damage", "INC", num, nil, ModFlag.Attack) }, { type = "Condition", var = "BannerPlanted" }) } end,
	["your aura skills are disabled"] = { flag("DisableSkill", { type = "SkillType", skillType = SkillType.Aura }) },
	["your spells are disabled"] = { flag("DisableSkill", { type = "SkillType", skillType = SkillType.Spell }) },
	["strength's damage bonus instead grants (%d+)%% increased melee physical damage per (%d+) strength"] = function(num, _, perStr) return { mod("StrDmgBonusRatioOverride", "BASE", num / tonumber(perStr)) } end,
	["while in her embrace, take ([%d%.]+)%% of your total maximum life and energy shield as fire damage per second per level"] = function(num) return {
		mod("FireDegen", "BASE", 1, { type = "PercentStat", stat = "Life", percent = num }, { type = "Multiplier", var = "Level" }, { type = "Condition", var = "HerEmbrace" }),
		mod("FireDegen", "BASE", 1, { type = "PercentStat", stat = "EnergyShield", percent = num }, { type = "Multiplier", var = "Level" }, { type = "Condition", var = "HerEmbrace" }),
	} end,
	["gain her embrace for %d+ seconds when you ignite an enemy"] = { flag("Condition:CanGainHerEmbrace") },
	["when you cast a spell, sacrifice all mana to gain added maximum lightning damage equal to (%d+)%% of sacrificed mana for 4 seconds"] = function(num) return {
		flag("Condition:HaveManaStorm"),
		mod("Dummy", "DUMMY", 1, { type = "Condition", var = "HaveManaStorm" }), -- Make the Configuration option appear
		mod("LightningMax", "BASE", 1, { type = "PerStat", stat = "ManaUnreserved" , div = 100 / num}, { type = "Condition", var = "SacrificeManaForLightning" }),
	} end,
	["every 16 seconds you gain iron reflexes for 8 seconds"] = {
		flag("Condition:HaveArborix"),
		mod("Dummy", "DUMMY", 1, { type = "Condition", var = "HaveArborix" }), -- Make the Configuration option appear
	},
	["every 16 seconds you gain elemental overload for 8 seconds"] = {
		flag("Condition:HaveAugyre"),
		mod("Dummy", "DUMMY", 1, { type = "Condition", var = "HaveAugyre" }), -- Make the Configuration option appear
	},
	["every 8 seconds, gain avatar of fire for 4 seconds"] = {
		flag("Condition:HaveVulconus"),
		mod("Dummy", "DUMMY", 1, { type = "Condition", var = "HaveVulconus" }), -- Make the Configuration option appear
	},
	["you have far shot while you do not have iron reflexes"] = { flag("FarShot", { neg = true, type = "Condition", var = "HaveIronReflexes" }) },
	["you have resolute technique while you do not have elemental overload"] = { mod("Keystone", "LIST", "Resolute Technique", { neg = true, type = "Condition", var = "HaveElementalOverload" }) },
	["hits ignore enemy monster fire resistance while you are ignited"] = { flag("IgnoreFireResistance", { type = "Condition", var = "Ignited" }) },
	["your hits can't be evaded by blinded enemies"] = { flag("CannotBeEvaded", { type = "ActorCondition", actor = "enemy", var = "Blinded" }) },
	["blind does not affect your chance to hit"] = { flag("IgnoreBlindHitChance") },
	["enemies blinded by you while you are blinded have malediction"] = { mod("EnemyModifier", "LIST", { mod = flag("HasMalediction", { type = "Condition", var = "Blinded" }) }, { type = "Condition", var = "Blinded" } )},
	["skills which throw traps have blood magic"] = { flag("BloodMagic", { type = "SkillType", skillType = SkillType.Trap }) },
	["lose ([%d%.]+) mana per second"] = function(num) return { mod("ManaDegen", "BASE", num) } end,
	["lose ([%d%.]+)%% of maximum mana per second"] = function(num) return { mod("ManaDegen", "BASE", 1, { type = "PercentStat", stat = "Mana", percent = num }) } end,
	["strength provides no bonus to maximum life"] = { flag("NoStrBonusToLife") },
	["intelligence provides no bonus to maximum mana"] = { flag("NoIntBonusToMana") },
	["with a ghastly eye jewel socketed, minions have %+(%d+) to accuracy rating"] = function(num) return { mod("MinionModifier", "LIST", { mod = mod("Accuracy", "BASE", num) }, { type = "Condition", var = "HaveGhastlyEyeJewelIn{SlotName}" }) } end,
	["hits ignore enemy monster chaos resistance if all equipped items are shaper items"] = { flag("IgnoreChaosResistance", { type = "MultiplierThreshold", var = "NonShaperItem", upper = true, threshold = 0 }) },
	["hits ignore enemy monster chaos resistance if all equipped items are elder items"] = { flag("IgnoreChaosResistance", { type = "MultiplierThreshold", var = "NonElderItem", upper = true, threshold = 0 }) },
	["gain %d+ rage on critical hit with attacks, no more than once every [%d%.]+ seconds"] = {
		flag("Condition:CanGainRage"),
		mod("Dummy", "DUMMY", 1, { type = "Condition", var = "CanGainRage" }), -- Make the Configuration option appear
	},
	["warcry skills' cooldown time is (%d+) seconds"] = function(num) return { mod("CooldownRecovery", "OVERRIDE", num, nil, 0, KeywordFlag.Warcry) } end,
	["warcry skills have (%+%d+) seconds to cooldown"] = function(num) return { mod("CooldownRecovery", "BASE", num, nil, 0, KeywordFlag.Warcry) } end,
	["using warcries is instant"] = { flag("InstantWarcry") },
	["attacks with axes or swords grant (%d+) rage on hit, no more than once every second"] = {
		flag("Condition:CanGainRage", { type = "Condition", varList = { "UsingAxe", "UsingSword" } }),
		mod("Dummy", "DUMMY", 1, { type = "Condition", var = "CanGainRage" }), -- Make the Configuration option appear
	},
	["your critical strike multiplier is (%d+)%%"] = function(num) return { mod("CritMultiplier", "OVERRIDE", num) } end,
	["base critical strike chance for attacks with weapons is ([%d%.]+)%%"] = function(num) return { mod("WeaponBaseCritChance", "OVERRIDE", num) } end,
	["critical strike chance is (%d+)%% for hits with this weapon"] = function(num) return { mod("CritChance", "OVERRIDE", num, nil, ModFlag.Hit, { type = "Condition", var = "{Hand}Attack" }, { type = "SkillType", skillType = SkillType.Attack }) } end, 
	["allocates (.+)"] = function(_, passive) return { mod("GrantedPassive", "LIST", passive) } end,
	["battlemage"] = { flag("WeaponDamageAppliesToSpells"), mod("ImprovedWeaponDamageAppliesToSpells", "INC", 100) },
	["transfiguration of body"] = { flag("TransfigurationOfBody") },
	["transfiguration of mind"] = { flag("TransfigurationOfMind") },
	["transfiguration of soul"] = { flag("TransfigurationOfSoul") },
	["offering skills have (%d+)%% reduced duration"] = function(num) return {
		mod("Duration", "INC", -num, { type = "SkillName", skillNameList = { "Bone Offering", "Flesh Offering", "Spirit Offering" } }),
	} end,
	["enemies have %-(%d+)%% to total physical damage reduction against your hits"] = function(num) return {
		mod("EnemyPhysicalDamageReduction", "BASE", -num),
	} end,
	["enemies you impale have %-(%d+)%% to total physical damage reduction against impale hits"] = function(num) return {
		mod("EnemyImpalePhysicalDamageReduction", "BASE", -num)
	} end,
	["overwhelm (%d+)%% physical damage reduction"] = function(num) return {
		mod("EnemyPhysicalDamageReduction", "BASE", -num)
	} end,
	["impale damage dealt to enemies impaled by you overwhelms (%d+)%% physical damage reduction"] = function(num) return {
		mod("EnemyImpalePhysicalDamageReduction", "BASE", -num)
	} end,
	["nearby enemies are crushed while you have least (%d+) rage"] = function(num) return { mod("EnemyPhysicalDamageReduction", "BASE", -15, { type = "MultiplierThreshold", var = "Rage", threshold = num }) } end,
	["you are crushed"] = function(num) return { mod("PhysicalDamageReduction", "BASE", -15) } end,
	["enemies on fungal ground you kill explode, dealing 5%% of their life as chaos damage"] = {},
	["you have fungal ground around you while stationary"] = {
		mod("ExtraAura", "LIST", { mod = mod("NonChaosDamageGainAsChaos", "BASE", 10) }, { type = "Condition", varList = { "OnFungalGround", "Stationary" } }),
		mod("EnemyModifier", "LIST", { mod = mod("Damage", "MORE", -10) }, { type = "ActorCondition", actor = "enemy", varList = { "OnFungalGround", "Stationary" } }),
	},
	["create profane ground instead of consecrated ground"] = { 
		flag("Condition:CreateProfaneGround"),
		mod("Dummy", "DUMMY", 1, { type = "Condition", var = "CreateProfaneGround" }), -- Make the Configuration option appear
	},
	["you count as dual wielding while you are unencumbered"] = { flag("Condition:DualWielding", { type = "Condition", var = "Unencumbered" }) },
	["skills supported by intensify have %+(%d) to maximum intensity"] = function(num) return { mod("Multiplier:IntensityLimit", "BASE", num) } end,
	["spells which can gain intensity have %+(%d) to maximum intensity"] = function(num) return { mod("Multiplier:IntensityLimit", "BASE", num) } end,
	["hexes you inflict have %+(%d+) to maximum doom"] = function(num) return { mod("MaxDoom", "BASE", num) } end,
	["while stationary, gain (%d+)%% increased area of effect every second, up to a maximum of (%d+)%%"] = function(num, _, limit) return {
		flag("Condition:Stationary"),
		mod("Dummy", "DUMMY", 1, { type = "Condition", var = "Stationary" }), -- Make the Configuration option appear 
		mod("AreaOfEffect", "INC", num, { type = "Multiplier", var = "StationarySeconds", limit = tonumber(limit), limitTotal = true }),
	} end,
	["attack skills have added lightning damage equal to (%d+)%% of maximum mana"] = function(num) return {
		mod("LightningMin", "BASE", 1, nil, ModFlag.Attack, { type = "PerStat", stat = "Mana", div = 100 / num }),
		mod("LightningMax", "BASE", 1, nil, ModFlag.Attack, { type = "PerStat", stat = "Mana", div = 100 / num }),
	} end,
	["herald of thunder's storms hit enemies with (%d+)%% increased frequency"] = function(num) return { mod("HeraldStormFrequency", "INC", num), } end,
	["your critical strikes have a (%d+)%% chance to deal double damage"] = function(num) return { mod("DoubleDamageChanceOnCrit", "BASE", num) } end,
	["gain elusive on critical strike"] = {
		flag("Condition:CanBeElusive"),
		mod("Dummy", "DUMMY", 1, { type = "Condition", var = "CanBeElusive" }), -- Make the Configuration option appear
	},
	["nearby enemies have (%a+) resistance equal to yours"] = function(_, res) return { flag("Enemy"..upperCaseFirstLetter(res).."ResistEqualToYours") } end,
	["for each nearby corpse, regenerate ([%d%.]+)%% life per second, up to ([%d%.]+)%%"] = function(num, _, limit) return { mod("LifeRegenPercent", "BASE", num, { type = "Multiplier", var = "NearbyCorpse", limit = tonumber(limit), limitTotal = true }) } end,
	["gain sacrificial zeal when you use a skill, dealing you %d+%% of the skill's mana cost as physical damage per second"] = {
		flag("Condition:SacrificialZeal"),
	},
	["hits overwhelm (%d+)%% of physical damage reduction while you have sacrificial zeal"] = function(num) return {
		mod("EnemyPhysicalDamageReduction", "BASE", -num, nil, { type = "Condition", var = "SacrificialZeal" }),
	} end,
	["focus has (%d+)%% increased cooldown recovery rate"] = function(num) return { mod("FocusCooldownRecovery", "INC", num, { type = "Condition", var = "Focused"}) } end,
	-- Pantheon: Soul of Tukohama support
	["while stationary, gain ([%d%.]+)%% of life regenerated per second every second, up to a maximum of (%d+)%%"] = function(num, _, limit) return {
		flag("Condition:Stationary"),
		mod("Dummy", "DUMMY", 1, { type = "Condition", var = "Stationary" }), -- Make the Configuration option appear 
		mod("LifeRegenPercent", "BASE", num, { type = "Multiplier", var = "StationarySeconds", limit = tonumber(limit), limitTotal = true }),
	} end,
	-- Pantheon: Soul of Tukohama support
	["while stationary, gain (%d+)%% additional physical damage reduction every second, up to a maximum of (%d+)%%"] = function(num, _, limit) return {
		flag("Condition:Stationary"),
		mod("Dummy", "DUMMY", 1, { type = "Condition", var = "Stationary" }), -- Make the Configuration option appear 
		mod("PhysicalDamageReduction", "BASE", num, { type = "Multiplier", var = "StationarySeconds", limit = tonumber(limit), limitTotal = true }),
	} end,
	-- Skill-specific enchantment modifiers
	["(%d+)%% increased decoy totem life"] = function(num) return { mod("TotemLife", "INC", num, { type = "SkillName", skillName = "Decoy Totem" }) } end,
	["(%d+)%% increased ice spear critical strike chance in second form"] = function(num) return { mod("CritChance", "INC", num, { type = "SkillName", skillName = "Ice Spear" }, { type = "SkillPart", skillPart = 2 }) } end,
	["shock nova ring deals (%d+)%% increased damage"] = function(num) return { mod("Damage", "INC", num, { type = "SkillName", skillName = "Shock Nova" }, { type = "SkillPart", skillPart = 1 }) } end,
	["lightning strike pierces (%d) additional targets?"] = function(num) return { mod("PierceCount", "BASE", num, { type = "SkillName", skillName = "Lightning Strike" }) } end,
	["lightning trap pierces (%d) additional targets?"] = function(num) return { mod("PierceCount", "BASE", num, { type = "SkillName", skillName = "Lightning Trap" }) } end,
	["enemies affected by bear trap take (%d+)%% increased damage from trap or mine hits"] = function(num) return { mod("ExtraSkillMod", "LIST", { mod = mod("TrapMineDamageTaken", "INC", num, { type = "GlobalEffect", effectType = "Debuff" }) }, { type = "SkillName", skillName = "Bear Trap" }) } end,
	["blade vortex has %+(%d+)%% to critical strike multiplier for each blade"] = function(num) return { mod("CritMultiplier", "BASE", num, { type = "Multiplier", var = "BladeVortexBlade" }, { type = "SkillName", skillName = "Blade Vortex" }) } end,
	["burning arrow has (%d+)%% increased debuff effect"] = function(num) return { mod("DebuffEffect", "INC", num, { type = "SkillName", skillName = "Burning Arrow"}) } end,
	["double strike has a (%d+)%% chance to deal double damage to bleeding enemies"] = function(num) return { mod("DoubleDamageChance", "BASE", num, { type = "ActorCondition", actor = "enemy", var = "Bleeding" }, { type = "SkillName", skillName = "Double Strike" }) } end,
	["ethereal knives pierces an additional target"] = { mod("PierceCount", "BASE", 1, { type = "SkillName", skillName = "Ethereal Knives" }) },
	["frost bomb has (%d+)%% increased debuff duration"] = function(num) return { mod("SecondaryDuration", "INC", num, { type = "SkillName", skillName = "Frost Bomb" }) } end,
	["incinerate has %+(%d+) to maximum stages"] = function(num) return { mod("Multiplier:IncinerateMaxStages", "BASE", num, { type = "SkillName", skillName = "Incinerate" }) } end,
	["perforate creates %+(%d+) spikes?"] = function(num) return { mod("Multiplier:PerforateMaxSpikes", "BASE", num) } end,
	["scourge arrow has (%d+)%% chance to poison per stage"] = function(num) return { mod("PoisonChance", "BASE", num, { type = "SkillName", skillName = "Scourge Arrow" }, { type = "Multiplier", var = "ScourgeArrowStage" }) } end,
	["winter orb has %+(%d+) maximum stages"] = function(num) return { mod("Multiplier:WinterOrbMaxStagesAfterFirst", "BASE", num) } end,
	["%+(%d) to maximum virulence"] = function(num) return { mod("Multiplier:VirulenceStacksMax", "BASE", num) } end,
	["winter orb has (%d+)%% increased area of effect per stage"] = function(num) return { mod("AreaOfEffect", "INC", num, { type = "SkillName", skillName = "Winter Orb" }, { type = "Multiplier", var = "WinterOrbStage" }) } end,
	["wintertide brand has %+(%d+) to maximum stages"] = function(num) return { mod("Multiplier:WintertideBrandMaxStages", "BASE", num, { type = "SkillName", skillName = "Wintertide Brand" }) } end,
	["wave of conviction's exposure applies (%-%d+)%% elemental resistance"] = function(num) return { mod("ExtraSkillStat", "LIST", { key = "purge_expose_resist_%_matching_highest_element_damage", value = num }, { type = "SkillName", skillName = "Wave of Conviction" }) } end,
	["arcane cloak spends an additional (%d+)%% of current mana"] = function(num) return { mod("ExtraSkillStat", "LIST", { key = "arcane_cloak_consume_%_of_mana", value = num }, { type = "SkillName", skillName = "Arcane Cloak" }) } end,
	["caustic arrow has (%d+)%% chance to inflict withered on hit for (%d+) seconds base duration"] = { mod("ExtraSkillMod", "LIST", { mod = mod("Condition:CanWither", "FLAG", true) }, { type = "SkillName", skillName = "Caustic Arrow" } ) },
	["venom gyre has a (%d+)%% chance to inflict withered for (%d+) seconds on hit"] = { mod("ExtraSkillMod", "LIST", { mod = mod("Condition:CanWither", "FLAG", true) }, { type = "SkillName", skillName = "Venom Gyre" } ) },
	["sigil of power's buff also grants (%d+)%% increased critical strike chance per stage"] = function(num) return { mod("CritChance", "INC", num, 0, 0, { type = "Multiplier", var = "SigilOfPowerStage", limit = 4 }, { type = "GlobalEffect", effectType = "Buff", effectName = "Sigil of Power" } ) } end,
	["cobra lash chains (%d+) additional times"] = function(num) return { mod("ExtraSkillMod", "LIST", { mod = mod("ChainCountMax", "BASE", num) }, { type = "SkillName", skillName = "Cobra Lash" }) } end,
	["general's cry has ([%+%-]%d) to maximum number of mirage warriors"] = function(num) return { mod("GeneralsCryDoubleMaxCount", "BASE", num) } end,
	-- Alternate Quality
	["quality does not increase physical damage"] = { mod("AlternateQualityWeapon", "BASE", 1) },
	["(%d+)%% increased critical strike chance per 4%% quality"] = function(num) return { mod("AlternateQualityLocalCritChancePer4Quality", "INC", num) } end,
	["grants (%d+)%% increased accuracy per (%d+)%% quality"] = function(num, _, div) return { mod("Accuracy", "INC", num, { type = "Multiplier", var = "QualityOn{SlotName}", div = tonumber(div) }) } end,
	["(%d+)%% increased attack speed per 8%% quality"] = function(num) return { mod("AlternateQualityLocalAttackSpeedPer8Quality", "INC", num) } end,
	["%+(%d+) weapon range per 10%% quality"] = function(num) return { mod("AlternateQualityLocalWeaponRangePer10Quality", "BASE", num) } end,
	["grants (%d+)%% increased elemental damage per (%d+)%% quality"] = function(num, _, div) return { mod("ElementalDamage", "INC", num, { type = "Multiplier", var = "QualityOn{SlotName}", div = tonumber(div) }) } end,
	["grants (%d+)%% increased area of effect per (%d+)%% quality"] = function(num, _, div) return { mod("AreaOfEffect", "INC", num, { type = "Multiplier", var = "QualityOn{SlotName}", div = tonumber(div) }) } end,
	["quality does not increase defences"] = { mod("AlternateQualityArmour", "BASE", 1) },
	["grants %+(%d+) to maximum life per (%d+)%% quality"] = function(num, _, div) return { mod("Life", "BASE", num, { type = "Multiplier", var = "QualityOn{SlotName}", div = tonumber(div) }) } end,
	["grants %+(%d+) to maximum mana per (%d+)%% quality"] = function(num, _, div) return { mod("Mana", "BASE", num, { type = "Multiplier", var = "QualityOn{SlotName}", div = tonumber(div) }) } end,
	["grants %+(%d+) to strength per (%d+)%% quality"] = function(num, _, div) return { mod("Str", "BASE", num, { type = "Multiplier", var = "QualityOn{SlotName}", div = tonumber(div) }) } end,
	["grants %+(%d+) to dexterity per (%d+)%% quality"] = function(num, _, div) return { mod("Dex", "BASE", num, { type = "Multiplier", var = "QualityOn{SlotName}", div = tonumber(div) }) } end,
	["grants %+(%d+) to intelligence per (%d+)%% quality"] = function(num, _, div) return { mod("Int", "BASE", num, { type = "Multiplier", var = "QualityOn{SlotName}", div = tonumber(div) }) } end,
	["grants %+(%d+)%% to fire resistance per (%d+)%% quality"] = function(num, _, div) return { mod("FireResist", "BASE", num, { type = "Multiplier", var = "QualityOn{SlotName}", div = tonumber(div) }) } end,
	["grants %+(%d+)%% to cold resistance per (%d+)%% quality"] = function(num, _, div) return { mod("ColdResist", "BASE", num, { type = "Multiplier", var = "QualityOn{SlotName}", div = tonumber(div) }) } end,
	["grants %+(%d+)%% to lightning resistance per (%d+)%% quality"] = function(num, _, div) return { mod("LightningResist", "BASE", num, { type = "Multiplier", var = "QualityOn{SlotName}", div = tonumber(div) }) } end,
	["%+(%d+)%% to quality"] = function(num) return { mod("Quality", "BASE", num) } end,
	["infernal blow debuff deals an additional (%d+)%% of damage per charge"] = function(num) return { mod("DebuffEffect", "BASE", num, { type = "SkillName", skillName = "Infernal Blow"}) } end,
	-- Display-only modifiers
	["extra gore"] = { },
	["prefixes:"] = { },
	["suffixes:"] = { },
	["while your passive skill tree connects to a class' starting location, you gain:"] = { },
	["socketed lightning spells [hd][ae][va][el] (%d+)%% increased spell damage if triggered"] = { },
	["manifeste?d? dancing dervish disables both weapon slots"] = { },
	["manifeste?d? dancing dervish dies when rampage ends"] = { },
	-- Legion modifiers
	["bathed in the blood of (%d+) sacrificed in the name of (.+)"] =  function(num, _, name)
		return { mod("JewelData", "LIST",
				{key = "conqueredBy", value = {id = num, conqueror = conquerorList[name:lower()] } }) } end,
	["carved to glorify (%d+) new faithful converted by high templar (.+)"] =  function(num, _, name)
		return { mod("JewelData", "LIST",
				{key = "conqueredBy", value = {id = num, conqueror = conquerorList[name:lower()] } }) } end,
	["commanded leadership over (%d+) warriors under (.+)"] =  function(num, _, name)
		return { mod("JewelData", "LIST",
				{key = "conqueredBy", value = {id = num, conqueror = conquerorList[name:lower()] } }) } end,
	["commissioned (%d+) coins to commemorate (.+)"] =  function(num, _, name)
		return { mod("JewelData", "LIST",
				{key = "conqueredBy", value = {id = num, conqueror = conquerorList[name:lower()] } }) } end,
	["denoted service of (%d+) dekhara in the akhara of (.+)"] =  function(num, _, name)
		return { mod("JewelData", "LIST",
				{key = "conqueredBy", value = {id = num, conqueror = conquerorList[name:lower()] } }) } end,
	["passives in radius are conquered by the (%D+)"] = { },
	["historic"] = { },
	["you can have two different banners at the same time"] = { },
	["can have a second enchantment modifier"] = { },
	["this item can be anointed by cassia"] = { },
	["every (%d+) seconds, regenerate (%d+)%% of life over one second"] = function (num, _, percent) return {
		mod("LifeRegenPercent", "BASE", tonumber(percent), { type = "Condition", var = "LifeRegenBurstFull" }),
		mod("LifeRegenPercent", "BASE", tonumber(percent) / num, { type = "Condition", var = "LifeRegenBurstAvg" }),
	} end,
	["you take (%d+)%% reduced extra damage from critical strikes"] = function(num) return { mod("ReduceCritExtraDamage", "BASE", num) } end,
	["you take (%d+)%% reduced extra damage from critical strikes while you have no power charges"] = function(num) return { mod("ReduceCritExtraDamage", "BASE", num, { type = "StatThreshold", stat = "PowerCharges", threshold = 0, upper = true }) } end,
}
for _, name in pairs(data.keystones) do
	specialModList[name:lower()] = { mod("Keystone", "LIST", name) }
end
local oldList = specialModList
specialModList = { }
for k, v in pairs(oldList) do
	specialModList["^"..k.."$"] = v
end

-- Modifiers that are recognised but unsupported
local unsupportedModList = {
	["properties are doubled while in a breach"] = true,
}

-- Special lookups used for various modifier forms
local suffixTypes = {
	["as extra lightning damage"] = "GainAsLightning",
	["added as lightning damage"] = "GainAsLightning",
	["gained as extra lightning damage"] = "GainAsLightning",
	["as extra cold damage"] = "GainAsCold",
	["added as cold damage"] = "GainAsCold",
	["gained as extra cold damage"] = "GainAsCold",
	["as extra fire damage"] = "GainAsFire",
	["added as fire damage"] = "GainAsFire",
	["gained as extra fire damage"] = "GainAsFire",
	["as extra chaos damage"] = "GainAsChaos",
	["added as chaos damage"] = "GainAsChaos",
	["gained as extra chaos damage"] = "GainAsChaos",
	["converted to lightning"] = "ConvertToLightning",
	["converted to lightning damage"] = "ConvertToLightning",
	["converted to cold damage"] = "ConvertToCold",
	["converted to fire damage"] = "ConvertToFire",
	["converted to fire"] = "ConvertToFire",
	["converted to chaos damage"] = "ConvertToChaos",
	["added as energy shield"] = "GainAsEnergyShield",
	["as extra maximum energy shield"] = "GainAsEnergyShield",
	["converted to energy shield"] = "ConvertToEnergyShield",
	["as extra armour"] = "GainAsArmour",
	["as physical damage"] = "AsPhysical",
	["as lightning damage"] = "AsLightning",
	["as cold damage"] = "AsCold",
	["as fire damage"] = "AsFire",
	["as chaos damage"] = "AsChaos",
	["leeched as life and mana"] = "Leech",
	["leeched as life"] = "LifeLeech",
	["is leeched as life"] = "LifeLeech",
	["leeched as mana"] = "ManaLeech",
	["is leeched as mana"] = "ManaLeech",
	["leeched as energy shield"] = "EnergyShieldLeech",
	["is leeched as energy shield"] = "EnergyShieldLeech",
}
local dmgTypes = {
	["physical"] = "Physical",
	["lightning"] = "Lightning",
	["cold"] = "Cold",
	["fire"] = "Fire",
	["chaos"] = "Chaos",
}
local penTypes = {
	["lightning resistance"] = "LightningPenetration",
	["cold resistance"] = "ColdPenetration",
	["fire resistance"] = "FirePenetration",
	["elemental resistance"] = "ElementalPenetration",
	["elemental resistances"] = "ElementalPenetration",
	["chaos resistance"] = "ChaosPenetration",
}
local regenTypes = {
	["life"] = "LifeRegen",
	["maximum life"] = "LifeRegen",
	["life and mana"] = { "LifeRegen", "ManaRegen" },
	["mana"] = "ManaRegen",
	["maximum mana"] = "ManaRegen",
	["energy shield"] = "EnergyShieldRegen",
	["maximum energy shield"] = "EnergyShieldRegen",
	["maximum mana and energy shield"] = { "ManaRegen", "EnergyShieldRegen" },
	["rage"] = "RageRegen",
}
local flagTypes = {
	["phasing"] = "Condition:Phasing",
	["onslaught"] = "Condition:Onslaught",
	["fortify"] = "Condition:Fortify",
	["unholy might"] = "Condition:UnholyMight",
	["tailwind"] = "Condition:Tailwind",
	["no life regeneration"] = "NoLifeRegen",
}

-- Build active skill name lookup
local skillNameList = {
	[" corpse cremation " ] = { tag = { type = "SkillName", skillName = "Cremation" } }, -- Sigh.
}
local preSkillNameList = { }
for gemId, gemData in pairs(data.gems) do
	local grantedEffect = gemData.grantedEffect
	if not grantedEffect.hidden and not grantedEffect.support then
		local skillName = grantedEffect.name
		skillNameList[" "..skillName:lower().." "] = { tag = { type = "SkillName", skillName = skillName } }
		preSkillNameList["^"..skillName:lower().." "] = { tag = { type = "SkillName", skillName = skillName } }
		preSkillNameList["^"..skillName:lower().." has ?a? "] = { tag = { type = "SkillName", skillName = skillName } }
		preSkillNameList["^"..skillName:lower().." deals "] = { tag = { type = "SkillName", skillName = skillName } }
		preSkillNameList["^"..skillName:lower().." damage "] = { tag = { type = "SkillName", skillName = skillName } }
		if gemData.tags.totem then
			preSkillNameList["^"..skillName:lower().." totem deals "] = { tag = { type = "SkillName", skillName = skillName } }
			preSkillNameList["^"..skillName:lower().." totem grants "] = { addToSkill = { type = "SkillName", skillName = skillName }, tag = { type = "GlobalEffect", effectType = "Buff" } }
		end
		if grantedEffect.skillTypes[SkillType.Buff] or grantedEffect.baseFlags.buff then
			preSkillNameList["^"..skillName:lower().." grants "] = { addToSkill = { type = "SkillName", skillName = skillName }, tag = { type = "GlobalEffect", effectType = "Buff" } }
			preSkillNameList["^"..skillName:lower().." grants a?n? ?additional "] = { addToSkill = { type = "SkillName", skillName = skillName }, tag = { type = "GlobalEffect", effectType = "Buff" } }
		end
		if gemData.tags.aura or gemData.tags.herald then
			skillNameList["while affected by "..skillName:lower()] = { tag = { type = "Condition", var = "AffectedBy"..skillName:gsub(" ","") } }
			skillNameList["while using "..skillName:lower()] = { tag = { type = "Condition", var = "AffectedBy"..skillName:gsub(" ","") } }
		end
		if gemData.tags.mine then
			specialModList["^"..skillName:lower().." has (%d+)%% increased throwing speed"] = function(num) return { mod("ExtraSkillMod", "LIST", { mod = mod("MineLayingSpeed", "INC", num) }, { type = "SkillName", skillName = skillName }) } end
		end
		if gemData.tags.chaining then
			specialModList["^"..skillName:lower().." chains an additional time"] = { mod("ExtraSkillMod", "LIST", { mod = mod("ChainCountMax", "BASE", 1) }, { type = "SkillName", skillName = skillName }) }
			specialModList["^"..skillName:lower().." chains an additional (%d+) times"] = function(num) return { mod("ExtraSkillMod", "LIST", { mod = mod("ChainCountMax", "BASE", num) }, { type = "SkillName", skillName = skillName }) } end
			specialModList["^"..skillName:lower().." chains (%d+) additional times"] = function(num) return { mod("ExtraSkillMod", "LIST", { mod = mod("ChainCountMax", "BASE", num) }, { type = "SkillName", skillName = skillName }) } end
		end
		if gemData.tags.bow then
			specialModList["^"..skillName:lower().." fires (%d+) additional arrows?"] = function(num) return { mod("ExtraSkillMod", "LIST", { mod = mod("ProjectileCount", "BASE", num) }, { type = "SkillName", skillName = skillName }) } end
		end
		if gemData.tags.bow or gemData.tags.projectile then
			specialModList["^"..skillName:lower().." fires an additional projectile"] = { mod("ExtraSkillMod", "LIST", { mod = mod("ProjectileCount", "BASE", 1) }, { type = "SkillName", skillName = skillName }) }
			specialModList["^"..skillName:lower().." fires (%d+) additional projectiles"] = function(num) return { mod("ExtraSkillMod", "LIST", { mod = mod("ProjectileCount", "BASE", num) }, { type = "SkillName", skillName = skillName }) } end
			specialModList["^"..skillName:lower().." fires (%d+) additional shard projectiles"] = function(num) return { mod("ExtraSkillMod", "LIST", { mod = mod("ProjectileCount", "BASE", num) }, { type = "SkillName", skillName = skillName }) } end
		end
	end	
end

-- Radius jewels that modify other nodes
local function getSimpleConv(srcList, dst, type, remove, factor)
	return function(node, out, data)
		if node then
			for _, src in pairs(srcList) do
				for _, mod in ipairs(node.modList) do
					if mod.name == src and mod.type == type then
						if remove then
							out:MergeNewMod(src, type, -mod.value, mod.source, mod.flags, mod.keywordFlags, unpack(mod))
						end
						if factor then
							out:MergeNewMod(dst, type, math.floor(mod.value * factor), mod.source, mod.flags, mod.keywordFlags, unpack(mod))
						else
							out:MergeNewMod(dst, type, mod.value, mod.source, mod.flags, mod.keywordFlags, unpack(mod))
						end
					end
				end	
			end
		end
	end
end
local jewelOtherFuncs = {
	["Strength from Passives in Radius is Transformed to Dexterity"] = getSimpleConv({ "Str" }, "Dex", "BASE", true),
	["Dexterity from Passives in Radius is Transformed to Strength"] = getSimpleConv({ "Dex" }, "Str", "BASE", true),
	["Strength from Passives in Radius is Transformed to Intelligence"] = getSimpleConv({ "Str" }, "Int", "BASE", true),
	["Intelligence from Passives in Radius is Transformed to Strength"] = getSimpleConv({ "Int" }, "Str", "BASE", true),
	["Dexterity from Passives in Radius is Transformed to Intelligence"] = getSimpleConv({ "Dex" }, "Int", "BASE", true),
	["Intelligence from Passives in Radius is Transformed to Dexterity"] = getSimpleConv({ "Int" }, "Dex", "BASE", true),
	["Increases and Reductions to Life in Radius are Transformed to apply to Energy Shield"] = getSimpleConv({ "Life" }, "EnergyShield", "INC", true),
	["Increases and Reductions to Energy Shield in Radius are Transformed to apply to Armour at 200% of their value"] = getSimpleConv({ "EnergyShield" }, "Armour", "INC", true, 2),
	["Increases and Reductions to Life in Radius are Transformed to apply to Mana at 200% of their value"] = getSimpleConv({ "Life" }, "Mana", "INC", true, 2),
	["Increases and Reductions to Physical Damage in Radius are Transformed to apply to Cold Damage"] = getSimpleConv({ "PhysicalDamage" }, "ColdDamage", "INC", true),
	["Increases and Reductions to Cold Damage in Radius are Transformed to apply to Physical Damage"] = getSimpleConv({ "ColdDamage" }, "PhysicalDamage", "INC", true),
	["Increases and Reductions to other Damage Types in Radius are Transformed to apply to Fire Damage"] = getSimpleConv({ "PhysicalDamage","ColdDamage","LightningDamage","ChaosDamage" }, "FireDamage", "INC", true),
	["Passives granting Lightning Resistance or all Elemental Resistances in Radius also grant Chance to Block Spells at 35% of its value"] = getSimpleConv({ "LightningResist","ElementalResist" }, "SpellBlockChance", "BASE", false, 0.35),
	["Passives granting Lightning Resistance or all Elemental Resistances in Radius also grant Chance to Block Spell Damage at 35% of its value"] = getSimpleConv({ "LightningResist","ElementalResist" }, "SpellBlockChance", "BASE", false, 0.35),
	["Passives granting Cold Resistance or all Elemental Resistances in Radius also grant Chance to Dodge Attacks at 35% of its value"] = getSimpleConv({ "ColdResist","ElementalResist" }, "AttackDodgeChance", "BASE", false, 0.35),
	["Passives granting Cold Resistance or all Elemental Resistances in Radius also grant Chance to Dodge Attack Hits at 35% of its value"] = getSimpleConv({ "ColdResist","ElementalResist" }, "AttackDodgeChance", "BASE", false, 0.35),
	["Passives granting Fire Resistance or all Elemental Resistances in Radius also grant Chance to Block Attack Damage at 35% of its value"] = getSimpleConv({ "FireResist","ElementalResist" }, "BlockChance", "BASE", false, 0.35),
	["Passives granting Fire Resistance or all Elemental Resistances in Radius also grant Chance to Block at 35% of its value"] = getSimpleConv({ "FireResist","ElementalResist" }, "BlockChance", "BASE", false, 0.35),
	["Melee and Melee Weapon Type modifiers in Radius are Transformed to Bow Modifiers"] = function(node, out, data)
		if node then
			local mask1 = bor(ModFlag.Axe, ModFlag.Claw, ModFlag.Dagger, ModFlag.Mace, ModFlag.Staff, ModFlag.Sword, ModFlag.Melee)
			local mask2 = bor(ModFlag.Weapon1H, ModFlag.WeaponMelee)
			local mask3 = bor(ModFlag.Weapon2H, ModFlag.WeaponMelee)
			for _, mod in ipairs(node.modList) do
				if band(mod.flags, mask1) ~= 0 or band(mod.flags, mask2) == mask2 or band(mod.flags, mask3) == mask3 then
					out:MergeNewMod(mod.name, mod.type, -mod.value, mod.source, mod.flags, mod.keywordFlags, unpack(mod))
					out:MergeNewMod(mod.name, mod.type, mod.value, mod.source, bor(band(mod.flags, bnot(bor(mask1, mask2, mask3))), ModFlag.Bow), mod.keywordFlags, unpack(mod))
				elseif mod[1] then
					local using = { UsingAxe = true, UsingClaw = true, UsingDagger = true, UsingMace = true, UsingStaff = true, UsingSword = true, UsingMeleeWeapon = true }
					for _, tag in ipairs(mod) do
						if tag.type == "Condition" and using[tag.var] then
							local newTagList = copyTable(mod)
							for _, tag in ipairs(newTagList) do
								if tag.type == "Condition" and using[tag.var] then
									tag.var = "UsingBow"
									break
								end
							end
							out:MergeNewMod(mod.name, mod.type, -mod.value, mod.source, mod.flags, mod.keywordFlags, unpack(mod))
							out:MergeNewMod(mod.name, mod.type, mod.value, mod.source, mod.flags, mod.keywordFlags, unpack(newTagList))
							break
						end
					end
				end
			end
		end
	end,
	["50% increased Effect of non-Keystone Passive Skills in Radius"] = function(node, out, data)
		if node and node.type ~= "Keystone" then
			out:NewMod("PassiveSkillEffect", "INC", 50, data.modSource)
		end
	end,
	["Notable Passive Skills in Radius grant nothing"] = function(node, out, data)
		if node and node.type == "Notable" then
			out:NewMod("PassiveSkillHasNoEffect", "FLAG", true, data.modSource)
		end
	end,
	["Allocated Small Passive Skills in Radius grant nothing"] = function(node, out, data)
		if node and node.type == "Normal" then
			out:NewMod("AllocatedPassiveSkillHasNoEffect", "FLAG", true, data.modSource)
		end
	end,
	["Passive Skills in Radius also grant: Traps and Mines deal (%d+) to (%d+) added Physical Damage"] = function(min, max)
		return function(node, out, data)
			if node and node.type ~= "Keystone" then
				out:NewMod("PhysicalMin", "BASE", min, data.modSource, 0, bor(KeywordFlag.Trap, KeywordFlag.Mine))
				out:NewMod("PhysicalMax", "BASE", max, data.modSource, 0, bor(KeywordFlag.Trap, KeywordFlag.Mine))
			end
		end
	end,
	["Passive Skills in Radius also grant: (%d+)%% increased Attack Speed with Unarmed Attacks"] = function(num)
		return function(node, out, data)
			if node and node.type ~= "Keystone" then
				out:NewMod("Speed", "INC", num, data.modSource, bor(ModFlag.Unarmed, ModFlag.Attack))
			end
		end
	end,
	["Notable Passive Skills in Radius are Transformed to instead grant: 10% increased Mana Cost of Skills and 20% increased Spell Damage"] = function(node, out, data)
		if node and node.type == "Notable" then
			out:NewMod("PassiveSkillHasOtherEffect", "FLAG", true, data.modSource)
			out:NewMod("NodeModifier", "LIST", { mod = mod("ManaCost", "INC", 10, data.modSource) }, data.modSource)
			out:NewMod("NodeModifier", "LIST", { mod = mod("Damage", "INC", 20, data.modSource, ModFlag.Spell) }, data.modSource)
		end
	end,
	["Notable Passive Skills in Radius are Transformed to instead grant: Minions take 20% increased Damage"] = function(node, out, data)
		if node and node.type == "Notable" then
			out:NewMod("PassiveSkillHasOtherEffect", "FLAG", true, data.modSource)
			out:NewMod("NodeModifier", "LIST", { mod = mod("MinionModifier", "LIST", { mod = mod("DamageTaken", "INC", 20, data.modSource) } ) }, data.modSource)
		end
	end,
	["Notable Passive Skills in Radius are Transformed to instead grant: Minions have 25% reduced Movement Speed"] = function(node, out, data)
		if node and node.type == "Notable" then
			out:NewMod("PassiveSkillHasOtherEffect", "FLAG", true, data.modSource)
			out:NewMod("NodeModifier", "LIST", { mod = mod("MinionModifier", "LIST", { mod = mod("MovementSpeed", "INC", -25, data.modSource) } ) }, data.modSource)
		end
	end,
}

-- Radius jewels that modify the jewel itself based on nearby allocated nodes
local function getPerStat(dst, modType, flags, stat, factor)
	return function(node, out, data)
		if node then
			data[stat] = (data[stat] or 0) + out:Sum("BASE", nil, stat)
		elseif data[stat] ~= 0 then
			out:NewMod(dst, modType, math.floor((data[stat] or 0) * factor + 0.5), data.modSource, flags)
		end
	end
end
local jewelSelfFuncs = {
	["Adds 1 to maximum Life per 3 Intelligence in Radius"] = getPerStat("Life", "BASE", 0, "Int", 1 / 3),
	["Adds 1 to Maximum Life per 3 Intelligence Allocated in Radius"] = getPerStat("Life", "BASE", 0, "Int", 1 / 3),
	["1% increased Evasion Rating per 3 Dexterity Allocated in Radius"] = getPerStat("Evasion", "INC", 0, "Dex", 1 / 3),
	["1% increased Claw Physical Damage per 3 Dexterity Allocated in Radius"] = getPerStat("PhysicalDamage", "INC", ModFlag.Claw, "Dex", 1 / 3),
	["1% increased Melee Physical Damage while Unarmed per 3 Dexterity Allocated in Radius"] = getPerStat("PhysicalDamage", "INC", ModFlag.Unarmed, "Dex", 1 / 3),
	["3% increased Totem Life per 10 Strength in Radius"] = getPerStat("TotemLife", "INC", 0, "Str", 3 / 10),
	["3% increased Totem Life per 10 Strength Allocated in Radius"] = getPerStat("TotemLife", "INC", 0, "Str", 3 / 10),
	["Adds 1 maximum Lightning Damage to Attacks per 1 Dexterity Allocated in Radius"] = getPerStat("LightningMax", "BASE", ModFlag.Attack, "Dex", 1),
	["5% increased Chaos damage per 10 Intelligence from Allocated Passives in Radius"] = getPerStat("ChaosDamage", "INC", 0, "Int", 5 / 10),
	["Dexterity and Intelligence from passives in Radius count towards Strength Melee Damage bonus"] = function(node, out, data)
		if node then
			data.Dex = (data.Dex or 0) + node.modList:Sum("BASE", nil, "Dex")
			data.Int = (data.Int or 0) + node.modList:Sum("BASE", nil, "Int")
		elseif data.Dex or data.Int then
			out:NewMod("DexIntToMeleeBonus", "BASE", (data.Dex or 0) + (data.Int or 0), data.modSource)
		end
	end,
	["-1 Strength per 1 Strength on Allocated Passives in Radius"] = getPerStat("Str", "BASE", 0, "Str", -1),
	["1% additional Physical Damage Reduction per 10 Strength on Allocated Passives in Radius"] = getPerStat("PhysicalDamageReduction", "BASE", 0, "Str", 1 / 10),
	["2% increased Life Recovery Rate per 10 Strength on Allocated Passives in Radius"] = getPerStat("LifeRecoveryRate", "INC", 0, "Str", 2 / 10),
	["3% increased Life Recovery Rate per 10 Strength on Allocated Passives in Radius"] = getPerStat("LifeRecoveryRate", "INC", 0, "Str", 3 / 10),
	["-1 Intelligence per 1 Intelligence on Allocated Passives in Radius"] = getPerStat("Int", "BASE", 0, "Int", -1),
	["0.4% of Energy Shield Regenerated per Second for every 10 Intelligence on Allocated Passives in Radius"] = getPerStat("EnergyShieldRegenPercent", "BASE", 0, "Int", 0.4 / 10),
	["2% increased Mana Recovery Rate per 10 Intelligence on Allocated Passives in Radius"] = getPerStat("ManaRecoveryRate", "INC", 0, "Int", 2 / 10),
	["3% increased Mana Recovery Rate per 10 Intelligence on Allocated Passives in Radius"] = getPerStat("ManaRecoveryRate", "INC", 0, "Int", 3 / 10),
	["-1 Dexterity per 1 Dexterity on Allocated Passives in Radius"] = getPerStat("Dex", "BASE", 0, "Dex", -1),
	["2% increased Movement Speed per 10 Dexterity on Allocated Passives in Radius"] = getPerStat("MovementSpeed", "INC", 0, "Dex", 2 / 10),
	["3% increased Movement Speed per 10 Dexterity on Allocated Passives in Radius"] = getPerStat("MovementSpeed", "INC", 0, "Dex", 3 / 10),
}
local jewelSelfUnallocFuncs = {
	["+5% to Critical Strike Multiplier per 10 Strength on Unallocated Passives in Radius"] = getPerStat("CritMultiplier", "BASE", 0, "Str", 5 / 10),
	["+7% to Critical Strike Multiplier per 10 Strength on Unallocated Passives in Radius"] = getPerStat("CritMultiplier", "BASE", 0, "Str", 7 / 10),
	["2% reduced Life Recovery Rate per 10 Strength on Unallocated Passives in Radius"] = getPerStat("LifeRecoveryRate", "INC", 0, "Str", -2 / 10),
	["+15 to maximum Mana per 10 Dexterity on Unallocated Passives in Radius"] = getPerStat("Mana", "BASE", 0, "Dex", 15 / 10),
	["+100 to Accuracy Rating per 10 Intelligence on Unallocated Passives in Radius"] = getPerStat("Accuracy", "BASE", 0, "Int", 100 / 10),
	["+125 to Accuracy Rating per 10 Intelligence on Unallocated Passives in Radius"] = getPerStat("Accuracy", "BASE", 0, "Int", 125 / 10),
	["2% reduced Mana Recovery Rate per 10 Intelligence on Unallocated Passives in Radius"] = getPerStat("ManaRecoveryRate", "INC", 0, "Int", -2 / 10),
	["+3% to Damage over Time Multiplier per 10 Intelligence on Unallocated Passives in Radius"] = getPerStat("DotMultiplier", "BASE", 0, "Int", 3 / 10),
	["2% reduced Movement Speed per 10 Dexterity on Unallocated Passives in Radius"] = getPerStat("MovementSpeed", "INC", 0, "Dex", -2 / 10),
	["+125 to Accuracy Rating per 10 Dexterity on Unallocated Passives in Radius"] = getPerStat("Accuracy", "BASE", 0, "Dex", 125 / 10),
	["Grants all bonuses of Unallocated Small Passive Skills in Radius"] = function(node, out, data)
		if node then
			if node.type == "Normal" then
				data.modList = data.modList or new("ModList")
				data.modList:AddList(out)
			end
		elseif data.modList then
			out:AddList(data.modList)
		end
	end,
}

-- Radius jewels with bonuses conditional upon attributes of nearby nodes
local function getThreshold(attrib, name, modType, value, ...)
	local baseMod = mod(name, modType, value, "", ...)
	return function(node, out, data)
		if node then
			if type(attrib) == "table" then
				for _, att in ipairs(attrib) do
					local nodeVal = out:Sum("BASE", nil, att)
					data[att] = (data[att] or 0) + nodeVal
					data.total = (data.total or 0) + nodeVal
				end
			else
				local nodeVal = out:Sum("BASE", nil, attrib)
				data[attrib] = (data[attrib] or 0) + nodeVal
				data.total = (data.total or 0) + nodeVal
			end
		elseif (data.total or 0) >= 40 then
			local mod = copyTable(baseMod)
			mod.source = data.modSource
			if type(value) == "table" and value.mod then
				value.mod.source = data.modSource
			end
			out:AddMod(mod)
		end
	end
end
local jewelThresholdFuncs = {
	["With at least 40 Dexterity in Radius, Frost Blades Melee Damage Penetrates 15% Cold Resistance"] = getThreshold("Dex", "ColdPenetration", "BASE", 15, ModFlag.Melee, { type = "SkillName", skillName = "Frost Blades" }),
	["With at least 40 Dexterity in Radius, Melee Damage dealt by Frost Blades Penetrates 15% Cold Resistance"] = getThreshold("Dex", "ColdPenetration", "BASE", 15, ModFlag.Melee, { type = "SkillName", skillName = "Frost Blades" }),
	["With at least 40 Dexterity in Radius, Frost Blades has 25% increased Projectile Speed"] = getThreshold("Dex", "ProjectileSpeed", "INC", 25, { type = "SkillName", skillName = "Frost Blades" }),
	["With at least 40 Dexterity in Radius, Ice Shot has 25% increased Area of Effect"] = getThreshold("Dex", "AreaOfEffect", "INC", 25, { type = "SkillName", skillName = "Ice Shot" }),
	["Ice Shot Pierces 5 additional Targets with 40 Dexterity in Radius"] = getThreshold("Dex", "PierceCount", "BASE", 5, { type = "SkillName", skillName = "Ice Shot" }),
	["With at least 40 Dexterity in Radius, Ice Shot Pierces 3 additional Targets"] = getThreshold("Dex", "PierceCount", "BASE", 3, { type = "SkillName", skillName = "Ice Shot" }),
	["With at least 40 Dexterity in Radius, Ice Shot Pierces 5 additional Targets"] = getThreshold("Dex", "PierceCount", "BASE", 5, { type = "SkillName", skillName = "Ice Shot" }),
	["With at least 40 Intelligence in Radius, Frostbolt fires 2 additional Projectiles"] = getThreshold("Int", "ProjectileCount", "BASE", 2, { type = "SkillName", skillName = "Frostbolt" }),
	["With at least 40 Intelligence in Radius, Rolling Magma fires an additional Projectile"] = getThreshold("Int", "ProjectileCount", "BASE", 1, { type = "SkillName", skillName = "Rolling Magma" }),
	["With at least 40 Intelligence in Radius, Rolling Magma has 10% increased Area of Effect per Chain"] = getThreshold("Int", "AreaOfEffect", "INC", 10, { type = "SkillName", skillName = "Rolling Magma" }, { type = "PerStat", stat = "Chain" }),
	["With at least 40 Intelligence in Radius, Rolling Magma deals 40% more damage per chain"] = getThreshold("Int", "Damage", "MORE", 40, { type = "SkillName", skillName = "Rolling Magma" }, { type = "PerStat", stat = "Chain" }),
	["With at least 40 Intelligence in Radius, Rolling Magma deals 50% less damage"] = getThreshold("Int", "Damage", "MORE", -50, { type = "SkillName", skillName = "Rolling Magma" }),
	["With at least 40 Dexterity in Radius, Shrapnel Shot has 25% increased Area of Effect"] = getThreshold("Dex", "AreaOfEffect", "INC", 25, { type = "SkillName", skillName = "Shrapnel Shot" }),
	["With at least 40 Dexterity in Radius, Shrapnel Shot's cone has a 50% chance to deal Double Damage"] = getThreshold("Dex", "DoubleDamageChance", "BASE", 50, { type = "SkillName", skillName = "Shrapnel Shot" }, { type = "SkillPart", skillPart = 2 }),
	["With at least 40 Intelligence in Radius, Freezing Pulse fires 2 additional Projectiles"] = getThreshold("Int", "ProjectileCount", "BASE", 2, { type = "SkillName", skillName = "Freezing Pulse" }),
	["With at least 40 Intelligence in Radius, 25% increased Freezing Pulse Damage if you've Shattered an Enemy Recently"] = getThreshold("Int", "Damage", "INC", 25, { type = "SkillName", skillName = "Freezing Pulse" }, { type = "Condition", var = "ShatteredEnemyRecently" }),
	["With at least 40 Dexterity in Radius, Ethereal Knives fires 10 additional Projectiles"] = getThreshold("Dex", "ProjectileCount", "BASE", 10, { type = "SkillName", skillName = "Ethereal Knives" }),
	["With at least 40 Dexterity in Radius, Ethereal Knives fires 5 additional Projectiles"] = getThreshold("Dex", "ProjectileCount", "BASE", 5, { type = "SkillName", skillName = "Ethereal Knives" }),
	["With at least 40 Strength in Radius, Molten Strike fires 2 additional Projectiles"] = getThreshold("Str", "ProjectileCount", "BASE", 2, { type = "SkillName", skillName = "Molten Strike" }),
	["With at least 40 Strength in Radius, Molten Strike has 25% increased Area of Effect"] = getThreshold("Str", "AreaOfEffect", "INC", 25, { type = "SkillName", skillName = "Molten Strike" }),
	["With at least 40 Strength in Radius, Molten Strike Projectiles Chain +1 time"] = getThreshold("Str", "ChainCountMax", "BASE", 1, { type = "SkillName", skillName = "Molten Strike" }),
	["With at least 40 Strength in Radius, Molten Strike fires 50% less Projectiles"] = getThreshold("Str", "ProjectileCount", "MORE", -50, { type = "SkillName", skillName = "Molten Strike" }),
	["With at least 40 Strength in Radius, 25% of Glacial Hammer Physical Damage converted to Cold Damage"] = getThreshold("Str", "SkillPhysicalDamageConvertToCold", "BASE", 25, { type = "SkillName", skillName = "Glacial Hammer" }),
	["With at least 40 Strength in Radius, Heavy Strike has a 20% chance to deal Double Damage"] = getThreshold("Str", "DoubleDamageChance", "BASE", 20, { type = "SkillName", skillName = "Heavy Strike" }),
	["With at least 40 Strength in Radius, Heavy Strike has a 20% chance to deal Double Damage."] = getThreshold("Str", "DoubleDamageChance", "BASE", 20, { type = "SkillName", skillName = "Heavy Strike" }),
	["With at least 40 Strength in Radius, Cleave has +1 to Radius per Nearby Enemy, up to +10"] = getThreshold("Str", "AreaOfEffect", "BASE", 1, { type = "Multiplier", var = "NearbyEnemies", limit = 10 }, { type = "SkillName", skillName = "Cleave" }),
	["With at least 40 Strength in Radius, Cleave grants Fortify on Hit"] = getThreshold("Str", "ExtraSkillMod", "LIST", { mod = mod("Condition:Fortify", "FLAG", true) }, { type = "SkillName", skillName = "Cleave" }),
	["With at least 40 Dexterity in Radius, Dual Strike has a 20% chance to deal Double Damage with the Main-Hand Weapon"] = getThreshold("Dex", "DoubleDamageChance", "BASE", 20, { type = "SkillName", skillName = "Dual Strike" }, { type = "Condition", var = "MainHandAttack" }),
	["With at least 40 Dexterity in Radius, Dual Strike has (%d+)%% increased Attack Speed while wielding a Claw"] = function(num) return getThreshold("Dex", "Speed", "INC", num, { type = "SkillName", skillName = "Dual Strike" }, { type = "Condition", var = "UsingClaw" }) end,
	["With at least 40 Dexterity in Radius, Dual Strike has %+(%d+)%% to Critical Strike Multiplier while wielding a Dagger"] = function(num) return getThreshold("Dex", "CritMultiplier", "BASE", num, { type = "SkillName", skillName = "Dual Strike" }, { type = "Condition", var = "UsingDagger" }) end,
	["With at least 40 Dexterity in Radius, Dual Strike has (%d+)%% increased Accuracy Rating while wielding a Sword"] = function(num) return getThreshold("Dex", "Accuracy", "INC", num, { type = "SkillName", skillName = "Dual Strike" }, { type = "Condition", var = "UsingSword" }) end,
	["With at least 40 Dexterity in Radius, Dual Strike Hits Intimidate Enemies for 4 seconds while wielding an Axe"] = getThreshold("Dex", "EnemyModifier", "LIST", { mod = mod("Condition:Intimidated", "FLAG", true)}, { type = "Condition", var = "UsingAxe" }),
	["With at least 40 Intelligence in Radius, Raised Zombies' Slam Attack has 100% increased Cooldown Recovery Speed"] = getThreshold("Int", "MinionModifier", "LIST", { mod = mod("CooldownRecovery", "INC", 100, { type = "SkillId", skillId = "ZombieSlam" }) }),
	["With at least 40 Intelligence in Radius, Raised Zombies' Slam Attack deals 30% increased Damage"] = getThreshold("Int", "MinionModifier", "LIST", { mod = mod("Damage", "INC", 30, { type = "SkillId", skillId = "ZombieSlam" }) }),
	["With at least 40 Dexterity in Radius, Viper Strike deals 2% increased Attack Damage for each Poison on the Enemy"] = getThreshold("Dex", "Damage", "INC", 2, ModFlag.Attack, { type = "SkillName", skillName = "Viper Strike" }, { type = "Multiplier", actor = "enemy", var = "PoisonStack" }),
	["With at least 40 Dexterity in Radius, Viper Strike deals 2% increased Damage with Hits and Poison for each Poison on the Enemy"] = getThreshold("Dex", "Damage", "INC", 2, 0, bor(KeywordFlag.Hit, KeywordFlag.Poison), { type = "SkillName", skillName = "Viper Strike" }, { type = "Multiplier", actor = "enemy", var = "PoisonStack" }),
	["With at least 40 Intelligence in Radius, Spark fires 2 additional Projectiles"] = getThreshold("Int", "ProjectileCount", "BASE", 2, { type = "SkillName", skillName = "Spark" }),
	["With at least 40 Intelligence in Radius, Blight has 50% increased Hinder Duration"] = getThreshold("Int", "SecondaryDuration", "INC", 50, { type = "SkillName", skillName = "Blight" }),
	["With at least 40 Intelligence in Radius, Enemies Hindered by Blight take 25% increased Chaos Damage"] = getThreshold("Int", "ExtraSkillMod", "LIST", { mod = mod("ChaosDamageTaken", "INC", 25, { type = "GlobalEffect", effectType = "Debuff", effectName = "Hinder" }) }, { type = "SkillName", skillName = "Blight" }, { type = "ActorCondition", actor = "enemy", var = "Hindered" }),
	["With 40 Intelligence in Radius, 20% of Glacial Cascade Physical Damage Converted to Cold Damage"] = getThreshold("Int", "SkillPhysicalDamageConvertToCold", "BASE", 20, { type = "SkillName", skillName = "Glacial Cascade" }),
	["With at least 40 Intelligence in Radius, 20% of Glacial Cascade Physical Damage Converted to Cold Damage"] = getThreshold("Int", "SkillPhysicalDamageConvertToCold", "BASE", 20, { type = "SkillName", skillName = "Glacial Cascade" }),
	["With 40 total Intelligence and Dexterity in Radius, Elemental Hit and Wild Strike deal 50% less Fire Damage"] = getThreshold({ "Int","Dex" }, "FireDamage", "MORE", -50, { type = "SkillName", skillNameList = { "Elemental Hit", "Wild Strike" } }),
	["With 40 total Strength and Intelligence in Radius, Elemental Hit and Wild Strike deal 50% less Cold Damage"] = getThreshold({ "Str","Int" }, "ColdDamage", "MORE", -50, { type = "SkillName", skillNameList = { "Elemental Hit", "Wild Strike" } }),
	["With 40 total Dexterity and Strength in Radius, Elemental Hit and Wild Strike deal 50% less Lightning Damage"] = getThreshold({ "Dex","Str" }, "LightningDamage", "MORE", -50, { type = "SkillName", skillNameList = { "Elemental Hit", "Wild Strike" } }),
	["With 40 total Dexterity and Strength in Radius, Spectral Shield Throw Chains +4 times"] = getThreshold({ "Dex","Str" }, "ChainCountMax", "BASE", 4, { type = "SkillName", skillName = "Spectral Shield Throw" }),
	["With 40 total Dexterity and Strength in Radius, Spectral Shield Throw fires 75% less Shard Projectiles"] = getThreshold({ "Dex","Str" }, "ProjectileCount", "MORE", -75, { type = "SkillName", skillName = "Spectral Shield Throw" }),
	["With at least 40 Intelligence in Radius, Blight inflicts Withered for 2 seconds"] = getThreshold("Int", "ExtraSkillMod", "LIST", { mod = mod("Condition:CanWither", "FLAG", true) }, { type = "SkillName", skillName = "Blight" }),
	["With at least 40 Intelligence in Radius, Fireball cannot ignite"] = getThreshold("Int", "ExtraSkillMod", "LIST", { mod = mod("CannotIgnite", "FLAG", true) }, { type = "SkillName", skillName = "Fireball" }),
	["With at least 40 Intelligence in Radius, Fireball has %+(%d+)%% chance to inflict scorch"] = function(num) return getThreshold("Int", "ScorchChance", "BASE", num, { type = "SkillName", skillName = "Fireball" }) end,
	["With at least 40 Intelligence in Radius, Discharge has 60% less Area of Effect"] = getThreshold("Int", "AreaOfEffect", "MORE", -60, {type = "SkillName", skillName = "Discharge" }),
	["With at least 40 Intelligence in Radius, Discharge Cooldown is 250 ms"] = getThreshold("Int", "CooldownRecovery", "OVERRIDE", 0.25, { type = "SkillName", skillName = "Discharge" }),
	["With at least 40 Intelligence in Radius, Discharge deals 60% less Damage"] = getThreshold("Int", "Damage", "MORE", -60, {type = "SkillName", skillName = "Discharge" }),
	-- [""] = getThreshold("", "", "", , { type = "SkillName", skillName = "" }),
}

-- Unified list of jewel functions
local jewelFuncList = { }
-- Jewels that modify nodes
for k, v in pairs(jewelOtherFuncs) do
	jewelFuncList[k:lower()] = { func = function(cap1, cap2, cap3, cap4, cap5)
		-- Need to not modify any nodes already modified by timeless jewels
		-- Some functions return a function instead of simply adding mods, so if
		-- we don't see a node right away, run the outer function first
		if cap1 and type(cap1) == "table" and cap1.conqueredBy then
			return
		end
		local innerFuncOrNil = v(cap1, cap2, cap3, cap4, cap5)
		-- In all (current) cases, there is only one nested layer, so no need for recursion
		return function(node, out, other)
			if node and type(node) == "table" and node.conqueredBy then
				return
			end
			return innerFuncOrNil(node, out, other)
		end
	end, type = "Other" }
end
for k, v in pairs(jewelSelfFuncs) do
	jewelFuncList[k:lower()] = { func = v, type = "Self" }
end
for k, v in pairs(jewelSelfUnallocFuncs) do
	jewelFuncList[k:lower()] = { func = v, type = "SelfUnalloc" }
end
-- Threshold Jewels
for k, v in pairs(jewelThresholdFuncs) do
	jewelFuncList[k:lower()] = { func = v, type = "Threshold" }
end

-- Generate list of cluster jewel skills
local clusterJewelSkills = {}
for baseName, jewel in pairs(data.clusterJewels.jewels) do
	for skillId, skill in pairs(jewel.skills) do
		clusterJewelSkills[table.concat(skill.enchant, " "):lower()] = { mod("JewelData", "LIST", { key = "clusterJewelSkill", value = skillId }) }
	end
end
for notable in pairs(data.clusterJewels.notableSortOrder) do
	clusterJewelSkills["1 added passive skill is "..notable:lower()] = { mod("ClusterJewelNotable", "LIST", notable) }
end
for _, keystone in ipairs(data.clusterJewels.keystones) do
	clusterJewelSkills["adds "..keystone:lower()] = { mod("JewelData", "LIST", { key = "clusterJewelKeystone", value = keystone }) }
end

-- Scan a line for the earliest and longest match from the pattern list
-- If a match is found, returns the corresponding value from the pattern list, plus the remainder of the line and a table of captures
local function scan(line, patternList, plain)
	local bestIndex, bestEndIndex
	local bestPattern = ""
	local bestVal, bestStart, bestEnd, bestCaps
	local lineLower = line:lower()
	for pattern, patternVal in pairs(patternList) do
		local index, endIndex, cap1, cap2, cap3, cap4, cap5 = lineLower:find(pattern, 1, plain)
		if index and (not bestIndex or index < bestIndex or (index == bestIndex and (endIndex > bestEndIndex or (endIndex == bestEndIndex and #pattern > #bestPattern)))) then
			bestIndex = index
			bestEndIndex = endIndex
			bestPattern = pattern
			bestVal = patternVal
			bestStart = index
			bestEnd = endIndex
			bestCaps = { cap1, cap2, cap3, cap4, cap5 }
		end
	end
	if bestVal then
		return bestVal, line:sub(1, bestStart - 1) .. line:sub(bestEnd + 1, -1), bestCaps
	else
		return nil, line
	end
end

local function parseMod(line, order)
	-- Check if this is a special modifier
	local lineLower = line:lower()
	for pattern, patternVal in pairs(jewelFuncList) do
		local _, _, cap1, cap2, cap3, cap4, cap5 = lineLower:find(pattern, 1)
		if cap1 then
			return {mod("JewelFunc", "LIST", {func = patternVal.func(cap1, cap2, cap3, cap4, cap5), type = patternVal.type}) }
		end
	end
	local jewelFunc = jewelFuncList[lineLower]
	if jewelFunc then
		return { mod("JewelFunc", "LIST", jewelFunc) }
	end
	local clusterJewelSkill = clusterJewelSkills[lineLower]
	if clusterJewelSkill then
		return clusterJewelSkill
	end
	if unsupportedModList[lineLower] then
		return { }, line
	end
	local specialMod, specialLine, cap = scan(line, specialModList)
	if specialMod and #specialLine == 0 then
		if type(specialMod) == "function" then
			return specialMod(tonumber(cap[1]), unpack(cap))
		else
			return copyTable(specialMod)
		end
	end

	-- Check for add-to-cluster-jewel special
	local addToCluster = line:match("^Added Small Passive Skills also grant: (.+)$")
	if addToCluster then
		return { mod("AddToClusterJewelNode", "LIST", addToCluster) }
	end

	line = line .. " "

	-- Check for a flag/tag specification at the start of the line
	local preFlag, preFlagCap
	preFlag, line, preFlagCap = scan(line, preFlagList)
	if type(preFlag) == "function" then
		preFlag = preFlag(unpack(preFlagCap))
	end

	-- Check for skill name at the start of the line
	local skillTag
	skillTag, line = scan(line, preSkillNameList)

	-- Scan for modifier form
	local modForm, formCap
	modForm, line, formCap = scan(line, formList)
	if not modForm then
		return nil, line
	end

	-- Check for tags (per-charge, conditionals)
	local modTag, modTag2, tagCap
	modTag, line, tagCap = scan(line, modTagList)
	if type(modTag) == "function" then
		modTag = modTag(tonumber(tagCap[1]), unpack(tagCap))
	end
	if modTag then
		modTag2, line, tagCap = scan(line, modTagList)
		if type(modTag2) == "function" then
			modTag2 = modTag2(tonumber(tagCap[1]), unpack(tagCap))
		end
	end
	
	-- Scan for modifier name and skill name
	local modName
	if order == 2 and not skillTag then
		skillTag, line = scan(line, skillNameList, true)
	end
	if modForm == "PEN" then
		modName, line = scan(line, penTypes, true)
		if not modName then
			return { }, line
		end
		local _
		_, line = scan(line, modNameList, true)
	elseif modForm == "FLAG" then
		formCap[1], line = scan(line, flagTypes, true)
		if not formCap[1] then
			return nil, line
		end
		modName, line = scan(line, modNameList, true)
	else
		modName, line = scan(line, modNameList, true)
	end
	if order == 1 and not skillTag then
		skillTag, line = scan(line, skillNameList, true)
	end
	
	-- Scan for flags
	local modFlag
	modFlag, line = scan(line, modFlagList, true)

	-- Find modifier value and type according to form
	local modValue = tonumber(formCap[1]) or formCap[1]
	local modType = "BASE"
	local modSuffix
	if modForm == "INC" then
		modType = "INC"
	elseif modForm == "RED" then
		modValue = -modValue
		modType = "INC"
	elseif modForm == "MORE" then
		modType = "MORE"
	elseif modForm == "LESS" then
		modValue = -modValue
		modType = "MORE"
	elseif modForm == "BASE" then
		modSuffix, line = scan(line, suffixTypes, true)
	elseif modForm == "CHANCE" then
	elseif modForm == "REGENPERCENT" then
		modName = regenTypes[formCap[2]]
		modSuffix = "Percent"
	elseif modForm == "REGENFLAT" then
		modName = regenTypes[formCap[2]]
	elseif modForm == "DEGEN" then
		local damageType = dmgTypes[formCap[2]]
		if not damageType then
			return { }, line
		end
		modName = damageType .. "Degen"
		modSuffix = ""
	elseif modForm == "DMG" then
		local damageType = dmgTypes[formCap[3]]
		if not damageType then
			return { }, line
		end
		modValue = { tonumber(formCap[1]), tonumber(formCap[2]) }
		modName = { damageType.."Min", damageType.."Max" }
	elseif modForm == "DMGATTACKS" then
		local damageType = dmgTypes[formCap[3]]
		if not damageType then
			return { }, line
		end
		modValue = { tonumber(formCap[1]), tonumber(formCap[2]) }
		modName = { damageType.."Min", damageType.."Max" }
		modFlag = modFlag or { keywordFlags = KeywordFlag.Attack }
	elseif modForm == "DMGSPELLS" then
		local damageType = dmgTypes[formCap[3]]
		if not damageType then
			return { }, line
		end
		modValue = { tonumber(formCap[1]), tonumber(formCap[2]) }
		modName = { damageType.."Min", damageType.."Max" }
		modFlag = modFlag or { keywordFlags = KeywordFlag.Spell }
	elseif modForm == "DMGBOTH" then
		local damageType = dmgTypes[formCap[3]]
		if not damageType then
			return { }, line
		end
		modValue = { tonumber(formCap[1]), tonumber(formCap[2]) }
		modName = { damageType.."Min", damageType.."Max" }
		modFlag = modFlag or { keywordFlags = bor(KeywordFlag.Attack, KeywordFlag.Spell) }
	elseif modForm == "FLAG" then
		modName = modValue
		modValue = true
		modType = "FLAG"
	end
	if not modName then
		return { }, line
	end

	-- Combine flags and tags
	local flags = 0
	local keywordFlags = 0
	local tagList = { }
	local misc = { }
	for _, data in pairs({ modName, preFlag, modFlag, modTag, modTag2, skillTag }) do
		if type(data) == "table" then
			flags = bor(flags, data.flags or 0)
			keywordFlags = bor(keywordFlags, data.keywordFlags or 0)
			if data.tag then
				t_insert(tagList, copyTable(data.tag))
			elseif data.tagList then
				for _, tag in ipairs(data.tagList) do
					t_insert(tagList, copyTable(tag))
				end
			end
			for k, v in pairs(data) do
				misc[k] = v
			end
		end
	end

	-- Generate modifier list
	local nameList = modName
	local modList = { }
	for i, name in ipairs(type(nameList) == "table" and nameList or { nameList }) do
		modList[i] = {
			name = name .. (modSuffix or misc.modSuffix or ""),
			type = modType,
			value = type(modValue) == "table" and modValue[i] or modValue,
			flags = flags,
			keywordFlags = keywordFlags,
			unpack(tagList)
		}
	end
	if modList[1] then
		-- Special handling for various modifier types
		if misc.addToAura then
			-- Modifiers that add effects to your auras
			for i, effectMod in ipairs(modList) do
				modList[i] = mod("ExtraAuraEffect", "LIST", { mod = effectMod })
			end
		elseif misc.newAura then
			-- Modifiers that add extra auras
			for i, effectMod in ipairs(modList) do
				local tagList = { }
				for i, tag in ipairs(effectMod) do
					tagList[i] = tag
					effectMod[i] = nil
				end
				modList[i] = mod("ExtraAura", "LIST", { mod = effectMod, onlyAllies = misc.newAuraOnlyAllies }, unpack(tagList))
			end
		elseif misc.affectedByAura then
			-- Modifiers that apply to actors affected by your auras
			for i, effectMod in ipairs(modList) do
				modList[i] = mod("AffectedByAuraMod", "LIST", { mod = effectMod })
			end
		elseif misc.addToMinion then
			-- Minion modifiers
			for i, effectMod in ipairs(modList) do
				modList[i] = mod("MinionModifier", "LIST", { mod = effectMod }, misc.addToMinionTag)
			end
		elseif misc.addToSkill then
			-- Skill enchants or socketed gem modifiers that add additional effects
			for i, effectMod in ipairs(modList) do
				modList[i] = mod("ExtraSkillMod", "LIST", { mod = effectMod }, misc.addToSkill)
			end
		elseif misc.convertFortifyEffect then
			for i, effectMod in ipairs(modList) do
				modList[i] = mod("convertFortifyBuff", "LIST", { mod = effectMod })
			end
		elseif misc.applyToEnemy then
			for i, effectMod in ipairs(modList) do
				modList[i] = mod("EnemyModifier", "LIST", { mod = effectMod })
			end
		end
	end
	return modList, line:match("%S") and line
end

local cache = { }
local unsupported = { }
local count = 0
--local foo = io.open("../unsupported.txt", "w")
--foo:close()
return function(line, isComb)
	if not cache[line] then
		local modList, extra = parseMod(line, 1)
		if modList and extra then
			modList, extra = parseMod(line, 2)
		end
		cache[line] = { modList, extra }
		if foo and not isComb and not cache[line][1] then
			local form = line:gsub("[%+%-]?%d+%.?%d*","{num}")
			if not unsupported[form] then
				unsupported[form] = true
				count = count + 1
				foo = io.open("../unsupported.txt", "a+")
				foo:write(count, ': ', form, (cache[line][2] and #cache[line][2] < #line and ('    {' .. cache[line][2]).. '}') or "", '\n')
				foo:close()
			end
		end
	end
	return unpack(copyTable(cache[line]))
end, cache<|MERGE_RESOLUTION|>--- conflicted
+++ resolved
@@ -1317,7 +1317,6 @@
 		}
 	end
 end
-<<<<<<< HEAD
 local function extraSkill(name, level, noSupports)
 	name = name:gsub(" skill","")
 	if gemIdLookup[name] then
@@ -1325,10 +1324,9 @@
 			mod("ExtraSkill", "LIST", { skillId = gemIdLookup[name], level = level, noSupports = noSupports, triggered = true })
 		}
 	end
-=======
+end
 local function upperCaseFirstLetter(str)
 	return (str:gsub("^%l", string.upper))
->>>>>>> 4317cfa4
 end
 
 -- List of special modifiers
