-- Path of Building
--
-- Module: Calc Defence
-- Performs defence calculations.
--
local calcs = ...

local pairs = pairs
local ipairs = ipairs
local t_insert = table.insert
local m_ceil = math.ceil
local m_floor = math.floor
local m_min = math.min
local m_max = math.max
local s_format = string.format

local tempTable1 = { }

local isElemental = { Fire = true, Cold = true, Lightning = true }

-- List of all damage types, ordered according to the conversion sequence
local dmgTypeList = {"Physical", "Lightning", "Cold", "Fire", "Chaos"}

local resistTypeList = { "Fire", "Cold", "Lightning", "Chaos" }

-- Calculate hit chance
function calcs.hitChance(evasion, accuracy)
	local rawChance = accuracy / (accuracy + (evasion / 4) ^ 0.8) * 115
	return m_max(m_min(round(rawChance), 100), 5)	
end

-- Calculate physical damage reduction from armour, float
function calcs.armourReductionF(armour, raw)
	return (armour / (armour + raw * 10) * 100)
end

-- Calculate physical damage reduction from armour, int
function calcs.armourReduction(armour, raw)
	return round(calcs.armourReductionF(armour, raw))
end

--- Calculates Damage Reduction from Armour
---@param armour number
---@param damage number
---@param doubleChance number @Chance to Defend with Double Armour 
---@return number @Damage Reduction
function calcs.armourReductionDouble(armour, damage, doubleChance)
	return calcs.armourReduction(armour, damage) * (1 - doubleChance) + calcs.armourReduction(armour * 2, damage) * doubleChance
end

-- Performs all defensive calculations
function calcs.defence(env, actor)
	local modDB = actor.modDB
	local enemyDB = actor.enemy.modDB
	local output = actor.output
	local breakdown = actor.breakdown

	local condList = modDB.conditions

	-- Action Speed
	output.ActionSpeedMod = 1 + (m_max(-data.misc.TemporalChainsEffectCap, modDB:Sum("INC", nil, "TemporalChainsActionSpeed")) + modDB:Sum("INC", nil, "ActionSpeed")) / 100
	if modDB:Flag(nil, "ActionSpeedCannotBeBelowBase") then
		output.ActionSpeedMod = m_max(1, output.ActionSpeedMod)
	end

	-- Resistances
	output.DamageReductionMax =  modDB:Override(nil, "DamageReductionMax") or data.misc.DamageReductionCap
	output.PhysicalResist = m_min(output.DamageReductionMax, modDB:Sum("BASE", nil, "PhysicalDamageReduction"))
	output.PhysicalResistWhenHit = m_min(output.DamageReductionMax, output.PhysicalResist + modDB:Sum("BASE", nil, "PhysicalDamageReductionWhenHit"))
	for _, elem in ipairs(resistTypeList) do
		local max, total
		if elem == "Chaos" and modDB:Flag(nil, "ChaosInoculation") then
			max = 100
			total = 100
		else
			max = modDB:Override(nil, elem.."ResistMax") or m_min(data.misc.MaxResistCap, modDB:Sum("BASE", nil, elem.."ResistMax", isElemental[elem] and "ElementalResistMax"))
			total = modDB:Override(nil, elem.."Resist")
			if not total then
				local base = modDB:Sum("BASE", nil, elem.."Resist", isElemental[elem] and "ElementalResist")
				total = base * calcLib.mod(modDB, nil, elem.."Resist", isElemental[elem] and "ElementalResist")
			end
		end
		local final = m_min(total, max)
		output[elem.."Resist"] = final
		output[elem.."ResistTotal"] = total
		output[elem.."ResistOverCap"] = m_max(0, total - max)
		output[elem.."ResistOver75"] = m_max(0, final - 75)
		if breakdown then
			breakdown[elem.."Resist"] = {
				"Max: "..max.."%",
				"Total: "..total.."%",
			}
		end
	end

	-- Primary defences: Energy shield, evasion and armour
	do
		local ironReflexes = modDB:Flag(nil, "IronReflexes")
		local energyShield = 0
		local armour = 0
		local evasion = 0
		if breakdown then
			breakdown.EnergyShield = { slots = { } }
			breakdown.Armour = { slots = { } }
			breakdown.Evasion = { slots = { } }
		end
		local energyShieldBase, armourBase, evasionBase
		local gearEnergyShield = 0
		local gearArmour = 0
		local gearEvasion = 0
		local slotCfg = wipeTable(tempTable1)
		for _, slot in pairs({"Helmet","Body Armour","Gloves","Boots","Weapon 2","Weapon 3"}) do
			local armourData = actor.itemList[slot] and actor.itemList[slot].armourData
			if armourData then
				slotCfg.slotName = slot
				energyShieldBase = armourData.EnergyShield or 0
				if energyShieldBase > 0 then
					output["EnergyShieldOn"..slot] = energyShieldBase
					energyShield = energyShield + energyShieldBase * calcLib.mod(modDB, slotCfg, "EnergyShield", "Defences")
					gearEnergyShield = gearEnergyShield + energyShieldBase
					if breakdown then
						breakdown.slot(slot, nil, slotCfg, energyShieldBase, nil, "EnergyShield", "Defences")
					end
				end
				armourBase = armourData.Armour or 0
				if armourBase > 0 then
					output["ArmourOn"..slot] = armourBase
					if slot == "Body Armour" and modDB:Flag(nil, "Unbreakable") then
						armourBase = armourBase * 2
					end
					armour = armour + armourBase * calcLib.mod(modDB, slotCfg, "Armour", "ArmourAndEvasion", "Defences")
					gearArmour = gearArmour + armourBase
					if breakdown then
						breakdown.slot(slot, nil, slotCfg, armourBase, nil, "Armour", "ArmourAndEvasion", "Defences")
					end
				end
				evasionBase = armourData.Evasion or 0
				if evasionBase > 0 then
					output["EvasionOn"..slot] = evasionBase
					if ironReflexes then
						armour = armour + evasionBase * calcLib.mod(modDB, slotCfg, "Armour", "Evasion", "ArmourAndEvasion", "Defences")
						gearArmour = gearArmour + evasionBase
						if breakdown then
							breakdown.slot(slot, nil, slotCfg, evasionBase, nil, "Armour", "Evasion", "ArmourAndEvasion", "Defences")
						end
					else
						evasion = evasion + evasionBase * calcLib.mod(modDB, slotCfg, "Evasion", "ArmourAndEvasion", "Defences")
						gearEvasion = gearEvasion + evasionBase
						if breakdown then
							breakdown.slot(slot, nil, slotCfg, evasionBase, nil, "Evasion", "ArmourAndEvasion", "Defences")
						end
					end
				end
			end
		end
		energyShieldBase = modDB:Sum("BASE", nil, "EnergyShield")
		if energyShieldBase > 0 then
			energyShield = energyShield + energyShieldBase * calcLib.mod(modDB, nil, "EnergyShield", "Defences")
			if breakdown then
				breakdown.slot("Global", nil, nil, energyShieldBase, nil, "EnergyShield", "Defences")
			end
		end
		armourBase = modDB:Sum("BASE", nil, "Armour", "ArmourAndEvasion")
		if armourBase > 0 then
			armour = armour + armourBase * calcLib.mod(modDB, nil, "Armour", "ArmourAndEvasion", "Defences")
			if breakdown then
				breakdown.slot("Global", nil, nil, armourBase, nil, "Armour", "ArmourAndEvasion", "Defences")
			end
		end
		evasionBase = modDB:Sum("BASE", nil, "Evasion", "ArmourAndEvasion")
		if evasionBase > 0 then
			if ironReflexes then
				armour = armour + evasionBase * calcLib.mod(modDB, nil, "Armour", "Evasion", "ArmourAndEvasion", "Defences")
				if breakdown then
					breakdown.slot("Conversion", "Evasion to Armour", nil, evasionBase, nil, "Armour", "Evasion", "ArmourAndEvasion", "Defences")
				end
			else
				evasion = evasion + evasionBase * calcLib.mod(modDB, nil, "Evasion", "ArmourAndEvasion", "Defences")
				if breakdown then
					breakdown.slot("Global", nil, nil, evasionBase, nil, "Evasion", "ArmourAndEvasion", "Defences")
				end
			end
		end
		local convManaToES = modDB:Sum("BASE", nil, "ManaGainAsEnergyShield")
		if convManaToES > 0 then
			energyShieldBase = modDB:Sum("BASE", nil, "Mana") * convManaToES / 100
			energyShield = energyShield + energyShieldBase * calcLib.mod(modDB, nil, "Mana", "EnergyShield", "Defences") 
			if breakdown then
				breakdown.slot("Conversion", "Mana to Energy Shield", nil, energyShieldBase, nil, "EnergyShield", "Defences", "Mana")
			end
		end
		local convLifeToArmour = modDB:Sum("BASE", nil, "LifeGainAsArmour")
		if convLifeToArmour > 0 then
			armourBase = modDB:Sum("BASE", nil, "Life") * convLifeToArmour / 100
			local total
			if modDB:Flag(nil, "ChaosInoculation") then
				total = 1
			else
				total = armourBase * calcLib.mod(modDB, nil, "Life", "Armour", "Defences") 
			end
			armour = armour + total
			if breakdown then
				breakdown.slot("Conversion", "Life to Armour", nil, armourBase, total, "Armour", "Defences", "Life")
			end
		end
		local convLifeToES = modDB:Sum("BASE", nil, "LifeConvertToEnergyShield", "LifeGainAsEnergyShield")
		if convLifeToES > 0 then
			energyShieldBase = modDB:Sum("BASE", nil, "Life") * convLifeToES / 100
			local total
			if modDB:Flag(nil, "ChaosInoculation") then
				total = 1
			else
				total = energyShieldBase * calcLib.mod(modDB, nil, "Life", "EnergyShield", "Defences")
			end
			energyShield = energyShield + total
			if breakdown then
				breakdown.slot("Conversion", "Life to Energy Shield", nil, energyShieldBase, total, "EnergyShield", "Defences", "Life")
			end
		end
		output.EnergyShield = modDB:Override(nil, "EnergyShield") or m_max(round(energyShield), 0)
		output.Armour = m_max(round(armour), 0)
		output.DoubleArmourChance = m_min(modDB:Sum("BASE", nil, "DoubleArmourChance"), 100)
		output.Evasion = m_max(round(evasion), 0)
		output.LowestOfArmourAndEvasion = m_min(output.Armour, output.Evasion)
		output["Gear:EnergyShield"] = gearEnergyShield
		output["Gear:Armour"] = gearArmour
		output["Gear:Evasion"] = gearEvasion
		if modDB:Flag(nil, "CannotEvade") then
			output.EvadeChance = 0
			output.MeleeEvadeChance = 0
			output.ProjectileEvadeChance = 0
		else
			local enemyAccuracy = round(calcLib.val(enemyDB, "Accuracy"))
			output.EvadeChance = 100 - (calcs.hitChance(output.Evasion, enemyAccuracy) - modDB:Sum("BASE", nil, "EvadeChance")) * calcLib.mod(enemyDB, nil, "HitChance")
			output.MeleeEvadeChance = m_max(0, m_min(95, output.EvadeChance * calcLib.mod(modDB, nil, "EvadeChance", "MeleeEvadeChance")))
			output.ProjectileEvadeChance = m_max(0, m_min(95, output.EvadeChance * calcLib.mod(modDB, nil, "EvadeChance", "ProjectileEvadeChance")))
			if breakdown then
				breakdown.MeleeEvadeChance = {
					s_format("Enemy level: %d ^8(%s the Configuration tab)", env.enemyLevel, env.configInput.enemyLevel and "overridden from" or "can be overridden in"),
					s_format("Average enemy accuracy: %d", enemyAccuracy),
					s_format("Approximate melee evade chance: %d%%", output.MeleeEvadeChance),
				}
				breakdown.ProjectileEvadeChance = {
					s_format("Enemy level: %d ^8(%s the Configuration tab)", env.enemyLevel, env.configInput.enemyLevel and "overridden from" or "can be overridden in"),
					s_format("Average enemy accuracy: %d", enemyAccuracy),
					s_format("Approximate projectile evade chance: %d%%", output.ProjectileEvadeChance),
				}
			end
<<<<<<< HEAD
			output.MeleeEvadeChance = m_max(0, m_min(data.misc.EvadeChanceCap, output.EvadeChance * calcLib.mod(modDB, nil, "EvadeChance", "MeleeEvadeChance")))
			output.ProjectileEvadeChance = m_max(0, m_min(data.misc.EvadeChanceCap, output.EvadeChance * calcLib.mod(modDB, nil, "EvadeChance", "ProjectileEvadeChance")))
=======
>>>>>>> ab6e75dd
		end
	end

	-- Recovery modifiers
	output.LifeRecoveryRateMod = calcLib.mod(modDB, nil, "LifeRecoveryRate")
	output.ManaRecoveryRateMod = calcLib.mod(modDB, nil, "ManaRecoveryRate")
	output.EnergyShieldRecoveryRateMod = calcLib.mod(modDB, nil, "EnergyShieldRecoveryRate")

	-- Leech caps
	output.MaxLifeLeechInstance = output.Life * calcLib.val(modDB, "MaxLifeLeechInstance") / 100
	output.MaxLifeLeechRate = output.Life * calcLib.val(modDB, "MaxLifeLeechRate") / 100
	if breakdown then
		breakdown.MaxLifeLeechRate = {
			s_format("%d ^8(maximum life)", output.Life),
			s_format("x %d%% ^8(percentage of life to maximum leech rate)", calcLib.val(modDB, "MaxLifeLeechRate")),
			s_format("= %.1f", output.MaxLifeLeechRate)
		}
	end
	output.MaxEnergyShieldLeechInstance = output.EnergyShield * calcLib.val(modDB, "MaxEnergyShieldLeechInstance") / 100
	output.MaxEnergyShieldLeechRate = output.EnergyShield * calcLib.val(modDB, "MaxEnergyShieldLeechRate") / 100
	if breakdown then
		breakdown.MaxEnergyShieldLeechRate = {
			s_format("%d ^8(maximum energy shield)", output.EnergyShield),
			s_format("x %d%% ^8(percentage of energy shield to maximum leech rate)", calcLib.val(modDB, "MaxEnergyShieldLeechRate")),
			s_format("= %.1f", output.MaxEnergyShieldLeechRate)
		}
	end
	output.MaxManaLeechInstance = output.Mana * calcLib.val(modDB, "MaxManaLeechInstance") / 100
	output.MaxManaLeechRate = output.Mana * calcLib.val(modDB, "MaxManaLeechRate") / 100
	if breakdown then
		breakdown.MaxManaLeechRate = {
			s_format("%d ^8(maximum mana)", output.Mana),
			s_format("x %d%% ^8(percentage of mana to maximum leech rate)", modDB:Sum("BASE", nil, "MaxManaLeechRate")),
			s_format("= %.1f", output.MaxManaLeechRate)
		}
	end

	-- Mana, life, energy shield, and rage regen
	if modDB:Flag(nil, "NoManaRegen") then
		output.ManaRegen = 0
	else
		local base = modDB:Sum("BASE", nil, "ManaRegen") + output.Mana * modDB:Sum("BASE", nil, "ManaRegenPercent") / 100
		output.ManaRegenInc = modDB:Sum("INC", nil, "ManaRegen")
		local more = modDB:More(nil, "ManaRegen")
		if modDB:Flag(nil, "ManaRegenToRageRegen") then
			output.ManaRegenInc = 0
		end
		local regen = base * (1 + output.ManaRegenInc/100) * more
		local regenRate = round(regen * output.ManaRecoveryRateMod, 1)
		local degen = modDB:Sum("BASE", nil, "ManaDegen")
		output.ManaRegen = regenRate - degen
		if breakdown then
			breakdown.ManaRegen = { }
			breakdown.multiChain(breakdown.ManaRegen, {
				label = "Mana Regeneration:",
				base = s_format("%.1f ^8(base)", base),
				{ "%.2f ^8(increased/reduced)", 1 + output.ManaRegenInc/100 },
				{ "%.2f ^8(more/less)", more },
				total = s_format("= %.1f ^8per second", regen),
			})
			breakdown.multiChain(breakdown.ManaRegen, {
				label = "Effective Mana Regeneration:",
				base = s_format("%.1f", regen),
				{ "%.2f ^8(recovery rate modifier)", output.ManaRecoveryRateMod },
				total = s_format("= %.1f ^8per second", regenRate),
			})
			if degen ~= 0 then
				t_insert(breakdown.ManaRegen, s_format("- %d", degen))
				t_insert(breakdown.ManaRegen, s_format("= %.1f ^8per second", output.ManaRegen))
			end
		end
	end
	if modDB:Flag(nil, "NoLifeRegen") then
		output.LifeRegen = 0
	elseif modDB:Flag(nil, "ZealotsOath") then
		output.LifeRegen = 0
		local lifeBase = modDB:Sum("BASE", nil, "LifeRegen")
		if lifeBase > 0 then
			modDB:NewMod("EnergyShieldRegen", "BASE", lifeBase, "Zealot's Oath")
		end
		local lifePercent = modDB:Sum("BASE", nil, "LifeRegenPercent")
		if lifePercent > 0 then
			modDB:NewMod("EnergyShieldRegenPercent", "BASE", lifePercent, "Zealot's Oath")
		end
	else
		local lifeBase = modDB:Sum("BASE", nil, "LifeRegen")
		local lifePercent = modDB:Sum("BASE", nil, "LifeRegenPercent")
		if lifePercent > 0 then
			lifeBase = lifeBase + output.Life * lifePercent / 100
		end
		if lifeBase > 0 then
			output.LifeRegen = lifeBase * output.LifeRecoveryRateMod * (1 + modDB:Sum("MORE", nil, "LifeRegen") / 100)
		else
			output.LifeRegen = 0
		end
	end
	output.LifeRegen = output.LifeRegen - modDB:Sum("BASE", nil, "LifeDegen") + modDB:Sum("BASE", nil, "LifeRecovery") * output.LifeRecoveryRateMod
	output.LifeRegenPercent = round(output.LifeRegen / output.Life * 100, 1)
	if modDB:Flag(nil, "NoEnergyShieldRegen") then
		output.EnergyShieldRegen = 0 - modDB:Sum("BASE", nil, "EnergyShieldDegen")
		output.EnergyShieldRegenPercent = round(output.EnergyShieldRegen / output.EnergyShield * 100, 1)
	else
		local esBase = modDB:Sum("BASE", nil, "EnergyShieldRegen")
		local esPercent = modDB:Sum("BASE", nil, "EnergyShieldRegenPercent")
		if esPercent > 0 then
			esBase = esBase + output.EnergyShield * esPercent / 100
		end
		if esBase > 0 then
			output.EnergyShieldRegen = esBase * output.EnergyShieldRecoveryRateMod * calcLib.mod(modDB, nil, "EnergyShieldRegen") - modDB:Sum("BASE", nil, "EnergyShieldDegen")
			output.EnergyShieldRegenPercent = round(output.EnergyShieldRegen / output.EnergyShield * 100, 1)
		else
			output.EnergyShieldRegen = 0
		end
	end
	if modDB:Sum("BASE", nil, "RageRegen") > 0 then
		modDB:NewMod("Condition:CanGainRage", "FLAG", true, "RageRegen")
		modDB:NewMod("Dummy", "DUMMY", 1, "RageRegen", 0, { type = "Condition", var = "CanGainRage" }) -- Make the Configuration option appear
		local base = modDB:Sum("BASE", nil, "RageRegen")
		if modDB:Flag(nil, "ManaRegenToRageRegen") then
			local mana = modDB:Sum("INC", nil, "ManaRegen")
			modDB:NewMod("RageRegen", "INC", mana, "Mana Regen to Rage Regen")
		end
		local inc = modDB:Sum("INC", nil, "RageRegen")
		local more = modDB:More(nil, "RageRegen")
		output.RageRegen = base * (1 + inc /100) * more
		if breakdown then
			breakdown.RageRegen = { }
			breakdown.multiChain(breakdown.RageRegen, {
				base = s_format("%.1f ^8(base)", base),
				{ "%.2f ^8(increased/reduced)", 1 + inc/100 },
				{ "%.2f ^8(more/less)", more },
				total = s_format("= %.1f ^8per second", output.RageRegen),
			})
		end
	end
	-- Energy Shield Recharge
	if modDB:Flag(nil, "NoEnergyShieldRecharge") then
		output.EnergyShieldRecharge = 0
	else
		local inc = modDB:Sum("INC", nil, "EnergyShieldRecharge")
		local more = modDB:More(nil, "EnergyShieldRecharge")
		if modDB:Flag(nil, "EnergyShieldRechargeAppliesToLife") then
			output.EnergyShieldRechargeAppliesToLife = true
			local recharge = output.Life * data.misc.EnergyShieldRechargeBase * (1 + inc/100) * more
			output.LifeRecharge = round(recharge * output.LifeRecoveryRateMod)
			if breakdown then
				breakdown.LifeRecharge = { }
				breakdown.multiChain(breakdown.LifeRecharge, {
					label = "Recharge rate:",
					base = s_format("%.1f ^8(20%% per second)", output.Life * data.misc.EnergyShieldRechargeBase),
					{ "%.2f ^8(increased/reduced)", 1 + inc/100 },
					{ "%.2f ^8(more/less)", more },
					total = s_format("= %.1f ^8per second", recharge),
				})
				breakdown.multiChain(breakdown.LifeRecharge, {
					label = "Effective Recharge rate:",
					base = s_format("%.1f", recharge),
					{ "%.2f ^8(recovery rate modifier)", output.LifeRecoveryRateMod },
					total = s_format("= %.1f ^8per second", output.LifeRecharge),
				})	
			end
		else
			output.EnergyShieldRechargeAppliesToEnergyShield = true
			local recharge = output.EnergyShield * data.misc.EnergyShieldRechargeBase * (1 + inc/100) * more
			output.EnergyShieldRecharge = round(recharge * output.EnergyShieldRecoveryRateMod)
			if breakdown then
				breakdown.EnergyShieldRecharge = { }
				breakdown.multiChain(breakdown.EnergyShieldRecharge, {
					label = "Recharge rate:",
					base = s_format("%.1f ^8(20%% per second)", output.EnergyShield * data.misc.EnergyShieldRechargeBase),
					{ "%.2f ^8(increased/reduced)", 1 + inc/100 },
					{ "%.2f ^8(more/less)", more },
					total = s_format("= %.1f ^8per second", recharge),
				})
				breakdown.multiChain(breakdown.EnergyShieldRecharge, {
					label = "Effective Recharge rate:",
					base = s_format("%.1f", recharge),
					{ "%.2f ^8(recovery rate modifier)", output.EnergyShieldRecoveryRateMod },
					total = s_format("= %.1f ^8per second", output.EnergyShieldRecharge),
				})
			end
		end
		output.EnergyShieldRechargeDelay = 2 / (1 + modDB:Sum("INC", nil, "EnergyShieldRechargeFaster") / 100)
		if breakdown then
			if output.EnergyShieldRechargeDelay ~= 2 then
				breakdown.EnergyShieldRechargeDelay = {
					"2.00s ^8(base)",
					s_format("/ %.2f ^8(faster start)", 1 + modDB:Sum("INC", nil, "EnergyShieldRechargeFaster") / 100),
					s_format("= %.2fs", output.EnergyShieldRechargeDelay)
				}
			end
		end
	end

	-- Energy Shield bypass
	output.AnyBypass = false
	for _, damageType in ipairs(dmgTypeList) do
		output[damageType.."EnergyShieldBypass"] = modDB:Sum("BASE", nil, damageType.."EnergyShieldBypass") or 0
		if output[damageType.."EnergyShieldBypass"] ~= 0 then
			output.AnyBypass = true
		end
		if damageType == "Chaos" then
			if not modDB:Flag(nil, "ChaosNotBypassEnergyShield") then
				output[damageType.."EnergyShieldBypass"] = output[damageType.."EnergyShieldBypass"] + 100
			else
				output.AnyBypass = true
			end
		end
		output[damageType.."EnergyShieldBypass"] = m_max(m_min(output[damageType.."EnergyShieldBypass"], 100), 0)
	end

	-- Mind over Matter
	output.AnyMindOverMatter = 0
	for _, damageType in ipairs(dmgTypeList) do
		output[damageType.."MindOverMatter"] = m_min(modDB:Sum("BASE", nil, "DamageTakenFromManaBeforeLife") + modDB:Sum("BASE", nil, damageType.."DamageTakenFromManaBeforeLife"), 100)
		if output[damageType.."MindOverMatter"] > 0 then
			output.AnyMindOverMatter = output.AnyMindOverMatter + output[damageType.."MindOverMatter"]
			local sourcePool = m_max(output.ManaUnreserved or 0, 0)
			local manatext = "unreserved mana"
			if modDB:Flag(nil, "EnergyShieldProtectsMana") and output[damageType.."EnergyShieldBypass"] < 100 then
				manatext = manatext.." + non-bypassed energy shield"
				if output[damageType.."EnergyShieldBypass"] > 0 then
					local manaProtected = output.EnergyShield / (1 - output[damageType.."EnergyShieldBypass"] / 100) * (output[damageType.."EnergyShieldBypass"] / 100)
					sourcePool = m_max(sourcePool - manaProtected, 0) + m_min(sourcePool, manaProtected)  / (output[damageType.."EnergyShieldBypass"] / 100)
				else 
					sourcePool = sourcePool + output.EnergyShield
				end
			end
			local lifeProtected = sourcePool / (output[damageType.."MindOverMatter"] / 100) * (1 - output[damageType.."MindOverMatter"] / 100)
			if output[damageType.."MindOverMatter"] >= 100 then
				output[damageType.."EffectiveLife"] = output.LifeUnreserved + sourcePool
			else
				output[damageType.."EffectiveLife"] = m_max(output.LifeUnreserved - lifeProtected, 0) + m_min(output.LifeUnreserved, lifeProtected) / (1 - output[damageType.."MindOverMatter"] / 100)
			end
			if breakdown then
				if output[damageType.."MindOverMatter"] then
					breakdown[damageType.."MindOverMatter"] = {
						s_format("Total life protected:"),
						s_format("%d ^8(%s)", sourcePool, manatext),
						s_format("/ %.2f ^8(portion taken from mana)", output[damageType.."MindOverMatter"] / 100),
						s_format("x %.2f ^8(portion taken from life)", 1 - output[damageType.."MindOverMatter"] / 100),
						s_format("= %d", lifeProtected),
						s_format("Effective life: %d", output[damageType.."EffectiveLife"])
					}
				end
			end
		else
			output[damageType.."EffectiveLife"] = output.LifeUnreserved
		end
	end

	--total pool
	for _, damageType in ipairs(dmgTypeList) do
		output[damageType.."TotalPool"] = output[damageType.."EffectiveLife"]
		local manatext = "Mana"
		if output[damageType.."EnergyShieldBypass"] < 100 then 
			if modDB:Flag(nil, "EnergyShieldProtectsMana") then
				manatext = manatext.." and non-bypassed Energy Shield"
			else
				if output[damageType.."EnergyShieldBypass"] > 0 then
					local poolProtected = output.EnergyShield / (1 - output[damageType.."EnergyShieldBypass"] / 100) * (output[damageType.."EnergyShieldBypass"] / 100)
					output[damageType.."TotalPool"] = m_max(output[damageType.."TotalPool"] - poolProtected, 0) + m_min(output[damageType.."TotalPool"], poolProtected)  / (output[damageType.."EnergyShieldBypass"] / 100)
				else 
					output[damageType.."TotalPool"] = output[damageType.."TotalPool"] + output.EnergyShield
				end
			end
		end
		if breakdown then
			breakdown[damageType.."TotalPool"] = {
				s_format("Life: %d", output.LifeUnreserved),
				s_format("%s through MoM: %d", manatext, output[damageType.."EffectiveLife"] - output.LifeUnreserved)
			}
			if (not modDB:Flag(nil, "EnergyShieldProtectsMana")) and output[damageType.."EnergyShieldBypass"] < 100 then
				t_insert(breakdown[damageType.."TotalPool"], s_format("Non-bypassed Energy Shield: %d", output[damageType.."TotalPool"] - output[damageType.."EffectiveLife"]))
			end
			t_insert(breakdown[damageType.."TotalPool"], s_format("TotalPool: %d", output[damageType.."TotalPool"]))
		end
	end

	-- Damage taken multipliers/Degen calculations
	for _, damageType in ipairs(dmgTypeList) do
		local baseTakenInc = modDB:Sum("INC", nil, "DamageTaken", damageType.."DamageTaken")
		local baseTakenMore = modDB:More(nil, "DamageTaken", damageType.."DamageTaken")
		if isElemental[damageType] then
			baseTakenInc = baseTakenInc + modDB:Sum("INC", nil, "ElementalDamageTaken")
			baseTakenMore = baseTakenMore * modDB:More(nil, "ElementalDamageTaken")
		end
		do
			-- Hit
			local takenInc = baseTakenInc + modDB:Sum("INC", nil, "DamageTakenWhenHit", damageType.."DamageTakenWhenHit")
			local takenMore = baseTakenMore * modDB:More(nil, "DamageTakenWhenHit", damageType.."DamageTakenWhenHit")
			if isElemental[damageType] then
				takenInc = takenInc + modDB:Sum("INC", nil, "ElementalDamageTakenWhenHit")
				takenMore = takenMore * modDB:More(nil, "ElementalDamageTakenWhenHit")
			end
			output[damageType.."TakenHit"] = m_max((1 + takenInc / 100) * takenMore, 0)
			do
				-- Reflect
				takenInc = takenInc + modDB:Sum("INC", nil, damageType.."ReflectedDamageTaken")
				takenMore = takenMore * modDB:More(nil, damageType.."ReflectedDamageTaken")
				if isElemental[damageType] then
					takenInc = takenInc + modDB:Sum("INC", nil, "ElementalReflectedDamageTaken")
					takenMore = takenMore * modDB:More(nil, "ElementalReflectedDamageTaken")
				end
				output[damageType.."TakenReflect"] = m_max((1 + takenInc / 100) * takenMore, 0)
			end
		end
		do
			-- Dot
			local takenInc = baseTakenInc + modDB:Sum("INC", nil, "DamageTakenOverTime", damageType.."DamageTakenOverTime")
			local takenMore = baseTakenMore * modDB:More(nil, "DamageTakenOverTime", damageType.."DamageTakenOverTime")
			if isElemental[damageType] then
				takenInc = takenInc + modDB:Sum("INC", nil, "ElementalDamageTakenOverTime")
				takenMore = takenMore * modDB:More(nil, "ElementalDamageTakenOverTime")
			end
			local resist = modDB:Flag(nil, "SelfIgnore"..damageType.."Resistance") and 0 or output[damageType.."Resist"]
			output[damageType.."TakenDotMult"] = (1 - resist / 100) * (1 + takenInc / 100) * takenMore
			if breakdown then
				breakdown[damageType.."TakenDotMult"] = { }
				breakdown.multiChain(breakdown[damageType.."TakenDotMult"], {
					label = "DoT Multiplier:",
					{ "%.2f ^8(%s)", (1 - resist / 100), damageType == "Physical" and "physical damage reduction" or "resistance" },
					{ "%.2f ^8(increased/reduced damage taken)", (1 + takenInc / 100) },
					{ "%.2f ^8(more/less damage taken)", takenMore },
					total = s_format("= %.2f", output[damageType.."TakenDotMult"]),
				})
			end
			-- Degens
			local baseVal = modDB:Sum("BASE", nil, damageType.."Degen")
			if baseVal > 0 then
				local total = baseVal * output[damageType.."TakenDotMult"]
				output[damageType.."Degen"] = total
				output.TotalDegen = (output.TotalDegen or 0) + total
				if breakdown then
					breakdown.TotalDegen = breakdown.TotalDegen or { 
						rowList = { },
						colList = {
							{ label = "Type", key = "type" },
							{ label = "Base", key = "base" },
							{ label = "Multiplier", key = "mult" },
							{ label = "Total", key = "total" },
						}
					}
					t_insert(breakdown.TotalDegen.rowList, {
						type = damageType,
						base = s_format("%.1f", baseVal),
						mult = s_format("x %.2f", output[damageType.."TakenDotMult"]),
						total = s_format("%.1f", total),
					})
					breakdown[damageType.."Degen"] = { 
						rowList = { },
						colList = {
							{ label = "Type", key = "type" },
							{ label = "Base", key = "base" },
							{ label = "Multiplier", key = "mult" },
							{ label = "Total", key = "total" },
						}
					}
					t_insert(breakdown[damageType.."Degen"].rowList, {
						type = damageType,
						base = s_format("%.1f", baseVal),
						mult = s_format("x %.2f", output[damageType.."TakenDotMult"]),
						total = s_format("%.1f", total),
					})
				end
			end
		end
	end
	if output.TotalDegen then
		output.NetLifeRegen = output.LifeRegen
		output.NetManaRegen = output.ManaRegen
		output.NetEnergyShieldRegen = output.EnergyShieldRegen
		local totalLifeDegen = 0
		local totalManaDegen = 0
		local totalEnergyShieldDegen = 0
		if breakdown then
			breakdown.NetLifeRegen = { 
					label = "Total Life Degen",
					rowList = { },
					colList = {
						{ label = "Type", key = "type" },
						{ label = "Degen", key = "degen" },
					},
				}
			breakdown.NetManaRegen = { 
					label = "Total Mana Degen",
					rowList = { },
					colList = {
						{ label = "Type", key = "type" },
						{ label = "Degen", key = "degen" },
					},
				}
			breakdown.NetEnergyShieldRegen = { 
					label = "Total Energy Shield Degen",
					rowList = { },
					colList = {
						{ label = "Type", key = "type" },
						{ label = "Degen", key = "degen" },
					},
				}
		end
		for _, damageType in ipairs(dmgTypeList) do
			if output[damageType.."Degen"] then 
				local energyShieldDegen = 0
				local lifeDegen = 0
				local manaDegen = 0
				if output.EnergyShieldRegen > 0 then 
					if modDB:Flag(nil, "EnergyShieldProtectsMana") then
						lifeDegen = output[damageType.."Degen"] * (1 - output[damageType.."MindOverMatter"] / 100)
						energyShieldDegen = output[damageType.."Degen"] * (1 - output[damageType.."EnergyShieldBypass"] / 100) * (output[damageType.."MindOverMatter"] / 100)
					else
						lifeDegen = output[damageType.."Degen"] * (output[damageType.."EnergyShieldBypass"] / 100) * (1 - output[damageType.."MindOverMatter"] / 100)
						energyShieldDegen = output[damageType.."Degen"] * (1 - output[damageType.."EnergyShieldBypass"] / 100)
					end
					manaDegen = output[damageType.."Degen"] * (output[damageType.."EnergyShieldBypass"] / 100) * (output[damageType.."MindOverMatter"] / 100)
				else
					lifeDegen = output[damageType.."Degen"] * (1 - output[damageType.."MindOverMatter"] / 100)
					manaDegen = output[damageType.."Degen"] * (output[damageType.."MindOverMatter"] / 100)
				end
				totalLifeDegen = totalLifeDegen + lifeDegen
				totalManaDegen = totalManaDegen + manaDegen
				totalEnergyShieldDegen = totalEnergyShieldDegen + energyShieldDegen
				if breakdown then
					t_insert(breakdown.NetLifeRegen.rowList, {
						type = s_format("%s", damageType),
						degen = s_format("%.2f", lifeDegen),
					})
					t_insert(breakdown.NetManaRegen.rowList, {
						type = s_format("%s", damageType),
						degen = s_format("%.2f", manaDegen),
					})
					t_insert(breakdown.NetEnergyShieldRegen.rowList, {
						type = s_format("%s", damageType),
						degen = s_format("%.2f", energyShieldDegen),
					})
				end
			end
		end
		output.NetLifeRegen = output.NetLifeRegen - totalLifeDegen
		output.NetManaRegen = output.NetManaRegen - totalManaDegen
		output.NetEnergyShieldRegen = output.NetEnergyShieldRegen - totalEnergyShieldDegen
		if breakdown then
			t_insert(breakdown.NetLifeRegen, s_format("%.1f ^8(total life regen)", output.LifeRegen))
			t_insert(breakdown.NetLifeRegen, s_format("- %.1f ^8(total life degen)", totalLifeDegen))
			t_insert(breakdown.NetLifeRegen, s_format("= %.1f", output.NetLifeRegen))
			t_insert(breakdown.NetManaRegen, s_format("%.1f ^8(total mana regen)", output.ManaRegen))
			t_insert(breakdown.NetManaRegen, s_format("- %.1f ^8(total mana degen)", totalManaDegen))
			t_insert(breakdown.NetManaRegen, s_format("= %.1f", output.NetManaRegen))
			t_insert(breakdown.NetEnergyShieldRegen, s_format("%.1f ^8(total energy shield regen)", output.EnergyShieldRegen))
			t_insert(breakdown.NetEnergyShieldRegen, s_format("- %.1f ^8(total energy shield degen)", totalEnergyShieldDegen))
			t_insert(breakdown.NetEnergyShieldRegen, s_format("= %.1f", output.NetEnergyShieldRegen))
		end
	end
	output.AnyTakenReflect = 0
	for _, damageType in ipairs(dmgTypeList) do
		if output[damageType.."TakenReflect"] ~= output[damageType.."TakenHit"] then
			output.AnyTakenReflect = true
		end
	end

	-- Incoming hit damage multipliers
	local doubleArmourChance = (output.DoubleArmourChance == 100 or env.configInput.armourCalculationMode == "MAX") and 1 or env.configInput.armourCalculationMode == "MIN" and 0 or output.DoubleArmourChance / 100
	actor.damageShiftTable = wipeTable(actor.damageShiftTable)
	for _, damageType in ipairs(dmgTypeList) do
		-- Build damage shift table
		local shiftTable = { }
		local destTotal = 0
		for _, destType in ipairs(dmgTypeList) do
			if destType ~= damageType then
				shiftTable[destType] = modDB:Sum("BASE", nil, damageType.."DamageTakenAs"..destType, isElemental[damageType] and "ElementalDamageTakenAs"..destType or nil)
				destTotal = destTotal + shiftTable[destType]
			end
		end
		if destTotal > 100 then
			local factor = 100 / destTotal
			for destType, portion in pairs(shiftTable) do
				shiftTable[destType] = portion * factor
			end
			destTotal = 100
		end
		shiftTable[damageType] = 100 - destTotal
		actor.damageShiftTable[damageType] = shiftTable

		-- Calculate incoming damage multiplier
		local mult = 0
		local multReflect = 0
		if breakdown then
			breakdown[damageType.."TakenHitMult"] = { 
				label = "Hit Damage taken as",
				rowList = { },
				colList = {
					{ label = "Type", key = "type" },
					{ label = "Mitigation", key = "resist" },
					{ label = "Taken", key = "taken" },
					{ label = "Final", key = "final" },
				},
			}
			breakdown[damageType.."TakenReflectMult"] = { 
				label = "Hit Damage taken as",
				rowList = { },
				colList = {
					{ label = "Type", key = "type" },
					{ label = "Mitigation", key = "resist" },
					{ label = "Taken", key = "taken" },
					{ label = "Final", key = "final" },
				},
			}
		end
		for _, destType in ipairs(dmgTypeList) do
			local portion = shiftTable[destType]
			if portion > 0 then
				local resist = modDB:Flag(nil, "SelfIgnore"..destType.."Resistance") and 0 or output[destType.."ResistWhenHit"] or output[destType.."Resist"]
				if destType == "Physical" or modDB:Flag(nil, "ArmourAppliesTo"..destType.."DamageTaken") then
					local damage = env.configInput.enemyHit or env.data.monsterDamageTable[env.enemyLevel] * 1.5
					local armourReduct = 0
					local portionArmour = 100
					if destType == "Physical" then
						if not modDB:Flag(nil, "ArmourDoesNotApplyToPhysicalDamageTaken") then
							armourReduct = calcs.armourReductionDouble(output.Armour, damage * portion / 100, doubleArmourChance)
							resist = m_min(output.DamageReductionMax, resist + armourReduct)
						end
					else
						portionArmour = 100 - resist
						armourReduct = calcs.armourReductionDouble(output.Armour, damage * portion / 100 * portionArmour / 100, doubleArmourChance)
						resist = resist + m_min(output.DamageReductionMax, armourReduct) * portionArmour / 100
					end
					if damageType == destType then
						output[damageType.."DamageReduction"] = damageType == "Physical" and resist or m_min(output.DamageReductionMax, armourReduct) * portionArmour / 100
						if breakdown then
							breakdown[damageType.."DamageReduction"] = {
								s_format("Enemy Hit Damage: %d ^8(%s the Configuration tab)", damage, env.configInput.enemyHit and "overridden from" or "can be overridden in"),
							}
							if portion < 100 then
								t_insert(breakdown[damageType.."DamageReduction"], s_format("Portion taken as %s: %d%%", damageType, portion))
							end
							if portionArmour < 100 then
								t_insert(breakdown[damageType.."DamageReduction"], s_format("Portion mitigated by Armour: %d%%", portionArmour))
							end
							t_insert(breakdown[damageType.."DamageReduction"], s_format("Reduction from Armour: %d%%", armourReduct))
						end
					end
				end
				local takenMult = output[destType.."TakenHit"]
				local takenMultReflect = output[destType.."TakenReflect"]
				local final = portion / 100 * (1 - resist / 100) * takenMult
				local finalReflect = portion / 100 * (1 - resist / 100) * takenMultReflect
				mult = mult + final
				multReflect = multReflect + finalReflect
				if breakdown then
					t_insert(breakdown[damageType.."TakenHitMult"].rowList, {
						type = s_format("%d%% as %s", portion, destType),
						resist = s_format("x %.2f", 1 - resist / 100),
						taken = takenMult ~= 1 and s_format("x %.2f", takenMult),
						final = s_format("x %.2f", final),
					})
					if output.AnyTakenReflect then
						t_insert(breakdown[damageType.."TakenReflectMult"].rowList, {
							type = s_format("%d%% as %s", portion, destType),
							resist = s_format("x %.2f", 1 - resist / 100),
							taken = takenMultReflect ~= 1 and s_format("x %.2f", takenMultReflect),
							finalReflect = s_format("x %.2f", finalReflect),
						})
					end
				end
			end
		end
		output[damageType.."TakenHitMult"] = mult
		if output.AnyTakenReflect then
			output[damageType.."TakenReflectMult"] = multReflect
		end
	end

	-- Other defences: block, dodge, stun recovery/avoidance
	do
		output.MovementSpeedMod = modDB:Override(nil, "MovementSpeed") or calcLib.mod(modDB, nil, "MovementSpeed")
		if modDB:Flag(nil, "MovementSpeedCannotBeBelowBase") then
			output.MovementSpeedMod = m_max(output.MovementSpeedMod, 1)
		end
		output.EffectiveMovementSpeedMod = output.MovementSpeedMod * output.ActionSpeedMod
		if breakdown then
			breakdown.EffectiveMovementSpeedMod = { }
			breakdown.multiChain(breakdown.EffectiveMovementSpeedMod, {
				{ "%.2f ^8(movement speed modifier)", output.MovementSpeedMod },
				{ "%.2f ^8(action speed modifier)", output.ActionSpeedMod },
				total = s_format("= %.2f ^8(effective movement speed modifier)", output.EffectiveMovementSpeedMod)
			})
		end
		if modDB:Flag(nil, "Elusive") then
			output.ElusiveEffectMod = calcLib.mod(modDB, nil, "ElusiveEffect", "BuffEffectOnSelf") * 100
		end
		output.BlockChanceMax = modDB:Sum("BASE", nil, "BlockChanceMax")
		local baseBlockChance = 0
		if actor.itemList["Weapon 2"] and actor.itemList["Weapon 2"].armourData then
			baseBlockChance = baseBlockChance + actor.itemList["Weapon 2"].armourData.BlockChance
		end
		if actor.itemList["Weapon 3"] and actor.itemList["Weapon 3"].armourData then
			baseBlockChance = baseBlockChance + actor.itemList["Weapon 3"].armourData.BlockChance
		end
		output.ShieldBlockChance = baseBlockChance
		if modDB:Flag(nil, "MaxBlockIfNotBlockedRecently") then
			output.BlockChance = output.BlockChanceMax
		else
			output.BlockChance = m_min((baseBlockChance + modDB:Sum("BASE", nil, "BlockChance")) * calcLib.mod(modDB, nil, "BlockChance"), output.BlockChanceMax) 
		end
		output.ProjectileBlockChance = m_min(output.BlockChance + modDB:Sum("BASE", nil, "ProjectileBlockChance") * calcLib.mod(modDB, nil, "BlockChance"), output.BlockChanceMax) 
		if modDB:Flag(nil, "SpellBlockChanceMaxIsBlockChanceMax") then
			output.SpellBlockChanceMax = output.BlockChanceMax
		else
			output.SpellBlockChanceMax = modDB:Sum("BASE", nil, "SpellBlockChanceMax")
		end
		if modDB:Flag(nil, "SpellBlockChanceIsBlockChance") then
			output.SpellBlockChance = output.BlockChance
			output.SpellProjectileBlockChance = output.ProjectileBlockChance
		else
			output.SpellBlockChance = m_min(modDB:Sum("BASE", nil, "SpellBlockChance") * calcLib.mod(modDB, nil, "SpellBlockChance"), output.SpellBlockChanceMax) 
			output.SpellProjectileBlockChance = output.SpellBlockChance
		end
		if breakdown then
			breakdown.BlockChance = breakdown.simple(baseBlockChance, nil, output.BlockChance, "BlockChance")
			breakdown.SpellBlockChance = breakdown.simple(0, nil, output.SpellBlockChance, "SpellBlockChance")
		end
		if modDB:Flag(nil, "CannotBlockAttacks") then
			output.BlockChance = 0
			output.ProjectileBlockChance = 0
		end
		if modDB:Flag(nil, "CannotBlockSpells") then
			output.SpellBlockChance = 0
			output.SpellProjectileBlockChance = 0
		end
		output.BlockEffect = modDB:Sum("BASE", nil, "BlockEffect")
		if output.BlockEffect == 0 then
			output.BlockEffect = 100
		else
			output.ShowBlockEffect = true
		end
		output.LifeOnBlock = modDB:Sum("BASE", nil, "LifeOnBlock")
		output.ManaOnBlock = modDB:Sum("BASE", nil, "ManaOnBlock")
		output.EnergyShieldOnBlock = modDB:Sum("BASE", nil, "EnergyShieldOnBlock")
		output.AttackDodgeChance = m_min(modDB:Sum("BASE", nil, "AttackDodgeChance"), data.misc.DodgeChanceCap)
		output.SpellDodgeChance = m_min(modDB:Sum("BASE", nil, "SpellDodgeChance"), data.misc.DodgeChanceCap)
		if env.mode_effective and modDB:Flag(nil, "DodgeChanceIsUnlucky") then
			output.AttackDodgeChance = output.AttackDodgeChance / 100 * output.AttackDodgeChance
			output.SpellDodgeChance = output.SpellDodgeChance / 100 * output.SpellDodgeChance
		end
		-- damage avoidances
		for _, damageType in ipairs(dmgTypeList) do
			output["Avoid"..damageType.."DamageChance"] = m_min(modDB:Sum("BASE", nil, "Avoid"..damageType.."DamageChance"), data.misc.AvoidChanceCap)
		end
		output.AvoidProjectilesChance = m_min(modDB:Sum("BASE", nil, "AvoidProjectilesChance"), data.misc.AvoidChanceCap)
		--other avoidances etc
		local stunChance = 100 - m_min(modDB:Sum("BASE", nil, "AvoidStun"), 100)
		if output.EnergyShield > output.Life * 2 then
			stunChance = stunChance * 0.5
		end
		output.StunAvoidChance = 100 - stunChance
		if output.StunAvoidChance >= 100 then
			output.StunDuration = 0
			output.BlockDuration = 0
		else
			output.StunDuration = 0.35 / (1 + modDB:Sum("INC", nil, "StunRecovery") / 100)
			output.BlockDuration = 0.35 / (1 + modDB:Sum("INC", nil, "StunRecovery", "BlockRecovery") / 100)
			if breakdown then
				breakdown.StunDuration = {
					"0.35s ^8(base)",
					s_format("/ %.2f ^8(increased/reduced recovery)", 1 + modDB:Sum("INC", nil, "StunRecovery") / 100),
					s_format("= %.2fs", output.StunDuration)
				}
				breakdown.BlockDuration = {
					"0.35s ^8(base)",
					s_format("/ %.2f ^8(increased/reduced recovery)", 1 + modDB:Sum("INC", nil, "StunRecovery", "BlockRecovery") / 100),
					s_format("= %.2fs", output.BlockDuration)
				}
			end
		end
		output.InteruptStunAvoidChance = m_min(modDB:Sum("BASE", nil, "AvoidInteruptStun"), 100)
		output.BlindAvoidChance = m_min(modDB:Sum("BASE", nil, "AvoidBlind"), 100)
		output.ShockAvoidChance = m_min(modDB:Sum("BASE", nil, "AvoidShock"), 100)
		output.FreezeAvoidChance = m_min(modDB:Sum("BASE", nil, "AvoidFreeze"), 100)
		output.ChillAvoidChance = m_min(modDB:Sum("BASE", nil, "AvoidChill"), 100)
		output.IgniteAvoidChance = m_min(modDB:Sum("BASE", nil, "AvoidIgnite"), 100)
		output.BleedAvoidChance = m_min(modDB:Sum("BASE", nil, "AvoidBleed"), 100)
		output.PoisonAvoidChance = m_min(modDB:Sum("BASE", nil, "AvoidPoison"), 100)
		output.CritExtraDamageReduction = m_min(modDB:Sum("BASE", nil, "ReduceCritExtraDamage"), 100)
		output.LightRadiusMod = calcLib.mod(modDB, nil, "LightRadius")
		if breakdown then
			breakdown.LightRadiusMod = breakdown.mod(nil, "LightRadius")
		end
	end

	-- cumulative defences
	--chance to not be hit
	output.MeleeNotHitChance = 100 - (1 - output.MeleeEvadeChance / 100) * (1 - output.AttackDodgeChance / 100) * 100
	output.ProjectileNotHitChance = 100 - (1 - output.ProjectileEvadeChance / 100) * (1 - output.AttackDodgeChance / 100) * 100
	output.SpellNotHitChance = 100 - (1 - output.SpellDodgeChance / 100) * 100
	output.SpellProjectileNotHitChance = output.SpellNotHitChance
	output.AverageNotHitChance = (output.MeleeNotHitChance + output.ProjectileNotHitChance + output.SpellNotHitChance + output.SpellProjectileNotHitChance) / 4
	if breakdown then
		breakdown.MeleeNotHitChance = { }
		breakdown.multiChain(breakdown.MeleeNotHitChance, {
			{ "%.2f ^8(chance for evasion to fail)", 1 - output.MeleeEvadeChance / 100 },
			{ "%.2f ^8(chance for dodge to fail)", 1 - output.AttackDodgeChance / 100 },
			total = s_format("= %d%% ^8(chance to be hit by a melee attack)", 100 - output.MeleeNotHitChance),
		})
		breakdown.ProjectileNotHitChance = { }
		breakdown.multiChain(breakdown.ProjectileNotHitChance, {
			{ "%.2f ^8(chance for evasion to fail)", 1 - output.ProjectileEvadeChance / 100 },
			{ "%.2f ^8(chance for dodge to fail)", 1 - output.AttackDodgeChance / 100 },
			total = s_format("= %d%% ^8(chance to be hit by a projectile attack)", 100 - output.ProjectileNotHitChance),
		})
		breakdown.SpellNotHitChance = { }
		breakdown.multiChain(breakdown.SpellNotHitChance, {
			{ "%.2f ^8(chance for dodge to fail)", 1 - output.SpellDodgeChance / 100 },
			total = s_format("= %d%% ^8(chance to be hit by a spell)", 100 - output.SpellNotHitChance),
		})
		breakdown.SpellProjectileNotHitChance = { }
		breakdown.multiChain(breakdown.SpellProjectileNotHitChance, {
			{ "%.2f ^8(chance for dodge to fail)", 1 - output.SpellDodgeChance / 100 },
			total = s_format("= %d%% ^8(chance to be hit by a projectile spell)", 100 - output.SpellProjectileNotHitChance),
		})
	end

	--chance to not take damage if hit
	function chanceToNotTakeDamage(outputText, outputName, BlockChance, AvoidChance)
		output[outputName] = 100 - (1 - BlockChance * output.BlockEffect / 100 / 100 ) * (1 - AvoidChance / 100) * 100
		if breakdown then
			breakdown[outputName] = { }
			if output.ShowBlockEffect then
				breakdown.multiChain(breakdown[outputName], {
					{ "%.2f ^8(chance for block to fail)", 1 - BlockChance / 100 },
					{ "%d%% Damage taken from blocks", output.BlockEffect },
					{ "%.2f ^8(chance for avoidance to fail)", 1 - AvoidChance / 100 },
					total = s_format("= %d%% ^8(chance to take damage from a %s)", 100 - output[outputName], outputText),
				})
			else
				breakdown.multiChain(breakdown[outputName], {
					{ "%.2f ^8(chance for block to fail)", 1 - BlockChance / 100 },
					{ "%.2f ^8(chance for avoidance to fail)", 1 - AvoidChance / 100 },
					total = s_format("= %d%% ^8(chance to take damage from a %s)", 100 - output[outputName], outputText),
				})
			end
		end
	end

	for _, damageType in ipairs(dmgTypeList) do
		chanceToNotTakeDamage("Melee Attack", damageType.."MeleeDamageChance", output.BlockChance, output["Avoid"..damageType.."DamageChance"])
		chanceToNotTakeDamage("Projectile Attack", damageType.."ProjectileDamageChance", output.ProjectileBlockChance, m_min(output["Avoid"..damageType.."DamageChance"] + output.AvoidProjectilesChance, data.misc.AvoidChanceCap))
		chanceToNotTakeDamage("Spell", damageType.."SpellDamageChance", output.SpellBlockChance, output["Avoid"..damageType.."DamageChance"])
		chanceToNotTakeDamage("Projectile Spell", damageType.."SpellProjectileDamageChance", output.SpellProjectileBlockChance, m_min(output["Avoid"..damageType.."DamageChance"] + output.AvoidProjectilesChance, data.misc.AvoidChanceCap))
		--average
		output[damageType.."AverageDamageChance"] = (output[damageType.."MeleeDamageChance"] + output[damageType.."ProjectileDamageChance"] + output[damageType.."SpellDamageChance"] + output[damageType.."SpellProjectileDamageChance"] ) / 4
	end

	--effective health pool vs dots
	for _, damageType in ipairs(dmgTypeList) do
		output[damageType.."DotEHP"] = output[damageType.."TotalPool"] / output[damageType.."TakenDotMult"]
		if breakdown then
			breakdown[damageType.."DotEHP"] = {
				s_format("Total Pool: %d", output[damageType.."TotalPool"]),
				s_format("Dot Damage Taken modifier: %.2f", output[damageType.."TakenDotMult"]),
				s_format("Total Effective Dot Pool: %d", output[damageType.."DotEHP"]),
			}
		end
	end

	--maximum hit taken
	--FIX X TAKEN AS Y (output[damageType.."TotalPool"] should use the damage types that are converted to in output[damageType.."TakenHitMult"])
	for _, damageType in ipairs(dmgTypeList) do
		output[damageType.."MaximumHitTaken"] = output[damageType.."TotalPool"] / output[damageType.."TakenHitMult"]
		if breakdown then
			breakdown[damageType.."MaximumHitTaken"] = {
				s_format("Total Pool: %d", output[damageType.."TotalPool"]),
				s_format("Damage Taken modifier: %.2f", output[damageType.."TakenHitMult"]),
				s_format("Maximum hit you can take: %d", output[damageType.."MaximumHitTaken"]),
			}
		end
	end

	local DamageTypeConfig = env.configInput.EhpCalcMode or "Average"
	local minimumEHP = 2147483648
	local minimumEHPMode = "NONE"
	if DamageTypeConfig == "Minimum" then
		DamageTypeConfig = {"Melee", "Projectile", "Spell", "SpellProjectile"}
		minimumEHPMode = "Melee"
	else
		DamageTypeConfig = {DamageTypeConfig}
	end
	for _, DamageType in ipairs(DamageTypeConfig) do
		--total EHP
		for _, damageType in ipairs(dmgTypeList) do
			local convertedAvoidance = 0
			for _, damageConvertedType in ipairs(dmgTypeList) do
				convertedAvoidance = convertedAvoidance + output[damageConvertedType..DamageType.."DamageChance"] * actor.damageShiftTable[damageType][damageConvertedType] / 100
			end
			output[damageType.."TotalEHP"] = output[damageType.."MaximumHitTaken"] / (1 - output[DamageType.."NotHitChance"] / 100) / (1 - convertedAvoidance / 100)
			if minimumEHPMode ~= "NONE" then
				if output[damageType.."TotalEHP"] < minimumEHP then
					minimumEHP = output[damageType.."TotalEHP"]
					minimumEHPMode = DamageType
				end
			elseif breakdown then
				breakdown[damageType.."TotalEHP"] = {
				s_format("EHP calculation Mode: %s", DamageType),
				s_format("Maximum Hit taken: %d", output[damageType.."MaximumHitTaken"]),
				s_format("%s chance not to be hit: %d%%", DamageType, output[DamageType.."NotHitChance"]),
				s_format("%s chance to not take damage when hit: %d%%", DamageType, convertedAvoidance),
				s_format("Total Effective Hit Pool: %d", output[damageType.."TotalEHP"]),
				}
			end
		end
	end
	if minimumEHPMode ~= "NONE" then
		for _, damageType in ipairs(dmgTypeList) do
			local convertedAvoidance = 0
			for _, damageConvertedType in ipairs(dmgTypeList) do
				convertedAvoidance = convertedAvoidance + output[damageConvertedType..minimumEHPMode.."DamageChance"] * actor.damageShiftTable[damageType][damageConvertedType] / 100
			end
			output[damageType.."TotalEHP"] = output[damageType.."MaximumHitTaken"] / (1 - output[minimumEHPMode.."NotHitChance"] / 100) / (1 - convertedAvoidance / 100)
			if breakdown then
				breakdown[damageType.."TotalEHP"] = {
				s_format("EHP calculation Mode: Minimum"),
				s_format("Minimum is of type %s", minimumEHPMode),
				s_format("Maximum Hit taken: %d", output[damageType.."MaximumHitTaken"]),
				s_format("%s chance not to be hit: %d%%", minimumEHPMode, output[minimumEHPMode.."NotHitChance"]),
				s_format("%s chance to not take damage when hit: %d%%", minimumEHPMode, convertedAvoidance),
				s_format("Total Effective Hit Pool: %d", output[damageType.."TotalEHP"]),
				}
			end
		end
	end
end<|MERGE_RESOLUTION|>--- conflicted
+++ resolved
@@ -246,11 +246,6 @@
 					s_format("Approximate projectile evade chance: %d%%", output.ProjectileEvadeChance),
 				}
 			end
-<<<<<<< HEAD
-			output.MeleeEvadeChance = m_max(0, m_min(data.misc.EvadeChanceCap, output.EvadeChance * calcLib.mod(modDB, nil, "EvadeChance", "MeleeEvadeChance")))
-			output.ProjectileEvadeChance = m_max(0, m_min(data.misc.EvadeChanceCap, output.EvadeChance * calcLib.mod(modDB, nil, "EvadeChance", "ProjectileEvadeChance")))
-=======
->>>>>>> ab6e75dd
 		end
 	end
 
