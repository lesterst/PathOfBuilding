-- Path of Building
--
-- Module: Calc Defence
-- Performs defence calculations.
--
local calcs = ...

local pairs = pairs
local ipairs = ipairs
local t_insert = table.insert
local m_ceil = math.ceil
local m_floor = math.floor
local m_min = math.min
local m_max = math.max
local s_format = string.format

local tempTable1 = { }

local isElemental = { Fire = true, Cold = true, Lightning = true }

-- List of all damage types, ordered according to the conversion sequence
local dmgTypeList = {"Physical", "Lightning", "Cold", "Fire", "Chaos"}

local resistTypeList = { "Fire", "Cold", "Lightning", "Chaos" }

-- Calculate hit chance
function calcs.hitChance(evasion, accuracy)
	local rawChance = accuracy / (accuracy + (evasion / 4) ^ 0.8) * 115
	return m_max(m_min(round(rawChance), 100), 5)	
end

-- Calculate physical damage reduction from armour, float
function calcs.armourReductionF(armour, raw)
	return (armour / (armour + raw * 10) * 100)
end

-- Calculate physical damage reduction from armour, int
function calcs.armourReduction(armour, raw)
	return round(calcs.armourReductionF(armour, raw))
end

-- Performs all defensive calculations
function calcs.defence(env, actor)
	local modDB = actor.modDB
	local enemyDB = actor.enemy.modDB
	local output = actor.output
	local breakdown = actor.breakdown

	local condList = modDB.conditions

	-- Action Speed
	output.ActionSpeedMod = 1 + (m_max(-data.misc.TemporalChainsEffectCap, modDB:Sum("INC", nil, "TemporalChainsActionSpeed")) + modDB:Sum("INC", nil, "ActionSpeed")) / 100
	if modDB:Flag(nil, "ActionSpeedCannotBeBelowBase") then
		output.ActionSpeedMod = m_max(1, output.ActionSpeedMod)
	end

	-- Resistances
	output.PhysicalResist = m_min(data.misc.PhysicalDamageReductionCap, modDB:Sum("BASE", nil, "PhysicalDamageReduction"))
	output.PhysicalResistWhenHit = m_min(data.misc.PhysicalDamageReductionCap, output.PhysicalResist + modDB:Sum("BASE", nil, "PhysicalDamageReductionWhenHit"))
	for _, elem in ipairs(resistTypeList) do
		local max, total
		if elem == "Chaos" and modDB:Flag(nil, "ChaosInoculation") then
			max = 100
			total = 100
		else
			max = modDB:Override(nil, elem.."ResistMax") or m_min(data.misc.MaxResistCap, modDB:Sum("BASE", nil, elem.."ResistMax", isElemental[elem] and "ElementalResistMax"))
			total = modDB:Override(nil, elem.."Resist")
			if not total then
				local base = modDB:Sum("BASE", nil, elem.."Resist", isElemental[elem] and "ElementalResist")
				total = base * calcLib.mod(modDB, nil, elem.."Resist", isElemental[elem] and "ElementalResist")
			end
		end
		local final = m_min(total, max)
		output[elem.."Resist"] = final
		output[elem.."ResistTotal"] = total
		output[elem.."ResistOverCap"] = m_max(0, total - max)
		output[elem.."ResistOver75"] = m_max(0, final - 75)
		if breakdown then
			breakdown[elem.."Resist"] = {
				"Max: "..max.."%",
				"Total: "..total.."%",
			}
		end
	end

	-- Primary defences: Energy shield, evasion and armour
	do
		local ironReflexes = modDB:Flag(nil, "IronReflexes")
		local energyShield = 0
		local armour = 0
		local evasion = 0
		if breakdown then
			breakdown.EnergyShield = { slots = { } }
			breakdown.Armour = { slots = { } }
			breakdown.Evasion = { slots = { } }
		end
		local energyShieldBase, armourBase, evasionBase
		local gearEnergyShield = 0
		local gearArmour = 0
		local gearEvasion = 0
		local slotCfg = wipeTable(tempTable1)
		for _, slot in pairs({"Helmet","Body Armour","Gloves","Boots","Weapon 2","Weapon 3"}) do
			local armourData = actor.itemList[slot] and actor.itemList[slot].armourData
			if armourData then
				slotCfg.slotName = slot
				energyShieldBase = armourData.EnergyShield or 0
				if energyShieldBase > 0 then
					output["EnergyShieldOn"..slot] = energyShieldBase
					energyShield = energyShield + energyShieldBase * calcLib.mod(modDB, slotCfg, "EnergyShield", "Defences")
					gearEnergyShield = gearEnergyShield + energyShieldBase
					if breakdown then
						breakdown.slot(slot, nil, slotCfg, energyShieldBase, nil, "EnergyShield", "Defences")
					end
				end
				armourBase = armourData.Armour or 0
				if armourBase > 0 then
					output["ArmourOn"..slot] = armourBase
					if slot == "Body Armour" and modDB:Flag(nil, "Unbreakable") then
						armourBase = armourBase * 2
					end
					armour = armour + armourBase * calcLib.mod(modDB, slotCfg, "Armour", "ArmourAndEvasion", "Defences")
					gearArmour = gearArmour + armourBase
					if breakdown then
						breakdown.slot(slot, nil, slotCfg, armourBase, nil, "Armour", "ArmourAndEvasion", "Defences")
					end
				end
				evasionBase = armourData.Evasion or 0
				if evasionBase > 0 then
					output["EvasionOn"..slot] = evasionBase
					if ironReflexes then
						armour = armour + evasionBase * calcLib.mod(modDB, slotCfg, "Armour", "Evasion", "ArmourAndEvasion", "Defences")
						gearArmour = gearArmour + evasionBase
						if breakdown then
							breakdown.slot(slot, nil, slotCfg, evasionBase, nil, "Armour", "Evasion", "ArmourAndEvasion", "Defences")
						end
					else
						evasion = evasion + evasionBase * calcLib.mod(modDB, slotCfg, "Evasion", "ArmourAndEvasion", "Defences")
						gearEvasion = gearEvasion + evasionBase
						if breakdown then
							breakdown.slot(slot, nil, slotCfg, evasionBase, nil, "Evasion", "ArmourAndEvasion", "Defences")
						end
					end
				end
			end
		end
		energyShieldBase = modDB:Sum("BASE", nil, "EnergyShield")
		if energyShieldBase > 0 then
			energyShield = energyShield + energyShieldBase * calcLib.mod(modDB, nil, "EnergyShield", "Defences")
			if breakdown then
				breakdown.slot("Global", nil, nil, energyShieldBase, nil, "EnergyShield", "Defences")
			end
		end
		armourBase = modDB:Sum("BASE", nil, "Armour", "ArmourAndEvasion")
		if armourBase > 0 then
			armour = armour + armourBase * calcLib.mod(modDB, nil, "Armour", "ArmourAndEvasion", "Defences")
			if breakdown then
				breakdown.slot("Global", nil, nil, armourBase, nil, "Armour", "ArmourAndEvasion", "Defences")
			end
		end
		evasionBase = modDB:Sum("BASE", nil, "Evasion", "ArmourAndEvasion")
		if evasionBase > 0 then
			if ironReflexes then
				armour = armour + evasionBase * calcLib.mod(modDB, nil, "Armour", "Evasion", "ArmourAndEvasion", "Defences")
				if breakdown then
					breakdown.slot("Conversion", "Evasion to Armour", nil, evasionBase, nil, "Armour", "Evasion", "ArmourAndEvasion", "Defences")
				end
			else
				evasion = evasion + evasionBase * calcLib.mod(modDB, nil, "Evasion", "ArmourAndEvasion", "Defences")
				if breakdown then
					breakdown.slot("Global", nil, nil, evasionBase, nil, "Evasion", "ArmourAndEvasion", "Defences")
				end
			end
		end
		local convManaToES = modDB:Sum("BASE", nil, "ManaGainAsEnergyShield")
		if convManaToES > 0 then
			energyShieldBase = modDB:Sum("BASE", nil, "Mana") * convManaToES / 100
			energyShield = energyShield + energyShieldBase * calcLib.mod(modDB, nil, "Mana", "EnergyShield", "Defences") 
			if breakdown then
				breakdown.slot("Conversion", "Mana to Energy Shield", nil, energyShieldBase, nil, "EnergyShield", "Defences", "Mana")
			end
		end
		local convLifeToArmour = modDB:Sum("BASE", nil, "LifeGainAsArmour")
		if convLifeToArmour > 0 then
			armourBase = modDB:Sum("BASE", nil, "Life") * convLifeToArmour / 100
			local total
			if modDB:Flag(nil, "ChaosInoculation") then
				total = 1
			else
				total = armourBase * calcLib.mod(modDB, nil, "Life", "Armour", "Defences") 
			end
			armour = armour + total
			if breakdown then
				breakdown.slot("Conversion", "Life to Armour", nil, armourBase, total, "Armour", "Defences", "Life")
			end
		end
		local convLifeToES = modDB:Sum("BASE", nil, "LifeConvertToEnergyShield", "LifeGainAsEnergyShield")
		if convLifeToES > 0 then
			energyShieldBase = modDB:Sum("BASE", nil, "Life") * convLifeToES / 100
			local total
			if modDB:Flag(nil, "ChaosInoculation") then
				total = 1
			else
				total = energyShieldBase * calcLib.mod(modDB, nil, "Life", "EnergyShield", "Defences")
			end
			energyShield = energyShield + total
			if breakdown then
				breakdown.slot("Conversion", "Life to Energy Shield", nil, energyShieldBase, total, "EnergyShield", "Defences", "Life")
			end
		end
		output.EnergyShield = m_max(round(energyShield), 0)
		output.Armour = m_max(round(armour), 0)
		output.Evasion = m_max(round(evasion), 0)
		output.LowestOfArmourAndEvasion = m_min(output.Armour, output.Evasion)
		output["Gear:EnergyShield"] = gearEnergyShield
		output["Gear:Armour"] = gearArmour
		output["Gear:Evasion"] = gearEvasion
		if modDB:Flag(nil, "CannotEvade") then
			output.EvadeChance = 0
			output.MeleeEvadeChance = 0
			output.ProjectileEvadeChance = 0
		else
			local enemyAccuracy = round(calcLib.val(enemyDB, "Accuracy"))
			output.EvadeChance = 100 - (calcs.hitChance(output.Evasion, enemyAccuracy) - modDB:Sum("BASE", nil, "EvadeChance")) * calcLib.mod(enemyDB, nil, "HitChance")
			output.MeleeEvadeChance = m_max(0, m_min(95, output.EvadeChance * calcLib.mod(modDB, nil, "EvadeChance", "MeleeEvadeChance")))
			output.ProjectileEvadeChance = m_max(0, m_min(95, output.EvadeChance * calcLib.mod(modDB, nil, "EvadeChance", "ProjectileEvadeChance")))
			if breakdown then
				breakdown.MeleeEvadeChance = {
					s_format("Enemy level: %d ^8(%s the Configuration tab)", env.enemyLevel, env.configInput.enemyLevel and "overridden from" or "can be overridden in"),
					s_format("Average enemy accuracy: %d", enemyAccuracy),
					s_format("Approximate melee evade chance: %d%%", output.MeleeEvadeChance),
				}
				breakdown.ProjectileEvadeChance = {
					s_format("Enemy level: %d ^8(%s the Configuration tab)", env.enemyLevel, env.configInput.enemyLevel and "overridden from" or "can be overridden in"),
					s_format("Average enemy accuracy: %d", enemyAccuracy),
					s_format("Approximate projectile evade chance: %d%%", output.ProjectileEvadeChance),
				}
			end
<<<<<<< HEAD
=======
			output.MeleeEvadeChance = m_max(0, m_min(data.misc.EvadeChanceCap, output.EvadeChance * calcLib.mod(modDB, nil, "EvadeChance", "MeleeEvadeChance")))
			output.ProjectileEvadeChance = m_max(0, m_min(data.misc.EvadeChanceCap, output.EvadeChance * calcLib.mod(modDB, nil, "EvadeChance", "ProjectileEvadeChance")))
>>>>>>> 6eb31c35
		end
	end

	-- Recovery modifiers
	output.LifeRecoveryRateMod = calcLib.mod(modDB, nil, "LifeRecoveryRate")
	output.ManaRecoveryRateMod = calcLib.mod(modDB, nil, "ManaRecoveryRate")
	output.EnergyShieldRecoveryRateMod = calcLib.mod(modDB, nil, "EnergyShieldRecoveryRate")

	-- Leech caps
	output.MaxLifeLeechInstance = output.Life * calcLib.val(modDB, "MaxLifeLeechInstance") / 100
	output.MaxLifeLeechRate = output.Life * calcLib.val(modDB, "MaxLifeLeechRate") / 100
	if breakdown then
		breakdown.MaxLifeLeechRate = {
			s_format("%d ^8(maximum life)", output.Life),
			s_format("x %d%% ^8(percentage of life to maximum leech rate)", calcLib.val(modDB, "MaxLifeLeechRate")),
			s_format("= %.1f", output.MaxLifeLeechRate)
		}
	end
	output.MaxEnergyShieldLeechInstance = output.EnergyShield * calcLib.val(modDB, "MaxEnergyShieldLeechInstance") / 100
	output.MaxEnergyShieldLeechRate = output.EnergyShield * calcLib.val(modDB, "MaxEnergyShieldLeechRate") / 100
	if breakdown then
		breakdown.MaxEnergyShieldLeechRate = {
			s_format("%d ^8(maximum energy shield)", output.EnergyShield),
			s_format("x %d%% ^8(percentage of energy shield to maximum leech rate)", calcLib.val(modDB, "MaxEnergyShieldLeechRate")),
			s_format("= %.1f", output.MaxEnergyShieldLeechRate)
		}
	end
	output.MaxManaLeechInstance = output.Mana * calcLib.val(modDB, "MaxManaLeechInstance") / 100
	output.MaxManaLeechRate = output.Mana * calcLib.val(modDB, "MaxManaLeechRate") / 100
	if breakdown then
		breakdown.MaxManaLeechRate = {
			s_format("%d ^8(maximum mana)", output.Mana),
			s_format("x %d%% ^8(percentage of mana to maximum leech rate)", modDB:Sum("BASE", nil, "MaxManaLeechRate")),
			s_format("= %.1f", output.MaxManaLeechRate)
		}
	end

	-- Mana, life and energy shield regen
	if modDB:Flag(nil, "NoManaRegen") then
		output.ManaRegen = 0
	else
		local base = modDB:Sum("BASE", nil, "ManaRegen") + output.Mana * modDB:Sum("BASE", nil, "ManaRegenPercent") / 100
		local inc = modDB:Sum("INC", nil, "ManaRegen")
		local more = modDB:More(nil, "ManaRegen")
		local regen = base * (1 + inc/100) * more
		output.ManaRegen = round(regen * output.ManaRecoveryRateMod, 1) - modDB:Sum("BASE", nil, "ManaDegen")
		if breakdown then
			breakdown.ManaRegen = { }
			breakdown.multiChain(breakdown.ManaRegen, {
				label = "Mana Regeneration:",
				base = s_format("%.1f ^8(base)", base),
				{ "%.2f ^8(increased/reduced)", 1 + inc/100 },
				{ "%.2f ^8(more/less)", more },
				total = s_format("= %.1f ^8per second", regen),
			})
			breakdown.multiChain(breakdown.ManaRegen, {
				label = "Effective Mana Regeneration:",
				base = s_format("%.1f", regen),
				{ "%.2f ^8(recovery rate modifier)", output.ManaRecoveryRateMod },
				total = s_format("= %.1f ^8per second", output.ManaRegen),
			})				
		end
	end
	if modDB:Flag(nil, "NoLifeRegen") then
		output.LifeRegen = 0
	elseif modDB:Flag(nil, "ZealotsOath") then
		output.LifeRegen = 0
		local lifeBase = modDB:Sum("BASE", nil, "LifeRegen")
		if lifeBase > 0 then
			modDB:NewMod("EnergyShieldRegen", "BASE", lifeBase, "Zealot's Oath")
		end
		local lifePercent = modDB:Sum("BASE", nil, "LifeRegenPercent")
		if lifePercent > 0 then
			modDB:NewMod("EnergyShieldRegenPercent", "BASE", lifePercent, "Zealot's Oath")
		end
	else
		local lifeBase = modDB:Sum("BASE", nil, "LifeRegen")
		local lifePercent = modDB:Sum("BASE", nil, "LifeRegenPercent")
		if lifePercent > 0 then
			lifeBase = lifeBase + output.Life * lifePercent / 100
		end
		if lifeBase > 0 then
			output.LifeRegen = lifeBase * output.LifeRecoveryRateMod
		else
			output.LifeRegen = 0
		end
	end
	output.LifeRegen = output.LifeRegen - modDB:Sum("BASE", nil, "LifeDegen")
	output.LifeRegenPercent = round(output.LifeRegen / output.Life * 100, 1)
	if modDB:Flag(nil, "NoEnergyShieldRegen") then
		output.EnergyShieldRegen = 0 - modDB:Sum("BASE", nil, "EnergyShieldDegen")
		output.EnergyShieldRegenPercent = round(output.EnergyShieldRegen / output.EnergyShield * 100, 1)
	else
		local esBase = modDB:Sum("BASE", nil, "EnergyShieldRegen")
		local esPercent = modDB:Sum("BASE", nil, "EnergyShieldRegenPercent")
		if esPercent > 0 then
			esBase = esBase + output.EnergyShield * esPercent / 100
		end
		if esBase > 0 then
			output.EnergyShieldRegen = esBase * output.EnergyShieldRecoveryRateMod * calcLib.mod(modDB, nil, "EnergyShieldRegen") - modDB:Sum("BASE", nil, "EnergyShieldDegen")
			output.EnergyShieldRegenPercent = round(output.EnergyShieldRegen / output.EnergyShield * 100, 1)
		else
			output.EnergyShieldRegen = 0
		end
	end

	-- Energy Shield Recharge
	if modDB:Flag(nil, "NoEnergyShieldRecharge") then
		output.EnergyShieldRecharge = 0
	else
		local inc = modDB:Sum("INC", nil, "EnergyShieldRecharge")
		local more = modDB:More(nil, "EnergyShieldRecharge")
		local recharge = output.EnergyShield * data.misc.EnergyShieldRechargeBase * (1 + inc/100) * more
		output.EnergyShieldRecharge = round(recharge * output.EnergyShieldRecoveryRateMod)
		output.EnergyShieldRechargeDelay = 2 / (1 + modDB:Sum("INC", nil, "EnergyShieldRechargeFaster") / 100)
		if breakdown then
			breakdown.EnergyShieldRecharge = { }
			breakdown.multiChain(breakdown.EnergyShieldRecharge, {
				label = "Recharge rate:",
				base = s_format("%.1f ^8(20%% per second)", output.EnergyShield * data.misc.EnergyShieldRechargeBase),
				{ "%.2f ^8(increased/reduced)", 1 + inc/100 },
				{ "%.2f ^8(more/less)", more },
				total = s_format("= %.1f ^8per second", recharge),
			})
			breakdown.multiChain(breakdown.EnergyShieldRecharge, {
				label = "Effective Recharge rate:",
				base = s_format("%.1f", recharge),
				{ "%.2f ^8(recovery rate modifier)", output.EnergyShieldRecoveryRateMod },
				total = s_format("= %.1f ^8per second", output.EnergyShieldRecharge),
			})				
			if output.EnergyShieldRechargeDelay ~= 2 then
				breakdown.EnergyShieldRechargeDelay = {
					"2.00s ^8(base)",
					s_format("/ %.2f ^8(faster start)", 1 + modDB:Sum("INC", nil, "EnergyShieldRechargeFaster") / 100),
					s_format("= %.2fs", output.EnergyShieldRechargeDelay)
				}
			end
		end
	end

	-- Mind over Matter
	output.AnyMindOverMatter = 0
	for _, damageType in ipairs(dmgTypeList) do
		output[damageType.."MindOverMatter"] = m_min(modDB:Sum("BASE", nil, "DamageTakenFromManaBeforeLife") + modDB:Sum("BASE", nil, damageType.."DamageTakenFromManaBeforeLife"), 100)
		if output[damageType.."MindOverMatter"] > 0 then
			output.AnyMindOverMatter = output.AnyMindOverMatter + output[damageType.."MindOverMatter"]
			local sourcePool = m_max(output.ManaUnreserved or 0, 0)
			local manatext = "unreserved mana"
			if (not (damageType == "Chaos" and not modDB:Flag(nil, "ChaosNotBypassEnergyShield"))) and modDB:Flag(nil, "EnergyShieldProtectsMana") then
				manatext = manatext.." + total energy shield"
				sourcePool = sourcePool + output.EnergyShield
			end
			local lifeProtected = sourcePool / (output[damageType.."MindOverMatter"] / 100) * (1 - output[damageType.."MindOverMatter"] / 100)
			if output[damageType.."MindOverMatter"] >= 100 then
				output[damageType.."EffectiveLife"] = output.LifeUnreserved + sourcePool
			else
				output[damageType.."EffectiveLife"] = m_max(output.LifeUnreserved - lifeProtected, 0) + m_min(output.LifeUnreserved, lifeProtected) / (1 - output[damageType.."MindOverMatter"] / 100)
			end
			if breakdown then
				if output[damageType.."MindOverMatter"] then
					breakdown[damageType.."MindOverMatter"] = {
						s_format("Total life protected:"),
						s_format("%d ^8(%s)", sourcePool, manatext),
						s_format("/ %.2f ^8(portion taken from mana)", output[damageType.."MindOverMatter"] / 100),
						s_format("x %.2f ^8(portion taken from life)", 1 - output[damageType.."MindOverMatter"] / 100),
						s_format("= %d", lifeProtected),
						s_format("Effective life: %d", output[damageType.."EffectiveLife"])
					}
				end
			end
		else
			output[damageType.."EffectiveLife"] = output.LifeUnreserved
		end
	end
	
	--total pool
	for _, damageType in ipairs(dmgTypeList) do
		output[damageType.."TotalPool"] = output[damageType.."EffectiveLife"]
		local manatext = "Mana"
		if (not (damageType == "Chaos" and not modDB:Flag(nil, "ChaosNotBypassEnergyShield"))) then 
			if modDB:Flag(nil, "EnergyShieldProtectsMana") then
				manatext = manatext.." and total Energy Shield"
			else
				output[damageType.."TotalPool"] = output[damageType.."TotalPool"] + output.EnergyShield
			end
		end
		if breakdown then
			breakdown[damageType.."TotalPool"] = {
				s_format("Life: %d", output.LifeUnreserved),
				s_format("%s through MoM: %d", manatext, output[damageType.."EffectiveLife"] - output.LifeUnreserved)
			}
			if (not (damageType == "Chaos" and not modDB:Flag(nil, "ChaosNotBypassEnergyShield"))) and (not modDB:Flag(nil, "EnergyShieldProtectsMana")) then
				t_insert(breakdown[damageType.."TotalPool"], s_format("Energy Shield: %d", output.EnergyShield))
			end
			t_insert(breakdown[damageType.."TotalPool"], s_format("TotalPool: %d", output[damageType.."TotalPool"]))
		end
	end
	
	-- Damage taken multipliers/Degen calculations
	for _, damageType in ipairs(dmgTypeList) do
		local baseTakenInc = modDB:Sum("INC", nil, "DamageTaken", damageType.."DamageTaken")
		local baseTakenMore = modDB:More(nil, "DamageTaken", damageType.."DamageTaken")
		if isElemental[damageType] then
			baseTakenInc = baseTakenInc + modDB:Sum("INC", nil, "ElementalDamageTaken")
			baseTakenMore = baseTakenMore * modDB:More(nil, "ElementalDamageTaken")
		end
		do
			-- Hit
			local takenInc = baseTakenInc + modDB:Sum("INC", nil, "DamageTakenWhenHit", damageType.."DamageTakenWhenHit")
			local takenMore = baseTakenMore * modDB:More(nil, "DamageTakenWhenHit", damageType.."DamageTakenWhenHit")
			if isElemental[damageType] then
				takenInc = takenInc + modDB:Sum("INC", nil, "ElementalDamageTakenWhenHit")
				takenMore = takenMore * modDB:More(nil, "ElementalDamageTakenWhenHit")
			end
			output[damageType.."TakenHit"] = (1 + takenInc / 100) * takenMore
		end
		do
			-- Dot
			local takenInc = baseTakenInc + modDB:Sum("INC", nil, "DamageTakenOverTime", damageType.."DamageTakenOverTime")
			local takenMore = baseTakenMore * modDB:More(nil, "DamageTakenOverTime", damageType.."DamageTakenOverTime")
			if isElemental[damageType] then
				takenInc = takenInc + modDB:Sum("INC", nil, "ElementalDamageTakenOverTime")
				takenMore = takenMore * modDB:More(nil, "ElementalDamageTakenOverTime")
			end
			local resist = output[damageType.."Resist"]
			output[damageType.."TakenDotMult"] = (1 - resist / 100) * (1 + takenInc / 100) * takenMore
			if breakdown then
				breakdown[damageType.."TakenDotMult"] = { }
				breakdown.multiChain(breakdown[damageType.."TakenDotMult"], {
					label = "DoT Multiplier:",
					{ "%.2f ^8(%s)", (1 - output[damageType.."Resist"] / 100), damageType == "Physical" and "physical damage reduction" or "resistance" },
					{ "%.2f ^8(increased/reduced damage taken)", (1 + takenInc / 100) },
					{ "%.2f ^8(more/less damage taken)", takenMore },
					total = s_format("= %.2f", output[damageType.."TakenDotMult"]),
				})
			end
			-- Degens
			local baseVal = modDB:Sum("BASE", nil, damageType.."Degen")
			if baseVal > 0 then
				local total = baseVal * output[damageType.."TakenDotMult"]
				output[damageType.."Degen"] = total
				output.TotalDegen = (output.TotalDegen or 0) + total
				if breakdown then
					breakdown.TotalDegen = breakdown.TotalDegen or { 
						rowList = { },
						colList = {
							{ label = "Type", key = "type" },
							{ label = "Base", key = "base" },
							{ label = "Multiplier", key = "mult" },
							{ label = "Total", key = "total" },
						}
					}
					t_insert(breakdown.TotalDegen.rowList, {
						type = damageType,
						base = s_format("%.1f", baseVal),
						mult = s_format("x %.2f", output[damageType.."TakenDotMult"]),
						total = s_format("%.1f", total),
					})
				end
			end
		end
	end
	if output.TotalDegen then
		if output.PhysicalMindOverMatter > 0 and output.LifeRegen >= output.EnergyShieldRegen then
			local lifeDegen = output.TotalDegen * (1 - output.PhysicalMindOverMatter / 100)
			local manaDegen = output.TotalDegen * output.PhysicalMindOverMatter / 100
			output.NetLifeRegen = output.LifeRegen - lifeDegen
			output.NetManaRegen = output.ManaRegen - manaDegen
			if breakdown then
				breakdown.NetLifeRegen = {
					s_format("%.1f ^8(total life regen)", output.LifeRegen),
					s_format("- %.1f ^8(total life degen)", lifeDegen),
					s_format("= %.1f", output.NetLifeRegen),
				}
				breakdown.NetManaRegen = {
					s_format("%.1f ^8(total mana regen)", output.ManaRegen),
					s_format("- %.1f ^8(total mana degen)", manaDegen),
					s_format("= %.1f", output.NetManaRegen),
				}
			end
		else
			local totalRegen = output.LifeRegen + (modDB:Flag(nil, "EnergyShieldProtectsMana") and 0 or output.EnergyShieldRegen)
			output.NetLifeRegen = totalRegen - output.TotalDegen
			if breakdown then
				breakdown.NetLifeRegen = {
					s_format("%.1f ^8(total life%s regen)", totalRegen, modDB:Flag(nil, "EnergyShieldProtectsMana") and "" or " + energy shield"),	
					s_format("- %.1f ^8(total degen)", output.TotalDegen),
					s_format("= %.1f", output.NetLifeRegen),
				}
			end
		end
	end

	-- Incoming hit damage multipliers
	actor.damageShiftTable = wipeTable(actor.damageShiftTable)
	for _, damageType in ipairs(dmgTypeList) do
		-- Build damage shift table
		local shiftTable = { }
		local destTotal = 0
		for _, destType in ipairs(dmgTypeList) do
			if destType ~= damageType then
				shiftTable[destType] = modDB:Sum("BASE", nil, damageType.."DamageTakenAs"..destType, isElemental[damageType] and "ElementalDamageTakenAs"..destType or nil)
				destTotal = destTotal + shiftTable[destType]
			end
		end
		if destTotal > 100 then
			local factor = 100 / destTotal
			for destType, portion in pairs(shiftTable) do
				shiftTable[destType] = portion * factor
			end
			destTotal = 100
		end
		shiftTable[damageType] = 100 - destTotal
		actor.damageShiftTable[damageType] = shiftTable

		-- Calculate incoming damage multiplier
		local mult = 0
		if breakdown then
			breakdown[damageType.."TakenHitMult"] = { 
				label = "Hit Damage taken as",
				rowList = { },
				colList = {
					{ label = "Type", key = "type" },
					{ label = "Mitigation", key = "resist" },
					{ label = "Taken", key = "taken" },
					{ label = "Final", key = "final" },
				},
			}
		end
		for _, destType in ipairs(dmgTypeList) do
			local portion = shiftTable[destType]
			if portion > 0 then
				local resist = output[destType.."ResistWhenHit"] or output[destType.."Resist"]
				if damageType == "Physical" and destType == "Physical" then
					-- Factor in armour for Physical taken as Physical
					local damage = env.configInput.enemyPhysicalHit or env.data.monsterDamageTable[env.enemyLevel] * 1.5
					local armourReduct = calcs.armourReduction(output.Armour, damage * portion / 100)
					resist = m_min(data.misc.PhysicalDamageReductionCap, resist + armourReduct)
					output.PhysicalDamageReduction = resist
					if breakdown then
						breakdown.PhysicalDamageReduction = {
							s_format("Enemy Physical Hit Damage: %d ^8(%s the Configuration tab)", damage, env.configInput.enemyPhysicalHit and "overridden from" or "can be overridden in"),
						}
						if portion < 100 then
							t_insert(breakdown.PhysicalDamageReduction, s_format("Portion taken as Physical: %d%%", portion))
						end
						t_insert(breakdown.PhysicalDamageReduction, s_format("Reduction from Armour: %d%%", armourReduct))
					end
				end
				local takenMult = output[destType.."TakenHit"]
				local final = portion / 100 * (1 - resist / 100) * takenMult
				mult = mult + final
				if breakdown then
					t_insert(breakdown[damageType.."TakenHitMult"].rowList, {
						type = s_format("%d%% as %s", portion, destType),
						resist = s_format("x %.2f", 1 - resist / 100),
						taken = takenMult ~= 1 and s_format("x %.2f", takenMult),
						final = s_format("x %.2f", final),
					})
				end
			end
		end
		output[damageType.."TakenHitMult"] = mult
	end

	-- Other defences: block, dodge, stun recovery/avoidance
	do
		output.MovementSpeedMod = calcLib.mod(modDB, nil, "MovementSpeed")
		if modDB:Flag(nil, "MovementSpeedCannotBeBelowBase") then
			output.MovementSpeedMod = m_max(output.MovementSpeedMod, 1)
		end
		output.EffectiveMovementSpeedMod = output.MovementSpeedMod * output.ActionSpeedMod
		if breakdown then
			breakdown.EffectiveMovementSpeedMod = { }
			breakdown.multiChain(breakdown.EffectiveMovementSpeedMod, {
				{ "%.2f ^8(movement speed modifier)", output.MovementSpeedMod },
				{ "%.2f ^8(action speed modifier)", output.ActionSpeedMod },
				total = s_format("= %.2f ^8(effective movement speed modifier)", output.EffectiveMovementSpeedMod)
			})
		end
		if modDB:Flag(nil, "Elusive") then
			output.ElusiveEffectMod = calcLib.mod(modDB, nil, "ElusiveEffect", "BuffEffectOnSelf") * 100
		end
		output.BlockChanceMax = modDB:Sum("BASE", nil, "BlockChanceMax")
		local baseBlockChance = 0
		if actor.itemList["Weapon 2"] and actor.itemList["Weapon 2"].armourData then
			baseBlockChance = baseBlockChance + actor.itemList["Weapon 2"].armourData.BlockChance
		end
		if actor.itemList["Weapon 3"] and actor.itemList["Weapon 3"].armourData then
			baseBlockChance = baseBlockChance + actor.itemList["Weapon 3"].armourData.BlockChance
		end
		output.ShieldBlockChance = baseBlockChance
		if modDB:Flag(nil, "MaxBlockIfNotBlockedRecently") then
			output.BlockChance = output.BlockChanceMax
		else
			output.BlockChance = m_min((baseBlockChance + modDB:Sum("BASE", nil, "BlockChance")) * calcLib.mod(modDB, nil, "BlockChance"), output.BlockChanceMax) 
		end
		if modDB:Flag(nil, "SpellBlockChanceMaxIsBlockChanceMax") then
			output.SpellBlockChanceMax = output.BlockChanceMax
		else
			output.SpellBlockChanceMax = modDB:Sum("BASE", nil, "SpellBlockChanceMax")
		end
		if modDB:Flag(nil, "SpellBlockChanceIsBlockChance") then
			output.SpellBlockChance = output.BlockChance
		else
			output.SpellBlockChance = m_min(modDB:Sum("BASE", nil, "SpellBlockChance") * calcLib.mod(modDB, nil, "SpellBlockChance"), output.SpellBlockChanceMax) 
		end
		if breakdown then
			breakdown.BlockChance = breakdown.simple(baseBlockChance, nil, output.BlockChance, "BlockChance")
			breakdown.SpellBlockChance = breakdown.simple(0, nil, output.SpellBlockChance, "SpellBlockChance")
		end
		if modDB:Flag(nil, "CannotBlockAttacks") then
			output.BlockChance = 0
		end
		if modDB:Flag(nil, "CannotBlockSpells") then
			output.SpellBlockChance = 0
		end
		output.LifeOnBlock = modDB:Sum("BASE", nil, "LifeOnBlock")
		output.ManaOnBlock = modDB:Sum("BASE", nil, "ManaOnBlock")
		output.EnergyShieldOnBlock = modDB:Sum("BASE", nil, "EnergyShieldOnBlock")
		output.AttackDodgeChance = m_min(modDB:Sum("BASE", nil, "AttackDodgeChance"), data.misc.DodgeChanceCap)
		output.SpellDodgeChance = m_min(modDB:Sum("BASE", nil, "SpellDodgeChance"), data.misc.DodgeChanceCap)
		if env.mode_effective and modDB:Flag(nil, "DodgeChanceIsUnlucky") then
			output.AttackDodgeChance = output.AttackDodgeChance / 100 * output.AttackDodgeChance
			output.SpellDodgeChance = output.SpellDodgeChance / 100 * output.SpellDodgeChance
		end
		-- damage avoidances
		for _, damageType in ipairs(dmgTypeList) do
			output["Avoid"..damageType.."DamageChance"] = m_min(modDB:Sum("BASE", nil, "Avoid"..damageType.."DamageChance"), data.misc.AvoidChanceCap)
		end
		output.AvoidProjectilesChance = m_min(modDB:Sum("BASE", nil, "AvoidProjectilesChance"), data.misc.AvoidChanceCap)
		--other avoidances etc
		local stunChance = 100 - m_min(modDB:Sum("BASE", nil, "AvoidStun"), 100)
		if output.EnergyShield > output.Life * 2 then
			stunChance = stunChance * 0.5
		end
		output.StunAvoidChance = 100 - stunChance
		if output.StunAvoidChance >= 100 then
			output.StunDuration = 0
			output.BlockDuration = 0
		else
			output.StunDuration = 0.35 / (1 + modDB:Sum("INC", nil, "StunRecovery") / 100)
			output.BlockDuration = 0.35 / (1 + modDB:Sum("INC", nil, "StunRecovery", "BlockRecovery") / 100)
			if breakdown then
				breakdown.StunDuration = {
					"0.35s ^8(base)",
					s_format("/ %.2f ^8(increased/reduced recovery)", 1 + modDB:Sum("INC", nil, "StunRecovery") / 100),
					s_format("= %.2fs", output.StunDuration)
				}
				breakdown.BlockDuration = {
					"0.35s ^8(base)",
					s_format("/ %.2f ^8(increased/reduced recovery)", 1 + modDB:Sum("INC", nil, "StunRecovery", "BlockRecovery") / 100),
					s_format("= %.2fs", output.BlockDuration)
				}
			end
		end
		output.InteruptStunAvoidChance = m_min(modDB:Sum("BASE", nil, "AvoidInteruptStun"), 100)
		output.ShockAvoidChance = m_min(modDB:Sum("BASE", nil, "AvoidShock"), 100)
		output.FreezeAvoidChance = m_min(modDB:Sum("BASE", nil, "AvoidFreeze"), 100)
		output.ChillAvoidChance = m_min(modDB:Sum("BASE", nil, "AvoidChill"), 100)
		output.IgniteAvoidChance = m_min(modDB:Sum("BASE", nil, "AvoidIgnite"), 100)
		output.BleedAvoidChance = m_min(modDB:Sum("BASE", nil, "AvoidBleed"), 100)
		output.PoisonAvoidChance = m_min(modDB:Sum("BASE", nil, "AvoidPoison"), 100)
		output.CritExtraDamageReduction = m_min(modDB:Sum("BASE", nil, "ReduceCritExtraDamage"), 100)
		output.LightRadiusMod = calcLib.mod(modDB, nil, "LightRadius")
		if breakdown then
			breakdown.LightRadiusMod = breakdown.mod(nil, "LightRadius")
		end
	end
	
	-- cumulative defences
	--chance to not be hit
	output.MeleeNotHitChance = 100 - (1 - output.MeleeEvadeChance / 100) * (1 - output.AttackDodgeChance / 100) * 100
	output.ProjectileNotHitChance = 100 - (1 - output.ProjectileEvadeChance / 100) * (1 - output.AttackDodgeChance / 100) * 100
	output.SpellNotHitChance = 100 - (1 - output.SpellDodgeChance / 100) * 100
	output.AverageNotHitChance = (output.MeleeNotHitChance + output.ProjectileNotHitChance + output.SpellNotHitChance) / 3
	if breakdown then
		breakdown.MeleeNotHitChance = { }
		breakdown.multiChain(breakdown.MeleeNotHitChance, {
			{ "%.2f ^8(chance for evasion to fail)", 1 - output.MeleeEvadeChance / 100 },
			{ "%.2f ^8(chance for dodge to fail)", 1 - output.AttackDodgeChance / 100 },
			total = s_format("= %d%% ^8(chance to be hit by a melee attack)", 100 - output.MeleeNotHitChance),
		})
		breakdown.ProjectileNotHitChance = { }
		breakdown.multiChain(breakdown.ProjectileNotHitChance, {
			{ "%.2f ^8(chance for evasion to fail)", 1 - output.ProjectileEvadeChance / 100 },
			{ "%.2f ^8(chance for dodge to fail)", 1 - output.AttackDodgeChance / 100 },
			total = s_format("= %d%% ^8(chance to be hit by a projectile attack)", 100 - output.ProjectileNotHitChance),
		})
		breakdown.SpellNotHitChance = { }
		breakdown.multiChain(breakdown.SpellNotHitChance, {
			{ "%.2f ^8(chance for dodge to fail)", 1 - output.SpellDodgeChance / 100 },
			total = s_format("= %d%% ^8(chance to be hit by a spell)", 100 - output.SpellNotHitChance),
		})
	end
	--chance to not take damage if hit
	for _, damageType in ipairs(dmgTypeList) do
		--melee
		output[damageType.."MeleeDamageChance"] = 100 - (1 - output.BlockChance / 100) * (1 - output["Avoid"..damageType.."DamageChance"] / 100) * 100
		if breakdown then
			breakdown[damageType.."MeleeDamageChance"] = { }
			breakdown.multiChain(breakdown[damageType.."MeleeDamageChance"], {
				{ "%.2f ^8(chance for block to fail)", 1 - output.BlockChance / 100 },
				{ "%.2f ^8(chance for avoidance to fail)", 1 - output["Avoid"..damageType.."DamageChance"] / 100 },
				total = s_format("= %d%% ^8(chance to take damage from a melee attack)", 100 - output[damageType.."MeleeDamageChance"]),
			})
		end
		--attack projectile
		output[damageType.."ProjectileDamageChance"] = 100 - (1 - output.BlockChance / 100) * (1 - m_min(output["Avoid"..damageType.."DamageChance"] + output.AvoidProjectilesChance, data.misc.AvoidChanceCap)  / 100) * 100
		if breakdown then
			breakdown[damageType.."ProjectileDamageChance"] = { }
			breakdown.multiChain(breakdown[damageType.."ProjectileDamageChance"], {
				{ "%.2f ^8(chance for block to fail)", 1 - output.BlockChance / 100 },
				{ "%.2f ^8(chance for avoidance to fail)", 1 - m_min(output["Avoid"..damageType.."DamageChance"] + output.AvoidProjectilesChance, data.misc.AvoidChanceCap) / 100 },
				total = s_format("= %d%% ^8(chance to take damage from a Projectile attack)", 100 - output[damageType.."ProjectileDamageChance"]),
			})
		end
		--spell
		output[damageType.."SpellDamageChance"] = 100 - (1 - output.SpellBlockChance / 100) * (1 - output["Avoid"..damageType.."DamageChance"] / 100) * 100
		if breakdown then
			breakdown[damageType.."SpellDamageChance"] = { }
			breakdown.multiChain(breakdown[damageType.."SpellDamageChance"], {
				{ "%.2f ^8(chance for block to fail)", 1 - output.SpellBlockChance / 100 },
				{ "%.2f ^8(chance for avoidance to fail)", 1 - output["Avoid"..damageType.."DamageChance"] / 100 },
				total = s_format("= %d%% ^8(chance to take damage from a Spell)", 100 - output[damageType.."SpellDamageChance"]),
			})
		end
		--spell projectile
		output[damageType.."SpellProjectileDamageChance"] = 100 - (1 - output.SpellBlockChance / 100) * (1 - m_min(output["Avoid"..damageType.."DamageChance"] + output.AvoidProjectilesChance, data.misc.AvoidChanceCap)  / 100) * 100
		if breakdown then
			breakdown[damageType.."SpellProjectileDamageChance"] = { }
			breakdown.multiChain(breakdown[damageType.."SpellProjectileDamageChance"], {
				{ "%.2f ^8(chance for block to fail)", 1 - output.SpellBlockChance / 100 },
				{ "%.2f ^8(chance for avoidance to fail)", 1 - m_min(output["Avoid"..damageType.."DamageChance"] + output.AvoidProjectilesChance, data.misc.AvoidChanceCap) / 100 },
				total = s_format("= %d%% ^8(chance to take damage from a Projectile Spell)", 100 - output[damageType.."SpellProjectileDamageChance"]),
			})
		end
		--average
		output[damageType.."AverageDamageChance"] = (output[damageType.."MeleeDamageChance"] + output[damageType.."ProjectileDamageChance"] + output[damageType.."SpellDamageChance"] + output[damageType.."SpellProjectileDamageChance"] ) / 4
	end
	
	--maximum hit taken
	--FIX X TAKEN AS Y (output[damageType.."TotalPool"] should use the damage types that are converted to in output[damageType.."TakenHitMult"])
	for _, damageType in ipairs(dmgTypeList) do
		output[damageType.."MaximumHitTaken"] = output[damageType.."TotalPool"] / output[damageType.."TakenHitMult"]
		if breakdown then
			breakdown[damageType.."MaximumHitTaken"] = {
				s_format("Total Pool: %d", output[damageType.."TotalPool"]),
				s_format("Damage Taken modifier: %.2f", output[damageType.."TakenHitMult"]),
				s_format("Maximum hit you can take: %d", output[damageType.."MaximumHitTaken"]),
			}
		end
	end
	
	--effective health pool vs dots
	for _, damageType in ipairs(dmgTypeList) do
		output[damageType.."DotEHP"] = output[damageType.."TotalPool"] / output[damageType.."TakenDotMult"]
		if breakdown then
			breakdown[damageType.."DotEHP"] = {
				s_format("Total Pool: %d", output[damageType.."TotalPool"]),
				s_format("Dot Damage Taken modifier: %.2f", output[damageType.."TakenDotMult"]),
				s_format("Total Effective Dot Pool: %d", output[damageType.."DotEHP"]),
			}
		end
	end
	
	--total EHP
	for _, damageType in ipairs(dmgTypeList) do
		local convertedAvoidance = 0
		for _, damageConvertedType in ipairs(dmgTypeList) do
			convertedAvoidance = convertedAvoidance + output[damageConvertedType.."AverageDamageChance"] * actor.damageShiftTable[damageType][damageConvertedType] / 100
		end
		output[damageType.."TotalEHP"] = output[damageType.."MaximumHitTaken"] / (1 - output.AverageNotHitChance / 100) / (1 - convertedAvoidance / 100)
		if breakdown then
			breakdown[damageType.."TotalEHP"] = {
			s_format("Maximum Hit taken: %d", output[damageType.."MaximumHitTaken"]),
			s_format("Average chance not to be hit: %d%%", output.AverageNotHitChance),
			s_format("Average chance to not take damage when hit: %d%%", convertedAvoidance),
			s_format("Total Effective Hit Pool: %d", output[damageType.."TotalEHP"]),
			}
		end
	end
end<|MERGE_RESOLUTION|>--- conflicted
+++ resolved
@@ -235,11 +235,6 @@
 					s_format("Approximate projectile evade chance: %d%%", output.ProjectileEvadeChance),
 				}
 			end
-<<<<<<< HEAD
-=======
-			output.MeleeEvadeChance = m_max(0, m_min(data.misc.EvadeChanceCap, output.EvadeChance * calcLib.mod(modDB, nil, "EvadeChance", "MeleeEvadeChance")))
-			output.ProjectileEvadeChance = m_max(0, m_min(data.misc.EvadeChanceCap, output.EvadeChance * calcLib.mod(modDB, nil, "EvadeChance", "ProjectileEvadeChance")))
->>>>>>> 6eb31c35
 		end
 	end
 
