-- Path of Building
--
-- Module: Calc Perform
-- Manages the offence/defence calculations.
--
local calcs = ...

local pairs = pairs
local ipairs = ipairs
local t_insert = table.insert
local m_min = math.min
local m_max = math.max
local m_ceil = math.ceil
local m_floor = math.floor
local m_modf = math.modf
local s_format = string.format

local tempTable1 = { }

-- Merge an instance of a buff, taking the highest value of each modifier
local function mergeBuff(src, destTable, destKey)
	if not destTable[destKey] then
		destTable[destKey] = new("ModList")
	end
	local dest = destTable[destKey]
	for _, mod in ipairs(src) do
		local match = false
		if mod.type ~= "LIST" then
			for index, destMod in ipairs(dest) do
				if modLib.compareModParams(mod, destMod) then
					if type(destMod.value) == "number" and mod.value > destMod.value then
						dest[index] = mod
					end
					match = true
					break
				end
			end
		end
		if not match then
			t_insert(dest, mod)
		end
	end
end

-- Merge keystone modifiers
local function mergeKeystones(env)
	local modDB = env.modDB

	for _, name in ipairs(modDB:List(nil, "Keystone")) do
		if not env.keystonesAdded[name] then
			env.keystonesAdded[name] = true
			modDB:AddList(env.spec.tree.keystoneMap[name].modList)
		end
	end
end

-- Calculate attributes and life/mana pools, and set conditions
---@param env table
---@param actor table
local function doActorAttribsPoolsConditions(env, actor)
	local modDB = actor.modDB
	local output = actor.output
	local breakdown = actor.breakdown
	local condList = modDB.conditions

	-- Set conditions
	if (actor.itemList["Weapon 2"] and actor.itemList["Weapon 2"].type == "Shield") or (actor == env.player and env.aegisModList) then
		condList["UsingShield"] = true
	end
	if not actor.itemList["Weapon 2"] then
		condList["OffHandIsEmpty"] = true
	end
	if actor.weaponData1.type == "None" then
		condList["Unarmed"] = true
		if not actor.itemList["Weapon 2"] and not actor.itemList["Gloves"] then
			condList["Unencumbered"] = true
		end
	else
		local info = env.data.weaponTypeInfo[actor.weaponData1.type]
		condList["Using"..info.flag] = true
		if actor.weaponData1.countsAsAll1H then
			condList["UsingAxe"] = true
			condList["UsingSword"] = true
			condList["UsingDagger"] = true
			condList["UsingMace"] = true
			condList["UsingClaw"] = true
			-- GGG stated that a single Varunastra satisfied requirement for wielding two different weapons
			condList["WieldingDifferentWeaponTypes"] = true
		end
		if info.melee then
			condList["UsingMeleeWeapon"] = true
		end
		if info.oneHand then
			condList["UsingOneHandedWeapon"] = true
		else
			condList["UsingTwoHandedWeapon"] = true
		end
	end
	if actor.weaponData2.type then
		local info = env.data.weaponTypeInfo[actor.weaponData2.type]
		condList["Using"..info.flag] = true
		if actor.weaponData2.countsAsAll1H then
			condList["UsingAxe"] = true
			condList["UsingSword"] = true
			condList["UsingDagger"] = true
			condList["UsingMace"] = true
			condList["UsingClaw"] = true
			-- GGG stated that a single Varunastra satisfied requirement for wielding two different weapons
			condList["WieldingDifferentWeaponTypes"] = true
		end
		if info.melee then
			condList["UsingMeleeWeapon"] = true
		end
		if info.oneHand then
			condList["UsingOneHandedWeapon"] = true
		else
			condList["UsingTwoHandedWeapon"] = true
		end
	end
	if actor.weaponData1.type and actor.weaponData2.type then
		condList["DualWielding"] = true
		if (actor.weaponData1.type == "Claw" or actor.weaponData1.countsAsAll1H) and (actor.weaponData2.type == "Claw" or actor.weaponData2.countsAsAll1H) then
			condList["DualWieldingClaws"] = true
		end
		if actor.weaponData1.type ~= actor.weaponData2.type then
			local info1 = env.data.weaponTypeInfo[actor.weaponData1.type]
			local info2 = env.data.weaponTypeInfo[actor.weaponData2.type]
			if info1.oneHand and info2.oneHand then
				condList["WieldingDifferentWeaponTypes"] = true
			end
		end
	end
	if env.mode_combat then		
		if not modDB:Flag(nil, "NeverCrit") then
			condList["CritInPast8Sec"] = true
		end
		if not actor.mainSkill.skillData.triggered and not actor.mainSkill.skillFlags.trap and not actor.mainSkill.skillFlags.mine and not actor.mainSkill.skillFlags.totem then 
			if actor.mainSkill.skillFlags.attack then
				condList["AttackedRecently"] = true
			elseif actor.mainSkill.skillFlags.spell then
				condList["CastSpellRecently"] = true
			end
			if actor.mainSkill.skillTypes[SkillType.MovementSkill] then
				condList["UsedMovementSkillRecently"] = true
			end
			if actor.mainSkill.skillFlags.minion then
				condList["UsedMinionSkillRecently"] = true
			end
			if actor.mainSkill.skillTypes[SkillType.Vaal] then
				condList["UsedVaalSkillRecently"] = true
			end
			if actor.mainSkill.skillTypes[SkillType.Channelled] then
				condList["Channelling"] = true
			end
		end
		if actor.mainSkill.skillFlags.hit and not actor.mainSkill.skillFlags.trap and not actor.mainSkill.skillFlags.mine and not actor.mainSkill.skillFlags.totem then
			condList["HitRecently"] = true
		end
		if actor.mainSkill.skillFlags.totem then
			condList["HaveTotem"] = true
			condList["SummonedTotemRecently"] = true
		end
		if actor.mainSkill.skillFlags.mine then
			condList["DetonatedMinesRecently"] = true
		end
		if modDB:Sum("BASE", nil, "ScorchChance") > 0 or modDB:Flag(nil, "CritAlwaysAltAilments") and not modDB:Flag(nil, "NeverCrit") then
			condList["CanInflictScorch"] = true
		end
		if modDB:Sum("BASE", nil, "BrittleChance") > 0 or modDB:Flag(nil, "CritAlwaysAltAilments") and not modDB:Flag(nil, "NeverCrit") then
			condList["CanInflictBrittle"] = true
		end
		if modDB:Sum("BASE", nil, "SapChance") > 0 or modDB:Flag(nil, "CritAlwaysAltAilments") and not modDB:Flag(nil, "NeverCrit") then
			condList["CanInflictSap"] = true
		end
	end

	-- Calculate attributes
	local calculateAttributes = function()
		for _, stat in pairs({"Str","Dex","Int"}) do
			output[stat] = m_max(round(calcLib.val(modDB, stat)), 0)
			if breakdown then
				breakdown[stat] = breakdown.simple(nil, nil, output[stat], stat)
			end
		end
		
		output.LowestAttribute = m_min(output.Str, output.Dex, output.Int)
		condList["DexHigherThanInt"] = output.Dex > output.Int
		condList["StrHigherThanDex"] = output.Str > output.Dex
		condList["IntHigherThanStr"] = output.Int > output.Str
		condList["StrHigherThanInt"] = output.Str > output.Int
	end
	
	-- Calculate twice because of circular dependency
	calculateAttributes()
	calculateAttributes()

	-- Calculate total attributes
	output.TotalAttr = output.Str + output.Dex + output.Int

	-- Add attribute bonuses
	if not modDB:Flag(nil, "NoAttributeBonuses") then
		if not modDB:Flag(nil, "NoStrBonusToLife") then
			modDB:NewMod("Life", "BASE", m_floor(output.Str / 2), "Strength")
		end
		local strDmgBonusRatioOverride = modDB:Sum("BASE", nil, "StrDmgBonusRatioOverride")
		if strDmgBonusRatioOverride > 0 then
			actor.strDmgBonus = round((output.Str + modDB:Sum("BASE", nil, "DexIntToMeleeBonus")) * strDmgBonusRatioOverride)
		else
			actor.strDmgBonus = round((output.Str + modDB:Sum("BASE", nil, "DexIntToMeleeBonus")) / 5)
		end
		modDB:NewMod("PhysicalDamage", "INC", actor.strDmgBonus, "Strength", ModFlag.Melee)
		modDB:NewMod("Accuracy", "BASE", output.Dex * 2, "Dexterity")
		if not modDB:Flag(nil, "IronReflexes") then
			modDB:NewMod("Evasion", "INC", round(output.Dex / 5), "Dexterity")
		end
		if not modDB:Flag(nil, "NoIntBonusToMana") then
			modDB:NewMod("Mana", "BASE", round(output.Int / 2), "Intelligence")
		end
		modDB:NewMod("EnergyShield", "INC", round(output.Int / 5), "Intelligence")
	end

	-- Life/mana pools
	if modDB:Flag(nil, "ChaosInoculation") then
		output.Life = 1
		condList["FullLife"] = true
	else
		local base = modDB:Sum("BASE", nil, "Life")
		local inc = modDB:Sum("INC", nil, "Life")
		local more = modDB:More(nil, "Life")
		local conv = modDB:Sum("BASE", nil, "LifeConvertToEnergyShield")
		output.Life = round(base * (1 + inc/100) * more * (1 - conv/100))
		if breakdown then
			if inc ~= 0 or more ~= 1 or conv ~= 0 then
				breakdown.Life = { }
				breakdown.Life[1] = s_format("%g ^8(base)", base)
				if inc ~= 0 then
					t_insert(breakdown.Life, s_format("x %.2f ^8(increased/reduced)", 1 + inc/100))
				end
				if more ~= 1 then
					t_insert(breakdown.Life, s_format("x %.2f ^8(more/less)", more))
				end
				if conv ~= 0 then
					t_insert(breakdown.Life, s_format("x %.2f ^8(converted to Energy Shield)", 1 - conv/100))
				end
				t_insert(breakdown.Life, s_format("= %g", output.Life))
			end
		end
	end
	output.Mana = round(calcLib.val(modDB, "Mana"))
	if breakdown then
		breakdown.Mana = breakdown.simple(nil, nil, output.Mana, "Mana")
	end
end

-- Calculate life/mana reservation
---@param actor table
local function doActorLifeManaReservation(actor)
	local modDB = actor.modDB
	local output = actor.output
	local condList = modDB.conditions

	for _, pool in pairs({"Life", "Mana"}) do
		local max = output[pool]
		local reserved
		if max > 0 then
			reserved = (actor["reserved_"..pool.."Base"] or 0) + m_ceil(max * (actor["reserved_"..pool.."Percent"] or 0) / 100)
			output[pool.."Reserved"] = reserved
			output[pool.."ReservedPercent"] = reserved / max * 100
			output[pool.."Unreserved"] = max - reserved
			output[pool.."UnreservedPercent"] = (max - reserved) / max * 100
			if (max - reserved) / max <= 0.35 then
				condList["Low"..pool] = true
			end
		else
			reserved = 0
		end
		for _, value in ipairs(modDB:List(nil, "GrantReserved"..pool.."AsAura")) do
			local auraMod = copyTable(value.mod)
			auraMod.value = m_floor(auraMod.value * m_min(reserved, max))
			modDB:NewMod("ExtraAura", "LIST", { mod = auraMod })
		end
	end
end

-- Process charges, enemy modifiers, and other buffs
local function doActorMisc(env, actor)
	local modDB = actor.modDB
	local enemyDB = actor.enemy.modDB
	local output = actor.output
	local condList = modDB.conditions

	-- Calculate current and maximum charges
	output.PowerChargesMin = modDB:Sum("BASE", nil, "PowerChargesMin")
	output.PowerChargesMax = modDB:Sum("BASE", nil, "PowerChargesMax")
	output.FrenzyChargesMin = modDB:Sum("BASE", nil, "FrenzyChargesMin")
	output.FrenzyChargesMax = modDB:Flag(nil, "MaximumFrenzyChargesIsMaximumPowerCharges") and output.PowerChargesMax or modDB:Sum("BASE", nil, "FrenzyChargesMax")
	output.EnduranceChargesMin = modDB:Sum("BASE", nil, "EnduranceChargesMin")
	output.EnduranceChargesMax = modDB:Flag(nil, "MaximumEnduranceChargesIsMaximumFrenzyCharges") and output.FrenzyChargesMax or modDB:Sum("BASE", nil, "EnduranceChargesMax")
	output.SiphoningChargesMax = modDB:Sum("BASE", nil, "SiphoningChargesMax")
	output.ChallengerChargesMax = modDB:Sum("BASE", nil, "ChallengerChargesMax")
	output.BlitzChargesMax = modDB:Sum("BASE", nil, "BlitzChargesMax")
	output.InspirationChargesMax = modDB:Sum("BASE", nil, "InspirationChargesMax")
	output.CrabBarriersMax = modDB:Sum("BASE", nil, "CrabBarriersMax")
	if modDB:Flag(nil, "UsePowerCharges") then
		output.PowerCharges = modDB:Override(nil, "PowerCharges") or output.PowerChargesMax
	else
		output.PowerCharges = 0
	end
	output.PowerCharges = m_max(output.PowerCharges, output.PowerChargesMin)
	output.RemovablePowerCharges = output.PowerCharges - output.PowerChargesMin
	if modDB:Flag(nil, "UseFrenzyCharges") then
		output.FrenzyCharges = modDB:Override(nil, "FrenzyCharges") or output.FrenzyChargesMax
	else
		output.FrenzyCharges = 0
	end
	output.FrenzyCharges = m_max(output.FrenzyCharges, output.FrenzyChargesMin)
	output.RemovableFrenzyCharges = output.FrenzyCharges - output.FrenzyChargesMin
	if modDB:Flag(nil, "UseEnduranceCharges") then
		output.EnduranceCharges = modDB:Override(nil, "EnduranceCharges") or output.EnduranceChargesMax
	else
		output.EnduranceCharges = 0
	end
	output.EnduranceCharges = m_max(output.EnduranceCharges, output.EnduranceChargesMin)
	output.RemovableEnduranceCharges = output.EnduranceCharges - output.EnduranceChargesMin
	if modDB:Flag(nil, "UseSiphoningCharges") then
		output.SiphoningCharges = modDB:Override(nil, "SiphoningCharges") or output.SiphoningChargesMax
	else
		output.SiphoningCharges = 0
	end
	if modDB:Flag(nil, "UseChallengerCharges") then
		output.ChallengerCharges = modDB:Override(nil, "ChallengerCharges") or output.ChallengerChargesMax
	else
		output.ChallengerCharges = 0
	end
	if modDB:Flag(nil, "UseBlitzCharges") then
		output.BlitzCharges = modDB:Override(nil, "BlitzCharges") or output.BlitzChargesMax
	else
		output.BlitzCharges = 0
	end
	if modDB:Flag(nil, "UseInspirationCharges") then
		output.InspirationCharges = modDB:Override(nil, "InspirationCharges") or output.InspirationChargesMax
	else
		output.InspirationCharges = 0
	end
	if modDB:Flag(nil, "UseGhostShrouds") then
		output.GhostShrouds = modDB:Override(nil, "GhostShrouds") or 3
	else
		output.GhostShrouds = 0
	end
	if modDB:Flag(nil, "CryWolfMinimumPower") and modDB:Sum("BASE", nil, "Multiplier:WarcryPower") < 10 then
		modDB:NewMod("Multiplier:WarcryPower", "OVERRIDE", 10, "Minimum Power")
	end
	output.CrabBarriers = m_min(modDB:Override(nil, "CrabBarriers") or output.CrabBarriersMax, output.CrabBarriersMax)
	modDB.multipliers["PowerCharge"] = output.PowerCharges
	modDB.multipliers["RemovablePowerCharge"] = output.RemovablePowerCharges
	modDB.multipliers["FrenzyCharge"] = output.FrenzyCharges
	modDB.multipliers["RemovableFrenzyCharge"] = output.RemovableFrenzyCharges
	modDB.multipliers["EnduranceCharge"] = output.EnduranceCharges
	modDB.multipliers["RemovableEnduranceCharge"] = output.RemovableEnduranceCharges
	modDB.multipliers["SiphoningCharge"] = output.SiphoningCharges
	modDB.multipliers["ChallengerCharge"] = output.ChallengerCharges
	modDB.multipliers["BlitzCharge"] = output.BlitzCharges
	modDB.multipliers["InspirationCharge"] = output.InspirationCharges
	modDB.multipliers["GhostShroud"] = output.GhostShrouds
	modDB.multipliers["CrabBarrier"] = output.CrabBarriers

	-- Process enemy modifiers 
	for _, value in ipairs(modDB:List(nil, "EnemyModifier")) do
		enemyDB:AddMod(value.mod)
	end

	-- Add misc buffs/debuffs
	if env.mode_combat then
		if modDB:Flag(nil, "Fortify") then
			local effectScale = 1 + modDB:Sum("INC", nil, "FortifyEffectOnSelf", "BuffEffectOnSelf") / 100
			local modList = modDB:List(nil, "convertFortifyBuff")
			local changeMod = modList[#modList]
			if changeMod then
				local mod = changeMod.mod
				if not mod.originValue then
					mod.originValue = mod.value
				end
				mod.value = m_floor(mod.originValue * effectScale)
				mod.source = "Fortify"
				modDB:AddMod(mod)
			else
				local effect = m_floor(20 * effectScale)
				modDB:NewMod("DamageTakenWhenHit", "MORE", -effect, "Fortify")
			end
			modDB.multipliers["BuffOnSelf"] = (modDB.multipliers["BuffOnSelf"] or 0) + 1
		end
		if modDB:Flag(nil, "Onslaught") then
			local effect = m_floor(20 * (1 + modDB:Sum("INC", nil, "OnslaughtEffect", "BuffEffectOnSelf") / 100))
			modDB:NewMod("Speed", "INC", effect, "Onslaught")
			modDB:NewMod("MovementSpeed", "INC", effect, "Onslaught")
		end
		if modDB:Flag(nil, "UnholyMight") then
			local effect = m_floor(30 * (1 + modDB:Sum("INC", nil, "BuffEffectOnSelf") / 100))
			modDB:NewMod("PhysicalDamageGainAsChaos", "BASE", effect, "Unholy Might")
		end
		if modDB:Flag(nil, "Tailwind") then
			local effect = m_floor(10 * (1 + modDB:Sum("INC", nil, "TailwindEffectOnSelf", "BuffEffectOnSelf") / 100))
			modDB:NewMod("ActionSpeed", "INC", effect, "Tailwind")
		end
		if modDB:Flag(nil, "Adrenaline") then
			local effectMod = 1 + modDB:Sum("INC", nil, "BuffEffectOnSelf") / 100
			modDB:NewMod("Damage", "INC", m_floor(100 * effectMod), "Adrenaline")
			modDB:NewMod("Speed", "INC", m_floor(25 * effectMod), "Adrenaline")
			modDB:NewMod("MovementSpeed", "INC", m_floor(25 * effectMod), "Adrenaline")
			modDB:NewMod("PhysicalDamageReduction", "BASE", m_floor(10 * effectMod), "Adrenaline")
		end
		if modDB:Flag(nil, "HerEmbrace") then
			condList["HerEmbrace"] = true
			modDB:NewMod("AvoidStun", "BASE", 100, "Her Embrace")
			modDB:NewMod("PhysicalDamageGainAsFire", "BASE", 123, "Her Embrace", ModFlag.Sword)
			modDB:NewMod("AvoidFreeze", "BASE", 100, "Her Embrace")
			modDB:NewMod("AvoidChill", "BASE", 100, "Her Embrace")
			modDB:NewMod("AvoidIgnite", "BASE", 100, "Her Embrace")
			modDB:NewMod("Speed", "INC", 20, "Her Embrace")
			modDB:NewMod("MovementSpeed", "INC", 20, "Her Embrace")
		end
		if modDB:Flag(nil, "Elusive") then
			local effect = 1 + modDB:Sum("INC", nil, "ElusiveEffect", "BuffEffectOnSelf") / 100
			condList["Elusive"] = true
			modDB:NewMod("AttackDodgeChance", "BASE", m_floor(15 * effect), "Elusive")
			modDB:NewMod("SpellDodgeChance", "BASE", m_floor(15 * effect), "Elusive")
			modDB:NewMod("MovementSpeed", "INC", m_floor(30 * effect), "Elusive")
		end
		if modDB:Flag(nil, "Chill") then
			local effect = m_max(m_floor(30 * calcLib.mod(modDB, nil, "SelfChillEffect")), 0)
			modDB:NewMod("ActionSpeed", "INC", effect * (modDB:Flag(nil, "SelfChillEffectIsReversed") and 1 or -1), "Chill")
		end
		if modDB:Flag(nil, "Freeze") then
			local effect = m_max(m_floor(70 * calcLib.mod(modDB, nil, "SelfChillEffect")), 0)
			modDB:NewMod("ActionSpeed", "INC", -effect, "Freeze")
		end
		if modDB:Flag(nil, "CanLeechLifeOnFullLife") then
			condList["Leeching"] = true
			condList["LeechingLife"] = true
			env.configInput.conditionLeeching = true
		end
		if modDB:Flag(nil, "CanLeechLifeOnFullEnergyShield") then
			condList["Leeching"] = true
			condList["LeechingEnergyShield"] = true
			env.configInput.conditionLeeching = true
		end
		if modDB:Flag(nil, "Condition:InfusionActive") then
			local effect = 1 + modDB:Sum("INC", nil, "InfusionEffect", "BuffEffectOnSelf") / 100
			if modDB:Flag(nil, "Condition:HavePhysicalInfusion") then
				condList["PhysicalInfusion"] = true
				condList["Infusion"] = true
				modDB:NewMod("PhysicalDamage", "MORE", 10 * effect, "Infusion")
			end
			if modDB:Flag(nil, "Condition:HaveFireInfusion") then
				condList["FireInfusion"] = true
				condList["Infusion"] = true
				modDB:NewMod("FireDamage", "MORE", 10 * effect, "Infusion")
			end
			if modDB:Flag(nil, "Condition:HaveColdInfusion") then
				condList["ColdInfusion"] = true
				condList["Infusion"] = true
				modDB:NewMod("ColdDamage", "MORE", 10 * effect, "Infusion")
			end
			if modDB:Flag(nil, "Condition:HaveLightningInfusion") then
				condList["LightningInfusion"] = true
				condList["Infusion"] = true
				modDB:NewMod("LightningDamage", "MORE", 10 * effect, "Infusion")
			end
			if modDB:Flag(nil, "Condition:HaveChaosInfusion") then
				condList["ChaosInfusion"] = true
				condList["Infusion"] = true
				modDB:NewMod("ChaosDamage", "MORE", 10 * effect, "Infusion")
			end
		end
		if modDB:Flag(nil, "Condition:CanGainRage") or modDB:Sum("BASE", nil, "RageRegen") > 0 then
			output.MaximumRage = modDB:Sum("BASE", skillCfg, "MaximumRage")
			modDB:NewMod("Multiplier:Rage", "BASE", 1, "Base", { type = "Multiplier", var = "RageStack", limit = output.MaximumRage })
		end
	end	
end

-- Finalises the environment and performs the stat calculations:
-- 1. Merges keystone modifiers
-- 2. Initialises minion skills
-- 3. Initialises the main skill's minion, if present
-- 4. Merges flask effects
-- 5. Sets conditions and calculates attributes and life/mana pools (doActorAttribsPoolsConditions)
-- 6. Calculates reservations
-- 7. Sets life/mana reservation (doActorLifeManaReservation)
-- 8. Processes buffs and debuffs
-- 9. Processes charges and misc buffs (doActorMisc)
-- 10. Calculates defence and offence stats (calcs.defence, calcs.offence)
function calcs.perform(env)
	local modDB = env.modDB
	local enemyDB = env.enemyDB

	-- Merge keystone modifiers
	env.keystonesAdded = { }
	mergeKeystones(env)

	-- Build minion skills
	for _, activeSkill in ipairs(env.player.activeSkillList) do
		activeSkill.skillModList = new("ModList", activeSkill.baseSkillModList)
		if activeSkill.minion then
			activeSkill.minion.modDB = new("ModDB")
			activeSkill.minion.modDB.actor = activeSkill.minion
			calcs.createMinionSkills(env, activeSkill)
		end
	end

	env.player.output = { }
	env.enemy.output = { }
	local output = env.player.output

	env.minion = env.player.mainSkill.minion
	if env.minion then
		-- Initialise minion modifier database
		output.Minion = { }
		env.minion.output = output.Minion
		env.minion.modDB.multipliers["Level"] = env.minion.level
		calcs.initModDB(env, env.minion.modDB)
		env.minion.modDB:NewMod("Life", "BASE", m_floor(env.minion.lifeTable[env.minion.level] * env.minion.minionData.life), "Base")
		if env.minion.minionData.energyShield then
			env.minion.modDB:NewMod("EnergyShield", "BASE", m_floor(env.data.monsterAllyLifeTable[env.minion.level] * env.minion.minionData.life * env.minion.minionData.energyShield), "Base")
		end
		if env.minion.minionData.armour then
			env.minion.modDB:NewMod("Armour", "BASE", m_floor((10 + env.minion.level * 2) * env.minion.minionData.armour * 1.038 ^ env.minion.level), "Base")
		end
		env.minion.modDB:NewMod("Evasion", "BASE", round((30 + env.minion.level * 5) * 1.03 ^ env.minion.level), "Base")
		env.minion.modDB:NewMod("Accuracy", "BASE", round((17 + env.minion.level / 2) * (env.minion.minionData.accuracy or 1) * 1.03 ^ env.minion.level), "Base")
		env.minion.modDB:NewMod("CritMultiplier", "BASE", 30, "Base")
		env.minion.modDB:NewMod("CritDegenMultiplier", "BASE", 30, "Base")
		env.minion.modDB:NewMod("FireResist", "BASE", env.minion.minionData.fireResist, "Base")
		env.minion.modDB:NewMod("ColdResist", "BASE", env.minion.minionData.coldResist, "Base")
		env.minion.modDB:NewMod("LightningResist", "BASE", env.minion.minionData.lightningResist, "Base")
		env.minion.modDB:NewMod("ChaosResist", "BASE", env.minion.minionData.chaosResist, "Base")
		env.minion.modDB:NewMod("CritChance", "INC", 200, "Base", { type = "Multiplier", var = "PowerCharge" })
		env.minion.modDB:NewMod("Speed", "INC", 15, "Base", { type = "Multiplier", var = "FrenzyCharge" })
		env.minion.modDB:NewMod("Damage", "MORE", 4, "Base", { type = "Multiplier", var = "FrenzyCharge" })
		env.minion.modDB:NewMod("MovementSpeed", "INC", 5, "Base", { type = "Multiplier", var = "FrenzyCharge" })
		env.minion.modDB:NewMod("PhysicalDamageReduction", "BASE", 15, "Base", { type = "Multiplier", var = "EnduranceCharge" })
		env.minion.modDB:NewMod("ElementalResist", "BASE", 15, "Base", { type = "Multiplier", var = "EnduranceCharge" })
		env.minion.modDB:NewMod("ProjectileCount", "BASE", 1, "Base")
		if env.build.targetVersion ~= "2_6" then
			env.minion.modDB:NewMod("Damage", "MORE", -50, "Base", 0, KeywordFlag.Poison)
			env.minion.modDB:NewMod("Damage", "MORE", -50, "Base", 0, KeywordFlag.Ignite)
			env.minion.modDB:NewMod("SkillData", "LIST", { key = "bleedBasePercent", value = 70/6 }, "Base")
		end
		env.minion.modDB:NewMod("Damage", "MORE", 500, "Base", 0, KeywordFlag.Bleed, { type = "ActorCondition", actor = "enemy", var = "Moving" })
		for _, mod in ipairs(env.minion.minionData.modList) do
			env.minion.modDB:AddMod(mod)
		end
		for _, mod in ipairs(env.player.mainSkill.extraSkillModList) do
			env.minion.modDB:AddMod(mod)
		end
		if env.aegisModList then
			env.minion.itemList["Weapon 3"] = env.player.itemList["Weapon 2"]
			env.minion.modDB:AddList(env.aegisModList)
		end 
		if env.player.mainSkill.skillData.minionUseBowAndQuiver then
			if env.player.weaponData1.type == "Bow" then
				env.minion.modDB:AddList(env.player.itemList["Weapon 1"].slotModList[1])
			end
			if env.player.itemList["Weapon 2"] and env.player.itemList["Weapon 2"].type == "Quiver" then
				env.minion.modDB:AddList(env.player.itemList["Weapon 2"].modList)
			end
		end
		if env.minion.itemSet or env.minion.uses then
			for slotName, slot in pairs(env.build.itemsTab.slots) do
				if env.minion.uses[slotName] then
					local item
					if env.minion.itemSet then
						if slot.weaponSet == 1 and env.minion.itemSet.useSecondWeaponSet then
							slotName = slotName .. " Swap"
						end
						item = env.build.itemsTab.items[env.minion.itemSet[slotName].selItemId]
					else
						item = env.player.itemList[slotName]
					end
					if item then
						env.minion.itemList[slotName] = item
						env.minion.modDB:AddList(item.modList or item.slotModList[slot.slotNum])
					end
				end
			end
		end
		if modDB:Flag(nil, "StrengthAddedToMinions") then
			env.minion.modDB:NewMod("Str", "BASE", round(calcLib.val(modDB, "Str")), "Player")
		end
		if modDB:Flag(nil, "HalfStrengthAddedToMinions") then
			env.minion.modDB:NewMod("Str", "BASE", round(calcLib.val(modDB, "Str") * 0.5), "Player")
		end
	end
	if env.aegisModList then
		env.player.itemList["Weapon 2"] = nil
	end

	for _, activeSkill in ipairs(env.player.activeSkillList) do
		if activeSkill.activeEffect.grantedEffect.name == "Herald of Purity" then
			local limit = activeSkill.skillModList:Sum("BASE", nil, "ActiveSentinelOfPurityLimit")
			output.ActiveSentinelOfPurityLimit = m_max(limit, output.ActiveSentinelOfPurityLimit or 0)
		end
		if activeSkill.skillFlags.golem then
			local limit = activeSkill.skillModList:Sum("BASE", nil, "ActiveGolemLimit")
			output.ActiveGolemLimit = m_max(limit, output.ActiveGolemLimit or 0)
		end
		if activeSkill.skillFlags.totem then
			local limit = env.player.mainSkill.skillModList:Sum("BASE", env.player.mainSkill.skillCfg, "ActiveTotemLimit", "ActiveBallistaLimit" )
			output.ActiveTotemLimit = m_max(limit, output.ActiveTotemLimit or 0)
			output.TotemsSummoned = modDB:Override(nil, "TotemsSummoned") or output.ActiveTotemLimit
		end
		if activeSkill.skillFlags.brand then
			local attachLimit = env.player.mainSkill.skillModList:Sum("BASE", env.player.mainSkill.skillCfg, "BrandsAttachedLimit")
			local attached = modDB:Sum("BASE", nil, "Multiplier:ConfigBrandsAttachedToEnemy")
			modDB:NewMod("Multiplier:BrandsAttachedToEnemy", "BASE", m_min(attached, attachLimit), "Config")
			enemyDB:NewMod("Multiplier:BrandsAttached", "BASE", m_min(attached, attachLimit), "Config")
		end
		if activeSkill.activeEffect.grantedEffect.name == "Summon Skeletons" then
			local limit = env.player.mainSkill.skillModList:Sum("BASE", env.player.mainSkill.skillCfg, "ActiveSkeletonLimit")
			output.ActiveSkeletonLimit = m_max(limit, output.ActiveSkeletonLimit or 0)
		elseif activeSkill.activeEffect.grantedEffect.name == "Raise Zombie" then
			local limit = env.player.mainSkill.skillModList:Sum("BASE", env.player.mainSkill.skillCfg, "ActiveZombieLimit")
			output.ActiveZombieLimit = m_max(limit, output.ActiveZombieLimit or 0)
		elseif activeSkill.activeEffect.grantedEffect.name == "Summon Raging Spirit" then
			local limit = env.player.mainSkill.skillModList:Sum("BASE", env.player.mainSkill.skillCfg, "ActiveRagingSpiritLimit")
			output.ActiveRagingSpiritLimit = m_max(limit, output.ActiveRagingSpiritLimit or 0)
		elseif activeSkill.activeEffect.grantedEffect.name == "Raise Spectre" then
			local limit = env.player.mainSkill.skillModList:Sum("BASE", env.player.mainSkill.skillCfg, "ActiveSpectreLimit")
			output.ActiveSpectreLimit = m_max(limit, output.ActiveSpectreLimit or 0)
		elseif activeSkill.activeEffect.grantedEffect.name == "Enduring Cry" then
			local heal_over_1_sec = activeSkill.skillModList:Sum("BASE", env.player.mainSkill.skillCfg, "EnduringCryLifeRegen")
			local resist_all_per_endurance = activeSkill.skillModList:Sum("BASE", env.player.mainSkill.skillCfg, "EnduringCryElementalResist")
			local pdr_per_endurance = activeSkill.skillModList:Sum("BASE", env.player.mainSkill.skillCfg, "EnduringCryPhysicalDamageReduction")
			local full_duration = activeSkill.activeEffect.grantedEffectLevel.duration * calcLib.mod(activeSkill.skillModList, activeSkill.skillCfg, "Duration", "PrimaryDuration", "SkillAndDamagingAilmentDuration", activeSkill.skillData.mineDurationAppliesToSkill and "MineDuration" or nil)
			local cooldownOverride = activeSkill.skillModList:Override(activeSkill.skillCfg, "CooldownRecovery")
			local actual_cooldown = cooldownOverride or (activeSkill.skillData.cooldown  + activeSkill.skillModList:Sum("BASE", activeSkill.skillCfg, "CooldownRecovery")) / calcLib.mod(activeSkill.skillModList, activeSkill.skillCfg, "CooldownRecovery")
			local uptime = m_min(full_duration / actual_cooldown, 1)
			env.player.modDB:NewMod("LifeRegen", "BASE", heal_over_1_sec , "Enduring Cry", { type = "Condition", var = "LifeRegenBurstFull" })
			env.player.modDB:NewMod("LifeRegen", "BASE", heal_over_1_sec / actual_cooldown, "Enduring Cry", { type = "Condition", var = "LifeRegenBurstAvg" })
			local buff_inc = activeSkill.skillModList:Sum("INC", activeSkill.skillCfg, "BuffEffect")
			env.player.modDB:NewMod("ElementalResist", "BASE", resist_all_per_endurance * uptime * (1 + buff_inc/100), "Enduring Cry", { type = "Multiplier", var = "EnduranceCharge" })
			env.player.modDB:NewMod("PhysicalDamageReduction", "BASE", pdr_per_endurance * uptime * (1 + buff_inc/100), "Enduring Cry", { type = "Multiplier", var = "EnduranceCharge" })
		elseif activeSkill.activeEffect.grantedEffect.name == "Seismic Cry" then
			local extraExertions = activeSkill.skillModList:Sum("BASE", nil, "ExtraExertedAttacks") or 0
			env.player.modDB:NewMod("NumSeismicExerts", "BASE", activeSkill.skillModList:Sum("BASE", env.player.mainSkill.skillCfg, "SeismicExertedAttacks") + extraExertions)
			env.player.modDB:NewMod("SeismicMoreDmgPerExert",  "BASE", activeSkill.skillModList:Sum("BASE", env.player.mainSkill.skillCfg, "SeismicHitMultiplier"))
			env.player.modDB:NewMod("SeismicStunThreshold", "BASE", activeSkill.skillModList:Sum("BASE", env.player.mainSkill.skillCfg, "SeismicStunThresholdPer5MP"), "Seismic Cry Buff", { type = "Multiplier", var = "WarcryPower", div = 5, limit = 6 })
		elseif activeSkill.activeEffect.grantedEffect.name == "Intimidating Cry" then
			local extraExertions = activeSkill.skillModList:Sum("BASE", nil, "ExtraExertedAttacks") or 0
			env.player.modDB:NewMod("NumIntimidatingExerts", "BASE", activeSkill.skillModList:Sum("BASE", env.player.mainSkill.skillCfg, "IntimidatingExertedAttacks") + extraExertions)
<<<<<<< HEAD
			env.player.modDB:NewMod("IntimidatingPDR", "BASE", activeSkill.skillModList:Sum("BASE", env.player.mainSkill.skillCfg, "IntimidatingPDRPer5MP"), "Intimidating Cry Buff", { type = "Multiplier", var = "WarcryPower", div = 5, limit = 6 })
=======
		elseif activeSkill.activeEffect.grantedEffect.name == "Rallying Cry" then
			local extraExertions = activeSkill.skillModList:Sum("BASE", nil, "ExtraExertedAttacks") or 0
			env.player.modDB:NewMod("NumRallyingExerts", "BASE", activeSkill.skillModList:Sum("BASE", env.player.mainSkill.skillCfg, "RallyingExertedAttacks") + extraExertions)
			env.player.modDB:NewMod("RallyingExertMoreDamagePerAlly",  "BASE", activeSkill.skillModList:Sum("BASE", env.player.mainSkill.skillCfg, "RallyingCryExertDamageBonus"))
			-- Special handling for the minion side to add the flat damage bonus
			if env.minion then
				-- Get the warcry power effect for the skill based on configured power
				local warcryPowerBonus = m_min(activeSkill.skillModList:Sum("BASE", env.player.mainSkill.skillCfg, "RallyingCryAllyDamageBonusPer5Power") * m_floor(activeSkill.skillModList:Sum("BASE", env.player.modDB, "Multiplier:WarcryPower") / 5), 20)/100
				-- Get the warcry effect bonus, TODO: add the buff as coming from a warcry
				local warcryBuffEffect = activeSkill.skillModList:Sum("INC", activeSkill.skillCfg, "BuffEffect") / 100
				-- Get the overall multiplier for player main hand damage
				local mult = warcryPowerBonus * (1 + activeSkill.skillModList:Sum("BASE", env.player.mainSkill.skillCfg, "RallyingCryMinionDamageBonusMultiplier")) * (1 + warcryBuffEffect)
				-- Add all damage types
				local dmgTypeList = {"Physical", "Lightning", "Cold", "Fire", "Chaos"}
				for _, damageType in ipairs(dmgTypeList) do
					env.minion.modDB:NewMod(damageType.."Min", "BASE", (env.player.weaponData1[damageType.."Min"] or 0) * mult, "Rallying Cry", 0, 0, { type = "GlobalEffect", effectType = "Buff" })
					env.minion.modDB:NewMod(damageType.."Max", "BASE", (env.player.weaponData1[damageType.."Max"] or 0) * mult, "Rallying Cry", 0, 0, { type = "GlobalEffect", effectType = "Buff" })
				end
			end
>>>>>>> 89dba38e
		end
	end

	local breakdown
	if env.mode == "CALCS" then
		-- Initialise breakdown module
		breakdown = LoadModule(calcs.breakdownModule, modDB, output, env.player)
		env.player.breakdown = breakdown
		if env.minion then
			env.minion.breakdown = LoadModule(calcs.breakdownModule, env.minion.modDB, env.minion.output, env.minion)
		end
	end

	-- Merge flask modifiers
	if env.mode_combat then
		local effectInc = modDB:Sum("INC", nil, "FlaskEffect")
		local flaskBuffs = { }
		local usingFlask = false
		local usingLifeFlask = false
		local usingManaFlask = false
		for item in pairs(env.flasks) do
			usingFlask = true
			if item.baseName:match("Life Flask") then
				usingLifeFlask = true
			end
			if item.baseName:match("Mana Flask") then
				usingManaFlask = true
			end
			if item.baseName:match("Hybrid Flask") then
				usingLifeFlask = true
				usingManaFlask = true
			end

			-- Avert thine eyes, lest they be forever scarred
			-- I have no idea how to determine which buff is applied by a given flask, 
			-- so utility flasks are grouped by base, unique flasks are grouped by name, and magic flasks by their modifiers
			local effectMod = 1 + (effectInc + item.flaskData.effectInc) / 100
			if item.buffModList[1] then
				local srcList = new("ModList")
				srcList:ScaleAddList(item.buffModList, effectMod)
				mergeBuff(srcList, flaskBuffs, item.baseName)
			end
			if item.modList[1] then
				local srcList = new("ModList")
				srcList:ScaleAddList(item.modList, effectMod)
				local key
				if item.rarity == "UNIQUE" then
					key = item.title
				else
					key = ""
					for _, mod in ipairs(item.modList) do
						key = key .. modLib.formatModParams(mod) .. "&"
					end
				end
				mergeBuff(srcList, flaskBuffs, key)
			end
		end
		if not modDB:Flag(nil, "FlasksDoNotApplyToPlayer") then
			modDB.conditions["UsingFlask"] = usingFlask
			modDB.conditions["UsingLifeFlask"] = usingLifeFlask
			modDB.conditions["UsingManaFlask"] = usingManaFlask
			for _, buffModList in pairs(flaskBuffs) do
				modDB:AddList(buffModList)
			end
		end
		if env.minion and modDB:Flag(env.player.mainSkill.skillCfg, "FlasksApplyToMinion") then
			local minionModDB = env.minion.modDB
			minionModDB.conditions["UsingFlask"] = usingFlask
			minionModDB.conditions["UsingLifeFlask"] = usingLifeFlask
			minionModDB.conditions["UsingManaFlask"] = usingManaFlask
			for _, buffModList in pairs(flaskBuffs) do
				minionModDB:AddList(buffModList)
			end
		end
	end

	-- Merge keystones again to catch any that were added by flasks
	mergeKeystones(env)

	-- Calculate attributes and life/mana pools
	doActorAttribsPoolsConditions(env, env.player)
	if env.minion then
		for _, value in ipairs(env.player.mainSkill.skillModList:List(env.player.mainSkill.skillCfg, "MinionModifier")) do
			if not value.type or env.minion.type == value.type then
				env.minion.modDB:AddMod(value.mod)
			end
		end
		for _, name in ipairs(env.minion.modDB:List(nil, "Keystone")) do
			env.minion.modDB:AddList(env.spec.tree.keystoneMap[name].modList)
		end
		doActorAttribsPoolsConditions(env, env.minion)
	end

	-- Calculate skill life and mana reservations
	env.player.reserved_LifeBase = 0
	env.player.reserved_LifePercent = modDB:Sum("BASE", nil, "ExtraLifeReserved") 
	env.player.reserved_ManaBase = 0
	env.player.reserved_ManaPercent = 0
	if breakdown then
		breakdown.LifeReserved = { reservations = { } }
		breakdown.ManaReserved = { reservations = { } }
	end
	for _, activeSkill in ipairs(env.player.activeSkillList) do
		if activeSkill.skillTypes[SkillType.ManaCostReserved] and not activeSkill.skillFlags.totem then
			local skillModList = activeSkill.skillModList
			local skillCfg = activeSkill.skillCfg
			local suffix = activeSkill.skillTypes[SkillType.ManaCostPercent] and "Percent" or "Base"
			local baseVal = activeSkill.skillData.manaCostOverride or activeSkill.activeEffect.grantedEffectLevel.manaCost or 0
			local mult = skillModList:More(skillCfg, "SupportManaMultiplier")
			local more = skillModList:More(skillCfg, "ManaReserved")
			local inc = skillModList:Sum("INC", skillCfg, "ManaReserved")
			local base = m_floor(baseVal * mult)
			local cost
			if activeSkill.skillData.manaCostForced then
				cost = activeSkill.skillData.manaCostForced
			else
				cost = m_max(base - m_modf(base * -m_floor((100 + inc) * more - 100) / 100), 0)
			end
			if activeSkill.activeMineCount then
				cost = cost * activeSkill.activeMineCount
			end
			local pool
			if skillModList:Flag(skillCfg, "BloodMagic", "SkillBloodMagic") then
				pool = "Life"
			else
				pool = "Mana"
			end
			env.player["reserved_"..pool..suffix] = env.player["reserved_"..pool..suffix] + cost
			if breakdown then
				t_insert(breakdown[pool.."Reserved"].reservations, {
					skillName = activeSkill.activeEffect.grantedEffect.name,
					base = baseVal .. (activeSkill.skillTypes[SkillType.ManaCostPercent] and "%" or ""),
					mult = mult ~= 1 and ("x "..mult),
					more = more ~= 1 and ("x "..more),
					inc = inc ~= 0 and ("x "..(1 + inc/100)),
					total = cost .. (activeSkill.skillTypes[SkillType.ManaCostPercent] and "%" or ""),
				})
			end
		end
	end
	
	-- Set the life/mana reservations
	doActorLifeManaReservation(env.player)
	if env.minion then
		doActorLifeManaReservation(env.minion)
	end

	-- Process attribute requirements
	do
		local reqMult = calcLib.mod(modDB, nil, "GlobalAttributeRequirements")
		for _, attr in ipairs({"Str","Dex","Int"}) do
			if env.mode == "CALCS" then
				breakdown["Req"..attr] = {
					rowList = { },
					colList = {
						{ label = attr, key = "req" },
						{ label = "Source", key = "source" },
						{ label = "Source Name", key = "sourceName" },
					}
				}
			end
			local out = 0
			for _, reqSource in ipairs(env.requirementsTable) do
				if reqSource[attr] and reqSource[attr] > 0 then
					local req = m_floor(reqSource[attr] * reqMult)
					out = m_max(out, req)
					if env.mode == "CALCS" then
						local row = {
							req = req > output[attr] and colorCodes.NEGATIVE..req or req,
							reqNum = req,
							source = reqSource.source,
						}
						if reqSource.source == "Item" then
							local item = reqSource.sourceItem
							row.sourceName = colorCodes[item.rarity]..item.name
							row.sourceNameTooltip = function(tooltip)
								env.build.itemsTab:AddItemTooltip(tooltip, item, reqSource.sourceSlot)
							end
						elseif reqSource.source == "Gem" then
							row.sourceName = s_format("%s%s ^7%d/%d", reqSource.sourceGem.color, reqSource.sourceGem.nameSpec, reqSource.sourceGem.level, reqSource.sourceGem.quality)
						end
						t_insert(breakdown["Req"..attr].rowList, row)
					end
				end
			end
			if modDB:Flag(nil, "IgnoreAttributeRequirements") then
				out = 0
			end
			output["Req"..attr] = out
			if env.mode == "CALCS" then
				output["Req"..attr.."String"] = out > output[attr] and colorCodes.NEGATIVE..out or out
				table.sort(breakdown["Req"..attr].rowList, function(a, b)
					if a.reqNum ~= b.reqNum then
						return a.reqNum > b.reqNum
					elseif a.source ~= b.source then
						return a.source < b.source 
					else
						return a.sourceName < b.sourceName
					end
				end)
			end
		end
	end

	-- Check for extra modifiers to apply to aura skills
	local extraAuraModList = { }
    for _, value in ipairs(modDB:List(nil, "ExtraAuraEffect")) do
        local add = true
        for _, mod in ipairs(extraAuraModList) do
            if modLib.compareModParams(mod, value.mod) then
                mod.value = mod.value + value.mod.value
                add = false
                break
            end
        end
        if add then
            t_insert(extraAuraModList, copyTable(value.mod, true))
        end
    end

	-- Calculate number of active heralds
	if env.mode_buffs then
		local heraldList = { }
		for _, activeSkill in ipairs(env.player.activeSkillList) do
			if activeSkill.skillTypes[SkillType.Herald] then
				heraldList[activeSkill.skillCfg.skillName] = true
			end
		end
		for _, herald in pairs(heraldList) do
			modDB.multipliers["Herald"] = (modDB.multipliers["Herald"] or 0) + 1
			modDB.conditions["AffectedByHerald"] = true
		end
	end

	-- Combine buffs/debuffs 
	output.EnemyCurseLimit = modDB:Sum("BASE", nil, "EnemyCurseLimit")
	local buffs = { }
	env.buffs = buffs
	local minionBuffs = { }
	env.minionBuffs = minionBuffs
	local debuffs = { }
	env.debuffs = debuffs
	local curses = { 
		limit = output.EnemyCurseLimit,
	}
	local minionCurses = { 
		limit = 1,
	}
	local affectedByAura = { }
	for _, activeSkill in ipairs(env.player.activeSkillList) do
		local skillModList = activeSkill.skillModList
		local skillCfg = activeSkill.skillCfg
		for _, buff in ipairs(activeSkill.buffList) do
			if buff.cond and not skillModList:GetCondition(buff.cond, skillCfg) then
				-- Nothing!
			elseif buff.enemyCond and not enemyDB:GetCondition(buff.enemyCond) then
				-- Also nothing :/
			elseif buff.type == "Buff" then
				if env.mode_buffs and (not activeSkill.skillFlags.totem or buff.allowTotemBuff) then
					local skillCfg = buff.activeSkillBuff and skillCfg
					local modStore = buff.activeSkillBuff and skillModList or modDB
				 	if not buff.applyNotPlayer then
						activeSkill.buffSkill = true
						modDB.conditions["AffectedBy"..buff.name:gsub(" ","")] = true
						local srcList = new("ModList")
						local inc = modStore:Sum("INC", skillCfg, "BuffEffect", "BuffEffectOnSelf", "BuffEffectOnPlayer")
						local more = modStore:More(skillCfg, "BuffEffect", "BuffEffectOnSelf")
						srcList:ScaleAddList(buff.modList, (1 + inc / 100) * more)
						mergeBuff(srcList, buffs, buff.name)
						if activeSkill.skillData.thisIsNotABuff then
							buffs[buff.name].notBuff = true
						end
					end
					if env.minion and (buff.applyMinions or buff.applyAllies) then
						activeSkill.minionBuffSkill = true
						env.minion.modDB.conditions["AffectedBy"..buff.name:gsub(" ","")] = true
						local srcList = new("ModList")
						local inc = modStore:Sum("INC", skillCfg, "BuffEffect") + env.minion.modDB:Sum("INC", nil, "BuffEffectOnSelf")
						local more = modStore:More(skillCfg, "BuffEffect") * env.minion.modDB:More(nil, "BuffEffectOnSelf")
						srcList:ScaleAddList(buff.modList, (1 + inc / 100) * more)
						mergeBuff(srcList, minionBuffs, buff.name)
					end
				end
			elseif buff.type == "Aura" then
				if env.mode_buffs then
					if not activeSkill.skillData.auraCannotAffectSelf then
						activeSkill.buffSkill = true
						affectedByAura[env.player] = true
						modDB.conditions["AffectedBy"..buff.name:gsub(" ","")] = true
						local srcList = new("ModList")
						local inc = skillModList:Sum("INC", skillCfg, "AuraEffect", "BuffEffect", "BuffEffectOnSelf", "AuraEffectOnSelf", "AuraBuffEffect")

						-- Take the Purposeful Harbinger buffs into account.
						-- These are capped to 40% increased buff effect, no matter the amount allocated
						local incFromPurposefulHarbinger = math.min(
							skillModList:Sum("INC", skillCfg, "PurpHarbAuraBuffEffect"),
							data.misc.PurposefulHarbingerMaxBuffPercent)
						inc = inc + incFromPurposefulHarbinger

						local more = skillModList:More(skillCfg, "AuraEffect", "BuffEffect", "BuffEffectOnSelf", "AuraEffectOnSelf", "AuraBuffEffect")
						srcList:ScaleAddList(buff.modList, (1 + inc / 100) * more)
						srcList:ScaleAddList(extraAuraModList, (1 + inc / 100) * more)
						mergeBuff(srcList, buffs, buff.name)
					end
					if env.minion and not modDB:Flag(nil, "SelfAurasCannotAffectAllies") then
						activeSkill.minionBuffSkill = true
						affectedByAura[env.minion] = true
						env.minion.modDB.conditions["AffectedBy"..buff.name:gsub(" ","")] = true
						local srcList = new("ModList")
						local inc = skillModList:Sum("INC", skillCfg, "AuraEffect", "BuffEffect") + env.minion.modDB:Sum("INC", nil, "BuffEffectOnSelf", "AuraEffectOnSelf")
						local more = skillModList:More(skillCfg, "AuraEffect", "BuffEffect") * env.minion.modDB:More(nil, "BuffEffectOnSelf", "AuraEffectOnSelf")
						srcList:ScaleAddList(buff.modList, (1 + inc / 100) * more)
						srcList:ScaleAddList(extraAuraModList, (1 + inc / 100) * more)
						mergeBuff(srcList, minionBuffs, buff.name)
					end
				end
			elseif buff.type == "Debuff" or buff.type == "AuraDebuff" then
				local stackCount
				if buff.stackVar then
					stackCount = skillModList:Sum("BASE", skillCfg, "Multiplier:"..buff.stackVar)
					if buff.stackLimit then
						stackCount = m_min(stackCount, buff.stackLimit)
					elseif buff.stackLimitVar then
						stackCount = m_min(stackCount, skillModList:Sum("BASE", skillCfg, "Multiplier:"..buff.stackLimitVar))
					end
				else
					stackCount = activeSkill.skillData.stackCount or 1
				end
				if env.mode_effective and stackCount > 0 then
					activeSkill.debuffSkill = true
					modDB.conditions["AffectedBy"..buff.name:gsub(" ","")] = true
					local srcList = new("ModList")
					local mult = 1
					if buff.type == "AuraDebuff" then
						local inc = skillModList:Sum("INC", skillCfg, "AuraEffect", "BuffEffect")
						local more = skillModList:More(skillCfg, "AuraEffect", "BuffEffect")
						mult = (1 + inc / 100) * more
					end
					srcList:ScaleAddList(buff.modList, mult * stackCount)
					if activeSkill.skillData.stackCount or buff.stackVar then
						srcList:NewMod("Multiplier:"..buff.name.."Stack", "BASE", stackCount, buff.name)
					end
					mergeBuff(srcList, debuffs, buff.name)
				end
			elseif buff.type == "Curse" or buff.type == "CurseBuff" then
				if env.mode_effective and (not enemyDB:Flag(nil, "Hexproof") or modDB:Flag(nil, "CursesIgnoreHexproof")) then
					local curse = {
						name = buff.name,
						fromPlayer = true,
						priority = activeSkill.skillTypes[SkillType.Aura] and 3 or 1,
					}
					local inc = skillModList:Sum("INC", skillCfg, "CurseEffect") + enemyDB:Sum("INC", nil, "CurseEffectOnSelf")
					local more = skillModList:More(skillCfg, "CurseEffect") * enemyDB:More(nil, "CurseEffectOnSelf")
					if buff.type == "Curse" then
						curse.modList = new("ModList")
						curse.modList:ScaleAddList(buff.modList, (1 + inc / 100) * more)
					else
						-- Curse applies a buff; scale by curse effect, then buff effect
						local temp = new("ModList")
						temp:ScaleAddList(buff.modList, (1 + inc / 100) * more)
						curse.buffModList = new("ModList")
						local buffInc = modDB:Sum("INC", skillCfg, "BuffEffectOnSelf")
						local buffMore = modDB:More(skillCfg, "BuffEffectOnSelf")
						curse.buffModList:ScaleAddList(temp, (1 + buffInc / 100) * buffMore)
						if env.minion then
							curse.minionBuffModList = new("ModList")
							local buffInc = env.minion.modDB:Sum("INC", nil, "BuffEffectOnSelf")
							local buffMore = env.minion.modDB:More(nil, "BuffEffectOnSelf")
							curse.minionBuffModList:ScaleAddList(temp, (1 + buffInc / 100) * buffMore)
						end
					end
					t_insert(curses, curse)	
				end
			end
		end
		if activeSkill.minion then
			local castingMinion = activeSkill.minion
			for _, activeSkill in ipairs(activeSkill.minion.activeSkillList) do
				local skillModList = activeSkill.skillModList
				local skillCfg = activeSkill.skillCfg
				for _, buff in ipairs(activeSkill.buffList) do
					if buff.type == "Buff" then
						if env.mode_buffs and activeSkill.skillData.enable then
							local skillCfg = buff.activeSkillBuff and skillCfg
							local modStore = buff.activeSkillBuff and skillModList or castingMinion.modDB
							if buff.applyAllies then
								modDB.conditions["AffectedBy"..buff.name:gsub(" ","")] = true
								local srcList = new("ModList")
								local inc = modStore:Sum("INC", skillCfg, "BuffEffect") + modDB:Sum("INC", nil, "BuffEffectOnSelf")
								local more = modStore:More(skillCfg, "BuffEffect") * modDB:More(nil, "BuffEffectOnSelf")
								srcList:ScaleAddList(buff.modList, (1 + inc / 100) * more)
								mergeBuff(srcList, buffs, buff.name)
							end
							if env.minion and (env.minion == castingMinion or buff.applyAllies) then
				 				env.minion.modDB.conditions["AffectedBy"..buff.name:gsub(" ","")] = true
								local srcList = new("ModList")
								local inc = modStore:Sum("INC", skillCfg, "BuffEffect", "BuffEffectOnSelf")
								local more = modStore:More(skillCfg, "BuffEffect", "BuffEffectOnSelf")
								srcList:ScaleAddList(buff.modList, (1 + inc / 100) * more)
								mergeBuff(srcList, minionBuffs, buff.name)
							end
						end
					elseif buff.type == "Aura" then
						if env.mode_buffs and activeSkill.skillData.enable then
							if not modDB:Flag(nil, "AlliesAurasCannotAffectSelf") then
								local srcList = new("ModList")
								local inc = skillModList:Sum("INC", skillCfg, "AuraEffect", "BuffEffect") + modDB:Sum("INC", nil, "BuffEffectOnSelf", "AuraEffectOnSelf")
								local more = skillModList:More(skillCfg, "AuraEffect", "BuffEffect") * modDB:More(nil, "BuffEffectOnSelf", "AuraEffectOnSelf")
								srcList:ScaleAddList(buff.modList, (1 + inc / 100) * more)
								mergeBuff(srcList, buffs, buff.name)
							end
							if env.minion and (env.minion ~= activeSkill.minion or not activeSkill.skillData.auraCannotAffectSelf) then
								local srcList = new("ModList")
								local inc = skillModList:Sum("INC", skillCfg, "AuraEffect", "BuffEffect") + env.minion.modDB:Sum("INC", nil, "BuffEffectOnSelf", "AuraEffectOnSelf")
								local more = skillModList:More(skillCfg, "AuraEffect", "BuffEffect") * env.minion.modDB:More(nil, "BuffEffectOnSelf", "AuraEffectOnSelf")
								srcList:ScaleAddList(buff.modList, (1 + inc / 100) * more)
								mergeBuff(srcList, minionBuffs, buff.name)
							end
						end
					elseif buff.type == "Curse" then
						if env.mode_effective and activeSkill.skillData.enable and not enemyDB:Flag(nil, "Hexproof") then
							local curse = {
								name = buff.name,
								priority = 1,
							}
							local inc = skillModList:Sum("INC", skillCfg, "CurseEffect") + enemyDB:Sum("INC", nil, "CurseEffectOnSelf")
							local more = skillModList:More(skillCfg, "CurseEffect") * enemyDB:More(nil, "CurseEffectOnSelf")
							curse.modList = new("ModList")
							curse.modList:ScaleAddList(buff.modList, (1 + inc / 100) * more)
							t_insert(minionCurses, curse)
						end
					elseif buff.type == "Debuff" then
						local stackCount
						if buff.stackVar then
							stackCount = modDB:Sum("BASE", skillCfg, "Multiplier:"..buff.stackVar)
							if buff.stackLimit then
								stackCount = m_min(stackCount, buff.stackLimit)
							elseif buff.stackLimitVar then
								stackCount = m_min(stackCount, modDB:Sum("BASE", skillCfg, "Multiplier:"..buff.stackLimitVar))
							end
						else
							stackCount = activeSkill.skillData.stackCount or 1
						end
						if env.mode_effective and stackCount > 0 then
							activeSkill.debuffSkill = true
							local srcList = new("ModList")
							srcList:ScaleAddList(buff.modList, stackCount)
							if activeSkill.skillData.stackCount then
								srcList:NewMod("Multiplier:"..buff.name.."Stack", "BASE", activeSkill.skillData.stackCount, buff.name)
							end
							mergeBuff(srcList, debuffs, buff.name)
						end
					end
				end
			end
		end
	end

	-- Check for extra curses
	for dest, modDB in pairs({[curses] = modDB, [minionCurses] = env.minion and env.minion.modDB}) do
		for _, value in ipairs(modDB:List(nil, "ExtraCurse")) do
			local gemModList = new("ModList")
			local grantedEffect = env.data.skills[value.skillId]
			if grantedEffect then
				calcs.mergeSkillInstanceMods(env, gemModList, {
					grantedEffect = grantedEffect,
					level = value.level,
					quality = 0,
				})
				local curseModList = { }
				for _, mod in ipairs(gemModList) do
					for _, tag in ipairs(mod) do
						if tag.type == "GlobalEffect" and tag.effectType == "Curse" then
							t_insert(curseModList, mod)
							break
						end
					end
				end
				if value.applyToPlayer then
					-- Sources for curses on the player don't usually respect any kind of limit, so there's little point bothering with slots
					if modDB:Sum("BASE", nil, "AvoidCurse") < 100 then
						modDB.conditions["Cursed"] = true
						modDB.multipliers["CurseOnSelf"] = (modDB.multipliers["CurseOnSelf"] or 0) + 1
						modDB.conditions["AffectedBy"..grantedEffect.name:gsub(" ","")] = true
						local cfg = { skillName = grantedEffect.name }
						local inc = modDB:Sum("INC", cfg, "CurseEffectOnSelf") + gemModList:Sum("INC", nil, "CurseEffectAgainstPlayer")
						local more = modDB:More(cfg, "CurseEffectOnSelf") * gemModList:More(nil, "CurseEffectAgainstPlayer")
						modDB:ScaleAddList(curseModList, (1 + inc / 100) * more)
					end
				elseif not enemyDB:Flag(nil, "Hexproof") or modDB:Flag(nil, "CursesIgnoreHexproof") then
					local curse = {
						name = grantedEffect.name,
						fromPlayer = (dest == curses),
						priority = 2,
					}
					curse.modList = new("ModList")
					curse.modList:ScaleAddList(curseModList, (1 + enemyDB:Sum("INC", nil, "CurseEffectOnSelf") / 100) * enemyDB:More(nil, "CurseEffectOnSelf"))
					t_insert(dest, curse)
				end
			end
		end
	end

	-- Assign curses to slots
	local curseSlots = { }
	env.curseSlots = curseSlots
	for _, source in ipairs({curses, minionCurses}) do
		for _, curse in ipairs(source) do
			local slot
			for i = 1, source.limit do
				if not curseSlots[i] then
					slot = i
					break
				elseif curseSlots[i].name == curse.name then
					if curseSlots[i].priority < curse.priority then
						slot = i
					else
						slot = nil
					end
					break
				elseif curseSlots[i].priority < curse.priority then
					slot = i
				end
			end
			if slot then
				curseSlots[slot] = curse
			end
		end
	end

	-- Apply buff/debuff modifiers
	for _, modList in pairs(buffs) do
		modDB:AddList(modList)
		if not modList.notBuff then
			modDB.multipliers["BuffOnSelf"] = (modDB.multipliers["BuffOnSelf"] or 0) + 1
		end
		if env.minion then
			for _, value in ipairs(modList:List(env.player.mainSkill.skillCfg, "MinionModifier")) do
				if not value.type or env.minion.type == value.type then
					env.minion.modDB:AddMod(value.mod)
				end
			end
		end
	end
	if env.minion then
		for _, modList in pairs(minionBuffs) do
			env.minion.modDB:AddList(modList)
		end
	end
	for _, modList in pairs(debuffs) do
		enemyDB:AddList(modList)
	end
	modDB.multipliers["CurseOnEnemy"] = #curseSlots
	local affectedByCurse = { }
	for _, slot in ipairs(curseSlots) do
		enemyDB.conditions["Cursed"] = true
		if slot.fromPlayer then
			affectedByCurse[env.enemy] = true
		end
		if slot.modList then
			enemyDB:AddList(slot.modList)
		end
		if slot.buffModList then
			modDB:AddList(slot.buffModList)
		end
		if slot.minionBuffModList then
			env.minion.modDB:AddList(slot.minionBuffModList)
		end
	end
	
	-- Fix the configured impale stacks on the enemy
	-- 		If the config is missing (blank), then use the maximum number of stacks
	--		If the config is larger than the maximum number of stacks, replace it with the correct maximum
	local maxImpaleStacks = modDB:Sum("BASE", nil, "ImpaleStacksMax")
	if not enemyDB:HasMod("BASE", nil, "Multiplier:ImpaleStacks") then
		enemyDB:NewMod("Multiplier:ImpaleStacks", "BASE", maxImpaleStacks, "Config", { type = "Condition", var = "Combat" })
	elseif enemyDB:Sum("BASE", nil, "Multiplier:ImpaleStacks") > maxImpaleStacks then
		enemyDB:ReplaceMod("Multiplier:ImpaleStacks", "BASE", maxImpaleStacks, "Config", { type = "Condition", var = "Combat" })
	end

	-- Check for extra auras
	for _, value in ipairs(modDB:List(nil, "ExtraAura")) do
		local modList = { value.mod }
		if not value.onlyAllies then
			local inc = modDB:Sum("INC", nil, "BuffEffectOnSelf", "AuraEffectOnSelf")
			local more = modDB:More(nil, "BuffEffectOnSelf", "AuraEffectOnSelf")
			modDB:ScaleAddList(modList, (1 + inc / 100) * more)
			if not value.notBuff then
				modDB.multipliers["BuffOnSelf"] = (modDB.multipliers["BuffOnSelf"] or 0) + 1
			end
		end
		if env.minion and not modDB:Flag(nil, "SelfAurasCannotAffectAllies") then
			local inc = env.minion.modDB:Sum("INC", nil, "BuffEffectOnSelf", "AuraEffectOnSelf")
			local more = env.minion.modDB:More(nil, "BuffEffectOnSelf", "AuraEffectOnSelf")
			env.minion.modDB:ScaleAddList(modList, (1 + inc / 100) * more)
		end
	end

	-- Check for modifiers to apply to actors affected by player auras or curses
	for _, value in ipairs(modDB:List(nil, "AffectedByAuraMod")) do
		for actor in pairs(affectedByAura) do
			actor.modDB:AddMod(value.mod)
		end
	end
	for _, value in ipairs(modDB:List(nil, "AffectedByCurseMod")) do
		for actor in pairs(affectedByCurse) do
			actor.modDB:AddMod(value.mod)
		end
	end

	-- Merge keystones again to catch any that were added by buffs
	mergeKeystones(env)

	-- Special handling for Dancing Dervish
	if modDB:Flag(nil, "DisableWeapons") then
		env.player.weaponData1 = copyTable(env.data.unarmedWeaponData[env.classId])
		modDB.conditions["Unarmed"] = true
		if not env.player.Gloves or env.player.Gloves == None then
			modDB.conditions["Unencumbered"] = true
		end
	elseif env.weaponModList1 then
		modDB:AddList(env.weaponModList1)
	end

	-- Process misc buffs/modifiers
	doActorMisc(env, env.player)
	if env.minion then
		doActorMisc(env, env.minion)
	end
	doActorMisc(env, env.enemy)

	-- Defence/offence calculations
	calcs.defence(env, env.player)
	calcs.offence(env, env.player, env.player.mainSkill)
	if env.minion then
		calcs.defence(env, env.minion)
		calcs.offence(env, env.minion, env.minion.mainSkill)
	end
end<|MERGE_RESOLUTION|>--- conflicted
+++ resolved
@@ -648,9 +648,7 @@
 		elseif activeSkill.activeEffect.grantedEffect.name == "Intimidating Cry" then
 			local extraExertions = activeSkill.skillModList:Sum("BASE", nil, "ExtraExertedAttacks") or 0
 			env.player.modDB:NewMod("NumIntimidatingExerts", "BASE", activeSkill.skillModList:Sum("BASE", env.player.mainSkill.skillCfg, "IntimidatingExertedAttacks") + extraExertions)
-<<<<<<< HEAD
 			env.player.modDB:NewMod("IntimidatingPDR", "BASE", activeSkill.skillModList:Sum("BASE", env.player.mainSkill.skillCfg, "IntimidatingPDRPer5MP"), "Intimidating Cry Buff", { type = "Multiplier", var = "WarcryPower", div = 5, limit = 6 })
-=======
 		elseif activeSkill.activeEffect.grantedEffect.name == "Rallying Cry" then
 			local extraExertions = activeSkill.skillModList:Sum("BASE", nil, "ExtraExertedAttacks") or 0
 			env.player.modDB:NewMod("NumRallyingExerts", "BASE", activeSkill.skillModList:Sum("BASE", env.player.mainSkill.skillCfg, "RallyingExertedAttacks") + extraExertions)
@@ -670,7 +668,6 @@
 					env.minion.modDB:NewMod(damageType.."Max", "BASE", (env.player.weaponData1[damageType.."Max"] or 0) * mult, "Rallying Cry", 0, 0, { type = "GlobalEffect", effectType = "Buff" })
 				end
 			end
->>>>>>> 89dba38e
 		end
 	end
 
