--- conflicted
+++ resolved
@@ -121,7 +121,6 @@
 	end, baseOutput	
 end
 
-<<<<<<< HEAD
 local function getActiveSkillCount(activeSkill)
 	local gemList = activeSkill.socketGroup.gemList
 	for _, gemData in pairs(gemList) do
@@ -239,7 +238,6 @@
 	end
 
 	return fullDPS
-=======
 -- Generate a UUID for a skill
 function cacheSkillUUID(skill)
 	local strName = skill.activeEffect.grantedEffect.name:gsub("%s+", "") -- strip spaces
@@ -281,7 +279,6 @@
 	--ConPrintf("\tHitChance: " .. tostring(GlobalCache.cachedData[uuid].HitChance))
 	--ConPrintf("\tCritChance: " .. tostring(GlobalCache.cachedData[uuid].CritChance))
 	--ConPrintf("\n")
->>>>>>> 85ce3be2
 end
 
 -- Build output for display in the side bar or calcs tab
