-- Path of Building
--
-- Module: Data
-- Contains static data used by other modules.
--

LoadModule("Data/Global")

local skillTypes = {
	"act_str",
	"act_dex",
	"act_int",
	"other",
	"glove",
	"minion",
	"spectre",
	"sup_str",
	"sup_dex",
	"sup_int",
}
local itemTypes = {
	"axe",
	"bow",
	"claw",
	"dagger",
	"mace",
	"staff",
	"sword",
	"wand",
	"helmet",
	"body",
	"gloves",
	"boots",
	"shield",
	"quiver",
	"amulet",
	"ring",
	"belt",
	"jewel",
	"flask",
}

local function makeSkillMod(modName, modType, modVal, flags, keywordFlags, ...)
	return {
		name = modName,
		type = modType,
		value = modVal,
		flags = flags or 0,
		keywordFlags = keywordFlags or 0,
		...
	}
end
local function makeFlagMod(modName, ...)
	return makeSkillMod(modName, "FLAG", true, 0, 0, ...)
end
local function makeSkillDataMod(dataKey, dataValue, ...)
	return makeSkillMod("SkillData", "LIST", { key = dataKey, value = dataValue }, 0, 0, ...)
end
local function processMod(grantedEffect, mod)
	mod.source = grantedEffect.modSource
	if type(mod.value) == "table" and mod.value.mod then
		mod.value.mod.source = "Skill:"..grantedEffect.id
	end
	for _, tag in ipairs(mod) do
		if tag.type == "GlobalEffect" then
			grantedEffect.hasGlobalEffect = true
			break
		end
	end
end

-----------------
-- Common Data --
-----------------

data = { }

data.powerStatList = {
	{ stat=nil, label="Offence/Defence", combinedOffDef=true, ignoreForItems=true },
	{ stat=nil, label="Name", itemField="Name", ignoreForNodes=true, reverseSort=true, transform=function(value) return value:gsub("^The ","") end},
	{ stat="CombinedDPS", label="Combined DPS" },
	{ stat="TotalDPS", label="Total DPS" },
	{ stat="WithImpaleDPS", label="Impale + Total DPS" },
	{ stat="AverageDamage", label="Average Hit" },
	{ stat="BleedDPS", label="Bleed DPS" },
	{ stat="IgniteDPS", label="Ignite DPS" },
	{ stat="PoisonDPS", label="Poison DPS" },
	{ stat="TotalDot", label="Chaos DoT DPS" },
	{ stat="Life", label="Life" },
	{ stat="LifeRegen", label="Life regen" },
	{ stat="LifeLeechRate", label="Life leech" },
	{ stat="EnergyShield", label="Energy Shield" },
	{ stat="EnergyShieldRegen", label="Energy Shield regen" },
	{ stat="EnergyShieldLeechRate", label="Energy Shield leech" },
	{ stat="Mana", label="Mana" },
	{ stat="ManaRegen", label="Mana regen" },
	{ stat="ManaLeechRate", label="Mana leech" },
	{ stat="Str", label="Strength" },
	{ stat="Dex", label="Dexterity" },
	{ stat="Int", label="Intelligence" },
	{ stat="TotalAttr", label="Total Attributes" },
	{ stat="MeleeAvoidChance", label="Melee avoid chance" },
	{ stat="SpellAvoidChance", label="Spell avoid chance" },
	{ stat="ProjectileAvoidChance", label="Projectile avoid chance" },
	{ stat="PhysicalTakenHitMult", label="Taken Phys dmg", transform=function(value) return 1-value end },
	{ stat="FireTakenDotMult", label="Taken Fire dmg", transform=function(value) return 1-value end },
	{ stat="ColdTakenDotMult", label="Taken Cold dmg", transform=function(value) return 1-value end },
	{ stat="LightningTakenDotMult", label="Taken Lightning dmg", transform=function(value) return 1-value end },
	{ stat="ChaosTakenHitMult", label="Taken Chaos dmg", transform=function(value) return 1-value end },
	{ stat="CritChance", label="Crit Chance" },
	{ stat="BleedChance", label="Bleed Chance" },
	{ stat="FreezeChance", label="Freeze Chance" },
	{ stat="IgniteChance", label="Ignite Chance" },
	{ stat="ShockChance", label="Shock Chance" },
	{ stat="EffectiveMovementSpeedMod", label="Move speed" },
}

data.skillColorMap = { colorCodes.STRENGTH, colorCodes.DEXTERITY, colorCodes.INTELLIGENCE, colorCodes.NORMAL }

data.jewelRadius = {
	{ inner = 0, outer = 800, col = "^xBB6600", label = "Small" },
	{ inner = 0, outer = 1200, col = "^x66FFCC", label = "Medium" },
	{ inner = 0, outer = 1500, col = "^x2222CC", label = "Large" },

	{ inner = 850, outer = 1100, col = "^xD35400", label = "Variable" },
	{ inner = 1150, outer = 1400, col = "^x66FFCC", label = "Variable" },
	{ inner = 1450, outer = 1700, col = "^x2222CC", label = "Variable" },
	{ inner = 1750, outer = 2000, col = "^xC100FF", label = "Variable" },
}

data.labyrinths = {
	{ name = "ENDGAME", label = "Eternal" },
	{ name = "MERCILESS", label = "Merciless" },
	{ name = "CRUEL", label = "Cruel" },
	{ name = "NORMAL", label = "Normal" },
}

local maxPenaltyFreeAreaLevel = 70
local maxAreaLevel = 88 -- T16 map + side area + four watchstones that grant +1 level
local penaltyMultiplier = 0.06

---@param areaLevel number
---@return number
local function effectiveMonsterLevel(areaLevel)
	--- Areas with area level above a certain penalty-free level are considered to have
	--- a scaling lower effective monster level for experience penalty calculations.
	if areaLevel <= maxPenaltyFreeAreaLevel then
		return areaLevel
	end
	return areaLevel - triangular(areaLevel - maxPenaltyFreeAreaLevel) * penaltyMultiplier
end

---@type table<number, number>
data.monsterExperienceLevelMap = {}
for i = 1, maxAreaLevel do
	data.monsterExperienceLevelMap[i] = effectiveMonsterLevel(i)
end

data.weaponTypeInfo = {
	["None"] = { oneHand = true, melee = true, flag = "Unarmed" },
	["Bow"] = { oneHand = false, melee = false, flag = "Bow" },
	["Claw"] = { oneHand = true, melee = true, flag = "Claw" },
	["Dagger"] = { oneHand = true, melee = true, flag = "Dagger" },
	["Staff"] = { oneHand = false, melee = true, flag = "Staff" },
	["Wand"] = { oneHand = true, melee = false, flag = "Wand" },
	["One Handed Axe"] = { oneHand = true, melee = true, flag = "Axe" },
	["One Handed Mace"] = { oneHand = true, melee = true, flag = "Mace" },
	["One Handed Sword"] = { oneHand = true, melee = true, flag = "Sword" },
	["Sceptre"] = { oneHand = true, melee = true, flag = "Mace", label = "One Handed Mace" },
	["Thrusting One Handed Sword"] = { oneHand = true, melee = true, flag = "Sword", label = "One Handed Sword" },
	["Two Handed Axe"] = { oneHand = false, melee = true, flag = "Axe" },
	["Two Handed Mace"] = { oneHand = false, melee = true, flag = "Mace" },
	["Two Handed Sword"] = { oneHand = false, melee = true, flag = "Sword" },
}
data.unarmedWeaponData = {
	[0] = { type = "None", AttackRate = 1.2, CritChance = 0, PhysicalMin = 2, PhysicalMax = 6 }, -- Scion
	[1] = { type = "None", AttackRate = 1.2, CritChance = 0, PhysicalMin = 2, PhysicalMax = 8 }, -- Marauder
	[2] = { type = "None", AttackRate = 1.2, CritChance = 0, PhysicalMin = 2, PhysicalMax = 5 }, -- Ranger
	[3] = { type = "None", AttackRate = 1.2, CritChance = 0, PhysicalMin = 2, PhysicalMax = 5 }, -- Witch
	[4] = { type = "None", AttackRate = 1.2, CritChance = 0, PhysicalMin = 2, PhysicalMax = 6 }, -- Duelist
	[5] = { type = "None", AttackRate = 1.2, CritChance = 0, PhysicalMin = 2, PhysicalMax = 6 }, -- Templar
	[6] = { type = "None", AttackRate = 1.2, CritChance = 0, PhysicalMin = 2, PhysicalMax = 5 }, -- Shadow
}

data.specialBaseTags = {
	["Amulet"] = { shaper = "amulet_shaper", elder = "amulet_elder", adjudicator = "amulet_adjudicator", basilisk = "amulet_basilisk", crusader = "amulet_crusader", eyrie = "amulet_eyrie", },
	["Ring"] = { shaper = "ring_shaper", elder = "ring_elder", adjudicator = "ring_adjudicator", basilisk = "ring_basilisk", crusader = "ring_crusader", eyrie = "ring_eyrie", },
	["Claw"] = { shaper = "claw_shaper", elder = "claw_elder", adjudicator = "claw_adjudicator", basilisk = "claw_basilisk", crusader = "claw_crusader", eyrie = "claw_eyrie", },
	["Dagger"] = { shaper = "dagger_shaper", elder = "dagger_elder", adjudicator = "dagger_adjudicator", basilisk = "dagger_basilisk", crusader = "dagger_crusader", eyrie = "dagger_eyrie", },
	["Wand"] = { shaper = "wand_shaper", elder = "wand_elder", adjudicator = "wand_adjudicator", basilisk = "wand_basilisk", crusader = "wand_crusader", eyrie = "wand_eyrie", },
	["One Handed Sword"] = { shaper = "sword_shaper", elder = "sword_elder", adjudicator = "sword_adjudicator", basilisk = "sword_basilisk", crusader = "sword_crusader", eyrie = "sword_eyrie", },
	["Thrusting One Handed Sword"] = { shaper = "sword_shaper", elder = "sword_elder", adjudicator = "sword_adjudicator", basilisk = "sword_basilisk", crusader = "sword_crusader", eyrie = "sword_eyrie", },
	["One Handed Axe"] = { shaper = "axe_shaper", elder = "axe_elder", adjudicator = "axe_adjudicator", basilisk = "axe_basilisk", crusader = "axe_crusader", eyrie = "axe_eyrie", },
	["One Handed Mace"] = { shaper = "mace_shaper", elder = "mace_elder", adjudicator = "mace_adjudicator", basilisk = "mace_basilisk", crusader = "mace_crusader", eyrie = "mace_eyrie", },
	["Bow"] = { shaper = "bow_shaper", elder = "bow_elder", adjudicator = "bow_adjudicator", basilisk = "bow_basilisk", crusader = "bow_crusader", eyrie = "bow_eyrie", },
	["Staff"] = { shaper = "staff_shaper", elder = "staff_elder", adjudicator = "staff_adjudicator", basilisk = "staff_basilisk", crusader = "staff_crusader", eyrie = "staff_eyrie", },
	["Two Handed Sword"] = { shaper = "2h_sword_shaper", elder = "2h_sword_elder", adjudicator = "2h_sword_adjudicator", basilisk = "2h_sword_basilisk", crusader = "2h_sword_crusader", eyrie = "2h_sword_eyrie", },
	["Two Handed Axe"] = { shaper = "2h_axe_shaper", elder = "2h_axe_elder", adjudicator = "2h_axe_adjudicator", basilisk = "2h_axe_basilisk", crusader = "2h_axe_crusader", eyrie = "2h_axe_eyrie", },
	["Two Handed Mace"] = { shaper = "2h_mace_shaper", elder = "2h_mace_elder", adjudicator = "2h_mace_adjudicator", basilisk = "2h_mace_basilisk", crusader = "2h_mace_crusader", eyrie = "2h_mace_eyrie", },
	["Quiver"] = { shaper = "quiver_shaper", elder = "quiver_elder", adjudicator = "quiver_adjudicator", basilisk = "quiver_basilisk", crusader = "quiver_crusader", eyrie = "quiver_eyrie", },
	["Belt"] = { shaper = "belt_shaper", elder = "belt_elder", adjudicator = "belt_adjudicator", basilisk = "belt_basilisk", crusader = "belt_crusader", eyrie = "belt_eyrie", },
	["Gloves"] = { shaper = "gloves_shaper", elder = "gloves_elder", adjudicator = "gloves_adjudicator", basilisk = "gloves_basilisk", crusader = "gloves_crusader", eyrie = "gloves_eyrie", },
	["Boots"] = { shaper = "boots_shaper", elder = "boots_elder", adjudicator = "boots_adjudicator", basilisk = "boots_basilisk", crusader = "boots_crusader", eyrie = "boots_eyrie", },
	["Body Armour"] = { shaper = "body_armour_shaper", elder = "body_armour_elder", adjudicator = "body_armour_adjudicator", basilisk = "body_armour_basilisk", crusader = "body_armour_crusader", eyrie = "body_armour_eyrie", },
	["Helmet"] = { shaper = "helmet_shaper", elder = "helmet_elder", adjudicator = "helmet_adjudicator", basilisk = "helmet_basilisk", crusader = "helmet_crusader", eyrie = "helmet_eyrie", },
	["Shield"] = { shaper = "shield_shaper", elder = "shield_elder", adjudicator = "shield_adjudicator", basilisk = "shield_basilisk", crusader = "shield_crusader", eyrie = "shield_eyrie", },
	["Sceptre"] = { shaper = "sceptre_shaper", elder = "sceptre_elder", adjudicator = "sceptre_adjudicator", basilisk = "sceptre_basilisk", crusader = "sceptre_crusader", eyrie = "sceptre_eyrie", },
}

data.misc = { -- magic numbers
	ServerTickRate = 30,
	TemporalChainsEffectCap = 75,
	PhysicalDamageReductionCap = 90,
	MaxResistCap = 90,
	EvadeChanceCap = 95,
	DodgeChanceCap = 75,
	AvoidChanceCap = 75,
	EnergyShieldRechargeBase = 0.2,
	Transfiguration = 0.3,
	EnemyMaxResist = 75,
	LeechRateBase = 0.02,
	BleedPercentBase = 70,
	BleedDurationBase = 5,
	PoisonPercentBase = 0.20,
	PoisonDurationBase = 2,
	IgnitePercentBase = 0.50,
	IgniteDurationBase = 4,
	ImpaleStoredDamageBase = 0.1,
<<<<<<< HEAD
	BuffExpirationSlowCap = 0.25,
=======
	TrapTriggerRadiusBase = 10,
	MineDetonationRadiusBase = 60,
	MineAuraRadiusBase = 35,
>>>>>>> 35c34f13
}

---------------------------
-- Version-specific Data --
---------------------------

for _, targetVersion in ipairs(targetVersionList) do
	local verData = setmetatable({ }, { __index = data })
	data[targetVersion] = verData
	local function dataModule(mod, ...)
		return LoadModule("Data/"..targetVersion.."/"..mod, ...)
	end

	-- Misc data tables
	dataModule("Misc", verData)

	-- Stat descriptions
	if targetVersion ~= "2_6" then
		verData.describeStats = LoadModule("Modules/StatDescriber", targetVersion)
	end

	-- Load item modifiers
	verData.itemMods = {
		Item = dataModule("ModItem"),
		Flask = dataModule("ModFlask"),
		Jewel = dataModule("ModJewel"),
		JewelAbyss = targetVersion ~= "2_6" and dataModule("ModJewelAbyss") or { },
		JewelCluster = targetVersion ~= "2_6" and dataModule("ModJewelCluster") or { },
	}
	verData.masterMods = dataModule("ModMaster")
	verData.enchantments = {
		Helmet = dataModule("EnchantmentHelmet"),
		Boots = dataModule("EnchantmentBoots"),
		Gloves = dataModule("EnchantmentGloves"),
	}
	verData.essences = dataModule("Essence")
	verData.pantheons = targetVersion ~= "2_6" and dataModule("Pantheons") or { }
	

	-- Cluster jewel data
	if targetVersion ~= "2_6" then	
		verData.clusterJewels = dataModule("ClusterJewels")
	end

	-- Load skills
	verData.skills = { }
	verData.skillStatMap = dataModule("SkillStatMap", makeSkillMod, makeFlagMod, makeSkillDataMod)
	verData.skillStatMapMeta = {
		__index = function(t, key)
			local map = verData.skillStatMap[key]
			if map then
				map = copyTable(map)
				t[key] = map
				for _, mod in ipairs(map) do
					processMod(t._grantedEffect, mod)
				end
				return map
			end
		end
	}
	for _, type in pairs(skillTypes) do
		dataModule("Skills/"..type, verData.skills, makeSkillMod, makeFlagMod, makeSkillDataMod)
	end
	for skillId, grantedEffect in pairs(verData.skills) do
		grantedEffect.id = skillId
		grantedEffect.modSource = "Skill:"..skillId
		-- Add sources for skill mods, and check for global effects
		for _, list in pairs({grantedEffect.baseMods, grantedEffect.qualityMods, grantedEffect.levelMods}) do
			for _, mod in pairs(list) do
				if mod.name then
					processMod(grantedEffect, mod)
				else
					for _, mod in ipairs(mod) do
						processMod(grantedEffect, mod)
					end
				end
			end
		end
		-- Install stat map metatable
		grantedEffect.statMap = grantedEffect.statMap or { }
		setmetatable(grantedEffect.statMap, verData.skillStatMapMeta)
		grantedEffect.statMap._grantedEffect = grantedEffect
		for _, map in pairs(grantedEffect.statMap) do
			for _, mod in ipairs(map) do
				processMod(grantedEffect, mod)
			end
		end
	end

	-- Load gems
	verData.gems = dataModule("Gems")
	verData.gemForSkill = { }
	verData.gemForBaseName = { }
	for gemId, gem in pairs(verData.gems) do
		gem.id = gemId
		gem.grantedEffect = verData.skills[gem.grantedEffectId]
		verData.gemForSkill[gem.grantedEffect] = gemId
		verData.gemForBaseName[gem.name .. (gem.grantedEffect.support and " Support" or "")] = gemId
		gem.secondaryGrantedEffect = gem.secondaryGrantedEffectId and verData.skills[gem.secondaryGrantedEffectId]
		gem.grantedEffectList = {
			gem.grantedEffect,
			gem.secondaryGrantedEffect
		}
		gem.defaultLevel = gem.defaultLevel or (#gem.grantedEffect.levels > 20 and #gem.grantedEffect.levels - 20) or (gem.grantedEffect.levels[3][1] and 3) or 1
	end

	-- Load minions
	verData.minions = { }
	dataModule("Minions", verData.minions, makeSkillMod)
	verData.spectres = { }
	dataModule("Spectres", verData.spectres, makeSkillMod)
	for name, spectre in pairs(verData.spectres) do
		spectre.limit = "ActiveSpectreLimit"
		verData.minions[name] = spectre
	end
	local missing = { }
	for _, minion in pairs(verData.minions) do
		for _, skillId in ipairs(minion.skillList) do
			if launch.devMode and not verData.skills[skillId] and not missing[skillId] then
				ConPrintf("'%s' missing skill '%s'", minion.name, skillId)
				missing[skillId] = true
			end
		end
		for _, mod in ipairs(minion.modList) do
			mod.source = "Minion:"..minion.name
		end
	end

	-- Item bases
	verData.itemBases = { }
	for _, type in pairs(itemTypes) do
		dataModule("Bases/"..type, verData.itemBases)
	end

	-- Build lists of item bases, separated by type
	verData.itemBaseLists = { }
	for name, base in pairs(verData.itemBases) do
		if not base.hidden then
			local type = base.type
			if base.subType then
				type = type .. ": " .. base.subType
			end
			verData.itemBaseLists[type] = verData.itemBaseLists[type] or { }
			table.insert(verData.itemBaseLists[type], { label = name:gsub(" %(.+%)",""), name = name, base = base })
		end
	end
	verData.itemBaseTypeList = { }
	for type, list in pairs(verData.itemBaseLists) do
		table.insert(verData.itemBaseTypeList, type)
		table.sort(list, function(a, b) 
			if a.base.req and b.base.req then
				if a.base.req.level == b.base.req.level then
					return a.name < b.name
				else
					return (a.base.req.level or 1) > (b.base.req.level or 1)
				end
			elseif a.base.req and not b.base.req then
				return true
			elseif b.base.req and not a.base.req then
				return false
			else
				return a.name < b.name
			end
		end)
	end
	table.sort(verData.itemBaseTypeList)

	-- Rare templates
	verData.rares = dataModule("Rares")
end

-- Uniques (loaded after version-specific data because reasons)
data.uniques = { }
for _, type in pairs(itemTypes) do
	data.uniques[type] = LoadModule("Data/Uniques/"..type)
end
LoadModule("Data/New")<|MERGE_RESOLUTION|>--- conflicted
+++ resolved
@@ -226,13 +226,10 @@
 	IgnitePercentBase = 0.50,
 	IgniteDurationBase = 4,
 	ImpaleStoredDamageBase = 0.1,
-<<<<<<< HEAD
 	BuffExpirationSlowCap = 0.25,
-=======
 	TrapTriggerRadiusBase = 10,
 	MineDetonationRadiusBase = 60,
 	MineAuraRadiusBase = 35,
->>>>>>> 35c34f13
 }
 
 ---------------------------
