-- Path of Building
--
-- Module: Mod Parser for 3.0
-- Parser function for modifier names
--
local pairs = pairs
local ipairs = ipairs
local t_insert = table.insert
local band = bit.band
local bor = bit.bor
local bnot = bit.bnot

-- List of modifier forms
local formList = {
	["^(%d+)%% increased"] = "INC",
	["^(%d+)%% faster"] = "INC",
	["^(%d+)%% reduced"] = "RED",
	["^(%d+)%% slower"] = "RED",
	["^(%d+)%% more"] = "MORE",
	["^(%d+)%% less"] = "LESS",
	["^([%+%-][%d%.]+)%%?"] = "BASE",
	["^([%+%-][%d%.]+)%%? to"] = "BASE",
	["^([%+%-]?[%d%.]+)%%? of"] = "BASE",
	["^([%+%-][%d%.]+)%%? base"] = "BASE",
	["^([%+%-]?[%d%.]+)%%? additional"] = "BASE",
	["(%d+) additional hits?"] = "BASE",
	["^you gain ([%d%.]+)"] = "BASE",
	["^gains? ([%d%.]+)%% of"] = "BASE",
	["^([%+%-]?%d+)%% chance"] = "CHANCE",
	["^([%+%-]?%d+)%% additional chance"] = "CHANCE",
	["penetrates? (%d+)%%"] = "PEN",
	["penetrates (%d+)%% of"] = "PEN",
	["penetrates (%d+)%% of enemy"] = "PEN",
	["^([%d%.]+) (.+) regenerated per second"] = "REGENFLAT",
	["^([%d%.]+)%% (.+) regenerated per second"] = "REGENPERCENT",
	["^([%d%.]+)%% of (.+) regenerated per second"] = "REGENPERCENT",
	["^regenerate ([%d%.]+) (.+) per second"] = "REGENFLAT",
	["^regenerate ([%d%.]+)%% (.-) per second"] = "REGENPERCENT",
	["^regenerate ([%d%.]+)%% of (.-) per second"] = "REGENPERCENT",
	["^regenerate ([%d%.]+)%% of your (.-) per second"] = "REGENPERCENT",
	["^you regenerate ([%d%.]+)%% of (.+) per second"] = "REGENPERCENT",
	["^([%d%.]+) (%a+) damage taken per second"] = "DEGEN",
	["^([%d%.]+) (%a+) damage per second"] = "DEGEN",
	["(%d+) to (%d+) added (%a+) damage"] = "DMG",
	["(%d+)%-(%d+) added (%a+) damage"] = "DMG",
	["(%d+) to (%d+) additional (%a+) damage"] = "DMG",
	["(%d+)%-(%d+) additional (%a+) damage"] = "DMG",
	["^(%d+) to (%d+) (%a+) damage"] = "DMG",
	["adds (%d+) to (%d+) (%a+) damage"] = "DMG",
	["adds (%d+)%-(%d+) (%a+) damage"] = "DMG",
	["adds (%d+) to (%d+) (%a+) damage to attacks"] = "DMGATTACKS",
	["adds (%d+)%-(%d+) (%a+) damage to attacks"] = "DMGATTACKS",
	["adds (%d+) to (%d+) (%a+) attack damage"] = "DMGATTACKS",
	["adds (%d+)%-(%d+) (%a+) attack damage"] = "DMGATTACKS",
	["adds (%d+) to (%d+) (%a+) damage to spells"] = "DMGSPELLS",
	["adds (%d+)%-(%d+) (%a+) damage to spells"] = "DMGSPELLS",
	["adds (%d+) to (%d+) (%a+) spell damage"] = "DMGSPELLS",
	["adds (%d+)%-(%d+) (%a+) spell damage"] = "DMGSPELLS",
	["adds (%d+) to (%d+) (%a+) damage to attacks and spells"] = "DMGBOTH",
	["adds (%d+)%-(%d+) (%a+) damage to attacks and spells"] = "DMGBOTH",
	["adds (%d+) to (%d+) (%a+) damage to spells and attacks"] = "DMGBOTH", -- o_O
	["adds (%d+)%-(%d+) (%a+) damage to spells and attacks"] = "DMGBOTH", -- o_O
	["adds (%d+) to (%d+) (%a+) damage to hits"] = "DMGBOTH",
	["adds (%d+)%-(%d+) (%a+) damage to hits"] = "DMGBOTH",
}

-- Map of modifier names
local modNameList = {
	-- Attributes
	["strength"] = "Str",
	["dexterity"] = "Dex",
	["intelligence"] = "Int",
	["strength and dexterity"] = { "Str", "Dex" },
	["strength and intelligence"] = { "Str", "Int" },
	["dexterity and intelligence"] = { "Dex", "Int" },
	["attributes"] = { "Str", "Dex", "Int" },
	["all attributes"] = { "Str", "Dex", "Int" },
	-- Life/mana
	["life"] = "Life",
	["maximum life"] = "Life",
	["mana"] = "Mana",
	["maximum mana"] = "Mana",
	["mana regeneration"] = "ManaRegen",
	["mana regeneration rate"] = "ManaRegen",
	["mana cost"] = "ManaCost",
	["mana cost of"] = "ManaCost",
	["mana cost of skills"] = "ManaCost",
	["total mana cost"] = "ManaCost",
	["total mana cost of skills"] = "ManaCost",
	["mana reserved"] = "ManaReserved",
	["mana reservation"] = "ManaReserved",
	["mana reservation of skills"] = "ManaReserved",
	-- Primary defences
	["maximum energy shield"] = "EnergyShield",
	["energy shield recharge rate"] = "EnergyShieldRecharge",
	["start of energy shield recharge"] = "EnergyShieldRechargeFaster",
	["armour"] = "Armour",
	["evasion"] = "Evasion",
	["evasion rating"] = "Evasion",
	["energy shield"] = "EnergyShield",
	["armour and evasion"] = "ArmourAndEvasion",
	["armour and evasion rating"] = "ArmourAndEvasion",
	["evasion rating and armour"] = "ArmourAndEvasion",
	["armour and energy shield"] = "ArmourAndEnergyShield",
	["evasion rating and energy shield"] = "EvasionAndEnergyShield",
	["evasion and energy shield"] = "EvasionAndEnergyShield",
	["armour, evasion and energy shield"] = "Defences",
	["defences"] = "Defences",
	["to evade"] = "EvadeChance",
	["chance to evade"] = "EvadeChance",
	["to evade attacks"] = "EvadeChance",
	["to evade attack hits"] = "EvadeChance",
	["chance to evade attacks"] = "EvadeChance",
	["chance to evade attack hits"] = "EvadeChance",
	["chance to evade projectile attacks"] = "ProjectileEvadeChance",
	["chance to evade melee attacks"] = "MeleeEvadeChance",
	-- Resistances
	["physical damage reduction"] = "PhysicalDamageReduction",
	["physical damage reduction from hits"] = "PhysicalDamageReductionWhenHit",
	["fire resistance"] = "FireResist",
	["maximum fire resistance"] = "FireResistMax",
	["cold resistance"] = "ColdResist",
	["maximum cold resistance"] = "ColdResistMax",
	["lightning resistance"] = "LightningResist",
	["maximum lightning resistance"] = "LightningResistMax",
	["chaos resistance"] = "ChaosResist",
	["maximum chaos resistance"] = "ChaosResistMax",
	["fire and cold resistances"] = { "FireResist", "ColdResist" },
	["fire and lightning resistances"] = { "FireResist", "LightningResist" },
	["cold and lightning resistances"] = { "ColdResist", "LightningResist" },
	["elemental resistances"] = "ElementalResist",
	["all elemental resistances"] = "ElementalResist",
	["all resistances"] = { "ElementalResist", "ChaosResist" },
	["all maximum elemental resistances"] = "ElementalResistMax",
	["all maximum resistances"] = { "ElementalResistMax", "ChaosResistMax" },
	["all elemental resistances and maximum elemental resistances"] = {"ElementalResist", "ElementalResistMax"},
	["fire and chaos resistances"] = { "FireResist", "ChaosResist" },
	["cold and chaos resistances"] = { "ColdResist", "ChaosResist" },
	["lightning and chaos resistances"] = { "LightningResist", "ChaosResist" },
	-- Damage taken
	["damage taken"] = "DamageTaken",
	["damage taken when hit"] = "DamageTakenWhenHit",
	["damage taken from damage over time"] = "DamageTakenOverTime",
	["physical damage taken"] = "PhysicalDamageTaken",
	["physical damage from hits taken"] = "PhysicalDamageTaken",
	["physical damage taken when hit"] = "PhysicalDamageTakenWhenHit",
	["physical damage taken over time"] = "PhysicalDamageTakenOverTime",
	["physical damage over time damage taken"] = "PhysicalDamageTakenOverTime",
	["lightning damage taken"] = "LightningDamageTaken",
	["lightning damage from hits taken"] = "LightningDamageTaken",
	["lightning damage taken when hit"] = "LightningDamageTakenWhenHit",
	["lightning damage taken over time"] = "LightningDamageTakenOverTime",
	["cold damage taken"] = "ColdDamageTaken",
	["cold damage from hits taken"] = "ColdDamageTaken",
	["cold damage taken when hit"] = "ColdDamageTakenWhenHit",
	["cold damage taken over time"] = "ColdDamageTakenOverTime",
	["fire damage taken"] = "FireDamageTaken",
	["fire damage from hits taken"] = "FireDamageTaken",
	["fire damage taken when hit"] = "FireDamageTakenWhenHit",
	["fire damage taken over time"] = "FireDamageTakenOverTime",
	["chaos damage taken"] = "ChaosDamageTaken",
	["chaos damage from hits taken"] = "ChaosDamageTaken",
	["chaos damage taken when hit"] = "ChaosDamageTakenWhenHit",
	["chaos damage taken over time"] = "ChaosDamageTakenOverTime",
	["chaos damage over time taken"] = "ChaosDamageTakenOverTime",
	["elemental damage taken"] = "ElementalDamageTaken",
	["elemental damage taken when hit"] = "ElementalDamageTakenWhenHit",
	["elemental damage taken over time"] = "ElementalDamageTakenOverTime",
	-- Other defences
	["to dodge attacks"] = "AttackDodgeChance",
	["to dodge attack hits"] = "AttackDodgeChance",
	["to dodge spells"] = "SpellDodgeChance",
	["to dodge spell hits"] = "SpellDodgeChance",
	["to dodge spell damage"] = "SpellDodgeChance",
	["to dodge attacks and spells"] = { "AttackDodgeChance", "SpellDodgeChance" },
	["to dodge attacks and spell damage"] = { "AttackDodgeChance", "SpellDodgeChance" },
	["to dodge attack and spell hits"] = { "AttackDodgeChance", "SpellDodgeChance" },
	["to block"] = "BlockChance",
	["to block attacks"] = "BlockChance",
	["to block attack damage"] = "BlockChance",
	["block chance"] = "BlockChance",
	["block chance with staves"] = { "BlockChance", tag = { type = "Condition", var = "UsingStaff" } },
	["to block with staves"] = { "BlockChance", tag = { type = "Condition", var = "UsingStaff" } },
	["spell block chance"] = "SpellBlockChance",
	["to block spells"] = "SpellBlockChance",
	["to block spell damage"] = "SpellBlockChance",
	["chance to block attacks and spells"] = { "BlockChance", "SpellBlockChance" },
	["maximum block chance"] = "BlockChanceMax",
	["maximum chance to block attack damage"] = "BlockChanceMax",
	["maximum chance to block spell damage"] = "SpellBlockChanceMax",
	["to avoid being stunned"] = "AvoidStun",
	["to avoid being shocked"] = "AvoidShock",
	["to avoid being frozen"] = "AvoidFrozen",
	["to avoid being chilled"] = "AvoidChilled",
	["to avoid being ignited"] = "AvoidIgnite",
	["to avoid elemental ailments"] = { "AvoidShock", "AvoidFrozen", "AvoidChilled", "AvoidIgnite" },
	["to avoid elemental status ailments"] = { "AvoidShock", "AvoidFrozen", "AvoidChilled", "AvoidIgnite" },
	["to avoid bleeding"] = "AvoidBleed",
	["to avoid being poisoned"] = "AvoidPoison",
	["damage is taken from mana before life"] = "DamageTakenFromManaBeforeLife",
	["damage taken from mana before life"] = "DamageTakenFromManaBeforeLife",
	["effect of curses on you"] = "CurseEffectOnSelf",
	["life recovery rate"] = "LifeRecoveryRate",
	["mana recovery rate"] = "ManaRecoveryRate",
	["energy shield recovery rate"] = "EnergyShieldRecoveryRate",
	["energy shield regeneration rate"] = "EnergyShieldRegen",
	["recovery rate of life, mana and energy shield"] = { "LifeRecoveryRate", "ManaRecoveryRate", "EnergyShieldRecoveryRate" },
	["recovery rate of life and energy shield"] = { "LifeRecoveryRate", "EnergyShieldRecoveryRate" },
	["maximum life, mana and global energy shield"] = { "Life", "Mana", "EnergyShield", tag = { type = "Global" } },
	-- Stun/knockback modifiers
	["stun recovery"] = "StunRecovery",
	["stun and block recovery"] = "StunRecovery",
	["block and stun recovery"] = "StunRecovery",
	["stun threshold"] = "StunThreshold",
	["block recovery"] = "BlockRecovery",
	["enemy stun threshold"] = "EnemyStunThreshold",
	["stun duration on enemies"] = "EnemyStunDuration",
	["stun duration"] = "EnemyStunDuration",
	["to knock enemies back on hit"] = "EnemyKnockbackChance",
	["knockback distance"] = "EnemyKnockbackDistance",
	-- Auras/curses/buffs
	["aura effect"] = "AuraEffect",
	["effect of non-curse auras you cast"] = "AuraEffect",
	["effect of non-curse auras from your skills"] = "AuraEffect",
	["effect of your curses"] = "CurseEffect",
	["effect of auras on you"] = "AuraEffectOnSelf",
	["effect of auras on your minions"] = { "AuraEffectOnSelf", addToMinion = true },
	["effect of auras from mines"] = { "AuraEffect", keywordFlags = KeywordFlag.Mine },
	["curse effect"] = "CurseEffect",
	["effect of curses applied by bane"] = { "CurseEffect", tag = { type = "Condition", var = "AppliedByBane" } },
	["curse duration"] = { "Duration", keywordFlags = KeywordFlag.Curse },
	["radius of auras"] = { "AreaOfEffect", keywordFlags = KeywordFlag.Aura },
	["radius of curses"] = { "AreaOfEffect", keywordFlags = KeywordFlag.Curse },
	["buff effect"] = "BuffEffect",
	["effect of buffs on you"] = "BuffEffectOnSelf",
	["effect of buffs granted by your golems"] = { "BuffEffect", tag = { type = "SkillType", skillType = SkillType.Golem } },
	["effect of buffs granted by socketed golem skills"] = { "BuffEffect", addToSkill = { type = "SocketedIn", slotName = "{SlotName}", keyword = "golem" } },
	["effect of the buff granted by your stone golems"] = { "BuffEffect", tag = { type = "SkillName", skillName = "Summon Stone Golem" } },
	["effect of the buff granted by your lightning golems"] = { "BuffEffect", tag = { type = "SkillName", skillName = "Summon Lightning Golem" } },
	["effect of the buff granted by your ice golems"] = { "BuffEffect", tag = { type = "SkillName", skillName = "Summon Ice Golem" } },
	["effect of the buff granted by your flame golems"] = { "BuffEffect", tag = { type = "SkillName", skillName = "Summon Flame Golem" } },
	["effect of the buff granted by your chaos golems"] = { "BuffEffect", tag = { type = "SkillName", skillName = "Summon Chaos Golem" } },
	["effect of the buff granted by your carrion golems"] = { "BuffEffect", tag = { type = "SkillName", skillName = "Summon Carrion Golem" } },
	["effect of offering spells"] = { "BuffEffect", tag = { type = "SkillName", skillNameList = { "Bone Offering", "Flesh Offering", "Spirit Offering" } } },
	["effect of offerings"] = { "BuffEffect", tag = { type = "SkillName", skillNameList = { "Bone Offering", "Flesh Offering", "Spirit Offering" } } },
	["effect of heralds on you"] = { "BuffEffect", tag = { type = "SkillType", skillType = SkillType.Herald } },
	["effect of herald buffs on you"] = { "BuffEffect", tag = { type = "SkillType", skillType = SkillType.Herald } },
	["effect of buffs granted by your active ancestor totems"] = { "BuffEffect", tag = { type = "SkillName", skillNameList = { "Ancestral Warchief", "Ancestral Protector" } } },
	["warcry effect"] = { "BuffEffect", keywordFlags = KeywordFlag.Warcry },
	["aspect of the avian buff effect"] = { "BuffEffect", tag = { type = "SkillName", skillName = "Aspect of the Avian" } },
	["effect of arcane surge on you"] = { "BuffEffect", tag = { type = "SkillName", skillName = "Arcane Surge" } },
	-- Charges
	["maximum power charge"] = "PowerChargesMax",
	["maximum power charges"] = "PowerChargesMax",
	["minimum power charge"] = "PowerChargesMin",
	["minimum power charges"] = "PowerChargesMin",
	["power charge duration"] = "PowerChargesDuration",
	["maximum frenzy charge"] = "FrenzyChargesMax",
	["maximum frenzy charges"] = "FrenzyChargesMax",
	["minimum frenzy charge"] = "FrenzyChargesMin",
	["minimum frenzy charges"] = "FrenzyChargesMin",
	["frenzy charge duration"] = "FrenzyChargesDuration",
	["maximum endurance charge"] = "EnduranceChargesMax",
	["maximum endurance charges"] = "EnduranceChargesMax",
	["minimum endurance charge"] = "EnduranceChargesMin",
	["minimum endurance charges"] = "EnduranceChargesMin",
	["endurance charge duration"] = "EnduranceChargesDuration",
	["maximum frenzy charges and maximum power charges"] = { "FrenzyChargesMax", "PowerChargesMax" },
	["endurance, frenzy and power charge duration"] = { "PowerChargesDuration", "FrenzyChargesDuration", "EnduranceChargesDuration" },
	["maximum siphoning charge"] = "SiphoningChargesMax",
	["maximum siphoning charges"] = "SiphoningChargesMax",
	["maximum challenger charges"] = "ChallengerChargesMax",
	["maximum blitz charges"] = "BlitzChargesMax",
	["maximum number of crab barriers"] = "CrabBarriersMax",
	-- On hit/kill/leech effects
	["life gained on kill"] = "LifeOnKill",
	["mana gained on kill"] = "ManaOnKill",
	["life gained for each enemy hit"] = { "LifeOnHit" },
	["life gained for each enemy hit by attacks"] = { "LifeOnHit", flags = ModFlag.Attack },
	["life gained for each enemy hit by your attacks"] = { "LifeOnHit", flags = ModFlag.Attack },
	["life gained for each enemy hit by spells"] = { "LifeOnHit", flags = ModFlag.Spell },
	["life gained for each enemy hit by your spells"] = { "LifeOnHit", flags = ModFlag.Spell },
	["mana gained for each enemy hit by attacks"] = { "ManaOnHit", flags = ModFlag.Attack },
	["mana gained for each enemy hit by your attacks"] = { "ManaOnHit", flags = ModFlag.Attack },
	["energy shield gained for each enemy hit"] = { "EnergyShieldOnHit" },
	["energy shield gained for each enemy hit by attacks"] = { "EnergyShieldOnHit", flags = ModFlag.Attack },
	["energy shield gained for each enemy hit by your attacks"] = { "EnergyShieldOnHit", flags = ModFlag.Attack },
	["life and mana gained for each enemy hit"] = { "LifeOnHit", "ManaOnHit", flags = ModFlag.Attack },
	["damage as life"] = "DamageLifeLeech",
	["life leeched per second"] = "LifeLeechRate",
	["mana leeched per second"] = "ManaLeechRate",
	["total recovery per second from life leech"] = "LifeLeechRate",
	["total recovery per second from energy shield leech"] = "EnergyShieldLeechRate",
	["total recovery per second from mana leech"] = "ManaLeechRate",
	["maximum recovery per life leech"] = "MaxLifeLeechInstance",
	["maximum recovery per energy shield leech"] = "MaxEnergyShieldLeechInstance",
	["maximum recovery per mana leech"] = "MaxManaLeechInstance",
	["maximum total recovery per second from life leech"] = "MaxLifeLeechRate",
	["maximum total recovery per second from energy shield leech"] = "MaxEnergyShieldLeechRate",
	["maximum total recovery per second from mana leech"] = "MaxManaLeechRate",
	["to impale enemies on hit"] = "ImpaleChance",
    ["impale effect"] = "ImpaleEffect",
	-- Projectile modifiers
	["projectile"] = "ProjectileCount",
	["projectiles"] = "ProjectileCount",
	["projectile speed"] = "ProjectileSpeed",
	["arrow speed"] = { "ProjectileSpeed", flags = ModFlag.Bow },
	-- Totem/trap/mine/brand modifiers
	["totem placement speed"] = "TotemPlacementSpeed",
	["totem life"] = "TotemLife",
	["totem duration"] = "TotemDuration",
	["maximum number of summoned totems"] = "ActiveTotemLimit",
	["maximum number of summoned totems."] = "ActiveTotemLimit", -- Mark plz
	["maximum number of summoned ballista totems"] = "ActiveTotemLimit", -- Mark plz
	["trap throwing speed"] = "TrapThrowingSpeed",
	["trap trigger area of effect"] = "TrapTriggerAreaOfEffect",
	["trap duration"] = "TrapDuration",
	["cooldown recovery speed for throwing traps"] = { "CooldownRecovery", keywordFlags = KeywordFlag.Trap },
	["mine laying speed"] = "MineLayingSpeed",
	["mine throwing speed"] = "MineLayingSpeed",
	["mine detonation area of effect"] = "MineDetonationAreaOfEffect",
	["mine duration"] = "MineDuration",
	["activation frequency"] = "BrandActivationFrequency",
	["brand activation frequency"] = "BrandActivationFrequency",
	["brand attachment range"] = "BrandAttachmentRange",
	-- Minion modifiers
	["maximum number of skeletons"] = "ActiveSkeletonLimit",
	["maximum number of zombies"] = "ActiveZombieLimit",
	["maximum number of raised zombies"] = "ActiveZombieLimit",
	["number of zombies allowed"] = "ActiveZombieLimit",
	["maximum number of spectres"] = "ActiveSpectreLimit",
	["maximum number of golems"] = "ActiveGolemLimit",
	["maximum number of summoned golems"] = "ActiveGolemLimit",
	["maximum number of summoned raging spirits"] = "ActiveRagingSpiritLimit",
	["maximum number of summoned holy relics"] = "ActiveHolyRelicLimit",
	["minion duration"] = { "Duration", tag = { type = "SkillType", skillType = SkillType.CreateMinion } },
	["skeleton duration"] = { "Duration", tag = { type = "SkillName", skillName = "Summon Skeleton" } },
	["sentinel of dominance duration"] = { "Duration", tag = { type = "SkillName", skillName = "Dominating Blow" } },
	-- Other skill modifiers
	["radius"] = "AreaOfEffect",
	["radius of area skills"] = "AreaOfEffect",
	["area of effect radius"] = "AreaOfEffect",
	["area of effect"] = "AreaOfEffect",
	["area of effect of skills"] = "AreaOfEffect",
	["area of effect of area skills"] = "AreaOfEffect",
	["aspect of the spider area of effect"] = { "AreaOfEffect", tag = { type = "SkillName", skillName = "Aspect of the Spider" } },
	["firestorm explosion area of effect"] = { "AreaOfEffectSecondary", tag = { type = "SkillName", skillName = "Firestorm" } },
	["duration"] = "Duration",
	["skill effect duration"] = "Duration",
	["chaos skill effect duration"] = { "Duration", keywordFlags = KeywordFlag.Chaos },
	["aspect of the spider debuff duration"] = { "Duration", tag = { type = "SkillName", skillName = "Aspect of the Spider" } },
	["fire trap burning ground duration"] = { "Duration", tag = { type = "SkillName", skillName = "Fire Trap" } },
	["cooldown recovery"] = "CooldownRecovery",
	["cooldown recovery speed"] = "CooldownRecovery",
	["weapon range"] = "WeaponRange",
	["melee range"] = "MeleeWeaponRange",
	["melee weapon range"] = "MeleeWeaponRange",
	["melee strike range"] = { "MeleeWeaponRange", "UnarmedRange" },
	["melee weapon and unarmed range"] = { "MeleeWeaponRange", "UnarmedRange" },
	["melee weapon and unarmed attack range"] = { "MeleeWeaponRange", "UnarmedRange" },
	["to deal double damage"] = "DoubleDamageChance",
	-- Buffs
	["onslaught effect"] = "OnslaughtEffect",
	["fortify duration"] = "FortifyDuration",
	["adrenaline duration"] = "AdrenalineDuration",
	["effect of fortify on you"] = "FortifyEffectOnSelf",
	["effect of tailwind on you"] = "TailwindEffectOnSelf",
	["elusive effect"] = "ElusiveEffect",
	["effect of elusive on you"] = "ElusiveEffect",
	-- Basic damage types
	["damage"] = "Damage",
	["physical damage"] = "PhysicalDamage",
	["lightning damage"] = "LightningDamage",
	["cold damage"] = "ColdDamage",
	["fire damage"] = "FireDamage",
	["chaos damage"] = "ChaosDamage",
	["non-chaos damage"] = "NonChaosDamage",
	["elemental damage"] = "ElementalDamage",
	-- Other damage forms
	["attack damage"] = { "Damage", flags = ModFlag.Attack },
	["attack physical damage"] = { "PhysicalDamage", flags = ModFlag.Attack },
	["physical attack damage"] = { "PhysicalDamage", flags = ModFlag.Attack },
	["minimum physical attack damage"] = { "MinPhysicalDamage", flags = ModFlag.Attack },
	["maximum physical attack damage"] = { "MaxPhysicalDamage", flags = ModFlag.Attack },
	["physical weapon damage"] = { "PhysicalDamage", flags = ModFlag.Weapon },
	["physical damage with weapons"] = { "PhysicalDamage", flags = ModFlag.Weapon },
	["physical melee damage"] = { "PhysicalDamage", flags = ModFlag.Melee },
	["melee physical damage"] = { "PhysicalDamage", flags = ModFlag.Melee },
	["projectile damage"] = { "Damage", flags = ModFlag.Projectile },
	["projectile attack damage"] = { "Damage", flags = bor(ModFlag.Projectile, ModFlag.Attack) },
	["bow damage"] = { "Damage", flags = bor(ModFlag.Bow, ModFlag.Hit) },
	["damage with arrow hits"] = { "Damage", flags = bor(ModFlag.Bow, ModFlag.Hit) },
	["wand damage"] = { "Damage", flags = bor(ModFlag.Wand, ModFlag.Hit) },
	["wand physical damage"] = { "PhysicalDamage", flags = bor(ModFlag.Wand, ModFlag.Hit) },
	["claw physical damage"] = { "PhysicalDamage", flags = bor(ModFlag.Claw, ModFlag.Hit) },
	["sword physical damage"] = { "PhysicalDamage", flags = bor(ModFlag.Sword, ModFlag.Hit) },
	["damage over time"] = { "Damage", flags = ModFlag.Dot },
	["physical damage over time"] = { "PhysicalDamage", keywordFlags = KeywordFlag.PhysicalDot },
	["burning damage"] = { "FireDamage", keywordFlags = KeywordFlag.FireDot },
	["damage with ignite"] = { "Damage", keywordFlags = KeywordFlag.Ignite },
	["damage with ignites"] = { "Damage", keywordFlags = KeywordFlag.Ignite },
	["incinerate damage for each stage"] = { "Damage", tagList = { { type = "Multiplier", var = "IncinerateStage" }, { type = "SkillName", skillName = "Incinerate" } } },
	["physical damage over time multiplier"] = "PhysicalDotMultiplier",
	["fire damage over time multiplier"] = "FireDotMultiplier",
	["cold damage over time multiplier"] = "ColdDotMultiplier",
	["chaos damage over time multiplier"] = "ChaosDotMultiplier",
	["damage over time multiplier"] = "DotMultiplier",
	-- Crit/accuracy/speed modifiers
	["critical strike chance"] = "CritChance",
	["attack critical strike chance"] = { "CritChance", flags = ModFlag.Attack },
	["critical strike multiplier"] = "CritMultiplier",
	["accuracy"] = "Accuracy",
	["accuracy rating"] = "Accuracy",
	["minion accuracy rating"] = { "Accuracy", addToMinion = true },
	["attack speed"] = { "Speed", flags = ModFlag.Attack },
	["cast speed"] = { "Speed", flags = ModFlag.Cast },
	["attack and cast speed"] = "Speed",
	["attack and movement speed"] = { "Speed", "MovementSpeed" },
	-- Elemental ailments
	["to shock"] = "EnemyShockChance",
	["shock chance"] = "EnemyShockChance",
	["to freeze"] = "EnemyFreezeChance",
	["freeze chance"] = "EnemyFreezeChance",
	["to ignite"] = "EnemyIgniteChance",
	["ignite chance"] = "EnemyIgniteChance",
	["to freeze, shock and ignite"] = { "EnemyFreezeChance", "EnemyShockChance", "EnemyIgniteChance" },
	["effect of shock"] = "EnemyShockEffect",
	["effect of shock you inflict"] = "EnemyShockEffect",
	["effect of chill"] = "EnemyChillEffect",
	["effect of chill you inflict"] = "EnemyChillEffect",
	["effect of chill on you"] = "SelfChillEffect",
	["effect of non-damaging ailments"] = { "EnemyShockEffect", "EnemyChillEffect", "EnemyFreezeEffect" },
	["shock duration"] = "EnemyShockDuration",
	["freeze duration"] = "EnemyFreezeDuration",
	["chill duration"] = "EnemyChillDuration",
	["ignite duration"] = "EnemyIgniteDuration",
	["duration of elemental ailments"] = { "EnemyShockDuration", "EnemyFreezeDuration", "EnemyChillDuration", "EnemyIgniteDuration" },
	["duration of elemental status ailments"] = { "EnemyShockDuration", "EnemyFreezeDuration", "EnemyChillDuration", "EnemyIgniteDuration" },
	["duration of ailments"] = { "EnemyShockDuration", "EnemyFreezeDuration", "EnemyChillDuration", "EnemyIgniteDuration", "EnemyPoisonDuration", "EnemyBleedDuration" },
	["duration of ailments you inflict"] = { "EnemyShockDuration", "EnemyFreezeDuration", "EnemyChillDuration", "EnemyIgniteDuration", "EnemyPoisonDuration", "EnemyBleedDuration" },
	-- Other ailments
	["to poison"] = "PoisonChance",
	["to cause poison"] = "PoisonChance",
	["to poison on hit"] = "PoisonChance",
	["poison duration"] = { "EnemyPoisonDuration" },
	["duration of poisons you inflict"] = { "EnemyPoisonDuration" },
	["to cause bleeding"] = "BleedChance",
	["to cause bleeding on hit"] = "BleedChance",
	["to inflict bleeding"] = "BleedChance",
	["to inflict bleeding on hit"] = "BleedChance",
	["bleed duration"] = { "EnemyBleedDuration" },
	["bleeding duration"] = { "EnemyBleedDuration" },
	-- Misc modifiers
	["movement speed"] = "MovementSpeed",
	["attack, cast and movement speed"] = { "Speed", "MovementSpeed" },
	["light radius"] = "LightRadius",
	["rarity of items found"] = "LootRarity",
	["quantity of items found"] = "LootQuantity",
	["item quantity"] = "LootQuantity",
	["strength requirement"] = "StrRequirement",
	["dexterity requirement"] = "DexRequirement",
	["intelligence requirement"] = "IntRequirement",
	["strength and intelligence requirement"] = { "StrRequirement", "IntRequirement" },
	["attribute requirements"] = { "StrRequirement", "DexRequirement", "IntRequirement" },
	["effect of socketed jewels"] = "SocketedJewelEffect",
	-- Flask modifiers
	["effect"] = "FlaskEffect",
	["effect of flasks"] = "FlaskEffect",
	["effect of flasks on you"] = "FlaskEffect",
	["amount recovered"] = "FlaskRecovery",
	["life recovered"] = "FlaskRecovery",
	["life recovery from flasks used"] = "FlaskLifeRecovery",
	["mana recovered"] = "FlaskRecovery",
	["life recovery from flasks"] = "FlaskLifeRecovery",
	["mana recovery from flasks"] = "FlaskManaRecovery",
	["flask effect duration"] = "FlaskDuration",
	["recovery speed"] = "FlaskRecoveryRate",
	["recovery rate"] = "FlaskRecoveryRate",
	["flask recovery rate"] = "FlaskRecoveryRate",
	["flask recovery speed"] = "FlaskRecoveryRate",
	["flask life recovery rate"] = "FlaskLifeRecoveryRate",
	["flask mana recovery rate"] = "FlaskManaRecoveryRate",
	["extra charges"] = "FlaskCharges",
	["maximum charges"] = "FlaskCharges",
	["charges used"] = "FlaskChargesUsed",
	["flask charges used"] = "FlaskChargesUsed",
	["flask charges gained"] = "FlaskChargesGained",
	["charge recovery"] = "FlaskChargeRecovery",
	["impales you inflict last"] = "ImpaleStacksMax",
}

-- List of modifier flags
local modFlagList = {
	-- Weapon types
	["with axes"] = { flags = bor(ModFlag.Axe, ModFlag.Hit) },
	["to axe attacks"] = { flags = bor(ModFlag.Axe, ModFlag.Hit) },
	["with axes or swords"] = { flags = ModFlag.Hit, tag = { type = "ModFlagOr", modFlags = bor(ModFlag.Axe, ModFlag.Sword) } },
	["with bows"] = { flags = bor(ModFlag.Bow, ModFlag.Hit) },
	["to bow attacks"] = { flags = bor(ModFlag.Bow, ModFlag.Hit) },
	["with claws"] = { flags = bor(ModFlag.Claw, ModFlag.Hit) },
	["with claws or daggers"] = { flags = ModFlag.Hit, tag = { type = "ModFlagOr", modFlags = bor(ModFlag.Claw, ModFlag.Dagger) } },
	["to claw attacks"] = { flags = bor(ModFlag.Claw, ModFlag.Hit) },
	["dealt with claws"] = { flags = bor(ModFlag.Claw, ModFlag.Hit) },
	["with daggers"] = { flags = bor(ModFlag.Dagger, ModFlag.Hit) },
	["to dagger attacks"] = { flags = bor(ModFlag.Dagger, ModFlag.Hit) },
	["with maces"] = { flags = bor(ModFlag.Mace, ModFlag.Hit) },
	["to mace attacks"] = { flags = bor(ModFlag.Mace, ModFlag.Hit) },
	["with maces and sceptres"] = { flags = bor(ModFlag.Mace, ModFlag.Hit) },
	["with maces or sceptres"] = { flags = bor(ModFlag.Mace, ModFlag.Hit) },
	["with maces, sceptres or staves"] = { flags = ModFlag.Hit, tag = { type = "ModFlagOr", modFlags = bor(ModFlag.Mace, ModFlag.Staff) } },
	["to mace and sceptre attacks"] = { flags = bor(ModFlag.Mace, ModFlag.Hit) },
	["to mace or sceptre attacks"] = { flags = bor(ModFlag.Mace, ModFlag.Hit) },
	["with staves"] = { flags = bor(ModFlag.Staff, ModFlag.Hit) },
	["to staff attacks"] = { flags = bor(ModFlag.Staff, ModFlag.Hit) },
	["with swords"] = { flags = bor(ModFlag.Sword, ModFlag.Hit) },
	["to sword attacks"] = { flags = bor(ModFlag.Sword, ModFlag.Hit) },
	["with wands"] = { flags = bor(ModFlag.Wand, ModFlag.Hit) },
	["to wand attacks"] = { flags = bor(ModFlag.Wand, ModFlag.Hit) },
	["unarmed"] = { flags = bor(ModFlag.Unarmed, ModFlag.Hit) },
	["with unarmed attacks"] = { flags = bor(ModFlag.Unarmed, ModFlag.Hit) },
	["to unarmed attacks"] = { flags = bor(ModFlag.Unarmed, ModFlag.Hit) },
	["with one handed weapons"] = { flags = bor(ModFlag.Weapon1H, ModFlag.Hit) },
	["with one handed melee weapons"] = { flags = bor(ModFlag.Weapon1H, ModFlag.WeaponMelee, ModFlag.Hit) },
	["with two handed weapons"] = { flags = bor(ModFlag.Weapon2H, ModFlag.Hit) },
	["with two handed melee weapons"] = { flags = bor(ModFlag.Weapon2H, ModFlag.WeaponMelee, ModFlag.Hit) },
	["with ranged weapons"] = { flags = bor(ModFlag.WeaponRanged, ModFlag.Hit) },
	-- Skill types
	["spell"] = { flags = ModFlag.Spell },
	["with spells"] = { flags = ModFlag.Spell },
	["with spell damage"] = { flags = ModFlag.Spell },
	["for spells"] = { flags = ModFlag.Spell },
	["with attacks"] = { keywordFlags = KeywordFlag.Attack },
	["with attack skills"] = { keywordFlags = KeywordFlag.Attack },
	["for attacks"] = { flags = ModFlag.Attack },
	["weapon"] = { flags = ModFlag.Weapon },
	["with weapons"] = { flags = ModFlag.Weapon },
	["melee"] = { flags = ModFlag.Melee },
	["with melee attacks"] = { flags = ModFlag.Melee },
	["with melee critical strikes"] = { flags = ModFlag.Melee, tag = { type = "Condition", var = "CriticalStrike" } },
	["with bow skills"] = { keywordFlags = KeywordFlag.Bow },
	["on melee hit"] = { flags = ModFlag.Melee },
	["with hits"] = { keywordFlags = KeywordFlag.Hit },
	["with hits and ailments"] = { keywordFlags = bor(KeywordFlag.Hit, KeywordFlag.Ailment) },
	["with ailments"] = { flags = ModFlag.Ailment },
	["with ailments from attack skills"] = { flags = ModFlag.Ailment, keywordFlags = KeywordFlag.Attack },
	["with poison"] = { keywordFlags = KeywordFlag.Poison },
	["with bleeding"] = { keywordFlags = KeywordFlag.Bleed },
	["for ailments"] = { flags = ModFlag.Ailment },
	["for poison"] = { keywordFlags = KeywordFlag.Poison },
	["for bleeding"] = { keywordFlags = KeywordFlag.Bleed },
	["for ignite"] = { keywordFlags = KeywordFlag.Ignite },
	["area"] = { flags = ModFlag.Area },
	["mine"] = { keywordFlags = KeywordFlag.Mine },
	["with mines"] = { keywordFlags = KeywordFlag.Mine },
	["trap"] = { keywordFlags = KeywordFlag.Trap },
	["with traps"] = { keywordFlags = KeywordFlag.Trap },
	["for traps"] = { keywordFlags = KeywordFlag.Trap },
	["that place mines or throw traps"] = { keywordFlags = bor(KeywordFlag.Mine, KeywordFlag.Trap) },
	["that throw mines"] = { keywordFlags = KeywordFlag.Mine },
	["that throw traps"] = { keywordFlags = KeywordFlag.Trap },
	["totem"] = { keywordFlags = KeywordFlag.Totem },
	["with totem skills"] = { keywordFlags = KeywordFlag.Totem },
	["for skills used by totems"] = { keywordFlags = KeywordFlag.Totem },
	["of aura skills"] = { tag = { type = "SkillType", skillType = SkillType.Aura } },
	["of curse skills"] = { keywordFlags = KeywordFlag.Curse },
	["with curse skills"] = { keywordFlags = KeywordFlag.Curse },
	["of herald skills"] = { tag = { type = "SkillType", skillType = SkillType.Herald } },
	["with herald skills"] = { tag = { type = "SkillType", skillType = SkillType.Herald } },
	["with hits from herald skills"] = { tag = { type = "SkillType", skillType = SkillType.Herald }, keywordFlags = KeywordFlag.Hit },
	["minion skills"] = { tag = { type = "SkillType", skillType = SkillType.Minion } },
	["of minion skills"] = { tag = { type = "SkillType", skillType = SkillType.Minion } },
	["for curses"] = { keywordFlags = KeywordFlag.Curse },
	["warcry"] = { keywordFlags = KeywordFlag.Warcry },
	["vaal"] = { keywordFlags = KeywordFlag.Vaal },
	["vaal skill"] = { keywordFlags = KeywordFlag.Vaal },
	["with movement skills"] = { keywordFlags = KeywordFlag.Movement },
	["of movement skills"] = { keywordFlags = KeywordFlag.Movement },
	["of travel skills"] = { tag = { type = "SkillType", skillType = SkillType.TravelSkill } },
	["with lightning skills"] = { keywordFlags = KeywordFlag.Lightning },
	["with cold skills"] = { keywordFlags = KeywordFlag.Cold },
	["with fire skills"] = { keywordFlags = KeywordFlag.Fire },
	["with elemental skills"] = { keywordFlags = bor(KeywordFlag.Lightning, KeywordFlag.Cold, KeywordFlag.Fire) },
	["with chaos skills"] = { keywordFlags = KeywordFlag.Chaos },
	["with channelling skills"] = { tag = { type = "SkillType", skillType = SkillType.Channelled } },
	["with brand skills"] = { tag = { type = "SkillType", skillType = SkillType.Brand } },
	["zombie"] = { addToMinion = true, addToMinionTag = { type = "SkillName", skillName = "Raise Zombie" } },
	["raised zombie"] = { addToMinion = true, addToMinionTag = { type = "SkillName", skillName = "Raise Zombie" } },
	["skeleton"] = { addToMinion = true, addToMinionTag = { type = "SkillName", skillName = "Summon Skeleton" } },
	["spectre"] = { addToMinion = true, addToMinionTag = { type = "SkillName", skillName = "Raise Spectre" } },
	["raised spectre"] = { addToMinion = true, addToMinionTag = { type = "SkillName", skillName = "Raise Spectre" } },
	["golem"] = { addToMinion = true, addToMinionTag = { type = "SkillType", skillType = SkillType.Golem } },
	["chaos golem"] = { addToMinion = true, addToMinionTag = { type = "SkillName", skillName = "Summon Chaos Golem" } },
	["flame golem"] = { addToMinion = true, addToMinionTag = { type = "SkillName", skillName = "Summon Flame Golem" } },
	["increased flame golem"] = { addToMinion = true, addToMinionTag = { type = "SkillName", skillName = "Summon Flame Golem" } },
	["ice golem"] = { addToMinion = true, addToMinionTag = { type = "SkillName", skillName = "Summon Ice Golem" } },
	["lightning golem"] = { addToMinion = true, addToMinionTag = { type = "SkillName", skillName = "Summon Lightning Golem" } },
	["stone golem"] = { addToMinion = true, addToMinionTag = { type = "SkillName", skillName = "Summon Stone Golem" } },
	["animated guardian"] = { addToMinion = true, addToMinionTag = { type = "SkillName", skillName = "Animate Guardian" } },
	-- Other
	["global"] = { tag = { type = "Global" } },
	["from equipped shield"] = { tag = { type = "SlotName", slotName = "Weapon 2" } },
	["from body armour"] = { tag = { type = "SlotName", slotName = "Body Armour" } },
}

-- List of modifier flags/tags that appear at the start of a line
local preFlagList = {
	-- Weapon types
	["^axe attacks [hd][ae][va][el] "] = { flags = ModFlag.Axe },
	["^axe or sword attacks [hd][ae][va][el] "] = { tag = { type = "ModFlagOr", modFlags = bor(ModFlag.Axe, ModFlag.Sword) } },
	["^bow attacks [hd][ae][va][el] "] = { flags = ModFlag.Bow },
	["^claw attacks [hd][ae][va][el] "] = { flags = ModFlag.Claw },
	["^claw or dagger attacks [hd][ae][va][el] "] = { tag = { type = "ModFlagOr", modFlags = bor(ModFlag.Claw, ModFlag.Dagger) } },
	["^dagger attacks [hd][ae][va][el] "] = { flags = ModFlag.Dagger },
	["^mace or sceptre attacks [hd][ae][va][el] "] = { flags = ModFlag.Mace },
	["^mace, sceptre or staff attacks [hd][ae][va][el] "] = { tag = { type = "ModFlagOr", modFlags = bor(ModFlag.Mace, ModFlag.Staff) } },
	["^staff attacks [hd][ae][va][el] "] = { flags = ModFlag.Staff },
	["^sword attacks [hd][ae][va][el] "] = { flags = ModFlag.Sword },
	["^wand attacks [hd][ae][va][el] "] = { flags = ModFlag.Wand },
	["^unarmed attacks [hd][ae][va][el] "] = { flags = ModFlag.Unarmed },
	["^attacks with one handed weapons [hd][ae][va][el] "] = { flags = ModFlag.Weapon1H },
	["^attacks with two handed weapons [hd][ae][va][el] "] = { flags = ModFlag.Weapon2H },
	["^attacks with melee weapons [hd][ae][va][el] "] = { flags = ModFlag.WeaponMelee },
	["^attacks with one handed melee weapons [hd][ae][va][el] "] = { flags = bor(ModFlag.Weapon1H, ModFlag.WeaponMelee) },
	["^attacks with two handed melee weapons [hd][ae][va][el] "] = { flags = bor(ModFlag.Weapon2H, ModFlag.WeaponMelee) },
	["^attacks with ranged weapons [hd][ae][va][el] "] = { flags = ModFlag.WeaponRanged },
	-- Damage types
	["^hits deal "] = { keywordFlags = KeywordFlag.Hit },
	["^critical strikes deal "] = { tag = { type = "Condition", var = "CriticalStrike" } },
	-- Add to minion
	["^minions "] = { addToMinion = true },
	["^minions [hd][ae][va][el] "] = { addToMinion = true },
	["^minions leech "] = { addToMinion = true },
	["^minions' attacks deal "] = { addToMinion = true, flags = ModFlag.Attack },
	["^golems [hd][ae][va][el] "] = { addToMinion = true, addToMinionTag = { type = "SkillType", skillType = SkillType.Golem } },
	["^golem skills have "] = { tag = { type = "SkillType", skillType = SkillType.Golem } },
	["^zombies [hd][ae][va][el] "] = { addToMinion = true, addToMinionTag = { type = "SkillName", skillName = "Raise Zombie" } },
	["^raised zombies [hd][ae][va][el] "] = { addToMinion = true, addToMinionTag = { type = "SkillName", skillName = "Raise Zombie" } },
	["^skeletons [hd][ae][va][el] "] = { addToMinion = true, addToMinionTag = { type = "SkillName", skillName = "Summon Skeleton" } },
	["^raging spirits [hd][ae][va][el] "] = { addToMinion = true, addToMinionTag = { type = "SkillName", skillName = "Summon Raging Spirit" } },
	["^summoned raging spirits [hd][ae][va][el] "] = { addToMinion = true, addToMinionTag = { type = "SkillName", skillName = "Summon Raging Spirit" } },
	["^spectres [hd][ae][va][el] "] = { addToMinion = true, addToMinionTag = { type = "SkillName", skillName = "Raise Spectre" } },
	["^chaos golems [hd][ae][va][el] "] = { addToMinion = true, addToMinionTag = { type = "SkillName", skillName = "Summon Chaos Golem" } },
	["^summoned chaos golems [hd][ae][va][el] "] = { addToMinion = true, addToMinionTag = { type = "SkillName", skillName = "Summon Chaos Golem" } },
	["^flame golems [hd][ae][va][el] "] = { addToMinion = true, addToMinionTag = { type = "SkillName", skillName = "Summon Flame Golem" } },
	["^summoned flame golems [hd][ae][va][el] "] = { addToMinion = true, addToMinionTag = { type = "SkillName", skillName = "Summon Flame Golem" } },
	["^ice golems [hd][ae][va][el] "] = { addToMinion = true, addToMinionTag = { type = "SkillName", skillName = "Summon Ice Golem" } },
	["^summoned ice golems [hd][ae][va][el] "] = { addToMinion = true, addToMinionTag = { type = "SkillName", skillName = "Summon Ice Golem" } },
	["^lightning golems [hd][ae][va][el] "] = { addToMinion = true, addToMinionTag = { type = "SkillName", skillName = "Summon Lightning Golem" } },
	["^summoned lightning golems [hd][ae][va][el] "] = { addToMinion = true, addToMinionTag = { type = "SkillName", skillName = "Summon Lightning Golem" } },
	["^stone golems [hd][ae][va][el] "] = { addToMinion = true, addToMinionTag = { type = "SkillName", skillName = "Summon Stone Golem" } },
	["^summoned stone golems [hd][ae][va][el] "] = { addToMinion = true, addToMinionTag = { type = "SkillName", skillName = "Summon Stone Golem" } },
	["^summoned carrion golems [hd][ae][va][el] "] = { addToMinion = true, addToMinionTag = { type = "SkillName", skillName = "Summon Carrion Golem" } },
	["^summoned skitterbots [hd][ae][va][el] "] = { addToMinion = true, addToMinionTag = { type = "SkillName", skillName = "Summon Carrion Golem" } },
	["^blink arrow and blink arrow clones [hd][ae][va][el] "] = { addToMinion = true, addToMinionTag = { type = "SkillName", skillName = "Blink Arrow" } },
	["^mirror arrow and mirror arrow clones [hd][ae][va][el] "] = { addToMinion = true, addToMinionTag = { type = "SkillName", skillName = "Mirror Arrow" } },
	["^animated weapons [hd][ae][va][el] "] = { addToMinion = true, addToMinionTag = { type = "SkillName", skillName = "Animate Weapon" } },
	["^animated guardian deals "] = { addToMinion = true, addToMinionTag = { type = "SkillName", skillName = "Animate Guardian" } },
	["^summoned holy relics [hd][ae][va][el] "] = { addToMinion = true, addToMinionTag = { type = "SkillName", skillName = "Summon Holy Relic" } },
	["^herald skills [hd][ae][va][el] "] = { tag = { type = "SkillType", skillType = SkillType.Herald } },
	["^agony crawler deals "] = { addToMinion = true, addToMinionTag = { type = "SkillName", skillName = "Herald of Agony" } },
	["^sentinels of purity deal "] = { addToMinion = true, addToMinionTag = { type = "SkillName", skillName = "Herald of Purity" } },
	["^raised zombies' slam attack has "] = { addToMinion = true, tag = { type = "SkillId", skillId = "ZombieSlam" } },
	["^raised spectres, raised zombies, and summoned skeletons have "] = { addToMinion = true, addToMinionTag = { type = "SkillName", skillNameList = { "Raise Spectre", "Raise Zombie", "Summon Skeleton" } } },
	-- Totem/trap/mine
	["^attacks used by totems have "] = { keywordFlags = KeywordFlag.Totem },
	["^spells cast by totems have "] = { keywordFlags = KeywordFlag.Totem },
	["^trap and mine damage "] = { keywordFlags = bor(KeywordFlag.Trap, KeywordFlag.Mine) },
	["^skills used by traps [hd][ae][va][el] "] = { keywordFlags = KeywordFlag.Trap },
	["^skills used by mines [hd][ae][va][el] "] = { keywordFlags = KeywordFlag.Mine },
	-- Local damage
	["^attacks with this weapon "] = { tagList = { { type = "Condition", var = "{Hand}Attack" }, { type = "SkillType", skillType = SkillType.Attack } } },
	["^attacks with this weapon [hd][ae][va][el] "] = { tagList = { { type = "Condition", var = "{Hand}Attack" }, { type = "SkillType", skillType = SkillType.Attack } } },
	["^hits with this weapon [hd][ae][va][el] "] = { flags = ModFlag.Hit, tagList = { { type = "Condition", var = "{Hand}Attack" }, { type = "SkillType", skillType = SkillType.Attack } } },
	-- Skill types
	["^attacks [hd][ae][va][el] "] = { flags = ModFlag.Attack },
	["^attack skills [hd][ae][va][el] "] = { keywordFlags = KeywordFlag.Attack },
	["^spells [hd][ae][va][el] "] = { flags = ModFlag.Spell },
	["^spell skills [hd][ae][va][el] "] = { keywordFlags = KeywordFlag.Spell },
	["^projectile attack skills [hd][ae][va][el] "] = { tagList = { { type = "SkillType", skillType = SkillType.Attack }, { type = "SkillType", skillType = SkillType.Projectile } } },
	["^projectiles from attacks [hd][ae][va][el] "] = { tagList = { { type = "SkillType", skillType = SkillType.Attack }, { type = "SkillType", skillType = SkillType.Projectile } } },
	["^arrows [hd][ae][va][el] "] = { keywordFlags = KeywordFlag.Bow },
	["^projectiles [hdf][aei][var][el] "] = { flags = ModFlag.Projectile },
	["^melee attacks have "] = { flags = ModFlag.Melee },
	["^movement attack skills have "] = { flags = ModFlag.Attack, keywordFlags = KeywordFlag.Movement },
	["^travel skills have "] = { tag = { type = "SkillType", skillType = SkillType.TravelSkill } },
	["^lightning skills [hd][ae][va][el] "] = { keywordFlags = KeywordFlag.Lightning },
	["^lightning spells [hd][ae][va][el] "] = { keywordFlags = KeywordFlag.Lightning, flags = ModFlag.Spell },
	["^cold skills [hd][ae][va][el] "] = { keywordFlags = KeywordFlag.Cold },
	["^cold spells [hd][ae][va][el] "] = { keywordFlags = KeywordFlag.Cold, flags = ModFlag.Spell },
	["^fire skills [hd][ae][va][el] "] = { keywordFlags = KeywordFlag.Fire },
	["^fire spells [hd][ae][va][el] "] = { keywordFlags = KeywordFlag.Fire, flags = ModFlag.Spell },
	["^chaos skills [hd][ae][va][el] "] = { keywordFlags = KeywordFlag.Chaos },
	["^vaal skills [hd][ae][va][el] "] = { keywordFlags = KeywordFlag.Vaal },
	["^brand skills [hd][ae][va][el] "] = { tag = { type = "SkillType", skillType = SkillType.Brand } },
	["^channelling skills [hd][ae][va][el] "] = { tag = { type = "SkillType", skillType = SkillType.Channelled } },
	["^curse skills [hd][ae][va][el] "] = { tag = { type = "SkillType", skillType = SkillType.Curse } },
	["^melee skills [hd][ae][va][el] "] = { tag = { type = "SkillType", skillType = SkillType.Melee } },
	["^guard skills [hd][ae][va][el] "] = { tag = { type = "SkillType", skillType = SkillType.Guard } },
	["^nova spells [hd][ae][va][el] "] = { tag = { type = "SkillType", skillType = SkillType.NovaSpell } },
	["^warcry skills have "] = { tag = { type = "SkillType", skillType = SkillType.Warcry } },
	["^skills [hdfg][aei][vari][eln] "] = { },
	-- Slot specific
	["^left ring slot: "] = { tag = { type = "SlotNumber", num = 1 } },
	["^right ring slot: "] = { tag = { type = "SlotNumber", num = 2 } },
	["^socketed gems [hgd][ae][via][enl] "] = { addToSkill = { type = "SocketedIn", slotName = "{SlotName}" } },
	["^socketed skills [hgd][ae][via][enl] "] = { addToSkill = { type = "SocketedIn", slotName = "{SlotName}" } },
	["^socketed attacks [hgd][ae][via][enl] "] = { addToSkill = { type = "SocketedIn", slotName = "{SlotName}", keyword = "attack" } },
	["^socketed spells [hgd][ae][via][enl] "] = { addToSkill = { type = "SocketedIn", slotName = "{SlotName}", keyword = "spell" } },
	["^socketed curse gems [hgd][ae][via][enl] "] = { addToSkill = { type = "SocketedIn", slotName = "{SlotName}", keyword = "curse" } },
	["^socketed melee gems [hgd][ae][via][enl] "] = { addToSkill = { type = "SocketedIn", slotName = "{SlotName}", keyword = "melee" } },
	["^socketed golem gems [hgd][ae][via][enl] "] = { addToSkill = { type = "SocketedIn", slotName = "{SlotName}", keyword = "golem" } },
	["^socketed golem skills [hgd][ae][via][enl] "] = { addToSkill = { type = "SocketedIn", slotName = "{SlotName}", keyword = "golem" } },
	-- Other
	["^your flasks grant "] = { },
	["^when hit, "] = { },
	["^you and allies [hgd][ae][via][enl] "] = { },
	["^auras from your skills grant "] = { addToAura = true },
	["^you and nearby allies [hgd][ae][via][enl] "] = { newAura = true },
	["^nearby allies [hgd][ae][via][enl] "] = { newAura = true, newAuraOnlyAllies = true },
	["^you and allies affected by auras from your skills [hgd][ae][via][enl] "] = { affectedByAura = true },
	["^take "] = { modSuffix = "Taken" },
	["^fortify buffs you create instead grant "] = { convertFortifyEffect = true },
	["^marauder: melee skills have "] = { flags = ModFlag.Melee, tag = { type = "Condition", var = "ConnectedToMarauderStart" } },
	["^duelist: "] = { tag = { type = "Condition", var = "ConnectedToDuelistStart" } },
	["^ranger: "] = { tag = { type = "Condition", var = "ConnectedToRangerStart" } },
	["^shadow: "] = { tag = { type = "Condition", var = "ConnectedToShadowStart" } },
	["^witch: "] = { tag = { type = "Condition", var = "ConnectedToWitchStart" } },
	["^templar: "] = { tag = { type = "Condition", var = "ConnectedToTemplarStart" } },
	["^scion: "] = { tag = { type = "Condition", var = "ConnectedToScionStart" } },
}

-- List of modifier tags
local modTagList = {
	["on enemies"] = { },
	["while active"] = { },
	[" on critical strike"] = { tag = { type = "Condition", var = "CriticalStrike" } },
	["from critical strikes"] = { tag = { type = "Condition", var = "CriticalStrike" } },
	["with critical strikes"] = { tag = { type = "Condition", var = "CriticalStrike" } },
	["while affected by auras you cast"] = { affectedByAura = true },
	["for you and nearby allies"] = { newAura = true },
	-- Multipliers
	["per power charge"] = { tag = { type = "Multiplier", var = "PowerCharge" } },
	["per frenzy charge"] = { tag = { type = "Multiplier", var = "FrenzyCharge" } },
	["per endurance charge"] = { tag = { type = "Multiplier", var = "EnduranceCharge" } },
	["per siphoning charge"] = { tag = { type = "Multiplier", var = "SiphoningCharge" } },
	["per challenger charge"] = { tag = { type = "Multiplier", var = "ChallengerCharge" } },
	["per blitz charge"] = { tag = { type = "Multiplier", var = "BlitzCharge" } },
	["per ghost shroud"] = { tag = { type = "Multiplier", var = "GhostShroud" } },
	["per crab barrier"] = { tag = { type = "Multiplier", var = "CrabBarrier" } },
	["per (%d+) rage"] = function(num) return { tag = { type = "Multiplier", var = "Rage", div = num } } end,
	["per level"] = { tag = { type = "Multiplier", var = "Level" } },
	["per (%d+) player levels"] = function(num) return { tag = { type = "Multiplier", var = "Level", div = num } } end,
	["for each equipped normal item"] = { tag = { type = "Multiplier", var = "NormalItem" } },
	["for each normal item equipped"] = { tag = { type = "Multiplier", var = "NormalItem" } },
	["for each normal item you have equipped"] = { tag = { type = "Multiplier", var = "NormalItem" } },
	["for each equipped magic item"] = { tag = { type = "Multiplier", var = "MagicItem" } },
	["for each magic item equipped"] = { tag = { type = "Multiplier", var = "MagicItem" } },
	["for each magic item you have equipped"] = { tag = { type = "Multiplier", var = "MagicItem" } },
	["for each equipped rare item"] = { tag = { type = "Multiplier", var = "RareItem" } },
	["for each rare item equipped"] = { tag = { type = "Multiplier", var = "RareItem" } },
	["for each rare item you have equipped"] = { tag = { type = "Multiplier", var = "RareItem" } },
	["for each equipped unique item"] = { tag = { type = "Multiplier", var = "UniqueItem" } },
	["for each unique item equipped"] = { tag = { type = "Multiplier", var = "UniqueItem" } },
	["for each unique item you have equipped"] = { tag = { type = "Multiplier", var = "UniqueItem" } },
	["per elder item equipped"] = { tag = { type = "Multiplier", var = "ElderItem" } },
	["per shaper item equipped"] = { tag = { type = "Multiplier", var = "ShaperItem" } },
	["per elder or shaper item equipped"] = { tag = { type = "Multiplier", varList = { "ElderItem", "ShaperItem" } } },
	["for each corrupted item equipped"] = { tag = { type = "Multiplier", var = "CorruptedItem" } },
	["for each uncorrupted item equipped"] = { tag = { type = "Multiplier", var = "NonCorruptedItem" } },
	["per abyssa?l? jewel affecting you"] = { tag = { type = "Multiplier", var = "AbyssJewel" } },
	["for each type of abyssa?l? jewel affecting you"] = { tag = { type = "Multiplier", var = "AbyssJewelType" } },
	["per sextant affecting the area"] = { tag = { type = "Multiplier", var = "Sextant" } },
	["per buff on you"] = { tag = { type = "Multiplier", var = "BuffOnSelf" } },
	["per curse on enemy"] = { tag = { type = "Multiplier", var = "CurseOnEnemy" } },
	["for each curse on enemy"] = { tag = { type = "Multiplier", var = "CurseOnEnemy" } },
	["per curse on you"] = { tag = { type = "Multiplier", var = "CurseOnSelf" } },
	["per poison on you"] = { tag = { type = "Multiplier", var = "PoisonStack" } },
	["per poison on you, up to (%d+) per second"] = function(num) return { tag = { type = "Multiplier", var = "PoisonStack", limit = tonumber(num), limitTotal = true } } end,
	["for each poison you have inflicted recently"] = { tag = { type = "Multiplier", var = "PoisonAppliedRecently" } },
	["for each shocked enemy you've killed recently"] = { tag = { type = "Multiplier", var = "ShockedEnemyKilledRecently" } },
	["per enemy killed recently, up to (%d+)%%"] = function(num) return { tag = { type = "Multiplier", var = "EnemyKilledRecently", limit = tonumber(num), limitTotal = true } } end,
	["per (%d+) rampage kills"] = function(num) return { tag = { type = "Multiplier", var = "Rampage", div = num, limit = 1000/num, limitTotal = true } } end,
	["per minion, up to (%d+)%%"] = function(num) return { tag = { type = "Multiplier", var = "SummonedMinion", limit = tonumber(num), limitTotal = true } } end,
	["for each enemy you or your minions have killed recently, up to (%d+)%%"] = function(num) return { tag = { type = "Multiplier", varList = {"EnemyKilledRecently","EnemyKilledByMinionsRecently"}, limit = tonumber(num), limitTotal = true } } end,
	["for each enemy you or your minions have killed recently, up to (%d+)%% per second"] = function(num) return { tag = { type = "Multiplier", varList = {"EnemyKilledRecently","EnemyKilledByMinionsRecently"}, limit = tonumber(num), limitTotal = true } } end,
	["for each (%d+) total mana you have spent recently"] = function(num) return { tag = { type = "Multiplier", var = "ManaSpentRecently", div = num } } end,
	["for each (%d+) total mana you have spent recently, up to (%d+)%%"] = function(num, _, limit) return { tag = { type = "Multiplier", var = "ManaSpentRecently", div = num, limit = tonumber(limit), limitTotal = true } } end,
	["per (%d+) mana spent recently, up to (%d+)%%"] = function(num, _, limit) return { tag = { type = "Multiplier", var = "ManaSpentRecently", div = num, limit = tonumber(limit), limitTotal = true } } end,
	["per enemy killed by you or your totems recently"] = { tag = { type = "Multiplier", varList = {"EnemyKilledRecently","EnemyKilledByTotemsRecently"} } },
	["per nearby enemy, up to %+?(%d+)%%"] = function(num) return { tag = { type = "Multiplier", var = "NearbyEnemies", limit = num, limitTotal = true } } end,
	["to you and allies"] = { },
	["per red socket"] = { tag = { type = "Multiplier", var = "RedSocketIn{SlotName}" } },
	["per green socket"] = { tag = { type = "Multiplier", var = "GreenSocketIn{SlotName}" } },
	["per blue socket"] = { tag = { type = "Multiplier", var = "BlueSocketIn{SlotName}" } },
	["per white socket"] = { tag = { type = "Multiplier", var = "WhiteSocketIn{SlotName}" } },
	["for each impale on enemy"] = { tag = { type = "Multiplier", var = "ImpaleStacks", actor = "enemy" } },
	["per animated weapon"] = { tag = { type = "Multiplier", var = "AnimatedWeapon", actor = "parent" } },
	["per grasping vine"] = { tag =  { type = "Multiplier", var = "GraspingVinesCount" } },
	-- Per stat
	["per (%d+) strength"] = function(num) return { tag = { type = "PerStat", stat = "Str", div = num } } end,
	["per (%d+) dexterity"] = function(num) return { tag = { type = "PerStat", stat = "Dex", div = num } } end,
	["per (%d+) intelligence"] = function(num) return { tag = { type = "PerStat", stat = "Int", div = num } } end,
	["per (%d+) total attributes"] = function(num) return { tag = { type = "PerStat", statList = { "Str", "Dex", "Int" }, div = num } } end,
	["per (%d+) of your lowest attribute"] = function(num) return { tag = { type = "PerStat", stat = "LowestAttribute", div = num } } end,
	["per (%d+) reserved life"] = function(num) return { tag = { type = "PerStat", stat = "LifeReserved", div = num } } end,
	["per (%d+) unreserved maximum mana, up to (%d+)%%"] = function(num, _, limit) return { tag = { type = "PerStat", stat = "ManaUnreserved", div = num, limit = tonumber(limit), limitTotal = true } } end,
	["per (%d+) evasion rating"] = function(num) return { tag = { type = "PerStat", stat = "Evasion", div = num } } end,
	["per (%d+) evasion rating, up to (%d+)%%"] = function(num, _, limit) return { tag = { type = "PerStat", stat = "Evasion", div = num, limit = tonumber(limit), limitTotal = true } } end,
	["per (%d+) maximum energy shield"] = function(num) return { tag = { type = "PerStat", stat = "EnergyShield", div = num } } end,
	["per (%d+) maximum life"] = function(num) return { tag = { type = "PerStat", stat = "Life", div = num } } end,
	["per (%d+) maximum mana, up to (%d+)%%"] = function(num, _, limit) return { tag = { type = "PerStat", stat = "Mana", div = num, limit = tonumber(limit), limitTotal = true } } end,
	["per (%d+) accuracy rating"] = function(num) return { tag = { type = "PerStat", stat = "Accuracy", div = num } } end,
	["per (%d+)%% block chance"] = function(num) return { tag = { type = "PerStat", stat = "BlockChance", div = num } } end,
	["per (%d+)%% chance to block attack damage"] = function(num) return { tag = { type = "PerStat", stat = "BlockChance", div = num } } end,
	["per (%d+)%% chance to block spell damage"] = function(num) return { tag = { type = "PerStat", stat = "SpellBlockChance", div = num } } end,
	["per (%d+) of the lowest of armour and evasion rating"] = function(num) return { tag = { type = "PerStat", stat = "LowestOfArmourAndEvasion", div = num } } end,
	["per (%d+) maximum energy shield on helmet"] = function(num) return { tag = { type = "PerStat", stat = "EnergyShieldOnHelmet", div = num } } end,
	["per (%d+) evasion rating on body armour"] = function(num) return { tag = { type = "PerStat", stat = "EvasionOnBody Armour", div = num } } end,
	["per (%d+) armour on equipped shield"] = function(num) return { tag = { type = "PerStat", stat = "ArmourOnWeapon 2", div = num } } end,
	["per (%d+) armour or evasion rating on shield"] = function(num) return { tag = { type = "PerStat", statList = {"ArmourOnWeapon 2", "EvasionOnWeapon 2"}, div = num } } end,
	["per (%d+) evasion rating on equipped shield"] = function(num) return { tag = { type = "PerStat", stat = "EvasionOnWeapon 2", div = num } } end,
	["per (%d+) maximum energy shield on equipped shield"] = function(num) return { tag = { type = "PerStat", stat = "EnergyShieldOnWeapon 2", div = num } } end,
	["per (%d+) maximum energy shield on shield"] = function(num) return { tag = { type = "PerStat", stat = "EnergyShieldOnWeapon 2", div = num } } end,
	["per (%d+)%% cold resistance above 75%%"] = function(num) return { tag  = { type = "PerStat", stat = "ColdResistOver75", div = num } } end,
	["per (%d+)%% lightning resistance above 75%%"] = function(num) return { tag  = { type = "PerStat", stat = "LightningResistOver75", div = num } } end,
	["per totem"] = { tag = { type = "PerStat", stat = "ActiveTotemLimit" } },
	["per summoned totem"] = { tag = { type = "PerStat", stat = "ActiveTotemLimit" } },
	["for each summoned totem"] = { tag = { type = "PerStat", stat = "ActiveTotemLimit" } },
	["for each time they have chained"] = { tag = { type = "PerStat", stat = "Chain" } },
	["for each time it has chained"] = { tag = { type = "PerStat", stat = "Chain" } },
	["for each summoned golem"] = { tag = { type = "PerStat", stat = "ActiveGolemLimit" } },
	["for each golem you have summoned"] = { tag = { type = "PerStat", stat = "ActiveGolemLimit" } },
	["per summoned golem"] = { tag = { type = "PerStat", stat = "ActiveGolemLimit" } },
	-- Stat conditions
	["with (%d+) or more strength"] = function(num) return { tag = { type = "StatThreshold", stat = "Str", threshold = num } } end,
	["with at least (%d+) strength"] = function(num) return { tag = { type = "StatThreshold", stat = "Str", threshold = num } } end,
	["w?h?i[lf]e? you have at least (%d+) strength"] = function(num) return { tag = { type = "StatThreshold", stat = "Str", threshold = num } } end,
	["w?h?i[lf]e? you have at least (%d+) dexterity"] = function(num) return { tag = { type = "StatThreshold", stat = "Dex", threshold = num } } end,
	["w?h?i[lf]e? you have at least (%d+) intelligence"] = function(num) return { tag = { type = "StatThreshold", stat = "Int", threshold = num } } end,
	["at least (%d+) intelligence"] = function(num) return { tag = { type = "StatThreshold", stat = "Int", threshold = num } } end, -- lol
	["if dexterity is higher than intelligence"] = { tag = { type = "StatThreshold", var = "DexHigherThanInt" } },
	["if strength is higher than intelligence"] = { tag = { type = "StatThreshold", var = "StrHigherThanInt" } },
	["w?h?i[lf]e? you have at least (%d+) maximum energy shield"] = function(num) return { tag = { type = "StatThreshold", stat = "EnergyShield", threshold = num } } end,
	["against targets they pierce"] = { tag = { type = "StatThreshold", stat = "PierceCount", threshold = 1 } },
	["against pierced targets"] = { tag = { type = "StatThreshold", stat = "PierceCount", threshold = 1 } },
	["to targets they pierce"] = { tag = { type = "StatThreshold", stat = "PierceCount", threshold = 1 } },
	-- Slot conditions
	["when in main hand"] = { tag = { type = "SlotNumber", num = 1 } },
	["when in off hand"] = { tag = { type = "SlotNumber", num = 2 } },
	["in main hand"] = { tag = { type = "InSlot", num = 1 } },
	["in off hand"] = { tag = { type = "InSlot", num = 2 } },
	["with main hand"] = { tagList = { { type = "Condition", var = "MainHandAttack" }, { type = "SkillType", skillType = SkillType.Attack } } },
	["with off hand"] = { tagList = { { type = "Condition", var = "OffHandAttack" }, { type = "SkillType", skillType = SkillType.Attack } } },
	["with this weapon"] = { tagList = { { type = "Condition", var = "{Hand}Attack" }, { type = "SkillType", skillType = SkillType.Attack } } },
	["if your other ring is a shaper item"] = { tag = { type = "Condition", var = "ShaperItemInRing {OtherSlotNum}" } },
	["if your other ring is an elder item"] = { tag = { type = "Condition", var = "ElderItemInRing {OtherSlotNum}" } },
	-- Equipment conditions
	["while holding a shield"] = { tag = { type = "Condition", var = "UsingShield" } },
	["while your off hand is empty"] = { tag = { type = "Condition", var = "OffHandIsEmpty" } },
	["with shields"] = { tag = { type = "Condition", var = "UsingShield" } },
	["while dual wielding"] = { tag = { type = "Condition", var = "DualWielding" } },
	["while dual wielding claws"] = { tag = { type = "Condition", var = "DualWieldingClaws" } },
	["while dual wielding or holding a shield"] = { tag = { type = "Condition", varList = { "DualWielding", "UsingShield" } } },
	["while wielding an axe"] = { tag = { type = "Condition", var = "UsingAxe" } },
	["while wielding a bow"] = { tag = { type = "Condition", var = "UsingBow" } },
	["while wielding a claw"] = { tag = { type = "Condition", var = "UsingClaw" } },
	["while wielding a dagger"] = { tag = { type = "Condition", var = "UsingDagger" } },
	["while wielding a mace"] = { tag = { type = "Condition", var = "UsingMace" } },
	["while wielding a mace or sceptre"] = { tag = { type = "Condition", var = "UsingMace" } },
	["while wielding a mace, sceptre or staff"] = { tag = { type = "Condition", varList = { "UsingMace", "UsingStaff" } } },
	["while wielding a staff"] = { tag = { type = "Condition", var = "UsingStaff" } },
	["while wielding a sword"] = { tag = { type = "Condition", var = "UsingSword" } },
	["while wielding a melee weapon"] = { tag = { type = "Condition", var = "UsingMeleeWeapon" } },
	["while wielding a one handed weapon"] = { tag = { type = "Condition", var = "UsingOneHandedWeapon" } },
	["while wielding a two handed weapon"] = { tag = { type = "Condition", var = "UsingTwoHandedWeapon" } },
	["while wielding a wand"] = { tag = { type = "Condition", var = "UsingWand" } },
	["while wielding two different weapon types"] = { tag = { type = "Condition", var = "WieldingDifferentWeaponTypes" } },
	["while unarmed"] = { tag = { type = "Condition", var = "Unarmed" } },
	["with a normal item equipped"] = { tag = { type = "MultiplierThreshold", var = "NormalItem", threshold = 1 } },
	["with a magic item equipped"] = { tag = { type = "MultiplierThreshold", var = "MagicItem", threshold = 1 } },
	["with a rare item equipped"] = { tag = { type = "MultiplierThreshold", var = "RareItem", threshold = 1 } },
	["with a unique item equipped"] = { tag = { type = "MultiplierThreshold", var = "UniqueItem", threshold = 1 } },
	["if you wear no corrupted items"] = { tag = { type = "MultiplierThreshold", var = "CorruptedItem", threshold = 0, upper = true } },
	["if no worn items are corrupted"] = { tag = { type = "MultiplierThreshold", var = "CorruptedItem", threshold = 0, upper = true } },
	["if no equipped items are corrupted"] = { tag = { type = "MultiplierThreshold", var = "CorruptedItem", threshold = 0, upper = true } },
	["if all worn items are corrupted"] = { tag = { type = "MultiplierThreshold", var = "NonCorruptedItem", threshold = 0, upper = true } },
	["if all equipped items are corrupted"] = { tag = { type = "MultiplierThreshold", var = "NonCorruptedItem", threshold = 0, upper = true } },
	["if equipped shield has at least (%d+)%% chance to block"] = function(num) return { tag = { type = "StatThreshold", stat = "ShieldBlockChance", threshold = num } } end,
	["if you have (%d+) primordial items socketed or equipped"] = function(num) return { tag = { type = "MultiplierThreshold", var = "PrimordialItem", threshold = num } } end,
	-- Player status conditions
	["wh[ie][ln]e? on low life"] = { tag = { type = "Condition", var = "LowLife" } },
	["wh[ie][ln]e? not on low life"] = { tag = { type = "Condition", var = "LowLife", neg = true } },
	["wh[ie][ln]e? on full life"] = { tag = { type = "Condition", var = "FullLife" } },
	["wh[ie][ln]e? not on full life"] = { tag = { type = "Condition", var = "FullLife", neg = true } },
	["wh[ie][ln]e? no life is reserved"] = { tag = { type = "StatThreshold", stat = "LifeReserved", threshold = 0, upper = true } },
	["wh[ie][ln]e? no mana is reserved"] = { tag = { type = "StatThreshold", stat = "ManaReserved", threshold = 0, upper = true } },
	["wh[ie][ln]e? on full energy shield"] = { tag = { type = "Condition", var = "FullEnergyShield" } },
	["wh[ie][ln]e? not on full energy shield"] = { tag = { type = "Condition", var = "FullEnergyShield", neg = true } },
	["wh[ie][ln]e? you have energy shield"] = { tag = { type = "Condition", var = "HaveEnergyShield" } },
	["if you have energy shield"] = { tag = { type = "Condition", var = "HaveEnergyShield" } },
	["while stationary"] = { tag = { type = "Condition", var = "Stationary" } },
	["while moving"] = { tag = { type = "Condition", var = "Moving" } },
	["while channelling"] = { tag = { type = "Condition", var = "Channelling" } },
	["if you've been channelling for at least 1 second"] = { tag = { type = "Condition", var = "Channelling" } },
	["while you have no power charges"] = { tag = { type = "StatThreshold", stat = "PowerCharges", threshold = 0, upper = true } },
	["while you have no frenzy charges"] = { tag = { type = "StatThreshold", stat = "FrenzyCharges", threshold = 0, upper = true } },
	["while you have no endurance charges"] = { tag = { type = "StatThreshold", stat = "EnduranceCharges", threshold = 0, upper = true } },
	["while you have a power charge"] = { tag = { type = "StatThreshold", stat = "PowerCharges", threshold = 1 } },
	["while you have a frenzy charge"] = { tag = { type = "StatThreshold", stat = "FrenzyCharges", threshold = 1 } },
	["while you have an endurance charge"] = { tag = { type = "StatThreshold", stat = "EnduranceCharges", threshold = 1 } },
	["while at maximum power charges"] = { tag = { type = "StatThreshold", stat = "PowerCharges", thresholdStat = "PowerChargesMax" } },
	["while at maximum frenzy charges"] = { tag = { type = "StatThreshold", stat = "FrenzyCharges", thresholdStat = "FrenzyChargesMax" } },
	["while at maximum endurance charges"] = { tag = { type = "StatThreshold", stat = "EnduranceCharges", thresholdStat = "EnduranceChargesMax" } },
	["while you have at least (%d+) crab barriers"] = function(num) return { tag = { type = "StatThreshold", stat = "CrabBarriers", threshold = num } } end,
	["while you have a totem"] = { tag = { type = "Condition", var = "HaveTotem" } },
	["while you have at least one nearby ally"] = { tag = { type = "MultiplierThreshold", var = "NearbyAlly", threshold = 1 } },
	["while you have fortify"] = { tag = { type = "Condition", var = "Fortify" } },
	["during onslaught"] = { tag = { type = "Condition", var = "Onslaught" } },
	["while you have onslaught"] = { tag = { type = "Condition", var = "Onslaught" } },
	["while phasing"] = { tag = { type = "Condition", var = "Phasing" } },
	["while you have tailwind"] = { tag = { type = "Condition", var = "Tailwind" } },
	["while elusive"] = { tag = { type = "Condition", var = "Elusive" } },
	["gain elusive"] = { tag = { type = "Condition", varList = { "CanBeElusive", "Elusive" } } },
	["while you have arcane surge"] = { tag = { type = "Condition", var = "AffectedByArcaneSurge" } },
	["while you have cat's stealth"] = { tag = { type = "Condition", var = "AffectedByCat'sStealth" } },
	["while you have avian's might"] = { tag = { type = "Condition", var = "AffectedByAvian'sMight" } },
	["while you have avian's flight"] = { tag = { type = "Condition", var = "AffectedByAvian'sFlight" } },
	["while affected by aspect of the cat"] = { tag = { type = "Condition", varList = { "AffectedByCat'sStealth", "AffectedByCat'sAgility" } } },
	["while affected by a herald"] = { tag = { type = "Condition", varList = { "AffectedByHeraldofAgony", "AffectedByHeraldofAsh", "AffectedByHeraldofIce", "AffectedByHeraldofPurity", "AffectedByHeraldofThunder" } } },
	["while affected by a non%-vaal guard skill"] = { tag = { type = "Condition", varList = {"AffectedByImmortalCall", "AffectedByMoltenShell", "AffectedBySteelskin"} } },
	["if a non%-vaal guard buff was lost recently"] = { tag = { type = "Condition", var = "LostNonVaalBuffRecently" } },
	["while affected by a guard skill buff"] = { tag = { type = "Condition", varList = {"AffectedByImmortalCall", "AffectedByVaalImmortalCall", "AffectedByMoltenShell", "AffectedByVaalMoltenShell", "AffectedBySteelskin"} } },
	["while you have a bestial minion"] = { tag = { type = "Condition", var = "HaveBestialMinion" } },
	["while focussed"] = { tag = { type = "Condition", var = "Focused" } },
	["while leeching"] = { tag = { type = "Condition", var = "Leeching" } },
	["while leeching energy shield"] = { tag = { type = "Condition", var = "LeechingEnergyShield" } },
	["while using a flask"] = { tag = { type = "Condition", var = "UsingFlask" } },
	["during effect"] = { tag = { type = "Condition", var = "UsingFlask" } },
	["during flask effect"] = { tag = { type = "Condition", var = "UsingFlask" } },
	["during any flask effect"] = { tag = { type = "Condition", var = "UsingFlask" } },
	["while under no flask effects"] = { tag = { type = "Condition", var = "UsingFlask", neg = true } },
	["while on consecrated ground"] = { tag = { type = "Condition", var = "OnConsecratedGround" } },
	["on burning ground"] = { tag = { type = "Condition", var = "OnBurningGround" } },
	["while on burning ground"] = { tag = { type = "Condition", var = "OnBurningGround" } },
	["on chilled ground"] = { tag = { type = "Condition", var = "OnChilledGround" } },
	["on shocked ground"] = { tag = { type = "Condition", var = "OnShockedGround" } },
	["while in a caustic cloud"] = { tag = { type = "Condition", var = "OnCausticCloud" } },
	["while burning"] = { tag = { type = "Condition", var = "Burning" } },
	["while ignited"] = { tag = { type = "Condition", var = "Ignited" } },
	["while frozen"] = { tag = { type = "Condition", var = "Frozen" } },
	["while shocked"] = { tag = { type = "Condition", var = "Shocked" } },
	["while not ignited, frozen or shocked"] = { tag = { type = "Condition", varList = { "Ignited", "Frozen", "Shocked" }, neg = true } },
	["while bleeding"] = { tag = { type = "Condition", var = "Bleeding" } },
	["while poisoned"] = { tag = { type = "Condition", var = "Poisoned" } },
	["while cursed"] = { tag = { type = "Condition", var = "Cursed" } },
	["while not cursed"] = { tag = { type = "Condition", var = "Cursed", neg = true } },
	["against damage over time"] = { tag = { type = "Condition", varList = { "AgainstDamageOverTime" } } },
	["while there is only one nearby enemy"] = { tag = { type = "Condition", var = "OnlyOneNearbyEnemy" } },
	["while t?h?e?r?e? ?i?s? ?a rare or unique enemy i?s? ?nearby"] = { tag = { type = "ActorCondition", actor = "enemy", varList = {"NearbyRareOrUniqueEnemy", "RareOrUnique"} } },
	["if you[' ]h?a?ve hit recently"] = { tag = { type = "Condition", var = "HitRecently" } },
	["if you[' ]h?a?ve hit an enemy recently"] = { tag = { type = "Condition", var = "HitRecently" } },
	["if you[' ]h?a?ve hit a cursed enemy recently"] = { tagList = { { type = "Condition", var = "HitRecently" }, { type = "ActorCondition", actor = "enemy", var = "Cursed" } } },
	["if you[' ]h?a?ve crit recently"] = { tag = { type = "Condition", var = "CritRecently" } },
	["if you[' ]h?a?ve dealt a critical strike recently"] = { tag = { type = "Condition", var = "CritRecently" } },
	["if you[' ]h?a?ve crit in the past 8 seconds"] = { tag = { type = "Condition", var = "CritInPast8Sec" } },
	["if you[' ]h?a?ve dealt a crit in the past 8 seconds"] = { tag = { type = "Condition", var = "CritInPast8Sec" } },
	["if you[' ]h?a?ve dealt a critical strike in the past 8 seconds"] = { tag = { type = "Condition", var = "CritInPast8Sec" } },
	["if you haven't crit recently"] = { tag = { type = "Condition", var = "CritRecently", neg = true } },
	["if you haven't dealt a critical strike recently"] = { tag = { type = "Condition", var = "CritRecently", neg = true } },
	["if you[' ]h?a?ve dealt a non%-critical strike recently"] = { tag = { type = "Condition", var = "NonCritRecently" } },
	["if your skills have dealt a critical strike recently"] = { tag = { type = "Condition", var = "SkillCritRecently" } },
	["if you dealt a critical strike with a herald skill recently"] = { tag = { type = "Condition", var = "CritWithHeraldSkillRecently" } },
	["if you[' ]h?a?ve killed recently"] = { tag = { type = "Condition", var = "KilledRecently" } },
<<<<<<< HEAD
	["if you[' ]h?a?ve killed an enemy recently"] = { tag = { type = "Condition", var = "KilledRecently" } },
=======
	["if you[' ]h?a?ve killed at least (%d) enemies recently"] = function(num) return { tag = { type = "MultiplierThreshold", var = "EnemyKilledRecently", threshold = num } } end,
>>>>>>> dcdd74ea
	["if you haven't killed recently"] = { tag = { type = "Condition", var = "KilledRecently", neg = true } },
	["if you or your totems have killed recently"] = { tag = { type = "Condition", varList = {"KilledRecently","TotemsKilledRecently"} } },
	["if you[' ]h?a?ve killed a maimed enemy recently"] = { tagList = { { type = "Condition", var = "KilledRecently" }, { type = "ActorCondition", actor = "enemy", var = "Maimed" } } },
	["if you[' ]h?a?ve killed a cursed enemy recently"] = { tagList = { { type = "Condition", var = "KilledRecently" }, { type = "ActorCondition", actor = "enemy", var = "Cursed" } } },
	["if you[' ]h?a?ve killed a bleeding enemy recently"] = { tagList = { { type = "Condition", var = "KilledRecently" }, { type = "ActorCondition", actor = "enemy", var = "Bleeding" } } },
	["if you[' ]h?a?ve killed an enemy affected by your damage over time recently"] = { tag = { type = "Condition", var = "KilledAffectedByDotRecently" } },
	["if you[' ]h?a?ve frozen an enemy recently"] = { tag = { type = "Condition", var = "FrozenEnemyRecently" } },
	["if you[' ]h?a?ve ignited an enemy recently"] = { tag = { type = "Condition", var = "IgnitedEnemyRecently" } },
	["if you[' ]h?a?ve shocked an enemy recently"] = { tag = { type = "Condition", var = "ShockedEnemyRecently" } },
	["if you[' ]h?a?ve stunned an enemy recently"] = { tag = { type = "Condition", var = "StunnedEnemyRecently" } },
	["if you[' ]h?a?ve been hit recently"] = { tag = { type = "Condition", var = "BeenHitRecently" } },
	["if you were hit recently"] = { tag = { type = "Condition", var = "BeenHitRecently" } },
	["if you were damaged by a hit recently"] = { tag = { type = "Condition", var = "BeenHitRecently" } },
	["if you[' ]h?a?ve taken a critical strike recently"] = { tag = { type = "Condition", var = "BeenCritRecently" } },
	["if you[' ]h?a?ve taken a savage hit recently"] = { tag = { type = "Condition", var = "BeenSavageHitRecently" } },
	["if you have ?n[o']t been hit recently"] = { tag = { type = "Condition", var = "BeenHitRecently", neg = true } },
	["if you[' ]h?a?ve taken no damage from hits recently"] = { tag = { type = "Condition", var = "BeenHitRecently", neg = true } },
	["if you[' ]h?a?ve taken fire damage from a hit recently"] = { tag = { type = "Condition", var = "HitByFireDamageRecently" } },
	["if you[' ]h?a?ve taken fire damage from an enemy hit recently"] = { tag = { type = "Condition", var = "TakenFireDamageFromEnemyHitRecently" } },
	["if you[' ]h?a?ve taken spell damage recently"] = { tag = { type = "Condition", var = "HitBySpellDamageRecently" } },
	["if you[' ]h?a?ve blocked recently"] = { tag = { type = "Condition", var = "BlockedRecently" } },
	["if you haven't blocked recently"] = { tag = { type = "Condition", var = "BlockedRecently", neg = true } },
	["if you[' ]h?a?ve blocked an attack recently"] = { tag = { type = "Condition", var = "BlockedAttackRecently" } },
	["if you[' ]h?a?ve blocked a spell recently"] = { tag = { type = "Condition", var = "BlockedSpellRecently" } },
	["if you[' ]h?a?ve blocked damage from a unique enemy in the past 10 seconds"] = { tag = { type = "Condition", var = "BlockedHitFromUniqueEnemyInPast10Sec" } },
	["if you[' ]h?a?ve attacked recently"] = { tag = { type = "Condition", var = "AttackedRecently" } },
	["if you[' ]h?a?ve cast a spell recently"] = { tag = { type = "Condition", var = "CastSpellRecently" } },
	["if you[' ]h?a?ve consumed a corpse recently"] = { tag = { type = "Condition", var = "ConsumedCorpseRecently" } },
	["if you have ?n[o']t consumed a corpse recently"] = { tag = { type = "Condition", var = "ConsumedCorpseRecently", neg = true } },
	["for each corpse consumed recently"] = { tag = { type = "Multiplier", var = "CorpseConsumedRecently" } },
	["if you[' ]h?a?ve taunted an enemy recently"] = { tag = { type = "Condition", var = "TauntedEnemyRecently" } },
	["if you[' ]h?a?ve used a skill recently"] = { tag = { type = "Condition", var = "UsedSkillRecently" } },
	["for each skill you've used recently, up to (%d+)%%"] = function(num) return { tag = { type = "Multiplier", var = "SkillUsedRecently", limit = num, limitTotal = true } } end,
	["if you[' ]h?a?ve used a warcry recently"] = { tag = { type = "Condition", var = "UsedWarcryRecently" } },
	["if you[' ]h?a?ve warcried recently"] = { tag = { type = "Condition", var = "UsedWarcryRecently" } },
	["if you[' ]h?a?ve warcried in the past 8 seconds"] = { tag = { type = "Condition", var = "UsedWarcryInPast8Seconds" } },
	["for each of your mines detonated recently, up to (%d+)%%"] = function(num) return { tag = { type = "Multiplier", var = "MineDetonatedRecently", limit = num, limitTotal = true } } end,
	["for each mine detonated recently, up to (%d+)%%"] = function(num) return { tag = { type = "Multiplier", var = "MineDetonatedRecently", limit = num, limitTotal = true } } end,
	["for each mine detonated recently, up to (%d+)%% per second"] = function(num) return { tag = { type = "Multiplier", var = "MineDetonatedRecently", limit = num, limitTotal = true } } end,
	["for each of your traps triggered recently, up to (%d+)%%"] = function(num) return { tag = { type = "Multiplier", var = "TrapTriggeredRecently", limit = num, limitTotal = true } } end,
	["for each trap triggered recently, up to (%d+)%%"] = function(num) return { tag = { type = "Multiplier", var = "TrapTriggeredRecently", limit = num, limitTotal = true } } end,
	["for each trap triggered recently, up to (%d+)%% per second"] = function(num) return { tag = { type = "Multiplier", var = "TrapTriggeredRecently", limit = num, limitTotal = true } } end,
	["if you[' ]h?a?ve used a fire skill recently"] = { tag = { type = "Condition", var = "UsedFireSkillRecently" } },
	["if you[' ]h?a?ve used a cold skill recently"] = { tag = { type = "Condition", var = "UsedColdSkillRecently" } },
	["if you[' ]h?a?ve used a fire skill in the past 10 seconds"] = { tag = { type = "Condition", var = "UsedFireSkillInPast10Sec" } },
	["if you[' ]h?a?ve used a cold skill in the past 10 seconds"] = { tag = { type = "Condition", var = "UsedColdSkillInPast10Sec" } },
	["if you[' ]h?a?ve used a lightning skill in the past 10 seconds"] = { tag = { type = "Condition", var = "UsedLightningSkillInPast10Sec" } },
	["if you[' ]h?a?ve summoned a totem recently"] = { tag = { type = "Condition", var = "SummonedTotemRecently" } },
	["if you[' ]h?a?ve used a minion skill recently"] = { tag = { type = "Condition", var = "UsedMinionSkillRecently" } },
	["if you[' ]h?a?ve used a movement skill recently"] = { tag = { type = "Condition", var = "UsedMovementSkillRecently" } },
	["if you[' ]h?a?ve used a vaal skill recently"] = { tag = { type = "Condition", var = "UsedVaalSkillRecently" } },
	["if you[' ]h?a?ve spent (%d+) total mana recently"] = function(num) return { tag = { type = "MultiplierThreshold", var = "ManaSpentRecently", threshold = num } } end,
	["for 4 seconds after spending a total of (%d+) mana"] = function(num) return { tag = { type = "MultiplierThreshold", var = "ManaSpentRecently", threshold = num } } end,
	["if you've impaled an enemy recently"] = { tag = { type = "Condition", var = "ImpaledRecently" } },
	["if you've stopped taking damage over time recently"] = { tag = { type = "Condition", var = "StoppedTakingDamageOverTimeRecently" } },
	["during soul gain prevention"] = { tag = { type = "Condition", var = "SoulGainPrevention" } },
	["if you detonated mines recently"] = { tag = { type = "Condition", var = "DetonatedMinesRecently" } },
	["if you detonated a mine recently"] = { tag = { type = "Condition", var = "DetonatedMinesRecently" } },
	["if energy shield recharge has started recently"] = { tag = { type = "Condition", var = "EnergyShieldRechargeRecently" } },
	["when cast on frostbolt"] = { tag = { type = "Condition", var = "CastOnFrostbolt" } },
	["branded enemy's"] = { tag = { type = "MultiplierThreshold", var = "BrandsAttachedToEnemy", threshold = 1 } },
	["to enemies they're attached to"] = { tag = { type = "MultiplierThreshold", var = "BrandsAttachedToEnemy", threshold = 1 } },
	["for each hit you've taken recently up to a maximum of (%d+)%%"] = function(num) return { tag = { type = "Multiplier", var = "BeenHitRecently", limit = num, limitTotal = true } } end,
	["for each nearby enemy, up to (%d+)%%"] = function(num) return { tag = { type = "Multiplier", var = "NearbyEnemies", limit = num, limitTotal = true } } end,
	["while you have iron reflexes"] = { tag = { type = "Condition", var = "HaveIronReflexes" } },
	["while you do not have iron reflexes"] = { tag = { type = "Condition", var = "HaveIronReflexes", neg = true } },
	["while you have elemental overload"] = { tag = { type = "Condition", var = "HaveElementalOverload" } },
	["while you do not have elemental overload"] = { tag = { type = "Condition", var = "HaveElementalOverload", neg = true } },
	["while you have resolute technique"] = { tag = { type = "Condition", var = "HaveResoluteTechnique" } },
	["while you do not have resolute technique"] = { tag = { type = "Condition", var = "HaveResoluteTechnique", neg = true } },
	["while you have avatar of fire"] = { tag = { type = "Condition", var = "HaveAvatarOfFire" } },
	["while you do not have avatar of fire"] = { tag = { type = "Condition", var = "HaveAvatarOfFire", neg = true } },
	["if you have a summoned golem"] = { tag = { type = "Condition", varList = { "HavePhysicalGolem", "HaveLightningGolem", "HaveColdGolem", "HaveFireGolem", "HaveChaosGolem", "HaveCarrionGolem" } } },
	["while you have a summoned golem"] = { tag = { type = "Condition", varList = { "HavePhysicalGolem", "HaveLightningGolem", "HaveColdGolem", "HaveFireGolem", "HaveChaosGolem", "HaveCarrionGolem" } } },
	-- Enemy status conditions
	["at close range"] = { tag = { type = "Condition", var = "AtCloseRange" }, flags = ModFlag.Hit },
	["against rare and unique enemies"] = { tag = { type = "ActorCondition", actor = "enemy", var = "RareOrUnique" }, keywordFlags = KeywordFlag.Hit },
	["against unique enemies"] = { tag = { type = "ActorCondition", actor = "enemy", var = "RareOrUnique" }, keywordFlags = KeywordFlag.Hit },
	["against enemies on full life"] = { tag = { type = "ActorCondition", actor = "enemy", var = "FullLife" }, keywordFlags = KeywordFlag.Hit },
	["against enemies that are on full life"] = { tag = { type = "ActorCondition", actor = "enemy", var = "FullLife" }, keywordFlags = KeywordFlag.Hit },
	["against enemies on low life"] = { tag = { type = "ActorCondition", actor = "enemy", var = "LowLife" }, keywordFlags = KeywordFlag.Hit },
	["against enemies that are on low life"] = { tag = { type = "ActorCondition", actor = "enemy", var = "LowLife" }, keywordFlags = KeywordFlag.Hit },
	["against cursed enemies"] = { tag = { type = "ActorCondition", actor = "enemy", var = "Cursed" }, keywordFlags = KeywordFlag.Hit },
	["when hitting cursed enemies"] = { tag = { type = "ActorCondition", actor = "enemy", var = "Cursed" }, keywordFlags = KeywordFlag.Hit },
	["from cursed enemies"] = { tag = { type = "ActorCondition", actor = "enemy", var = "Cursed" } },
	["against taunted enemies"] = { tag = { type = "ActorCondition", actor = "enemy", var = "Taunted" }, keywordFlags = KeywordFlag.Hit },
	["against bleeding enemies"] = { tag = { type = "ActorCondition", actor = "enemy", var = "Bleeding" }, keywordFlags = KeywordFlag.Hit },
	["you inflict on bleeding enemies"] = { tag = { type = "ActorCondition", actor = "enemy", var = "Bleeding" } },
	["to bleeding enemies"] = { tag = { type = "ActorCondition", actor = "enemy", var = "Bleeding" }, keywordFlags = KeywordFlag.Hit },
	["from bleeding enemies"] = { tag = { type = "ActorCondition", actor = "enemy", var = "Bleeding" } },
	["against poisoned enemies"] = { tag = { type = "ActorCondition", actor = "enemy", var = "Poisoned" }, keywordFlags = KeywordFlag.Hit },
	["you inflict on poisoned enemies"] = { tag = { type = "ActorCondition", actor = "enemy", var = "Poisoned" } },
	["to poisoned enemies"] = { tag = { type = "ActorCondition", actor = "enemy", var = "Poisoned" }, keywordFlags = KeywordFlag.Hit },
	["against enemies affected by (%d+) or more poisons"] = function(num) return { tag = { type = "MultiplierThreshold", actor = "enemy", var = "PoisonStack", threshold = num } } end,
	["against enemies affected by at least (%d+) poisons"] = function(num) return { tag = { type = "MultiplierThreshold", actor = "enemy", var = "PoisonStack", threshold = num } } end,
	["against hindered enemies"] = { tag = { type = "ActorCondition", actor = "enemy", var = "Hindered" }, keywordFlags = KeywordFlag.Hit },
	["against maimed enemies"] = { tag = { type = "ActorCondition", actor = "enemy", var = "Maimed" }, keywordFlags = KeywordFlag.Hit },
	["you inflict on maimed enemies"] = { tag = { type = "ActorCondition", actor = "enemy", var = "Maimed" } },
	["against blinded enemies"] = { tag = { type = "ActorCondition", actor = "enemy", var = "Blinded" }, keywordFlags = KeywordFlag.Hit },
	["from blinded enemies"] = { tag = { type = "ActorCondition", actor = "enemy", var = "Blinded" } },
	["against burning enemies"] = { tag = { type = "ActorCondition", actor = "enemy", var = "Burning" }, keywordFlags = KeywordFlag.Hit },
	["against ignited enemies"] = { tag = { type = "ActorCondition", actor = "enemy", var = "Ignited" }, keywordFlags = KeywordFlag.Hit },
	["to ignited enemies"] = { tag = { type = "ActorCondition", actor = "enemy", var = "Ignited" }, keywordFlags = KeywordFlag.Hit },
	["against shocked enemies"] = { tag = { type = "ActorCondition", actor = "enemy", var = "Shocked" }, keywordFlags = KeywordFlag.Hit },
	["to shocked enemies"] = { tag = { type = "ActorCondition", actor = "enemy", var = "Shocked" }, keywordFlags = KeywordFlag.Hit },
	["against frozen enemies"] = { tag = { type = "ActorCondition", actor = "enemy", var = "Frozen" }, keywordFlags = KeywordFlag.Hit },
	["to frozen enemies"] = { tag = { type = "ActorCondition", actor = "enemy", var = "Frozen" }, keywordFlags = KeywordFlag.Hit },
	["against chilled enemies"] = { tag = { type = "ActorCondition", actor = "enemy", var = "Chilled" }, keywordFlags = KeywordFlag.Hit },
	["to chilled enemies"] = { tag = { type = "ActorCondition", actor = "enemy", var = "Chilled" }, keywordFlags = KeywordFlag.Hit },
	["inflicted on chilled enemies"] = { tag = { type = "ActorCondition", actor = "enemy", var = "Chilled" } },
	["enemies which are chilled"] = { tag = { type = "ActorCondition", actor = "enemy", var = "Chilled" }, keywordFlags = KeywordFlag.Hit },
	["against chilled or frozen enemies"] = { tag = { type = "ActorCondition", actor = "enemy", varList = {"Chilled","Frozen"} }, keywordFlags = KeywordFlag.Hit },
	["against frozen, shocked or ignited enemies"] = { tag = { type = "ActorCondition", actor = "enemy", varList = {"Frozen","Shocked","Ignited"} }, keywordFlags = KeywordFlag.Hit },
	["against enemies affected by elemental ailments"] = { tag = { type = "ActorCondition", actor = "enemy", varList = {"Frozen","Chilled","Shocked","Ignited"} }, keywordFlags = KeywordFlag.Hit },
	["against enemies affected by ailments"] = { tag = { type = "ActorCondition", actor = "enemy", varList = {"Frozen","Chilled","Shocked","Ignited","Poisoned","Bleeding"} }, keywordFlags = KeywordFlag.Hit },
	["against enemies that are affected by elemental ailments"] = { tag = { type = "ActorCondition", actor = "enemy", varList = {"Frozen","Chilled","Shocked","Ignited"} }, keywordFlags = KeywordFlag.Hit },
	["against enemies that are affected by no elemental ailments"] = { tagList = { { type = "ActorCondition", actor = "enemy", varList = {"Frozen","Chilled","Shocked","Ignited"}, neg = true }, { type = "Condition", var = "Effective" } }, keywordFlags = KeywordFlag.Hit },
	["against enemies affected by (%d+) spider's webs"] = function(num) return { tag = { type = "MultiplierThreshold", actor = "enemy", var = "Spider's WebStack", threshold = num } } end,
	["against enemies on consecrated ground"] = { tag = { type = "ActorCondition", actor = "enemy", var = "OnConsecratedGround" } },
	-- Enemy multipliers
	["per freeze, shock and ignite on enemy"] = { tag = { type = "Multiplier", var = "FreezeShockIgniteOnEnemy" }, keywordFlags = KeywordFlag.Hit },
	["per poison affecting enemy"] = { tag = { type = "Multiplier", actor = "enemy", var = "PoisonStack" } },
	["per poison affecting enemy, up to %+([%d%.]+)%%"] = function(num) return { tag = { type = "Multiplier", actor = "enemy", var = "PoisonStack", limit = num, limitTotal = true } } end,
	["for each spider's web on the enemy"] = { tag = { type = "Multiplier", actor = "enemy", var = "Spider's WebStack" } },
}

local mod = modLib.createMod
local function flag(name, ...)
	return mod(name, "FLAG", true, ...)
end

local gemIdLookup = { 
	["power charge on critical strike"] = "SupportPowerChargeOnCrit",
}
for name, grantedEffect in pairs(data["3_0"].skills) do
	if not grantedEffect.hidden or grantedEffect.fromItem then
		gemIdLookup[grantedEffect.name:lower()] = grantedEffect.id
	end
end
local function extraSkill(name, level, noSupports)
	name = name:gsub(" skill","")
	if gemIdLookup[name] then
		return { 
			mod("ExtraSkill", "LIST", { skillId = gemIdLookup[name], level = level, noSupports = noSupports }) 
		}
	end
end

-- List of special modifiers
local specialModList = {
	-- Keystones
	["your hits can't be evaded"] = { flag("CannotBeEvaded") },
	["never deal critical strikes"] = { flag("NeverCrit") },
	["no critical strike multiplier"] = { flag("NoCritMultiplier") },
	["ailments never count as being from critical strikes"] = { flag("AilmentsAreNeverFromCrit") },
	["the increase to physical damage from strength applies to projectile attacks as well as melee attacks"] = { flag("IronGrip") },
	["converts all evasion rating to armour%. dexterity provides no bonus to evasion rating"] = { flag("IronReflexes") },
	["30%% chance to dodge attack hits%. 50%% less armour, 30%% less energy shield, 30%% less chance to block spell and attack damage"] = { 
		mod("AttackDodgeChance", "BASE", 30), 
		mod("Armour", "MORE", -50), 
		mod("EnergyShield", "MORE", -30), 
		mod("BlockChance", "MORE", -30),
		mod("SpellBlockChance", "MORE", -30) 
	},
	["maximum life becomes 1, immune to chaos damage"] = { flag("ChaosInoculation") },
	["life regeneration is applied to energy shield instead"] = { flag("ZealotsOath") },
	["life leeched per second is doubled"] = { mod("LifeLeechRate", "MORE", 100) },
	["maximum total recovery per second from life leech is doubled"] = { mod("MaxLifeLeechRate", "MORE", 100) },
	["maximum total recovery per second from energy shield leech is doubled"] = { mod("MaxEnergyShieldLeechRate", "MORE", 100) },
	["life regeneration has no effect"] = { flag("NoLifeRegen") },
	["deal no non%-fire damage"] = { flag("DealNoPhysical"), flag("DealNoLightning"), flag("DealNoCold"), flag("DealNoChaos") },
	["(%d+)%% of physical, cold and lightning damage converted to fire damage"] = function(num) return {
		mod("PhysicalDamageConvertToFire", "BASE", num), 
		mod("LightningDamageConvertToFire", "BASE", num),
		mod("ColdDamageConvertToFire", "BASE", num) 
	} end,
	["removes all mana%. spend life instead of mana for skills"] = { mod("Mana", "MORE", -100), flag("BloodMagic") },
	["enemies you hit with elemental damage temporarily get (%+%d+)%% resistance to those elements and (%-%d+)%% resistance to other elements"] = function(plus, _, minus)
		minus = tonumber(minus)
		return {
			flag("ElementalEquilibrium"),
			mod("EnemyModifier", "LIST", { mod = mod("FireResist", "BASE", plus, { type = "Condition", var = "HitByFireDamage" }) }),
			mod("EnemyModifier", "LIST", { mod = mod("FireResist", "BASE", minus, { type = "Condition", var = "HitByFireDamage", neg = true }, { type = "Condition", varList={"HitByColdDamage","HitByLightningDamage"} }) }),
			mod("EnemyModifier", "LIST", { mod = mod("ColdResist", "BASE", plus, { type = "Condition", var = "HitByColdDamage" }) }),
			mod("EnemyModifier", "LIST", { mod = mod("ColdResist", "BASE", minus, { type = "Condition", var = "HitByColdDamage", neg = true }, { type = "Condition", varList={"HitByFireDamage","HitByLightningDamage"} }) }),
			mod("EnemyModifier", "LIST", { mod = mod("LightningResist", "BASE", plus, { type = "Condition", var = "HitByLightningDamage" }) }),
			mod("EnemyModifier", "LIST", { mod = mod("LightningResist", "BASE", minus, { type = "Condition", var = "HitByLightningDamage", neg = true }, { type = "Condition", varList={"HitByFireDamage","HitByColdDamage"} }) }),
		}
	end,
	["projectile attack hits deal up to 30%% more damage to targets at the start of their movement, dealing less damage to targets as the projectile travels farther"] = { flag("PointBlank") },
	["leech energy shield instead of life"] = { flag("GhostReaver") },
	["minions explode when reduced to low life, dealing 33%% of their maximum life as fire damage to surrounding enemies"] = { mod("ExtraMinionSkill", "LIST", { skillId = "MinionInstability" }) },
	["all bonuses from an equipped shield apply to your minions instead of you"] = { }, -- The node itself is detected by the code that handles it
	["spend energy shield before mana for skill costs"] = { },
	["energy shield protects mana instead of life"] = { flag("EnergyShieldProtectsMana") },
	["modifiers to critical strike multiplier also apply to damage over time multiplier for ailments from critical strikes at (%d+)%% of their value"] = function(num) return { mod("CritMultiplierAppliesToDegen", "BASE", num) } end,
	["your bleeding does not deal extra damage while the enemy is moving"] = { flag("Condition:NoExtraBleedDamageToMovingEnemy") },
	["you can inflict bleeding on an enemy up to (%d+) times?"] = function(num) return { mod("BleedStacksMax", "OVERRIDE", num) } end,
	["gain (%d+) grasping vines each second while stationary"] = function(num) return {
		flag("Condition:Stationary"),
		mod("Dummy", "DUMMY", 1, { type = "Condition", var = "Stationary" }), -- Make the Configuration option appear
		mod("Multiplier:GraspingVinesCount", "BASE", num, { type = "Multiplier", var = "StationarySeconds", limit = 10, limitTotal = true })
	} end,
	["attack projectiles always inflict bleeding and maim, and knock back enemies"] = {
		mod("BleedChance", "BASE", 100, nil, bor(ModFlag.Attack, ModFlag.Projectile)),
		mod("EnemyKnockbackChance", "BASE", 100, nil, bor(ModFlag.Attack, ModFlag.Projectile)),
	},
	["projectiles cannot pierce, fork or chain"] = {
		flag("CannotPierce", nil, ModFlag.Projectile),
		flag("CannotChain", nil, ModFlag.Projectile),
	},
	-- Ascendant
	["grants (%d+) passive skill points?"] = function(num) return { mod("ExtraPoints", "BASE", num) } end,
	["can allocate passives from the %a+'s starting point"] = { },
	["projectiles gain damage as they travel farther, dealing up to (%d+)%% increased damage with hits to targets"] = function(num) return { mod("Damage", "INC", num, nil, bor(ModFlag.Attack, ModFlag.Projectile), { type = "DistanceRamp", ramp = {{35,0},{70,1}} }) } end,
	["(%d+)%% chance to gain elusive on kill"] = {
		flag("Condition:CanBeElusive"),
		mod("Dummy", "DUMMY", 1, { type = "Condition", var = "CanBeElusive" }) -- Make the Configuration option appear
	},
	-- Assassin
	["poison you inflict with critical strikes deals (%d+)%% more damage"] = function(num) return { mod("Damage", "MORE", num, nil, 0, KeywordFlag.Poison, { type = "Condition", var = "CriticalStrike" }) } end,
	["(%d+)%% chance to gain elusive on critical strike"] = {
		flag("Condition:CanBeElusive"),
		mod("Dummy", "DUMMY", 1, { type = "Condition", var = "CanBeElusive" }) -- Make the Configuration option appear
	},
	["(%d+)%% more damage while there is at most one rare or unique enemy nearby"] = function(num) return { mod("Damage", "MORE", num, nil, 0, { type = "Condition", var = "OnlyOneNearbyRareOrUniqueEnemy" }) } end,
	["(%d+)%% reduced damage taken while there are at least two rare or unique enemies nearby"] = function(num) return { mod("DamageTaken", "INC", -num, nil, 0, { type = "MultiplierThreshold", var = "NearbyRareOrUniqueEnemies", threshold = 2 }) } end,
	-- Berserker
	["gain %d+ rage when you kill an enemy"] = {
		flag("Condition:CanGainRage"),
		mod("Dummy", "DUMMY", 1, { type = "Condition", var = "CanGainRage" }) -- Make the Configuration option appear
	},
	["gain %d+ rage when you use a warcry"] = {
		flag("Condition:CanGainRage"),
		mod("Dummy", "DUMMY", 1, { type = "Condition", var = "CanGainRage" }) -- Make the Configuration option appear
	},
	["you and nearby party members gain %d+ rage when you warcry"] = {
		flag("Condition:CanGainRage"),
		mod("Dummy", "DUMMY", 1, { type = "Condition", var = "CanGainRage" }) -- Make the Configuration option appear
	},
	["gain %d+ rage on hit with attacks, no more than once every [%d%.]+ seconds"] = {
		flag("Condition:CanGainRage"),
		mod("Dummy", "DUMMY", 1, { type = "Condition", var = "CanGainRage" }) -- Make the Configuration option appear
	},
	["inherent effects from having rage are tripled"] = { mod("Multiplier:RageEffect", "BASE", 2) },
	["cannot be stunned while you have at least (%d+) rage"] = function(num) return { mod("AvoidStun", "BASE", 100, { type = "MultiplierThreshold", var = "Rage", threshold = 25 }) } end,
	["lose ([%d%.]+)%% of life per second per rage while you are not losing rage"] = function(num) return { mod("LifeDegen", "BASE", num / 100, { type = "PerStat", stat = "Life" }, { type = "Multiplier", var = "Rage", limit = 50 }) } end,
	["if you've warcried recently, you and nearby allies have (%d+)%% increased attack speed"] = function(num) return { mod("ExtraAura", "LIST", { mod = mod("Speed", "INC", num, nil, ModFlag.Attack) }, { type = "Condition", var = "UsedWarcryRecently" }) } end,
	-- Champion
	["you have fortify"] = { flag("Condition:Fortify") },
	["cannot be stunned while you have fortify"] = { mod("AvoidStun", "BASE", 100, { type = "Condition", var = "Fortify" }) },
	["enemies taunted by you take (%d+)%% increased damage"] = function(num) return { mod("EnemyModifier", "LIST", { mod = mod("DamageTaken", "INC", num, { type = "Condition", var = "Taunted" }) }) } end,
	["enemies taunted by you cannot evade attacks"] = { mod("EnemyModifier", "LIST", { mod = flag("CannotEvade", { type = "Condition", var = "Taunted" }) }) },
	["if you've impaled an enemy recently, you and nearby allies have %+(%d+) to armour"] = function (num) return { mod("ExtraAura", "LIST", { mod = mod("Armour", "BASE", num) }, { type = "Condition", var = "ImpaledRecently" }) } end,
	-- Chieftain
	["enemies near your totems take (%d+)%% increased physical and fire damage"] = function(num) return {
		mod("EnemyModifier", "LIST", { mod = mod("PhysicalDamageTaken", "INC", num) }), 
		mod("EnemyModifier", "LIST", { mod = mod("FireDamageTaken", "INC", num) }) 
	} end,
	["every %d+ seconds, gain (%d+)%% of physical damage as extra fire damage for %d+ seconds"] = function(_, num, _) return {
		mod("PhysicalDamageGainAsFire", "BASE", num, { type = "Condition", var = "NgamahuFlamesAdvance" })
	} end,
	["(%d+)%% more damage for each endurance charge lost recently, up to (%d+)%%"] = function(num, _, limit) return {
		mod("Damage", "MORE", num, { type = "Multiplier", var = "EnduranceChargesLostRecently", limit = tonumber(limit), limitTotal = true })
	} end,
	-- Deadeye
	["projectiles pierce all nearby targets"] = { flag("PierceAllTargets") },
	["gain %+(%d+) life when you hit a bleeding enemy"] = function(num) return { mod("LifeOnHit", "BASE", num, { type = "ActorCondition", actor = "enemy", var = "Bleeding" }) } end,
	["accuracy rating is doubled"] = { mod("Accuracy", "MORE", 100) },
	["(%d+)%% increased blink arrow and mirror arrow cooldown recovery speed"] = function(num) return {
		mod("CooldownRecovery", "INC", num, { type = "SkillName", skillNameList = { "Blink Arrow", "Mirror Arrow" } }),
	} end,
	["if you've used a skill recently, you and nearby allies have tailwind"] = { mod("ExtraAura", "LIST", { mod = flag("Condition:Tailwind") }, { type = "Condition", var = "UsedSkillRecently" }) },
	["projectiles deal (%d+)%% more damage for each remaining chain"] = function(num) return { mod("Damage", "MORE", num, nil, ModFlag.Projectile, { type = "PerStat", stat = "ChainRemaining" }) } end,
	["projectiles deal (%d+)%% increased damage for each remaining chain"] = function(num) return { mod("Damage", "INC", num, nil, ModFlag.Projectile, { type = "PerStat", stat = "ChainRemaining" }) } end,
	["far shot"] = { flag("FarShot") },
	-- Elementalist
	["gain (%d+)%% increased area of effect for %d+ seconds"] = function(num) return { mod("AreaOfEffect", "INC", num, { type = "Condition", var = "PendulumOfDestructionAreaOfEffect" }) } end,
	["gain (%d+)%% increased elemental damage for %d+ seconds"] = function(num) return { mod("ElementalDamage", "INC", num, { type = "Condition", var = "PendulumOfDestructionElementalDamage" }) } end,
	["for each element you've been hit by damage of recently, (%d+)%% increased damage of that element"] = function(num) return { 
		mod("FireDamage", "INC", num, { type = "Condition", var = "HitByFireDamageRecently" }),
		mod("ColdDamage", "INC", num, { type = "Condition", var = "HitByColdDamageRecently" }),
		mod("LightningDamage", "INC", num, { type = "Condition", var = "HitByLightningDamageRecently" })
	} end,
	["for each element you've been hit by damage of recently, (%d+)%% reduced damage taken of that element"] = function(num) return { 
		mod("FireDamageTaken", "INC", -num, { type = "Condition", var = "HitByFireDamageRecently" }), 
		mod("ColdDamageTaken", "INC", -num, { type = "Condition", var = "HitByColdDamageRecently" }), 
		mod("LightningDamageTaken", "INC", -num, { type = "Condition", var = "HitByLightningDamageRecently" })
	} end,
	["every %d+ seconds:"] = { },
	["gain chilling conflux for %d seconds"] = { 
		flag("PhysicalCanChill", { type = "Condition", var = "ChillingConflux" }),
		flag("LightningCanChill", { type = "Condition", var = "ChillingConflux" }),
		flag("FireCanChill", { type = "Condition", var = "ChillingConflux" }),
		flag("ChaosCanChill", { type = "Condition", var = "ChillingConflux" }),
	},
	["gain shocking conflux for %d seconds"] = {
		mod("EnemyShockChance", "BASE", 100, { type = "Condition", var = "ShockingConflux" }),
		flag("PhysicalCanShock", { type = "Condition", var = "ShockingConflux" }),
		flag("ColdCanShock", { type = "Condition", var = "ShockingConflux" }),
		flag("FireCanShock", { type = "Condition", var = "ShockingConflux" }),
		flag("ChaosCanShock", { type = "Condition", var = "ShockingConflux" }),
	},
	["gain igniting conflux for %d seconds"] = {
		mod("EnemyIgniteChance", "BASE", 100, { type = "Condition", var = "IgnitingConflux" }),
		flag("PhysicalCanIgnite", { type = "Condition", var = "IgnitingConflux" }),
		flag("LightningCanIgnite", { type = "Condition", var = "IgnitingConflux" }),
		flag("ColdCanIgnite", { type = "Condition", var = "IgnitingConflux" }),
		flag("ChaosCanIgnite", { type = "Condition", var = "IgnitingConflux" }),
	},
	["gain chilling, shocking and igniting conflux for %d seconds"] = { },
	["(%d+)%% increased golem damage per summoned golem"] = function(num) return { mod("MinionModifier", "LIST", { mod = mod("Damage", "INC", num) }, { type = "SkillType", skillType = SkillType.Golem }, { type = "PerStat", stat = "ActiveGolemLimit" }) } end,
	-- Gladiator
	["enemies maimed by you take (%d+)%% increased physical damage"] = function(num) return { mod("EnemyModifier", "LIST", { mod = mod("PhysicalDamageTaken", "INC", num, { type = "Condition", var = "Maimed" }) }) } end,
	["chance to block spell damage is equal to chance to block attack damage"] = { flag("SpellBlockChanceIsBlockChance") },
	["maximum chance to block spell damage is equal to maximum chance to block attack damage"] = { flag("SpellBlockChanceMaxIsBlockChanceMax") },
	["your counterattacks deal double damage"] = {
		mod("DoubleDamageChance", "BASE", 100, { type = "SkillName", skillName = "Reckoning" }),
		mod("DoubleDamageChance", "BASE", 100, { type = "SkillName", skillName = "Riposte" }),
		mod("DoubleDamageChance", "BASE", 100, { type = "SkillName", skillName = "Vengeance" }),
	},
	-- Guardian
	["grants armour equal to (%d+)%% of your reserved life to you and nearby allies"] = function(num) return { mod("GrantReservedLifeAsAura", "LIST", { mod = mod("Armour", "BASE", num / 100) }) } end,
	["grants maximum energy shield equal to (%d+)%% of your reserved mana to you and nearby allies"] = function(num) return { mod("GrantReservedManaAsAura", "LIST", { mod = mod("EnergyShield", "BASE", num / 100) }) } end,
	["warcries cost no mana"] = { mod("ManaCost", "MORE", -100, nil, 0, KeywordFlag.Warcry) },
	["%+(%d+)%% chance to block attack damage for %d seconds? every %d seconds"] = function(num) return { mod("BlockChance", "BASE", num, { type = "Condition", var = "BastionOfHopeActive" }) } end,
	["if you've attacked recently, you and nearby allies have %+(%d+)%% chance to block attack damage"] = function(num) return { mod("ExtraAura", "LIST", { mod = mod("BlockChance", "BASE", num) }, { type = "Condition", var = "AttackedRecently" }) } end,
	["if you've cast a spell recently, you and nearby allies have %+(%d+)%% chance to block spell damage"] = function(num) return { mod("ExtraAura", "LIST", { mod = mod("SpellBlockChance", "BASE", num) }, { type = "Condition", var = "CastSpellRecently" }) } end,
	["while there is at least one nearby ally, you and nearby allies deal (%d+)%% more damage"] = function(num) return { mod("ExtraAura", "LIST", { mod = mod("Damage", "MORE", num) }, { type = "MultiplierThreshold", var = "NearbyAlly", threshold = 1 }) } end,
	["while there are at least five nearby allies, you and nearby allies have onslaught"] = { mod("ExtraAura", "LIST", { mod = flag("Onslaught") }, { type = "MultiplierThreshold", var = "NearbyAlly", threshold = 5 }) },
	-- Hierophant
	["you and your totems regenerate (%d+)%% of life per second for each summoned totem"] = function (num) return {
		mod("LifeRegenPercent", "BASE", num, {type = "PerStat", stat = "ActiveTotemLimit"}),
		mod("LifeRegenPercent", "BASE", num, {type = "PerStat", stat = "ActiveTotemLimit"}, 0, KeywordFlag.Totem),
	} end,
	["enemies take (%d+)%% increased damage for each of your brands attached to them"] = function(num) return { mod("EnemyModifier", "LIST", { mod = mod("DamageTaken", "INC", num, { type = "Multiplier", var = "BrandsAttached" }) }) } end,
	-- Inquisitor
	["critical strikes ignore enemy monster elemental resistances"] = { flag("IgnoreElementalResistances", { type = "Condition", var = "CriticalStrike" }) },
	["non%-critical strikes penetrate (%d+)%% of enemy elemental resistances"] = function(num) return { mod("ElementalPenetration", "BASE", num, { type = "Condition", var = "CriticalStrike", neg = true }) } end,
	["consecrated ground you create applies (%d+)%% increased damage taken to enemies"] = function(num) return { mod("EnemyModifier", "LIST", { mod = mod("DamageTaken", "INC", num, { type = "Condition", var = "OnConsecratedGround" }) }) } end,
	["nearby enemies take (%d+)%% increased elemental damage"] = function(num) return { mod("EnemyModifier", "LIST", { mod = mod("ElementalDamageTaken", "INC", num) }) } end,
	["you have consecrated ground around you while stationary"] = { flag("Condition:OnConsecratedGround", { type = "Condition", var = "Stationary" }) },
	-- Juggernaut
	["armour received from body armour is doubled"] = { flag("Unbreakable") },
	["movement speed cannot be modified to below base value"] = { flag("MovementSpeedCannotBeBelowBase") },
	["you cannot be slowed to below base speed"] = { flag("ActionSpeedCannotBeBelowBase") },
	["cannot be slowed to below base speed"] = { flag("ActionSpeedCannotBeBelowBase") },
	["gain accuracy rating equal to your strength"] = { mod("Accuracy", "BASE", 1, { type = "PerStat", stat = "Str" }) },
	-- Necromancer
	["your offering skills also affect you"] = { mod("ExtraSkillMod", "LIST", { mod = mod("SkillData", "LIST", { key = "buffNotPlayer", value = false }) }, { type = "SkillName", skillNameList = { "Bone Offering", "Flesh Offering", "Spirit Offering" } }) },
	["your offerings have (%d+)%% reduced effect on you"] = function(num) return { mod("ExtraSkillMod", "LIST", { mod = mod("BuffEffectOnPlayer", "INC", -num) }, { type = "SkillName", skillNameList = { "Bone Offering", "Flesh Offering", "Spirit Offering" } }) } end,
	["if you've consumed a corpse recently, you and your minions have (%d+)%% increased area of effect"] = function(num) return { mod("AreaOfEffect", "INC", num, { type = "Condition", var = "ConsumedCorpseRecently" }), mod("MinionModifier", "LIST", { mod = mod("AreaOfEffect", "INC", num) }, { type = "Condition", var = "ConsumedCorpseRecently" }) } end,
	["with at least one nearby corpse, you and nearby allies deal (%d+)%% more damage"] = function(num) return { mod("ExtraAura", "LIST", { mod = mod("Damage", "MORE", num) }, { type = "MultiplierThreshold", var = "NearbyCorpse", threshold = 1 }) } end,
	["for each nearby corpse, you and nearby allies regenerate ([%d%.]+)%% of energy shield per second, up to ([%d%.]+)%% per second"] = function(num, _, limit) return { mod("ExtraAura", "LIST", { mod = mod("EnergyShieldRegenPercent", "BASE", num) }, { type = "Multiplier", var = "NearbyCorpse", limit = tonumber(limit), limitTotal = true }) } end,
	["for each nearby corpse, you and nearby allies regenerate (%d+) mana per second, up to (%d+) per second"] = function(num, _, limit) return { mod("ExtraAura", "LIST", { mod = mod("ManaRegen", "BASE", num) }, { type = "Multiplier", var = "NearbyCorpse", limit = tonumber(limit), limitTotal = true }) } end,
	-- Occultist
	["enemies you curse have malediction"] = { mod("AffectedByCurseMod", "LIST", { mod = mod("DamageTaken", "INC", 10) }) },
	["nearby enemies have (%-%d+)%% to chaos resistance"] = function(num) return { mod("EnemyModifier", "LIST", { mod = mod("ChaosResist", "BASE", num) }) } end,
	["nearby enemies have (%-%d+)%% to cold resistance"] = function(num) return { mod("EnemyModifier", "LIST", { mod = mod("ColdResist", "BASE", num) }) } end,
	["when you kill an enemy, for each curse on that enemy, gain (%d+)%% of non%-chaos damage as extra chaos damage for 4 seconds"] = function(num) return { 
		mod("NonChaosDamageGainAsChaos", "BASE", num, { type = "Condition", var = "KilledRecently" }, { type = "Multiplier", var = "CurseOnEnemy" }), 
	} end,
	["cannot be stunned while you have energy shield"] = { mod("AvoidStun", "BASE", 100, { type = "Condition", var = "HaveEnergyShield" }) },
	["inflict withered on nearby enemies for 15 seconds"] = {
		flag("Condition:CanWither"),
		mod("Dummy", "DUMMY", 1, { type = "Condition", var = "CanWither" }) -- Make the Configuration option appear
	},
	-- Pathfinder
	["always poison on hit while using a flask"] = { mod("PoisonChance", "BASE", 100, { type = "Condition", var = "UsingFlask" }) },
	["poisons you inflict during any flask effect have (%d+)%% chance to deal (%d+)%% more damage"] = function(num, _, more) return { mod("Damage", "MORE", tonumber(more) * num / 100, nil, 0, KeywordFlag.Poison, { type = "Condition", var = "UsingFlask" }) } end,
	-- Raider
	["you have phasing while at maximum frenzy charges"] = { flag("Condition:Phasing", { type = "StatThreshold", stat = "FrenzyCharges", thresholdStat = "FrenzyChargesMax" }) },
	["you have phasing during onslaught"] = { flag("Condition:Phasing", { type = "Condition", var = "Onslaught" }) },
	["you have onslaught while on full frenzy charges"] = { flag("Condition:Onslaught", { type = "StatThreshold", stat = "FrenzyCharges", thresholdStat = "FrenzyChargesMax" }) },
	["you have onslaught while at maximum endurance charges"] = { flag("Condition:Onslaught", { type = "StatThreshold", stat = "EnduranceCharges", thresholdStat = "EnduranceChargesMax" }) },
	-- Saboteur
	-- Slayer
	["deal up to (%d+)%% more melee damage to enemies, based on proximity"] = function(num) return { mod("Damage", "MORE", num, nil, bor(ModFlag.Attack, ModFlag.Melee), { type = "MeleeProximity", ramp = {num,0} }) } end,
	["cannot be stunned while leeching"] = { mod("AvoidStun", "BASE", 100, { type = "Condition", var = "Leeching" }) },
	["you are immune to bleeding while leeching"] = { mod("AvoidBleed", "BASE", 100, { type = "Condition", var = "Leeching" }) },
	["life leech effects are not removed at full life"] = { flag("CanLeechLifeOnFullLife") },
	["gain (%d+)%% increased movement speed for 20 seconds when you kill an enemy"] = function(num) return { mod("MovementSpeed", "INC", num, { type = "Condition", var = "KilledRecently" }) } end,
	["gain (%d+)%% increased attack speed for 20 seconds when you kill a rare or unique enemy"] = function(num) return { mod("Speed", "INC", num, { type = "Condition", var = "conditionKilledUniqueEnemy" }) } end,
	
	-- Trickster
	["(%d+)%% chance to gain (%d+)%% of non%-chaos damage with hits as extra chaos damage"] = function(num, _, perc) return { mod("NonChaosDamageGainAsChaos", "BASE", num / 100 * tonumber(perc)) } end,
	["movement skills cost no mana"] = { mod("ManaCost", "MORE", -100, nil, 0, KeywordFlag.Movement) },
	-- Item local modifiers
	["has no sockets"] = { flag("NoSockets") },
	["has (%d+) sockets?"] = function(num) return { mod("SocketCount", "BASE", num) } end,
	["has (%d+) abyssal sockets?"] = function(num) return { mod("AbyssalSocketCount", "BASE", num) } end,
	["no physical damage"] = { mod("WeaponData", "LIST", { key = "PhysicalMin" }), mod("WeaponData", "LIST", { key = "PhysicalMax" }), mod("WeaponData", "LIST", { key = "PhysicalDPS" }) },
	["all attacks with this weapon are critical strikes"] = { mod("WeaponData", "LIST", { key = "CritChance", value = 100 }) },
	["counts as dual wielding"] = { mod("WeaponData", "LIST", { key = "countsAsDualWielding", value = true}) },
	["counts as all one handed melee weapon types"] = { mod("WeaponData", "LIST", { key = "countsAsAll1H", value = true }) },
	["no block chance"] = { mod("ArmourData", "LIST", { key = "BlockChance", value = 0 }) },
	["hits can't be evaded"] = { flag("CannotBeEvaded", { type = "Condition", var = "{Hand}Attack" }) },
	["causes bleeding on hit"] = { mod("BleedChance", "BASE", 100, { type = "Condition", var = "{Hand}Attack" }) },
	["poisonous hit"] = { mod("PoisonChance", "BASE", 100, { type = "Condition", var = "{Hand}Attack" }) },
	["attacks with this weapon deal double damage"] = { mod("DoubleDamageChance", "BASE", 100, nil, ModFlag.Hit, { type = "Condition", var = "{Hand}Attack" }, { type = "SkillType", skillType = SkillType.Attack }) },
	["attacks with this weapon deal double damage to chilled enemies"] = { mod("DoubleDamageChance", "BASE", 100, nil, ModFlag.Hit, { type = "Condition", var = "{Hand}Attack" }, { type = "SkillType", skillType = SkillType.Attack }, { type = "ActorCondition", actor = "enemy", var = "Chilled" }) },
	["life leech from hits with this weapon applies instantly"] = { flag("InstantLifeLeech", { type = "Condition", var = "{Hand}Attack" }) },
	["gain life from leech instantly from hits with this weapon"] = { flag("InstantLifeLeech", { type = "Condition", var = "{Hand}Attack" }, { type = "SkillType", skillType = SkillType.Attack }) },
	["instant recovery"] = {  mod("FlaskInstantRecovery", "BASE", 100) },
	["(%d+)%% of recovery applied instantly"] = function(num) return { mod("FlaskInstantRecovery", "BASE", num) } end,
	["has no attribute requirements"] = { flag("NoAttributeRequirements") },
	-- Socketed gem modifiers
	["%+(%d+) to level of socketed gems"] = function(num) return { mod("GemProperty", "LIST", { keyword = "all", key = "level", value = num }, { type = "SocketedIn", slotName = "{SlotName}" }) } end,
	["%+(%d+) to level of socketed ([%a ]+) gems"] = function(num, _, type) return { mod("GemProperty", "LIST", { keyword = type, key = "level", value = num }, { type = "SocketedIn", slotName = "{SlotName}" }) } end,
	["%+(%d+)%% to quality of socketed ([%a ]+) gems"] = function(num, _, type) return { mod("GemProperty", "LIST", { keyword = type, key = "quality", value = num }, { type = "SocketedIn", slotName = "{SlotName}" }) } end,
	["%+(%d+) to level of active socketed skill gems"] = function(num) return { mod("GemProperty", "LIST", { keyword = "active_skill", key = "level", value = num }, { type = "SocketedIn", slotName = "{SlotName}" }) } end,
	["%+(%d+) to level of socketed active skill gems"] = function(num) return { mod("GemProperty", "LIST", { keyword = "active_skill", key = "level", value = num }, { type = "SocketedIn", slotName = "{SlotName}" }) } end,
	["%+(%d+) to level of socketed active skill gems per (%d+) player levels"] = function(num, _, div) return { mod("GemProperty", "LIST", { keyword = "active_skill", key = "level", value = num }, { type = "SocketedIn", slotName = "{SlotName}" }, { type = "Multiplier", var = "Level", div = tonumber(div) }) } end,
	["socketed gems fire an additional projectile"] = { mod("ExtraSkillMod", "LIST", { mod = mod("ProjectileCount", "BASE", 1) }, { type = "SocketedIn", slotName = "{SlotName}" }) },
	["socketed gems fire (%d+) additional projectiles"] = function(num) return { mod("ExtraSkillMod", "LIST", { mod = mod("ProjectileCount", "BASE", num) }, { type = "SocketedIn", slotName = "{SlotName}" }) } end,
	["socketed gems reserve no mana"] = { mod("ManaReserved", "MORE", -100, { type = "SocketedIn", slotName = "{SlotName}" }) },
	["socketed skill gems get a (%d+)%% mana multiplier"] = function(num) return { mod("ExtraSkillMod", "LIST", { mod = mod("SupportManaMultiplier", "MORE", num - 100) }, { type = "SocketedIn", slotName = "{SlotName}" }) } end,
	["socketed gems have blood magic"] = { flag("SkillBloodMagic", { type = "SocketedIn", slotName = "{SlotName}" }) },
	["socketed gems gain (%d+)%% of physical damage as extra lightning damage"] = function(num) return { mod("ExtraSkillMod", "LIST", { mod = mod("PhysicalDamageGainAsLightning", "BASE", num) }, { type = "SocketedIn", slotName = "{SlotName}" }) } end,
	["socketed red gems get (%d+)%% physical damage as extra fire damage"] = function(num) return { mod("ExtraSkillMod", "LIST", { mod = mod("PhysicalDamageGainAsFire", "BASE", num) }, { type = "SocketedIn", slotName = "{SlotName}", keyword = "strength" }) } end,
	-- Global gem modifiers
	["%+(%d+) to level of all minion skill gems"] = function(num) return { mod("GemProperty", "LIST", { keywordList = { "minion", "active_skill" }, key = "level", value = num }) } end,
	["%+(%d+) to level of all spell skill gems"] = function(num) return { mod("GemProperty", "LIST", { keywordList = { "spell", "active_skill" }, key = "level", value = num }) } end,
	["%+(%d+) to level of all physical spell skill gems"] = function(num) return { mod("GemProperty", "LIST", { keywordList = { "spell", "physical", "active_skill" }, key = "level", value = num }) } end,
	["%+(%d+) to level of all physical skill gems"] = function(num) return { mod("GemProperty", "LIST", { keywordList = { "physical", "active_skill" }, key = "level", value = num }) } end,
	["%+(%d+) to level of all lightning spell skill gems"] = function(num) return { mod("GemProperty", "LIST", { keywordList = { "spell", "lightning", "active_skill" }, key = "level", value = num }) } end,
	["%+(%d+) to level of all lightning skill gems"] = function(num) return { mod("GemProperty", "LIST", { keywordList = { "lightning", "active_skill" }, key = "level", value = num }) } end,
	["%+(%d+) to level of all cold spell skill gems"] = function(num) return { mod("GemProperty", "LIST", { keywordList = { "spell", "cold", "active_skill" }, key = "level", value = num }) } end,
	["%+(%d+) to level of all cold skill gems"] = function(num) return { mod("GemProperty", "LIST", { keywordList = { "cold", "active_skill" }, key = "level", value = num }) } end,
	["%+(%d+) to level of all fire spell skill gems"] = function(num) return { mod("GemProperty", "LIST", { keywordList = { "spell", "fire", "active_skill" }, key = "level", value = num }) } end,
	["%+(%d+) to level of all fire skill gems"] = function(num) return { mod("GemProperty", "LIST", { keywordList = { "fire", "active_skill" }, key = "level", value = num }) } end,
	["%+(%d+) to level of all chaos spell skill gems"] = function(num) return { mod("GemProperty", "LIST", { keywordList = { "spell", "chaos", "active_skill" }, key = "level", value = num }) } end,
	["%+(%d+) to level of all chaos skill gems"] = function(num) return { mod("GemProperty", "LIST", { keywordList = { "chaos", "active_skill" }, key = "level", value = num }) } end,
	["%+(%d+) to level of all strength skill gems"] = function(num) return { mod("GemProperty", "LIST", { keywordList = { "strength", "active_skill" }, key = "level", value = num }) } end,
	["%+(%d+) to level of all dexterity skill gems"] = function(num) return { mod("GemProperty", "LIST", { keywordList = { "dexterity", "active_skill" }, key = "level", value = num }) } end,
	["%+(%d+) to level of all intelligence skill gems"] = function(num) return { mod("GemProperty", "LIST", { keywordList = { "intelligence", "active_skill" }, key = "level", value = num }) } end,
	["%+(%d+) to level of all (.+) gems"] = function(num, _, skill) return { mod("GemProperty", "LIST", {keyword = skill, key = "level", value = num }) } end,
	-- Extra skill/support
	["grants (%D+)"] = function(_, skill) return extraSkill(skill, 1) end,
	["grants level (%d+) (.+)"] = function(num, _, skill) return extraSkill(skill, num) end,
	["[ct][ar][si][tg]g?e?r?s? level (%d+) (.+) when equipped"] = function(num, _, skill) return extraSkill(skill, num) end,
	["[ct][ar][si][tg]g?e?r?s? level (%d+) (.+) on %a+"] = function(num, _, skill) return extraSkill(skill, num) end,
	["use level (%d+) (.+) on %a+"] = function(num, _, skill) return extraSkill(skill, num) end,
	["[ct][ar][si][tg]g?e?r?s? level (%d+) (.+) when you attack"] = function(num, _, skill) return extraSkill(skill, num) end,
	["[ct][ar][si][tg]g?e?r?s? level (%d+) (.+) when you deal a critical strike"] = function(num, _, skill) return extraSkill(skill, num) end,
	["[ct][ar][si][tg]g?e?r?s? level (%d+) (.+) when hit"] = function(num, _, skill) return extraSkill(skill, num) end,
	["[ct][ar][si][tg]g?e?r?s? level (%d+) (.+) when you kill an enemy"] = function(num, _, skill) return extraSkill(skill, num) end,
	["[ct][ar][si][tg]g?e?r?s? level (%d+) (.+) when you use a skill"] = function(num, _, skill) return extraSkill(skill, num) end,
	["trigger level (%d+) (.+) when you use a skill while you have a spirit charge"] = function(num, _, skill) return extraSkill(skill, num) end,
	["trigger level (%d+) (.+) when you hit an enemy while cursed"] = function(num, _, skill) return extraSkill(skill, num) end,
	["trigger level (%d+) (.+) when you kill a frozen enemy"] = function(num, _, skill) return extraSkill(skill, num) end,
	["trigger level (%d+) (.+) when you consume a corpse"] = function(num, _, skill) return skill == "summon phantasm skill" and extraSkill("triggered summon phantasm skill", num) or extraSkill(skill, num) end,
	["trigger level (%d+) (.+) when you attack with a bow"] = function(num, _, skill) return extraSkill(skill, num) end,
	["trigger level (%d+) (.+) when animated guardian kills an enemy"] = function(num, _, skill) return extraSkill(skill, num) end,
	["trigger level (%d+) (.+) when you lose cat's stealth"] = function(num, _, skill) return extraSkill(skill, num) end,
	["%d+%% chance to attack with level (%d+) (.+) on melee hit"] = function(num, _, skill) return extraSkill(skill, num) end,
	["%d+%% chance to trigger level (%d+) (.+) when animated weapon kills an enemy"] = function(num, _, skill) return extraSkill(skill, num) end,
	["%d+%% chance to trigger level (%d+) (.+) on melee hit"] = function(num, _, skill) return extraSkill(skill, num) end,
	["%d+%% chance to trigger level (%d+) (.+) [ow][nh]e?n? ?y?o?u? kill ?a?n? ?e?n?e?m?y?"] = function(num, _, skill) return extraSkill(skill, num) end,
	["%d+%% chance to trigger level (%d+) (.+) when you use a socketed skill"] = function(num, _, skill) return extraSkill(skill, num) end,
	["%d+%% chance to trigger level (%d+) (.+) when you gain avian's might or avian's flight"] = function(num, _, skill) return extraSkill(skill, num) end,
	["%d+%% chance to [ct][ar][si][tg]g?e?r? level (%d+) (.+) on %a+"] = function(num, _, skill) return extraSkill(skill, num) end,
	["attack with level (%d+) (.+) when you kill a bleeding enemy"] = function(num, _, skill) return extraSkill(skill, num) end,
	["triggers? level (%d+) (.+) when you kill a bleeding enemy"] = function(num, _, skill) return extraSkill(skill, num) end,
	["curse enemies with (%D+) on %a+"] = function(_, skill) return extraSkill(skill, 1, true) end,
	["curse enemies with level (%d+) (%D+) on %a+, which can apply to hexproof enemies"] = function(num, _, skill) return extraSkill(skill, num, true) end,
	["curse enemies with level (%d+) (.+) on %a+"] = function(num, _, skill) return extraSkill(skill, num, true) end,
	["[ct][ar][si][tg]g?e?r?s? (.+) on %a+"] = function(_, skill) return extraSkill(skill, 1, true) end,
	["[at][tr][ti][ag][cg][ke]r? (.+) on %a+"] = function(_, skill) return extraSkill(skill, 1, true) end,
	["[at][tr][ti][ag][cg][ke]r? with (.+) on %a+"] = function(_, skill) return extraSkill(skill, 1, true) end,
	["[ct][ar][si][tg]g?e?r?s? (.+) when hit"] = function(_, skill) return extraSkill(skill, 1, true) end,
	["[at][tr][ti][ag][cg][ke]r? (.+) when hit"] = function(_, skill) return extraSkill(skill, 1, true) end,
	["[at][tr][ti][ag][cg][ke]r? with (.+) when hit"] = function(_, skill) return extraSkill(skill, 1, true) end,
	["[ct][ar][si][tg]g?e?r?s? (.+) when your skills or minions kill"] = function(_, skill) return extraSkill(skill, 1, true) end,
	["[at][tr][ti][ag][cg][ke]r? (.+) when you take a critical strike"] = function( _, skill) return extraSkill(skill, 1, true) end,
	["[at][tr][ti][ag][cg][ke]r? with (.+) when you take a critical strike"] = function( _, skill) return extraSkill(skill, 1, true) end,
	["trigger (.+) on critical strike"] = function( _, skill) return extraSkill(skill, 1, true) end,
	["triggers? (.+) when you take a critical strike"] = function( _, skill) return extraSkill(skill, 1, true) end,
	["socketed [%a+]* ?gems a?r?e? ?supported by level (%d+) (.+)"] = function(num, _, support) return { mod("ExtraSupport", "LIST", { skillId = gemIdLookup[support] or gemIdLookup[support:gsub("^increased ","")] or "Unknown", level = num }, { type = "SocketedIn", slotName = "{SlotName}" }) } end,
	["trigger level (%d+) (.+) every (%d+) seconds"] = function(num, _, skill) return extraSkill(skill, num) end,
	["trigger level (%d+) (.+), (.+) or (.+) every (%d+) seconds"] = function(num, _, skill1, skill2, skill3) return {
		mod("ExtraSkill", "LIST", { skillId = gemIdLookup[skill1], level = num }),
		mod("ExtraSkill", "LIST", { skillId = gemIdLookup[skill2], level = num }),
		mod("ExtraSkill", "LIST", { skillId = gemIdLookup[skill3], level = num })
	} end,
	["offering skills triggered this way also affect you"] = { mod("ExtraSkillMod", "LIST", { mod = mod("SkillData", "LIST", { key = "buffNotPlayer", value = false }) }, { type = "SkillName", skillNameList = { "Bone Offering", "Flesh Offering", "Spirit Offering" } }, { type = "SocketedIn", slotName = "{SlotName}" }) },
	["trigger level (%d+) (.+) after spending a total of (%d+) mana"] = function(num, _, skill) return extraSkill(skill, num) end,
	["consumes a void charge to trigger level (%d+) (.+) when you fire arrows"] = function(num, _, skill) return extraSkill(skill, num) end,
	-- Conversion
	["increases and reductions to minion damage also affects? you"] = { flag("MinionDamageAppliesToPlayer") },
	["increases and reductions to minion attack speed also affects? you"] = { flag("MinionAttackSpeedAppliesToPlayer") },
	["increases and reductions to spell damage also apply to attacks"] = { flag("SpellDamageAppliesToAttacks") },
	["increases and reductions to spell damage also apply to attacks while wielding a wand"] = { flag("SpellDamageAppliesToAttacks", { type = "Condition", var = "UsingWand" }) },
	["modifiers to claw damage also apply to unarmed"] = { flag("ClawDamageAppliesToUnarmed") },
	["modifiers to claw damage also apply to unarmed attack damage"] = { flag("ClawDamageAppliesToUnarmed") },
	["modifiers to claw attack speed also apply to unarmed"] = { flag("ClawAttackSpeedAppliesToUnarmed") },
	["modifiers to claw attack speed also apply to unarmed attack speed"] = { flag("ClawAttackSpeedAppliesToUnarmed") },
	["modifiers to claw critical strike chance also apply to unarmed"] = { flag("ClawCritChanceAppliesToUnarmed") },
	["modifiers to claw critical strike chance also apply to unarmed attack critical strike chance"] = { flag("ClawCritChanceAppliesToUnarmed") },
	["increases and reductions to light radius also apply to accuracy"] = { flag("LightRadiusAppliesToAccuracy") },
	["increases and reductions to light radius also apply to area of effect at 50%% of their value"] = { flag("LightRadiusAppliesToAreaOfEffect") },
	["increases and reductions to light radius also apply to damage"] = { flag("LightRadiusAppliesToDamage") },
	["increases and reductions to cast speed also apply to trap throwing speed"] = { flag("CastSpeedAppliesToTrapThrowingSpeed") },
	["gain (%d+)%% of bow physical damage as extra damage of each element"] = function(num) return { 
		mod("PhysicalDamageGainAsLightning", "BASE", num, nil, ModFlag.Bow), 
		mod("PhysicalDamageGainAsCold", "BASE", num, nil, ModFlag.Bow), 
		mod("PhysicalDamageGainAsFire", "BASE", num, nil, ModFlag.Bow) 
	} end,
	["gain (%d+)%% of weapon physical damage as extra damage of each element"] = function(num) return { 
		mod("PhysicalDamageGainAsLightning", "BASE", num, nil, ModFlag.Weapon), 
		mod("PhysicalDamageGainAsCold", "BASE", num, nil, ModFlag.Weapon), 
		mod("PhysicalDamageGainAsFire", "BASE", num, nil, ModFlag.Weapon) 
	} end,
	-- Crit
	["your critical strike chance is lucky"] = { flag("CritChanceLucky") },
	["your critical strike chance is lucky while focussed"] = { flag("CritChanceLucky", { type = "Condition", var = "Focused"}) },
	["your critical strikes do not deal extra damage"] = { flag("NoCritMultiplier") },
	["critical strikes deal no damage"] = { mod("Damage", "MORE", -100, { type = "Condition", var = "CriticalStrike" }) },
	["critical strike chance is increased by uncapped lightning resistance"] = { mod("CritChance", "INC", 1, { type = "PerStat", stat = "LightningResistTotal", div = 1 }) },
	["critical strike chance is increased by lightning resistance"] = { mod("CritChance", "INC", 1, { type = "PerStat", stat = "LightningResist", div = 1 }) },
	["non%-critical strikes deal (%d+)%% damage"] = function(num) return { mod("Damage", "MORE", -100+num, nil, ModFlag.Hit, { type = "Condition", var = "CriticalStrike", neg = true }) } end,
	["critical strikes penetrate (%d+)%% of enemy elemental resistances while affected by zealotry"] = function(num) return { mod("ElementalPenetration", "BASE", num, { type = "Condition", var = "CriticalStrike"}, { type = "Condition", var = "AffectedByZealotry" }) } end,
	-- Generic Ailments
	["enemies take (%d+)%% increased damage for each type of ailment you have inflicted on them"] = function(num) return {
		mod("EnemyModifier", "LIST", { mod = mod("DamageTaken", "INC", num) }, { type = "ActorCondition", actor = "enemy", var = "Frozen"}),
		mod("EnemyModifier", "LIST", { mod = mod("DamageTaken", "INC", num) }, { type = "ActorCondition", actor = "enemy", var = "Chilled"}),
		mod("EnemyModifier", "LIST", { mod = mod("DamageTaken", "INC", num) }, { type = "ActorCondition", actor = "enemy", var = "Ignited"}),
		mod("EnemyModifier", "LIST", { mod = mod("DamageTaken", "INC", num) }, { type = "ActorCondition", actor = "enemy", var = "Shocked"}),
		mod("EnemyModifier", "LIST", { mod = mod("DamageTaken", "INC", num) }, { type = "ActorCondition", actor = "enemy", var = "Bleeding"}),
		mod("EnemyModifier", "LIST", { mod = mod("DamageTaken", "INC", num) }, { type = "ActorCondition", actor = "enemy", var = "Poisoned"})
	} end,
	-- Elemental Ailments
	["your elemental damage can shock"] = { flag("ColdCanShock"), flag("FireCanShock") },
	["your cold damage can ignite"] = { flag("ColdCanIgnite") },
	["your lightning damage can ignite"] = { flag("LightningCanIgnite") },
	["your fire damage can shock but not ignite"] = { flag("FireCanShock"), flag("FireCannotIgnite") },
	["your cold damage can ignite but not freeze or chill"] = { flag("ColdCanIgnite"), flag("ColdCannotFreeze"), flag("ColdCannotChill") },
	["your lightning damage can freeze but not shock"] = { flag("LightningCanFreeze"), flag("LightningCannotShock") },
	["your chaos damage can shock"] = { flag("ChaosCanShock") },
	["chaos damage can ignite, chill and shock"] = { flag("ChaosCanIgnite"), flag("ChaosCanChill"), flag("ChaosCanShock") },
	["your physical damage can chill"] = { flag("PhysicalCanChill") },
	["your physical damage can shock"] = { flag("PhysicalCanShock") },
	["you always ignite while burning"] = { mod("EnemyIgniteChance", "BASE", 100, { type = "Condition", var = "Burning" }) },
	["critical strikes do not always freeze"] = { flag("CritsDontAlwaysFreeze") },
	["you can inflict up to (%d+) ignites on an enemy"] = { flag("IgniteCanStack") },
	["enemies chilled by you take (%d+)%% increased burning damage"] = function(num) return { mod("EnemyModifier", "LIST", { mod = mod("FireDamageTakenOverTime", "INC", num) }, { type = "ActorCondition", actor = "enemy", var = "Chilled" }) } end,
	["enemies frozen by you take (%d+)%% increased damage"] = function(num) return { mod("EnemyModifier", "LIST", { mod = mod("DamageTaken", "INC", num) }, { type = "ActorCondition", actor = "enemy", var = "Frozen" }) } end,
	["damaging ailments deal damage (%d+)%% faster"] = function(num) return { mod("IgniteBurnFaster", "INC", num), mod("BleedFaster", "INC", num), mod("PoisonFaster", "INC", num) } end,
	["ignited enemies burn (%d+)%% faster"] = function(num) return { mod("IgniteBurnFaster", "INC", num) } end,
	["ignited enemies burn (%d+)%% slower"] = function(num) return { mod("IgniteBurnSlower", "INC", num) } end,
	["enemies ignited by an attack burn (%d+)%% faster"] = function(num) return { mod("IgniteBurnFaster", "INC", num, nil, ModFlag.Attack) } end,
	["ignites you inflict with attacks deal damage (%d+)%% faster"] = function(num) return { mod("IgniteBurnFaster", "INC", num, nil, ModFlag.Attack) } end,
	["ignites you inflict deal damage (%d+)%% faster"] = function(num) return { mod("IgniteBurnFaster", "INC", num) } end,
	["enemies ignited by you during flask effect take (%d+)%% increased damage"] = function(num) return { mod("EnemyModifier", "LIST", { mod = mod("DamageTaken", "INC", num) }, { type = "ActorCondition", actor = "enemy", var = "Ignited" }) } end,
	["enemies ignited by you have (%-%d+)%% to fire resistance"] = function(num) return { mod("EnemyModifier", "LIST", { mod = mod("FireResist", "BASE", num) }, { type = "ActorCondition", actor = "enemy", var = "Ignited" }) } end,
	["cannot inflict ignite"] = { flag("CannotIgnite") },
	["cannot inflict freeze or chill"] = { flag("CannotFreeze"), flag("CannotChill") },
	["cannot inflict shock"] = { flag("CannotShock") },
	-- Bleed
	["melee attacks cause bleeding"] = { mod("BleedChance", "BASE", 100, nil, ModFlag.Melee) },
	["attacks cause bleeding when hitting cursed enemies"] = { mod("BleedChance", "BASE", 100, nil, ModFlag.Attack, { type = "ActorCondition", actor = "enemy", var = "Cursed" }) },
	["melee critical strikes cause bleeding"] = { mod("BleedChance", "BASE", 100, nil, ModFlag.Melee, { type = "Condition", var = "CriticalStrike" }) },
	["causes bleeding on melee critical strike"] = { mod("BleedChance", "BASE", 100, nil, ModFlag.Melee, { type = "Condition", var = "CriticalStrike" }) },
	["melee critical strikes have (%d+)%% chance to cause bleeding"] = function(num) return { mod("BleedChance", "BASE", num, nil, ModFlag.Melee, { type = "Condition", var = "CriticalStrike" }) } end,
	["attacks always inflict bleeding while you have cat's stealth"] = { mod("BleedChance", "BASE", 100, nil, ModFlag.Attack, { type = "Condition", var = "AffectedByCat'sStealth" }) },
	["you have crimson dance while you have cat's stealth"] = { mod("Keystone", "LIST", "Crimson Dance", { type = "Condition", var = "AffectedByCat'sStealth" }) },
	["you have crimson dance if you have dealt a critical strike recently"] = { mod("Keystone", "LIST", "Crimson Dance", { type = "Condition", var = "CritRecently" }) },
	["bleeding you inflict deals damage (%d+)%% faster"] = function(num) return { mod("BleedFaster", "INC", num) } end,
	["(%d+)%% chance for bleeding inflicted with this weapon to deal (%d+)%% more damage"] = function(num, _, more) return {
		mod("Damage", "MORE", tonumber(more) * num / 200, nil, 0, bor(KeywordFlag.Bleed, KeywordFlag.Attack), { type = "Condition", var = "DualWielding"}, { type = "SkillType", skillType = SkillType.Attack }),
		mod("Damage", "MORE", tonumber(more) * num / 100, nil, 0, bor(KeywordFlag.Bleed, KeywordFlag.Attack), { type = "Condition", var = "DualWielding", neg = true }, { type = "SkillType", skillType = SkillType.Attack })
	} end,
	-- Poison
	["y?o?u?r? ?fire damage can poison"] = { flag("FireCanPoison") },
	["y?o?u?r? ?cold damage can poison"] = { flag("ColdCanPoison") },
	["y?o?u?r? ?lightning damage can poison"] = { flag("LightningCanPoison") },
	["your chaos damage poisons enemies"] = { mod("ChaosPoisonChance", "BASE", 100) },
	["your chaos damage has (%d+)%% chance to poison enemies"] = function(num) return { mod("ChaosPoisonChance", "BASE", num) } end,
	["melee attacks poison on hit"] = { mod("PoisonChance", "BASE", 100, nil, ModFlag.Melee) },
	["melee critical strikes have (%d+)%% chance to poison the enemy"] = function(num) return { mod("PoisonChance", "BASE", num, nil, ModFlag.Melee, { type = "Condition", var = "CriticalStrike" }) } end,
	["critical strikes with daggers have a (%d+)%% chance to poison the enemy"] = function(num) return { mod("PoisonChance", "BASE", num, nil, ModFlag.Dagger, { type = "Condition", var = "CriticalStrike" }) } end,
	["poison cursed enemies on hit"] = { mod("PoisonChance", "BASE", 100, { type = "ActorCondition", actor = "enemy", var = "Cursed" }) },
	["wh[ie][ln]e? at maximum frenzy charges, attacks poison enemies"] = { mod("PoisonChance", "BASE", 100, nil, ModFlag.Attack, { type = "StatThreshold", stat = "FrenzyCharges", thresholdStat = "FrenzyChargesMax" }) },
	["traps and mines have a (%d+)%% chance to poison on hit"] = function(num) return { mod("PoisonChance", "BASE", num, nil, 0, bor(KeywordFlag.Trap, KeywordFlag.Mine)) } end,
	["poisons you inflict deal damage (%d+)%% faster"] = function(num) return { mod("PoisonFaster", "INC", num) } end,
	["(%d+)%% chance for poisons inflicted with this weapon to deal (%d+)%% more damage"] = function(num, _, more) return {
		mod("Damage", "MORE", tonumber(more) * num / 200, nil, 0, bor(KeywordFlag.Poison, KeywordFlag.Attack), { type = "Condition", var = "DualWielding"}, { type = "SkillType", skillType = SkillType.Attack }),
		mod("Damage", "MORE", tonumber(more) * num / 100, nil, 0, bor(KeywordFlag.Poison, KeywordFlag.Attack), { type = "Condition", var = "DualWielding", neg = true }, { type = "SkillType", skillType = SkillType.Attack })
	} end,
	-- Buffs/debuffs
	["phasing"] = { flag("Condition:Phasing") },
	["onslaught"] = { flag("Condition:Onslaught") },
	["you have phasing if you've killed recently"] = { flag("Condition:Phasing", { type = "Condition", var = "KilledRecently" }) },
	["you have phasing if you have blocked recently"] = { flag("Condition:Phasing", { type = "Condition", var = "BlockedRecently" }) },
	["you have phasing while affected by haste"] = { flag("Condition:Phasing", { type = "Condition", var = "AffectedByHaste" }) },
	["you have phasing while you have cat's stealth"] = { flag("Condition:Phasing", { type = "Condition", var = "AffectedByCat'sStealth" }) },
	["you have onslaught while on low life"] = { flag("Condition:Onslaught", { type = "Condition", var = "LowLife" }) },
	["you have onslaught while not on low mana"] = { flag("Condition:Onslaught", { type = "Condition", var = "LowMana", neg = true }) },
	["your aura buffs do not affect allies"] = { flag("SelfAurasCannotAffectAllies") },
	["nearby allies' damage with hits is lucky"] = { mod("ExtraAura", "LIST", { onlyAllies = true, mod = mod("LuckyHits", "BASE") }) },
	["allies' aura buffs do not affect you"] = { flag("AlliesAurasCannotAffectSelf") },
	["enemies can have 1 additional curse"] = { mod("EnemyCurseLimit", "BASE", 1) },
	["you can apply an additional curse"] = { mod("EnemyCurseLimit", "BASE", 1) },
	["nearby enemies have (%d+)%% increased effect of curses on them"] = function(num) return { mod("EnemyModifier", "LIST", { mod = mod("CurseEffectOnSelf", "INC", num) }) } end,
	["nearby enemies have an additional (%d+)%% chance to receive a critical strike"] = function(num) return { mod("EnemyModifier", "LIST", { mod = mod("SelfExtraCritChance", "BASE", num) }) } end,
	["nearby enemies have (%-%d+)%% to all resistances"] = function(num) return {
		mod("EnemyModifier", "LIST", { mod = mod("ElementalResist", "BASE", num) }),
		mod("EnemyModifier", "LIST", { mod = mod("ChaosResist", "BASE", num) }) 
	} end,
	["your hits inflict decay, dealing (%d+) chaos damage per second for %d+ seconds"] = function(num) return { mod("SkillData", "LIST", { key = "decay", value = num, merge = "MAX" }) } end,
	["temporal chains has (%d+)%% reduced effect on you"] = function(num) return { mod("CurseEffectOnSelf", "INC", -num, { type = "SkillName", skillName = "Temporal Chains" }) } end,
	["unaffected by temporal chains"] = { mod("CurseEffectOnSelf", "MORE", -100, { type = "SkillName", skillName = "Temporal Chains" }) },
	["([%+%-]%d+) seconds to cat's stealth duration"] = function(num) return { mod("PrimaryDuration", "BASE", num, { type = "SkillName", skillName = "Aspect of the Cat" }) } end,
	["([%+%-]%d+) seconds to avian's might duration"] = function(num) return { mod("PrimaryDuration", "BASE", num, { type = "SkillName", skillName = "Aspect of the Avian" }) } end,
	["([%+%-]%d+) seconds to avian's flight duration"] = function(num) return { mod("SecondaryDuration", "BASE", num, { type = "SkillName", skillName = "Aspect of the Avian" }) } end,
	["aspect of the spider can inflict spider's web on enemies an additional time"] = { mod("ExtraSkillMod", "LIST", { mod = mod("Multiplier:SpiderWebApplyStackMax", "BASE", 1) }, { type = "SkillName", skillName = "Aspect of the Spider" }) },
	["enemies affected by your spider's webs have (%-%d+)%% to all resistances"] = function(num) return {
		mod("EnemyModifier", "LIST", { mod = mod("ElementalResist", "BASE", num, { type = "MultiplierThreshold", var = "Spider's WebStack", threshold = 1 }) }),
		mod("EnemyModifier", "LIST", { mod = mod("ChaosResist", "BASE", num, { type = "MultiplierThreshold", var = "Spider's WebStack", threshold = 1 }) }),
	} end,
	["you are cursed with level (%d+) (%D+)"] = function(num, _, name) return { mod("ExtraCurse", "LIST", { skillId = gemIdLookup[name], level = num, applyToPlayer = true }) } end,
	["you count as on low life while you are cursed with vulnerability"] = { flag("Condition:LowLife", { type = "Condition", var = "AffectedByVulnerability" }) },
	["if you consumed a corpse recently, you and nearby allies regenerate (%d+)%% of life per second"] = function (num) return { mod("ExtraAura", "LIST", { mod = mod("LifeRegenPercent", "BASE", num) }, { type = "Condition", var = "ConsumedCorpseRecently" }) } end,
	["if you have blocked recently, you and nearby allies regenerate (%d+)%% of life per second"] = function (num) return { mod("ExtraAura", "LIST", { mod = mod("LifeRegenPercent", "BASE", num) }, { type = "Condition", var = "BlockedRecently" }) } end,
	["you are at maximum chance to block attack damage if you have not blocked recently"] = { flag("MaxBlockIfNotBlockedRecently", { type = "Condition", var = "BlockedRecently", neg = true }) },
	["(%d+)%% of evasion rating is regenerated as life per second while focussed"] = function(num) return { mod("LifeRegen", "BASE", num / 100, { type = "PerStat", stat = "Evasion"}, { type = "Condition", var = "Focused" }) } end,
	["nearby allies have (%d+)%% increased defences per (%d+) strength you have"] = function(num, _, div) return { mod("ExtraAura", "LIST", { onlyAllies = true, mod = mod("Defences", "INC", num) }, { type = "PerStat", stat = "Str", div = tonumber(div) }) } end,
	["nearby allies have %+(%d+)%% to critical strike multiplier per (%d+) dexterity you have"] = function(num, _, div) return { mod("ExtraAura", "LIST", { onlyAllies = true, mod = mod("CritMultiplier", "BASE", num) }, { type = "PerStat", stat = "Dex", div = tonumber(div) }) } end,
	["nearby allies have (%d+)%% increased cast speed per (%d+) intelligence you have"] = function(num, _, div) return { mod("ExtraAura", "LIST", { onlyAllies = true, mod = mod("Speed", "INC", num, nil, ModFlag.Cast ) }, { type = "PerStat", stat = "Int", div = tonumber(div) }) } end,
	["you gain divinity for %d+ seconds on reaching maximum divine charges"] = { 
		mod("ElementalDamage", "MORE", 50, { type = "Condition", var = "Divinity" }),
		mod("ElementalDamageTaken", "MORE", -20, { type = "Condition", var = "Divinity" }),
	},
	["your maximum endurance charges is equal to your maximum frenzy charges"] = { flag("MaximumEnduranceChargesIsMaximumFrenzyCharges") },
	["your maximum frenzy charges is equal to your maximum power charges"] = { flag("MaximumFrenzyChargesIsMaximumPowerCharges") },
	["consecrated ground you create while affected by zealotry causes enemies to take (%d+)%% increased damage"] = function(num) return { mod("EnemyModifier", "LIST", { mod = mod("DamageTaken", "INC", num) }, { type = "ActorCondition", actor = "enemy", var = "OnConsecratedGround" }, { type = "Condition", var = "AffectedByZealotry" }) } end,
	["if you've warcried recently, you and nearby allies have (%d+)%% increased attack, cast and movement speed"] = function(num) return {
		mod("ExtraAura", "LIST", { mod = mod("Speed", "INC", num) }, { type = "Condition", var = "UsedWarcryRecently" }),
		mod("ExtraAura", "LIST", { mod = mod("MovementSpeed", "INC", num) }, { type = "Condition", var = "UsedWarcryRecently" }),
	} end,
	["enemies in your chilling areas take (%d+)%% increased lightning damage"] = function(num) return { mod("EnemyModifier", "LIST", { mod = mod("LightningDamageTaken", "INC", num) }, { type = "ActorCondition", actor = "enemy", var = "InChillingArea" }) } end,
	["enemies hindered by you take (%d+)%% increased chaos damage"] = function(num) return { mod("EnemyModifier", "LIST", { mod = mod("ChaosDamageTaken", "INC", num) }, { type = "ActorCondition", actor = "enemy", var = "Hindered" }) } end,
	["warcries count as having (%d+) additional nearby enemies"] = function(num) return {
		mod("Multiplier:WarcryNearbyEnemies", "BASE", num),
	} end,
	["enemies you curse take (%d+)%% increased damage"] = function(num) return { mod("EnemyModifier", "LIST", { mod = mod("DamageTaken", "INC", num, { type = "Condition", var = "Cursed" }) }) } end,
	-- Traps, Mines and Totems
	["traps and mines deal (%d+)%-(%d+) additional physical damage"] = function(_, min, max) return { mod("PhysicalMin", "BASE", tonumber(min), nil, 0, bor(KeywordFlag.Trap, KeywordFlag.Mine)), mod("PhysicalMax", "BASE", tonumber(max), nil, 0, bor(KeywordFlag.Trap, KeywordFlag.Mine)) } end,
	["traps and mines deal (%d+) to (%d+) additional physical damage"] = function(_, min, max) return { mod("PhysicalMin", "BASE", tonumber(min), nil, 0, bor(KeywordFlag.Trap, KeywordFlag.Mine)), mod("PhysicalMax", "BASE", tonumber(max), nil, 0, bor(KeywordFlag.Trap, KeywordFlag.Mine)) } end,
	["can have up to (%d+) additional traps? placed at a time"] = function(num) return { mod("ActiveTrapLimit", "BASE", num) } end,
	["can have up to (%d+) additional remote mines? placed at a time"] = function(num) return { mod("ActiveMineLimit", "BASE", num) } end,
	["can have up to (%d+) additional totems? summoned at a time"] = function(num) return { mod("ActiveTotemLimit", "BASE", num) } end,
	["attack skills can have (%d+) additional totems? summoned at a time"] = function(num) return { mod("ActiveTotemLimit", "BASE", num, nil, 0, KeywordFlag.Attack) } end,
	["can [hs][au][vm][em]o?n? 1 additional siege ballista totem per (%d+) dexterity"] = function(num) return { mod("ActiveTotemLimit", "BASE", 1, { type = "SkillName", skillName = "Siege Ballista" }, { type = "PerStat", stat = "Dex", div = num }) } end,
	["totems fire (%d+) additional projectiles"] = function(num) return { mod("ProjectileCount", "BASE", num, nil, 0, KeywordFlag.Totem) } end,
	["([%d%.]+)%% of damage dealt by y?o?u?r? ?totems is leeched to you as life"] = function(num) return { mod("DamageLifeLeechToPlayer", "BASE", num, nil, 0, KeywordFlag.Totem) } end,
	["([%d%.]+)%% of damage dealt by y?o?u?r? ?mines is leeched to you as life"] = function(num) return { mod("DamageLifeLeechToPlayer", "BASE", num, nil, 0, KeywordFlag.Mine) } end,
	["you can cast an additional brand"] = { mod("ActiveBrandLimit", "BASE", 1) },
	-- Minions
	["your strength is added to your minions"] = { flag("HalfStrengthAddedToMinions") },
	["half of your strength is added to your minions"] = { flag("HalfStrengthAddedToMinions") },
	["minions poison enemies on hit"] = { mod("MinionModifier", "LIST", { mod = mod("PoisonChance", "BASE", 100) }) },
	["minions have (%d+)%% chance to poison enemies on hit"] = function(num) return { mod("MinionModifier", "LIST", { mod = mod("PoisonChance", "BASE", num) }) } end,
	["(%d+)%% increased minion damage if you have hit recently"] = function(num) return { mod("MinionModifier", "LIST", { mod = mod("Damage", "INC", num) }, { type = "Condition", var = "HitRecently" }) } end,
	["(%d+)%% increased minion damage if you've used a minion skill recently"] = function(num) return { mod("MinionModifier", "LIST", { mod = mod("Damage", "INC", num) }, { type = "Condition", var = "UsedMinionSkillRecently" }) } end,
	["(%d+)%% increased minion attack speed per (%d+) dexterity"] = function(num, _, div) return { mod("MinionModifier", "LIST", { mod = mod("Speed", "INC", num, nil, ModFlag.Attack) }, { type = "PerStat", stat = "Dex", div = tonumber(div) }) } end,
	["(%d+)%% increased minion movement speed per (%d+) dexterity"] = function(num, _, div) return { mod("MinionModifier", "LIST", { mod = mod("MovementSpeed", "INC", num) }, { type = "PerStat", stat = "Dex", div = tonumber(div) }) } end,
	["minions deal (%d+)%% increased damage per (%d+) dexterity"] = function(num, _, div) return { mod("MinionModifier", "LIST", { mod = mod("Damage", "INC", num) }, { type = "PerStat", stat = "Dex", div = tonumber(div) }) } end,
	["(%d+)%% increased golem damage for each type of golem you have summoned"] = function(num) return {
		mod("MinionModifier", "LIST", { mod = mod("Damage", "INC", num, { type = "ActorCondition", actor = "parent", var = "HavePhysicalGolem" }) }, { type = "SkillType", skillType = SkillType.Golem }),
		mod("MinionModifier", "LIST", { mod = mod("Damage", "INC", num, { type = "ActorCondition", actor = "parent", var = "HaveLightningGolem" }) }, { type = "SkillType", skillType = SkillType.Golem }),
		mod("MinionModifier", "LIST", { mod = mod("Damage", "INC", num, { type = "ActorCondition", actor = "parent", var = "HaveColdGolem" }) }, { type = "SkillType", skillType = SkillType.Golem }),
		mod("MinionModifier", "LIST", { mod = mod("Damage", "INC", num, { type = "ActorCondition", actor = "parent", var = "HaveFireGolem" }) }, { type = "SkillType", skillType = SkillType.Golem }),
		mod("MinionModifier", "LIST", { mod = mod("Damage", "INC", num, { type = "ActorCondition", actor = "parent", var = "HaveChaosGolem" }) }, { type = "SkillType", skillType = SkillType.Golem }),
		mod("MinionModifier", "LIST", { mod = mod("Damage", "INC", num, { type = "ActorCondition", actor = "parent", var = "HaveCarrionGolem" }) }, { type = "SkillType", skillType = SkillType.Golem }),
	} end,
	["can summon up to (%d) additional golems? at a time"] = function(num) return { mod("ActiveGolemLimit", "BASE", num) } end,
	["if you have 3 primordial jewels, can summon up to (%d) additional golems? at a time"] = function(num) return { mod("ActiveGolemLimit", "BASE", num, { type = "MultiplierThreshold", var = "PrimordialItem", threshold = 3 }) } end,
	["golems regenerate (%d)%% of their maximum life per second"] = function(num) return { mod("MinionModifier", "LIST", { mod = mod("LifeRegenPercent", "BASE", num) }, { type = "SkillType", skillType = SkillType.Golem }) } end,
	["raging spirits' hits always ignite"] = { mod("MinionModifier", "LIST", { mod = mod("EnemyIgniteChance", "BASE", 100) }, { type = "SkillName", skillName = "Summon Raging Spirit" }) },
	["summoned skeletons have avatar of fire"] = { mod("MinionModifier", "LIST", { mod = mod("Keystone", "LIST", "Avatar of Fire") }, { type = "SkillName", skillName = "Summon Skeleton" }) },
	["summoned skeletons take ([%d%.]+)%% of their maximum life per second as fire damage"] = function(num) return { mod("MinionModifier", "LIST", { mod = mod("FireDegen", "BASE", num/100, { type = "PerStat", stat = "Life", div = 1 }) }, { type = "SkillName", skillName = "Summon Skeleton" }) } end,
	["summoned skeletons have (%d+)%% chance to wither enemies for (%d+) seconds on hit"] = {
		flag("Condition:CanWither"),
		mod("Dummy", "DUMMY", 1, { type = "Condition", var = "CanWither" }), -- Make the Configuration option appear
		mod("ExtraSkillMod", "LIST", { mod = mod("ChaosDamageTaken", "INC", 6, 0, 0, { type = "GlobalEffect", effectType = "Debuff", effectName = "Withered", effectStackVar = "WitheredStackCount", effectStackLimit = 15 }) }, { type = "SkillName", skillName = "Summon Skeleton" }),
	},
	["summoned skeletons have (%d+)%% of physical damage converted to chaos damage"] = function(num) return { mod("MinionModifier", "LIST", { mod = mod("PhysicalDamageConvertToChaos", "BASE", num) }, { type = "SkillName", skillName = "Summon Skeleton" }) } end,
	["minions convert (%d+)%% of physical damage to fire damage per red socket"] = function(num) return { mod("MinionModifier", "LIST", { mod = mod("PhysicalDamageConvertToFire", "BASE", num) }, { type = "Multiplier", var = "RedSocketIn{SlotName}" }) } end,
	["minions convert (%d+)%% of physical damage to cold damage per green socket"] = function(num) return { mod("MinionModifier", "LIST", { mod = mod("PhysicalDamageConvertToCold", "BASE", num) }, { type = "Multiplier", var = "GreenSocketIn{SlotName}" }) } end,
	["minions convert (%d+)%% of physical damage to lightning damage per blue socket"] = function(num) return { mod("MinionModifier", "LIST", { mod = mod("PhysicalDamageConvertToLightning", "BASE", num) }, { type = "Multiplier", var = "BlueSocketIn{SlotName}" }) } end,
	["minions convert (%d+)%% of physical damage to chaos damage per white socket"] = function(num) return { mod("MinionModifier", "LIST", { mod = mod("PhysicalDamageConvertToChaos", "BASE", num) }, { type = "Multiplier", var = "WhiteSocketIn{SlotName}" }) } end,
	["minions from herald skills deal (%d+)%% more damage"] = function(num) return { mod("MinionModifier", "LIST", { mod = mod("Damage", "MORE", num) }, { type = "SkillType", skillType = SkillType.Herald })} end,
	-- Projectiles
	["skills chain %+(%d) times"] = function(num) return { mod("ChainCountMax", "BASE", num) } end,
	["skills chain an additional time while at maximum frenzy charges"] = { mod("ChainCountMax", "BASE", 1, { type = "StatThreshold", stat = "FrenzyCharges", thresholdStat = "FrenzyChargesMax" }) },
	["attacks chain an additional time when in main hand"] = { mod("ChainCountMax", "BASE", 1, nil, ModFlag.Attack, { type = "SlotNumber", num = 1 }) },
	["adds an additional arrow"] = { mod("ProjectileCount", "BASE", 1, nil, ModFlag.Attack) },
	["(%d+) additional arrows"] = function(num) return { mod("ProjectileCount", "BASE", num, nil, ModFlag.Attack) } end,
	["bow attacks fire an additional arrow"] = { mod("ProjectileCount", "BASE", 1, nil, ModFlag.Bow) },
	["bow attacks fire (%d+) additional arrows"] = function(num) return { mod("ProjectileCount", "BASE", num, nil, ModFlag.Bow) } end,
	["skills fire an additional projectile"] = { mod("ProjectileCount", "BASE", 1) },
	["spells have an additional projectile"] = { mod("ProjectileCount", "BASE", 1, nil, ModFlag.Spell) },
	["attacks have an additional projectile when in off hand"] = { mod("ProjectileCount", "BASE", 1, nil, ModFlag.Attack, { type = "SlotNumber", num = 2 }) },
	["projectiles pierce an additional target"] = { mod("PierceCount", "BASE", 1) },
	["projectiles pierce (%d+) targets?"] = function(num) return { mod("PierceCount", "BASE", num) } end,
	["projectiles pierce (%d+) additional targets?"] = function(num) return { mod("PierceCount", "BASE", num) } end,
	["projectiles pierce (%d+) additional targets while you have phasing"] = function(num) return { mod("PierceCount", "BASE", num, { type = "Condition", var = "Phasing" }) } end,
	["arrows pierce an additional target"] = { mod("PierceCount", "BASE", 1, nil, ModFlag.Attack) },
	["arrows pierce one target"] = { mod("PierceCount", "BASE", 1, nil, ModFlag.Attack) },
	["arrows pierce (%d+) targets?"] = function(num) return { mod("PierceCount", "BASE", num, nil, ModFlag.Attack) } end,
	["always pierce with arrows"] = { flag("PierceAllTargets", nil, ModFlag.Attack) },
	["arrows always pierce"] = { flag("PierceAllTargets", nil, ModFlag.Attack) },
	["arrows pierce all targets"] = { flag("PierceAllTargets", nil, ModFlag.Attack) },
	["arrows that pierce cause bleeding"] = { mod("BleedChance", "BASE", 100, nil, bor(ModFlag.Attack, ModFlag.Projectile), { type = "StatThreshold", stat = "PierceCount", threshold = 1 }) },
	["arrows that pierce have (%d+)%% chance to cause bleeding"] = function(num) return { mod("BleedChance", "BASE", num, nil, bor(ModFlag.Attack, ModFlag.Projectile), { type = "StatThreshold", stat = "PierceCount", threshold = 1 }) } end,
	["arrows that pierce deal (%d+)%% increased damage"] = function(num) return { mod("Damage", "INC", num, nil, bor(ModFlag.Attack, ModFlag.Projectile), { type = "StatThreshold", stat = "PierceCount", threshold = 1 }) } end,
	["projectiles gain (%d+)%% of non%-chaos damage as extra chaos damage per chain"] = function(num) return { mod("NonChaosDamageGainAsChaos", "BASE", num, nil, ModFlag.Projectile, { type = "PerStat", stat = "Chain" }) } end,
	["left ring slot: projectiles from spells cannot chain"] = { flag("CannotChain", nil, bor(ModFlag.Spell, ModFlag.Projectile), { type = "SlotNumber", num = 1 }) },
	["right ring slot: projectiles from spells chain %+1 times"] = { mod("ChainCountMax", "BASE", 1, nil, bor(ModFlag.Spell, ModFlag.Projectile), { type = "SlotNumber", num = 2 }) },
	["projectiles from spells cannot pierce"] = { flag("CannotPierce", nil, ModFlag.Spell) },
	["modifiers to number of projectiles instead apply to the number of targets projectiles split towards"] = { flag("NoAdditionalProjectiles") },
	-- Leech/Gain on Hit
	["cannot leech life"] = { flag("CannotLeechLife") },
	["cannot leech mana"] = { flag("CannotLeechMana") },
	["cannot leech when on low life"] = { flag("CannotLeechLife", { type = "Condition", var = "LowLife" }), flag("CannotLeechMana", { type = "Condition", var = "LowLife" }) },
	["cannot leech life from critical strikes"] = { flag("CannotLeechLife", { type = "Condition", var = "CriticalStrike" }) },
	["leech applies instantly on critical strike"] = { flag("InstantLifeLeech", { type = "Condition", var = "CriticalStrike" }), flag("InstantManaLeech", { type = "Condition", var = "CriticalStrike" }) },
	["gain life and mana from leech instantly on critical strike"] = { flag("InstantLifeLeech", { type = "Condition", var = "CriticalStrike" }), flag("InstantManaLeech", { type = "Condition", var = "CriticalStrike" }) },
	["life and mana leech from critical strikes are instant"] = { flag("InstantLifeLeech", { type = "Condition", var = "CriticalStrike" }), flag("InstantManaLeech", { type = "Condition", var = "CriticalStrike" }) },
	["leech applies instantly during flask effect"] = { flag("InstantLifeLeech", { type = "Condition", var = "UsingFlask" }), flag("InstantManaLeech", { type = "Condition", var = "UsingFlask" }) },
	["gain life and mana from leech instantly during flask effect"] = { flag("InstantLifeLeech", { type = "Condition", var = "UsingFlask" }), flag("InstantManaLeech", { type = "Condition", var = "UsingFlask" }) },
	["life and mana leech from critical strikes are instant"] = { flag("InstantLifeLeech", { type = "Condition", var = "CriticalStrike" }), flag("InstantManaLeech", { type = "Condition", var = "CriticalStrike" }) },
	["gain life and mana from leech instantly during effect"] = { flag("InstantLifeLeech", { type = "Condition", var = "UsingFlask" }), flag("InstantManaLeech", { type = "Condition", var = "UsingFlask" }) },
	["with 5 corrupted items equipped: life leech recovers based on your chaos damage instead"] = { flag("LifeLeechBasedOnChaosDamage", { type = "MultiplierThreshold", var = "CorruptedItem", threshold = 5 }) },
	["you have vaal pact if you've dealt a critical strike recently"] = { mod("Keystone", "LIST", "Vaal Pact", { type = "Condition", var = "CritRecently" }) },
	["gain (%d+) energy shield for each enemy you hit which is affected by a spider's web"] = function(num) return { mod("EnergyShieldOnHit", "BASE", num, { type = "MultiplierThreshold", actor = "enemy", var = "Spider's WebStack", threshold = 1 }) } end,
	["(%d+) life gained for each enemy hit if you have used a vaal skill recently"] = function(num) return { mod("LifeOnHit", "BASE", num, { type = "Condition", var = "UsedVaalSkillRecently"}) } end,
	-- Defences
	["cannot evade enemy attacks"] = { flag("CannotEvade") },
	["cannot block"] = { flag("CannotBlockAttacks"), flag("CannotBlockSpells") },
	["cannot block attacks"] = { flag("CannotBlockAttacks") },
	["cannot block spells"] = { flag("CannotBlockSpells") },
	["you have no life regeneration"] = { flag("NoLifeRegen") },
	["you have no armour or energy shield"] = {
		mod("Armour", "MORE", -100),
		mod("EnergyShield", "MORE", -100),
	},
	["elemental resistances are zero"] = {
		mod("FireResist", "OVERRIDE", 0),
		mod("ColdResist", "OVERRIDE", 0),
		mod("LightningResist", "OVERRIDE", 0)
	},
	["your maximum resistances are (%d+)%%"] = function(num) return {
		mod("FireResistMax", "OVERRIDE", num),
		mod("ColdResistMax", "OVERRIDE", num),
		mod("LightningResistMax", "OVERRIDE", num),
		mod("ChaosResistMax", "OVERRIDE", num)
	} end,
	["fire resistance is (%d+)%%"] = function(num) return { mod("FireResist", "OVERRIDE", num) } end,
	["cold resistance is (%d+)%%"] = function(num) return { mod("ColdResist", "OVERRIDE", num) } end,
	["lightning resistance is (%d+)%%"] = function(num) return { mod("LightningResist", "OVERRIDE", num) } end,
	["chaos resistance is doubled"] = { mod("ChaosResist", "MORE", 100) },
	["armour is increased by uncapped fire resistance"] = { mod("Armour", "INC", 1, { type = "PerStat", stat = "FireResistTotal", div = 1 }) },
	["evasion rating is increased by uncapped cold resistance"] = { mod("Evasion", "INC", 1, { type = "PerStat", stat = "ColdResistTotal", div = 1 }) },
	["reflects (%d+) physical damage to melee attackers"] = { },
	["ignore all movement penalties from armour"] = { flag("Condition:IgnoreMovementPenalties") },
	["gain armour equal to your reserved mana"] = { mod("Armour", "BASE", 1, { type = "PerStat", stat = "ManaReserved", div = 1 }) },
	["cannot be stunned"] = { mod("AvoidStun", "BASE", 100) },
	["cannot be stunned if you haven't been hit recently"] = { mod("AvoidStun", "BASE", 100, { type = "Condition", var = "BeenHitRecently", neg = true }) },
	["cannot be stunned if you have at least (%d+) crab barriers"] = function(num) return { mod("AvoidStun", "BASE", 100, { type = "StatThreshold", stat = "CrabBarriers", threshold = num }) } end,
	["cannot be shocked"] = { mod("AvoidShock", "BASE", 100) },
	["immune to shock"] = { mod("AvoidShock", "BASE", 100) },
	["cannot be frozen"] = { mod("AvoidFreeze", "BASE", 100) },
	["immune to freeze"] = { mod("AvoidFreeze", "BASE", 100) },
	["cannot be chilled"] = { mod("AvoidChill", "BASE", 100) },
	["immune to chill"] = { mod("AvoidChill", "BASE", 100) },
	["cannot be ignited"] = { mod("AvoidIgnite", "BASE", 100) },
	["immune to ignite"] = { mod("AvoidIgnite", "BASE", 100) },
	["you cannot be shocked while at maximum endurance charges"] = { mod("AvoidShock", "BASE", 100, { type = "StatThreshold", stat = "EnduranceCharges", thresholdStat = "EnduranceChargesMax" }) },
	["cannot be shocked if intelligence is higher than strength"] = { mod("AvoidShock", "BASE", 100, { type = "Condition", var = "IntHigherThanStr" }) },
	["cannot be frozen if dexterity is higher than intelligence"] = { mod("AvoidFreeze", "BASE", 100, { type = "Condition", var = "DexHigherThanInt" }) },
	["cannot be ignited if strength is higher than dexterity"] = { mod("AvoidIgnite", "BASE", 100, { type = "Condition", var = "StrHigherThanDex" }) },
	["cannot be inflicted with bleeding"] = { mod("AvoidBleed", "BASE", 100) },
	["you are immune to bleeding"] = { mod("AvoidBleed", "BASE", 100) },
	["immune to poison"] = { mod("AvoidPoison", "BASE", 100) },
	["immunity to shock during flask effect"] = { mod("AvoidShock", "BASE", 100, { type = "Condition", var = "UsingFlask" }) },
	["immunity to freeze and chill during flask effect"] = { 
		mod("AvoidFreeze", "BASE", 100, { type = "Condition", var = "UsingFlask" }), 
		mod("AvoidChill", "BASE", 100, { type = "Condition", var = "UsingFlask" }) 
	},
	["immunity to ignite during flask effect"] = { mod("AvoidIgnite", "BASE", 100, { type = "Condition", var = "UsingFlask" }) },
	["immunity to bleeding during flask effect"] = { mod("AvoidBleed", "BASE", 100, { type = "Condition", var = "UsingFlask" }) },
	["immune to poison during flask effect"] = { mod("AvoidPoison", "BASE", 100, { type = "Condition", var = "UsingFlask" }) },
	["immune to curses during flask effect"] = { mod("AvoidCurse", "BASE", 100, { type = "Condition", var = "UsingFlask" }) },
	["immune to freeze, chill, curses and stuns during flask effect"] = { 
		mod("AvoidFreeze", "BASE", 100, { type = "Condition", var = "UsingFlask" }), 
		mod("AvoidChill", "BASE", 100, { type = "Condition", var = "UsingFlask" }),
		mod("AvoidCurse", "BASE", 100, { type = "Condition", var = "UsingFlask" }),
		mod("AvoidStun", "BASE", 100, { type = "Condition", var = "UsingFlask" }),
	},
	["unaffected by curses"] = { mod("CurseEffectOnSelf", "MORE", -100) },
	["the effect of chill on you is reversed"] = { flag("SelfChillEffectIsReversed") },
	-- Knockback
	["cannot knock enemies back"] = { flag("CannotKnockback") },
	["knocks back enemies if you get a critical strike with a staff"] = { mod("EnemyKnockbackChance", "BASE", 100, nil, ModFlag.Staff, { type = "Condition", var = "CriticalStrike" }) },
	["knocks back enemies if you get a critical strike with a bow"] = { mod("EnemyKnockbackChance", "BASE", 100, nil, ModFlag.Bow, { type = "Condition", var = "CriticalStrike" }) },
	["bow knockback at close range"] = { mod("EnemyKnockbackChance", "BASE", 100, nil, ModFlag.Bow, { type = "Condition", var = "AtCloseRange" }) },
	["adds knockback during flask effect"] = { mod("EnemyKnockbackChance", "BASE", 100, { type = "Condition", var = "UsingFlask" }) },
	["adds knockback to melee attacks during flask effect"] = { mod("EnemyKnockbackChance", "BASE", 100, nil, ModFlag.Melee, { type = "Condition", var = "UsingFlask" }) },
	-- Flasks
	["flasks do not apply to you"] = { flag("FlasksDoNotApplyToPlayer") },
	["flasks apply to your zombies and spectres"] = { flag("FlasksApplyToMinion", { type = "SkillName", skillNameList = { "Raise Zombie", "Raise Spectre" } }) },
	["flasks apply to your raised zombies and spectres"] = { flag("FlasksApplyToMinion", { type = "SkillName", skillNameList = { "Raise Zombie", "Raise Spectre" } }) },
	["your minions use your flasks when summoned"] = { flag("FlasksApplyToMinion") },
	["creates a smoke cloud on use"] = { },
	["creates chilled ground on use"] = { },
	["creates consecrated ground on use"] = { },
	["gain unholy might during flask effect"] = { flag("Condition:UnholyMight", { type = "Condition", var = "UsingFlask" }) },
	["zealot's oath during flask effect"] = { mod("ZealotsOath", "FLAG", true, { type = "Condition", var = "UsingFlask" }) },
	["grants level (%d+) (.+) curse aura during flask effect"] = function(num, _, skill) return { mod("ExtraCurse", "LIST", { skillId = gemIdLookup[skill:gsub(" skill","")] or "Unknown", level = num }, { type = "Condition", var = "UsingFlask" }) } end,
	["during flask effect, (%d+)%% reduced damage taken of each element for which your uncapped elemental resistance is lowest"] = function(num) return {
		mod("LightningDamageTaken", "INC", -num, { type = "StatThreshold", stat = "LightningResistTotal", thresholdStat = "ColdResistTotal", upper = true }, { type = "StatThreshold", stat = "LightningResistTotal", thresholdStat = "FireResistTotal", upper = true }),
		mod("ColdDamageTaken", "INC", -num, { type = "StatThreshold", stat = "ColdResistTotal", thresholdStat = "LightningResistTotal", upper = true }, { type = "StatThreshold", stat = "ColdResistTotal", thresholdStat = "FireResistTotal", upper = true }),
		mod("FireDamageTaken", "INC", -num, { type = "StatThreshold", stat = "FireResistTotal", thresholdStat = "LightningResistTotal", upper = true }, { type = "StatThreshold", stat = "FireResistTotal", thresholdStat = "ColdResistTotal", upper = true }),
	} end,
	["during flask effect, damage penetrates (%d+)%% o?f? ?resistance of each element for which your uncapped elemental resistance is highest"] = function(num) return {
		mod("LightningPenetration", "BASE", num, { type = "StatThreshold", stat = "LightningResistTotal", thresholdStat = "ColdResistTotal" }, { type = "StatThreshold", stat = "LightningResistTotal", thresholdStat = "FireResistTotal" }),
		mod("ColdPenetration", "BASE", num, { type = "StatThreshold", stat = "ColdResistTotal", thresholdStat = "LightningResistTotal" }, { type = "StatThreshold", stat = "ColdResistTotal", thresholdStat = "FireResistTotal" }),
		mod("FirePenetration", "BASE", num, { type = "StatThreshold", stat = "FireResistTotal", thresholdStat = "LightningResistTotal" }, { type = "StatThreshold", stat = "FireResistTotal", thresholdStat = "ColdResistTotal" }),
	} end,
	["(%d+)%% of maximum life taken as chaos damage per second"] = function(num) return { mod("ChaosDegen", "BASE", num/100, { type = "PerStat", stat = "Life", div = 1 }) } end,
	["your critical strikes do not deal extra damage during flask effect"] = { flag("NoCritMultiplier", { type = "Condition", var = "UsingFlask" }) },
	["grants perfect agony during flask effect"] = { mod("Keystone", "LIST", "Perfect Agony", { type = "Condition", var = "UsingFlask" }) },
	["consecrated ground created during effect applies (%d+)%% increased damage taken to enemies"] = function(num) return { mod("EnemyModifier", "LIST", { mod = mod("DamageTaken", "INC", num, { type = "Condition", var = "OnConsecratedGround" }) }, { type = "Condition", var = "UsingFlask" }) } end,	-- Jewels
	["passives in radius can be allocated without being connected to your tree"] = { mod("JewelData", "LIST", { key = "intuitiveLeapLike", value = true }) },
	["affects passives in small ring"] = { mod("JewelData", "LIST", { key = "radiusIndex", value = 4 }) },
	["affects passives in medium ring"] = { mod("JewelData", "LIST", { key = "radiusIndex", value = 5 }) },
	["affects passives in large ring"] = { mod("JewelData", "LIST", { key = "radiusIndex", value = 6 }) },
	["affects passives in very large ring"] = { mod("JewelData", "LIST", { key = "radiusIndex", value = 7 }) },
	["(%d+)%% increased elemental damage per grand spectrum"] = function(num) return {
		mod("ElementalDamage", "INC", num, { type = "Multiplier", var = "GrandSpectrum" }), 
		mod("Multiplier:GrandSpectrum", "BASE", 1) 
	} end,
	["gain (%d+) armour per grand spectrum"] = function(num) return { 
		mod("Armour", "BASE", num, { type = "Multiplier", var = "GrandSpectrum" }), 
		mod("Multiplier:GrandSpectrum", "BASE", 1) 
	} end,
	["gain (%d+) mana per grand spectrum"] = function(num) return {
		mod("Mana", "BASE", num, { type = "Multiplier", var = "GrandSpectrum" }),
		mod("Multiplier:GrandSpectrum", "BASE", 1) 
	} end,
	["primordial"] = { mod("Multiplier:PrimordialItem", "BASE", 1) },
	["spectres have a base duration of (%d+) seconds"] = function(num) return { mod("SkillData", "LIST", { key = "duration", value = 6 }, { type = "SkillName", skillName = "Raise Spectre" }) } end,
	["flasks applied to you have (%d+)%% increased effect"] = function(num) return { mod("FlaskEffect", "INC", num) } end,
	-- Misc
	["iron will"] = { flag("IronWill") },
	["iron reflexes while stationary"] = { mod("Keystone", "LIST", "Iron Reflexes", { type = "Condition", var = "Stationary" }) },
	["you have zealot's oath if you haven't been hit recently"] = { mod("Keystone", "LIST", "Zealot's Oath", { type = "Condition", var = "BeenHitRecently", neg = true }) },
	["deal no physical damage"] = { flag("DealNoPhysical") },
	["deal no elemental damage"] = { flag("DealNoLightning"), flag("DealNoCold"), flag("DealNoFire") },
	["deal no chaos damage"] = { flag("DealNoChaos") },
	["deal no non%-elemental damage"] = { flag("DealNoPhysical"), flag("DealNoChaos") },
	["attacks have blood magic"] = { flag("SkillBloodMagic", nil, ModFlag.Attack) },
	["(%d+)%% chance to cast a? ?socketed lightning spells? on hit"] = function(num) return { mod("ExtraSupport", "LIST", { name = "SupportUniqueMjolnerLightningSpellsCastOnHit", level = 1 }, { type = "SocketedIn", slotName = "{SlotName}" }) } end,
	["cast a socketed lightning spell on hit"] = { mod("ExtraSupport", "LIST", { name = "SupportUniqueMjolnerLightningSpellsCastOnHit", level = 1 }, { type = "SocketedIn", slotName = "{SlotName}" }) },
	["trigger a socketed lightning spell on hit"] = { mod("ExtraSupport", "LIST", { name = "SupportUniqueMjolnerLightningSpellsCastOnHit", level = 1 }, { type = "SocketedIn", slotName = "{SlotName}" }) },
	["cast a socketed cold s[pk][ei]ll on melee critical strike"] = { mod("ExtraSupport", "LIST", { name = "SupportUniqueCosprisMaliceColdSpellsCastOnMeleeCriticalStrike", level = 1 }, { type = "SocketedIn", slotName = "{SlotName}" }) },
	["your curses can apply to hexproof enemies"] = { flag("CursesIgnoreHexproof") },
	["you have onslaught while you have fortify"] = { flag("Condition:Onslaught", { type = "Condition", var = "Fortify" }) },
	["reserves (%d+)%% of life"] = function(num) return { mod("ExtraLifeReserved", "BASE", num) } end,
	["items and gems have (%d+)%% reduced attribute requirements"] = function(num) return { mod("GlobalAttributeRequirements", "INC", -num) } end,
	["items and gems have (%d+)%% increased attribute requirements"] = function(num) return { mod("GlobalAttributeRequirements", "INC", num) } end,
	["mana reservation of herald skills is always (%d+)%%"] = function(num) return { mod("SkillData", "LIST", { key = "manaCostForced", value = num }, { type = "SkillType", skillType = SkillType.Herald }) } end,
	["([%a%s]+) reserves no mana"] = function(_, name) return { mod("SkillData", "LIST", { key = "manaCostForced", value = 0 }, { type = "SkillId", skillId = gemIdLookup[name] }) } end,
	["banner skills reserve no mana"] = { mod("SkillData", "LIST", { key = "manaCostForced", value = 0 }, { type = "SkillName", skillNameList = { "Dread Banner", "War Banner" } }) },
	["your aura skills are disabled"] = { flag("DisableSkill", { type = "SkillType", skillType = SkillType.Aura }) },
	["your spells are disabled"] = { flag("DisableSkill", { type = "SkillType", skillType = SkillType.Spell }) },
	["strength's damage bonus instead grants (%d+)%% increased melee physical damage per (%d+) strength"] = function(num, _, perStr) return { mod("StrDmgBonusRatioOverride", "BASE", num / tonumber(perStr)) } end,
	["while in her embrace, take ([%d%.]+)%% of your total maximum life and energy shield as fire damage per second per level"] = function(num) return { 
		mod("FireDegen", "BASE", 0.005, { type = "PerStat", stat = "Life" }, { type = "Multiplier", var = "Level" }, { type = "Condition", var = "HerEmbrace" }),
		mod("FireDegen", "BASE", 0.005, { type = "PerStat", stat = "EnergyShield" }, { type = "Multiplier", var = "Level" }, { type = "Condition", var = "HerEmbrace" }),
	} end,
	["gain her embrace for %d+ seconds when you ignite an enemy"] = { flag("Condition:CanGainHerEmbrace") },
	["when you cast a spell, sacrifice all mana to gain added maximum lightning damage equal to (%d+)%% of sacrificed mana for 4 seconds"] = function(num) return {
		flag("Condition:HaveManaStorm"),
		mod("Dummy", "DUMMY", 1, { type = "Condition", var = "HaveManaStorm" }), -- Make the Configuration option appear
		mod("LightningMax", "BASE", 1, { type = "PerStat", stat = "ManaUnreserved" , div = 100 / num}, { type = "Condition", var = "SacrificeManaForLightning" }) 
	} end,
	
	["every 16 seconds you gain iron reflexes for 8 seconds"] = { 
		flag("Condition:HaveArborix"),
		mod("Dummy", "DUMMY", 1, { type = "Condition", var = "HaveArborix" }), -- Make the Configuration option appear
	},
	["every 16 seconds you gain elemental overload for 8 seconds"] = { 
		flag("Condition:HaveAugyre"),
		mod("Dummy", "DUMMY", 1, { type = "Condition", var = "HaveAugyre" }), -- Make the Configuration option appear
	},
	["every 8 seconds, gain avatar of fire for 4 seconds"] = { 
		flag("Condition:HaveVulconus"),
		mod("Dummy", "DUMMY", 1, { type = "Condition", var = "HaveVulconus" }), -- Make the Configuration option appear
	},
	["you have far shot while you do not have iron reflexes"] = { flag("FarShot", { neg = true, type = "Condition", var = "HaveIronReflexes" }) },
	["you have resolute technique while you do not have elemental overload"] = { mod("Keystone", "LIST", "Resolute Technique", { neg = true, type = "Condition", var = "HaveElementalOverload" }) },
	["hits ignore enemy monster fire resistance while you are ignited"] = { flag("IgnoreFireResistance", { type = "Condition", var = "Ignited" }) },
	["your hits can't be evaded by blinded enemies"] = { flag("CannotBeEvaded", { type = "ActorCondition", actor = "enemy", var = "Blinded" }) },
	["skills which throw traps have blood magic"] = { flag("BloodMagic", { type = "SkillType", skillType = SkillType.Trap }) },
	["lose ([%d%.]+) mana per second"] = function(num) return { mod("ManaDegen", "BASE", num) } end,
	["lose ([%d%.]+)%% of maximum mana per second"] = function(num) return { mod("ManaDegen", "BASE", num/100, { type = "PerStat", stat = "Mana" }) } end,
	["strength provides no bonus to maximum life"] = { flag("NoStrBonusToLife") },
	["intelligence provides no bonus to maximum mana"] = { flag("NoIntBonusToMana") },
	["with a ghastly eye jewel socketed, minions have %+(%d+) to accuracy rating"] = function(num) return { mod("MinionModifier", "LIST", { mod = mod("Accuracy", "BASE", num) }, { type = "Condition", var = "HaveGhastlyEyeJewelIn{SlotName}" }) } end,
	["hits ignore enemy monster chaos resistance if all equipped items are shaper items"] = { flag("IgnoreChaosResistance", { type = "MultiplierThreshold", var = "NonShaperItem", upper = true, threshold = 0 }) },
	["gain %d+ rage on critical hit with attacks, no more than once every [%d%.]+ seconds"] = {
		flag("Condition:CanGainRage"),
		mod("Dummy", "DUMMY", 1, { type = "Condition", var = "CanGainRage" }) -- Make the Configuration option appear
	},
	["warcry skills' cooldown time is (%d+) seconds"] = function(num) return { mod("CooldownRecovery", "OVERRIDE", num, nil, 0, KeywordFlag.Warcry) } end,
	["attacks with axes or swords grant (%d+) rage on hit, no more than once every second"] = {
		flag("Condition:CanGainRage", { type = "Condition", varList = { "UsingAxe", "UsingSword" } } ),
		mod("Dummy", "DUMMY", 1, { type = "Condition", var = "CanGainRage" }) -- Make the Configuration option appear
	},
	["your critical strike multiplier is (%d+)%%"] = function(num) return { mod("CritMultiplier", "OVERRIDE", num) } end,
	["base critical strike chance for attacks with weapons is ([%d%.]+)%%"] = function(num) return { mod("WeaponBaseCritChance", "OVERRIDE", num) } end,
	["allocates (.+)"] = function(_, passive) return { mod("GrantedPassive", "LIST", passive) } end,
	["transfiguration of body"] = { flag("TransfigurationOfBody") },
	["transfiguration of mind"] = { flag("TransfigurationOfMind") },
	["transfiguration of soul"] = { flag("TransfigurationOfSoul") },
	["offering skills have (%d+)%% reduced duration"] = function(num) return {
		mod("Duration", "INC", -num, { type = "SkillName", skillNameList = { "Bone Offering", "Flesh Offering", "Spirit Offering" } }),
	} end,
	["enemies have %-(%d+)%% to total physical damage reduction against your hits"] = function(num) return {
		mod("EnemyPhysicalDamageReduction", "BASE", -num)
	} end,
	["enemies on fungal ground you kill explode, dealing 5%% of their life as chaos damage"] = {},
	["you have fungal ground around you while stationary"] = {
		mod("ExtraAura", "LIST", { mod = mod("NonChaosDamageGainAsChaos", "BASE", 10, { type = "Condition", var = "OnFungalGround" }, { type = "Condition", var = "Stationary" }) }),
		mod("EnemyModifier", "LIST", { mod = mod("Damage", "MORE", -10, { type = "ActorCondition", actor = "enemy", var = "OnFungalGround" }, { type = "Condition", var = "Stationary" }) })
	},
	["nearby enemies have (%-%d+)%% to fire resistance"] = function(num) return { mod("EnemyModifier", "LIST", { mod = mod("FireResist", "BASE", num) }) } end,
	["nearby enemies have (%-%d+)%% to lightning resistance"] = function(num) return { mod("EnemyModifier", "LIST", { mod = mod("LightningResist", "BASE", num) }) } end,
	["nearby enemies take (%d+)%% increased physical damage"] = function(num) return { mod("EnemyModifier", "LIST", { mod = mod("PhysicalDamageTaken", "INC", num) }) } end,
	["you count as dual wielding while you are unencumbered"] = { flag("Condition:DualWielding", { type = "Condition", var = "Unencumbered" }) },
	["skills supported by intensify have %+(%d) to maximum intensity"] = function(num) return { mod("Multiplier:IntensityLimit", "BASE", num) } end,
	["while stationary, gain (%d+)%% increased area of effect every second, up to a maximum of (%d+)%%"] = function(num, _, limit) return {
		flag("Condition:Stationary"),
		mod("Dummy", "DUMMY", 1, { type = "Condition", var = "Stationary" }), -- Make the Configuration option appear 
		mod("AreaOfEffect", "INC", num, { type = "Multiplier", var = "StationarySeconds", limit = tonumber(limit), limitTotal = true })
	} end,
	-- Pantheon: Soul of Tukohama support
	["while stationary, gain ([%d%.]+)%% of life regenerated per second every second, up to a maximum of (%d+)%%"] = function(num, _, limit) return {
		flag("Condition:Stationary"),
		mod("Dummy", "DUMMY", 1, { type = "Condition", var = "Stationary" }), -- Make the Configuration option appear 
		mod("LifeRegenPercent", "BASE", num, { type = "Multiplier", var = "StationarySeconds", limit = tonumber(limit), limitTotal = true })
	} end,
	-- Pantheon: Soul of Tukohama support
	["while stationary, gain (%d+)%% additional physical damage reduction every second, up to a maximum of (%d+)%%"] = function(num, _, limit) return {
		flag("Condition:Stationary"),
		mod("Dummy", "DUMMY", 1, { type = "Condition", var = "Stationary" }), -- Make the Configuration option appear 
		mod("PhysicalDamageReduction", "BASE", num, { type = "Multiplier", var = "StationarySeconds", limit = tonumber(limit), limitTotal = true })
	} end,
	-- Skill-specific enchantment modifiers
	["(%d+)%% increased decoy totem life"] = function(num) return { mod("TotemLife", "INC", num, { type = "SkillName", skillName = "Decoy Totem" }) } end,
	["(%d+)%% increased ice spear critical strike chance in second form"] = function(num) return { mod("CritChance", "INC", num, { type = "SkillName", skillName = "Ice Spear" }, { type = "SkillPart", skillPart = 2 }) } end,
	["shock nova ring deals (%d+)%% increased damage"] = function(num) return { mod("Damage", "INC", num, { type = "SkillName", skillName = "Shock Nova" }, { type = "SkillPart", skillPart = 1 }) } end,
	["lightning strike pierces (%d) additional targets?"] = function(num) return { mod("PierceCount", "BASE", num, { type = "SkillName", skillName = "Lightning Strike" }) } end,
	["lightning trap pierces (%d) additional targets?"] = function(num) return { mod("PierceCount", "BASE", num, { type = "SkillName", skillName = "Lightning Trap" }) } end,
	["enemies affected by bear trap take (%d+)%% increased damage from trap or mine hits"] = function(num) return { mod("ExtraSkillMod", "LIST", { mod = mod("TrapMineDamageTaken", "INC", num, { type = "GlobalEffect", effectType = "Debuff" }) }, { type = "SkillName", skillName = "Bear Trap" }) } end,
	["blade vortex has %+(%d+)%% to critical strike multiplier for each blade"] = function(num) return { mod("CritMultiplier", "BASE", num, { type = "Multiplier", var = "BladeVortexBlade" }, { type = "SkillName", skillName = "Blade Vortex" }) } end,
	["double strike has a (%d+)%% chance to deal double damage to bleeding enemies"] = function(num) return { mod("DoubleDamageChance", "BASE", num, { type = "ActorCondition", actor = "enemy", var = "Bleeding" }, { type = "SkillName", skillName = "Double Strike" }) } end,
	["ethereal knives pierces an additional target"] = { mod("PierceCount", "BASE", 1, { type = "SkillName", skillName = "Ethereal Knives" }) },
	["frost bomb has (%d+)%% increased debuff duration"] = function(num) return { mod("SecondaryDuration", "INC", num, { type = "SkillName", skillName = "Frost Bomb" }) } end,
	["incinerate has %+(%d+) to maximum stages"] = function(num) return {
		mod("Multiplier:IncinerateStage", "BASE", num/2, 0, 0, { type = "SkillPart", skillPart = 2 }),
		mod("Multiplier:IncinerateStage", "BASE", num, 0, 0, { type = "SkillPart", skillPart = 3 })
	} end,
	["perforate creates %+(%d+) spikes?"] = function(num) return { mod("Multiplier:PerforateMaxSpikes", "BASE", num) } end,
	["scourge arrow has (%d+)%% chance to poison per stage"] = function(num) return { mod("PoisonChance", "BASE", num, { type = "SkillName", skillName = "Scourge Arrow" }, { type = "Multiplier", var = "ScourgeArrowStage" }) } end,
	["winter orb has %+(%d+) maximum stages"] = function(num) return { mod("Multiplier:WinterOrbMaxStage", "BASE", num) } end,
	["winter orb has (%d+)%% increased area of effect per stage"] = function(num) return { mod("AreaOfEffect", "INC", num, { type = "SkillName", skillName = "Winter Orb"}, { type = "Multiplier", var = "WinterOrbStage" }) } end,
	["wave of conviction's exposure applies (%-%d+)%% elemental resistance"] = function(num) return { mod("ExtraSkillStat", "LIST", { key = "purge_expose_resist_%_matching_highest_element_damage", value = num }, { type = "SkillName", skillName = "Wave of Conviction" }) } end,
	-- Display-only modifiers
	["prefixes:"] = { },
	["suffixes:"] = { },
	["while your passive skill tree connects to a class' starting location, you gain:"] = { },
	["socketed lightning spells [hd][ae][va][el] (%d+)%% increased spell damage if triggered"] = { },
	["manifeste?d? dancing dervish disables both weapon slots"] = { },
	["manifeste?d? dancing dervish dies when rampage ends"] = { },
	["you can have two different banners at the same time"] = { },
}
local keystoneList = {
	-- List of keystones that can be found on uniques
	"Acrobatics",
	"Ancestral Bond",
	"Arrow Dancing",
	"Avatar of Fire",
	"Blood Magic",
	"Conduit",
	"Crimson Dance",
	"Eldritch Battery",
	"Elemental Equilibrium",
	"Elemental Overload",
	"Ghost Reaver",
	"Iron Grip",
	"Iron Reflexes",
	"Mind Over Matter",
	"Minion Instability",
	"Pain Attunement",
	"Perfect Agony",
	"Phase Acrobatics",
	"Point Blank",
	"Resolute Technique",
	"Unwavering Stance",
	"Vaal Pact",
	"Zealot's Oath",
}
for _, name in pairs(keystoneList) do
	specialModList[name:lower()] = { mod("Keystone", "LIST", name) }
end
local oldList = specialModList
specialModList = { }
for k, v in pairs(oldList) do
	specialModList["^"..k.."$"] = v
end

-- Modifiers that are recognised but unsupported
local unsupportedModList = {
	["culling strike"] = true,
	["properties are doubled while in a breach"] = true,
}

-- Special lookups used for various modifier forms
local suffixTypes = {
	["as extra lightning damage"] = "GainAsLightning",
	["added as lightning damage"] = "GainAsLightning",
	["gained as extra lightning damage"] = "GainAsLightning",
	["as extra cold damage"] = "GainAsCold",
	["added as cold damage"] = "GainAsCold",
	["gained as extra cold damage"] = "GainAsCold",
	["as extra fire damage"] = "GainAsFire",
	["added as fire damage"] = "GainAsFire",
	["gained as extra fire damage"] = "GainAsFire",
	["as extra chaos damage"] = "GainAsChaos",
	["added as chaos damage"] = "GainAsChaos",
	["gained as extra chaos damage"] = "GainAsChaos",
	["converted to lightning"] = "ConvertToLightning",
	["converted to lightning damage"] = "ConvertToLightning",
	["converted to cold damage"] = "ConvertToCold",
	["converted to fire damage"] = "ConvertToFire",
	["converted to fire"] = "ConvertToFire",
	["converted to chaos damage"] = "ConvertToChaos",
	["added as energy shield"] = "GainAsEnergyShield",
	["as extra maximum energy shield"] = "GainAsEnergyShield",
	["converted to energy shield"] = "ConvertToEnergyShield",
	["as physical damage"] = "AsPhysical",
	["as lightning damage"] = "AsLightning",
	["as cold damage"] = "AsCold",
	["as fire damage"] = "AsFire",
	["as chaos damage"] = "AsChaos",
	["leeched as life and mana"] = "Leech",
	["leeched as life"] = "LifeLeech",
	["is leeched as life"] = "LifeLeech",
	["leeched as mana"] = "ManaLeech",
	["is leeched as mana"] = "ManaLeech",
	["leeched as energy shield"] = "EnergyShieldLeech",
	["is leeched as energy shield"] = "EnergyShieldLeech",
}
local dmgTypes = {
	["physical"] = "Physical",
	["lightning"] = "Lightning",
	["cold"] = "Cold",
	["fire"] = "Fire",
	["chaos"] = "Chaos",
}
local penTypes = {
	["lightning resistance"] = "LightningPenetration",
	["cold resistance"] = "ColdPenetration",
	["fire resistance"] = "FirePenetration",
	["elemental resistance"] = "ElementalPenetration",
	["elemental resistances"] = "ElementalPenetration",
	["chaos resistance"] = "ChaosPenetration",
}
local regenTypes = {
	["life"] = "LifeRegen",
	["maximum life"] = "LifeRegen",
	["life and mana"] = { "LifeRegen", "ManaRegen" },
	["mana"] = "ManaRegen",
	["maximum mana"] = "ManaRegen",
	["energy shield"] = "EnergyShieldRegen",
	["maximum energy shield"] = "EnergyShieldRegen",
	["maximum mana and energy shield"] = { "ManaRegen", "EnergyShieldRegen" },
}

-- Build active skill name lookup
local skillNameList = {
	[" corpse cremation " ] = { tag = { type = "SkillName", skillName = "Cremation" } }, -- Sigh.
}
local preSkillNameList = { }
for gemId, gemData in pairs(data["3_0"].gems) do
	local grantedEffect = gemData.grantedEffect
	if not grantedEffect.hidden and not grantedEffect.support then
		local skillName = grantedEffect.name
		skillNameList[" "..skillName:lower().." "] = { tag = { type = "SkillName", skillName = skillName } }
		preSkillNameList["^"..skillName:lower().." "] = { tag = { type = "SkillName", skillName = skillName } }
		preSkillNameList["^"..skillName:lower().." has ?a? "] = { tag = { type = "SkillName", skillName = skillName } }
		preSkillNameList["^"..skillName:lower().." deals "] = { tag = { type = "SkillName", skillName = skillName } }
		preSkillNameList["^"..skillName:lower().." damage "] = { tag = { type = "SkillName", skillName = skillName } }
		if gemData.tags.totem then
			preSkillNameList["^"..skillName:lower().." totem deals "] = { tag = { type = "SkillName", skillName = skillName } }
			preSkillNameList["^"..skillName:lower().." totem grants "] = { addToSkill = { type = "SkillName", skillName = skillName }, tag = { type = "GlobalEffect", effectType = "Buff" } }
		end
		if grantedEffect.skillTypes[SkillType.Buff] or grantedEffect.baseFlags.buff then
			preSkillNameList["^"..skillName:lower().." grants "] = { addToSkill = { type = "SkillName", skillName = skillName }, tag = { type = "GlobalEffect", effectType = "Buff" } }
			preSkillNameList["^"..skillName:lower().." grants a?n? ?additional "] = { addToSkill = { type = "SkillName", skillName = skillName }, tag = { type = "GlobalEffect", effectType = "Buff" } }
		end
		if gemData.tags.aura or gemData.tags.herald then
			skillNameList["while affected by "..skillName:lower()] = { tag = { type = "Condition", var = "AffectedBy"..skillName:gsub(" ","") } }
			skillNameList["while using "..skillName:lower()] = { tag = { type = "Condition", var = "AffectedBy"..skillName:gsub(" ","") } }
		end
		if gemData.tags.mine then
			specialModList["^"..skillName:lower().." has (%d+)%% increased throwing speed"] = function(num) return { mod("ExtraSkillMod", "LIST", { mod = mod("MineLayingSpeed", "INC", num) }, { type = "SkillName", skillName = skillName }) } end
		end
		if gemData.tags.chaining then
			specialModList["^"..skillName:lower().." chains an additional time"] = { mod("ExtraSkillMod", "LIST", { mod = mod("ChainCountMax", "BASE", 1) }, { type = "SkillName", skillName = skillName }) }
			specialModList["^"..skillName:lower().." chains an additional (%d+) times"] = function(num) return { mod("ExtraSkillMod", "LIST", { mod = mod("ChainCountMax", "BASE", num) }, { type = "SkillName", skillName = skillName }) } end
			specialModList["^"..skillName:lower().." chains (%d+) additional times"] = function(num) return { mod("ExtraSkillMod", "LIST", { mod = mod("ChainCountMax", "BASE", num) }, { type = "SkillName", skillName = skillName }) } end
		end
		if gemData.tags.bow then
			specialModList["^"..skillName:lower().." fires (%d+) additional arrows?"] = function(num) return { mod("ExtraSkillMod", "LIST", { mod = mod("ProjectileCount", "BASE", num) }, { type = "SkillName", skillName = skillName }) } end
		end
		if gemData.tags.bow or gemData.tags.projectile then
			specialModList["^"..skillName:lower().." fires an additional projectile"] = { mod("ExtraSkillMod", "LIST", { mod = mod("ProjectileCount", "BASE", 1) }, { type = "SkillName", skillName = skillName }) }
			specialModList["^"..skillName:lower().." fires (%d+) additional projectiles"] = function(num) return { mod("ExtraSkillMod", "LIST", { mod = mod("ProjectileCount", "BASE", num) }, { type = "SkillName", skillName = skillName }) } end
		end
	end	
end

-- Radius jewels that modify other nodes
local function getSimpleConv(srcList, dst, type, remove, factor)
	return function(node, out, data)
		if node then
			for _, src in pairs(srcList) do
				for _, mod in ipairs(node.modList) do
					if mod.name == src and mod.type == type then
						if remove then
							out:MergeNewMod(src, type, -mod.value, mod.source, mod.flags, mod.keywordFlags, unpack(mod))
						end
						if factor then
							out:MergeNewMod(dst, type, math.floor(mod.value * factor), mod.source, mod.flags, mod.keywordFlags, unpack(mod))
						else
							out:MergeNewMod(dst, type, mod.value, mod.source, mod.flags, mod.keywordFlags, unpack(mod))
						end
					end
				end	
			end
		end
	end
end
local jewelOtherFuncs = {
	["Strength from Passives in Radius is Transformed to Dexterity"] = getSimpleConv({"Str"}, "Dex", "BASE", true),
	["Dexterity from Passives in Radius is Transformed to Strength"] = getSimpleConv({"Dex"}, "Str", "BASE", true),
	["Strength from Passives in Radius is Transformed to Intelligence"] = getSimpleConv({"Str"}, "Int", "BASE", true),
	["Intelligence from Passives in Radius is Transformed to Strength"] = getSimpleConv({"Int"}, "Str", "BASE", true),
	["Dexterity from Passives in Radius is Transformed to Intelligence"] = getSimpleConv({"Dex"}, "Int", "BASE", true),
	["Intelligence from Passives in Radius is Transformed to Dexterity"] = getSimpleConv({"Int"}, "Dex", "BASE", true),
	["Increases and Reductions to Life in Radius are Transformed to apply to Energy Shield"] = getSimpleConv({"Life"}, "EnergyShield", "INC", true),
	["Increases and Reductions to Energy Shield in Radius are Transformed to apply to Armour at 200% of their value"] = getSimpleConv({"EnergyShield"}, "Armour", "INC", true, 2),
	["Increases and Reductions to Life in Radius are Transformed to apply to Mana at 200% of their value"] = getSimpleConv({"Life"}, "Mana", "INC", true, 2),
	["Increases and Reductions to Physical Damage in Radius are Transformed to apply to Cold Damage"] = getSimpleConv({"PhysicalDamage"}, "ColdDamage", "INC", true),
	["Increases and Reductions to Cold Damage in Radius are Transformed to apply to Physical Damage"] = getSimpleConv({"ColdDamage"}, "PhysicalDamage", "INC", true),
	["Increases and Reductions to other Damage Types in Radius are Transformed to apply to Fire Damage"] = getSimpleConv({"PhysicalDamage","ColdDamage","LightningDamage","ChaosDamage"}, "FireDamage", "INC", true),
	["Passives granting Lightning Resistance or all Elemental Resistances in Radius also grant Chance to Block Spells at 35% of its value"] = getSimpleConv({"LightningResist","ElementalResist"}, "SpellBlockChance", "BASE", false, 0.35),
	["Passives granting Cold Resistance or all Elemental Resistances in Radius also grant Chance to Dodge Attacks at 35% of its value"] = getSimpleConv({"ColdResist","ElementalResist"}, "AttackDodgeChance", "BASE", false, 0.35),
	["Passives granting Fire Resistance or all Elemental Resistances in Radius also grant Chance to Block Attack Damage at 35% of its value"] = getSimpleConv({"FireResist","ElementalResist"}, "BlockChance", "BASE", false, 0.35),
	["Passives granting Fire Resistance or all Elemental Resistances in Radius also grant Chance to Block at 35% of its value"] = getSimpleConv({"FireResist","ElementalResist"}, "BlockChance", "BASE", false, 0.35),
	["Melee and Melee Weapon Type modifiers in Radius are Transformed to Bow Modifiers"] = function(node, out, data)
		if node then
			local mask1 = bor(ModFlag.Axe, ModFlag.Claw, ModFlag.Dagger, ModFlag.Mace, ModFlag.Staff, ModFlag.Sword, ModFlag.Melee)
			local mask2 = bor(ModFlag.Weapon1H, ModFlag.WeaponMelee)
			local mask3 = bor(ModFlag.Weapon2H, ModFlag.WeaponMelee)
			for _, mod in ipairs(node.modList) do
				if band(mod.flags, mask1) ~= 0 or band(mod.flags, mask2) == mask2 or band(mod.flags, mask3) == mask3 then
					out:MergeNewMod(mod.name, mod.type, -mod.value, mod.source, mod.flags, mod.keywordFlags, unpack(mod))
					out:MergeNewMod(mod.name, mod.type, mod.value, mod.source, bor(band(mod.flags, bnot(bor(mask1, mask2, mask3))), ModFlag.Bow), mod.keywordFlags, unpack(mod))
				elseif mod[1] then
					local using = { UsingAxe = true, UsingClaw = true, UsingDagger = true, UsingMace = true, UsingStaff = true, UsingSword = true, UsingMeleeWeapon = true }
					for _, tag in ipairs(mod) do
						if tag.type == "Condition" and using[tag.var] then
							local newTagList = copyTable(mod)
							for _, tag in ipairs(newTagList) do
								if tag.type == "Condition" and using[tag.var] then
									tag.var = "UsingBow"
									break
								end
							end
							out:MergeNewMod(mod.name, mod.type, -mod.value, mod.source, mod.flags, mod.keywordFlags, unpack(mod))
							out:MergeNewMod(mod.name, mod.type, mod.value, mod.source, mod.flags, mod.keywordFlags, unpack(newTagList))
							break
						end
					end
				end
			end
		end
	end,
	["50% increased Effect of non-Keystone Passive Skills in Radius"] = function(node, out, data)
		if node and node.type ~= "Keystone" then
			out:NewMod("PassiveSkillEffect", "INC", 50, data.modSource)
		end
	end,
	["Notable Passive Skills in Radius grant nothing"] = function(node, out, data)
		if node and node.type == "Notable" then
			out:NewMod("PassiveSkillHasNoEffect", "FLAG", true, data.modSource)
		end
	end,
	["Allocated Small Passive Skills in Radius grant nothing"] = function(node, out, data)
		if node and node.type == "Normal" then
			out:NewMod("AllocatedPassiveSkillHasNoEffect", "FLAG", true, data.modSource)
		end
	end,
	["Passive Skills in Radius also grant: Traps and Mines deal (%d+) to (%d+) added Physical Damage"] = function(min, max)
		return function(node, out, data)
			if node and node.type ~= "Keystone" then
				out:NewMod("PhysicalMin", "BASE", min, data.modSource, 0, bor(KeywordFlag.Trap, KeywordFlag.Mine))
				out:NewMod("PhysicalMax", "BASE", max, data.modSource, 0, bor(KeywordFlag.Trap, KeywordFlag.Mine))
			end
		end
	end,
	["Passives in radius are Conquered by the Eternal Empire"] = function(node, out, data)
		if node and node.type ~= "Keystone" then
			out:NewMod("PassiveSkillHasNoEffect", "FLAG", true, data.modSource)
		end
	end,
	["Passives in radius are Conquered by the Karui"] = function(node, out, data)
		local attributes = { "Dexterity", "Intelligence", "Strength" }
		if node and node.type == "Normal" then
			if isValueInArray(attributes, node.dn) then
				out:NewMod("Str", "BASE", 2, data.modSource)
			else
				out:NewMod("Str", "BASE", 4, data.modSource)
			end
		end
	end,
	["Passives in radius are Conquered by the Maraketh"] = function(node, out, data)
		local attributes = { "Dexterity", "Intelligence", "Strength" }
		if node and node.type == "Normal" then
			if isValueInArray(attributes, node.dn) then
				out:NewMod("Dex", "BASE", 2, data.modSource)
			else
				out:NewMod("Dex", "BASE", 4, data.modSource)
			end
		end
	end,
}

-- Radius jewels that modify the jewel itself based on nearby allocated nodes
local function getPerStat(dst, modType, flags, stat, factor)
	return function(node, out, data)
		if node then
			data[stat] = (data[stat] or 0) + out:Sum("BASE", nil, stat)
		elseif data[stat] ~= 0 then
			out:NewMod(dst, modType, math.floor((data[stat] or 0) * factor + 0.5), data.modSource, flags)
		end
	end
end
local jewelSelfFuncs = {
	["Adds 1 to maximum Life per 3 Intelligence in Radius"] = getPerStat("Life", "BASE", 0, "Int", 1 / 3),
	["Adds 1 to Maximum Life per 3 Intelligence Allocated in Radius"] = getPerStat("Life", "BASE", 0, "Int", 1 / 3),
	["1% increased Evasion Rating per 3 Dexterity Allocated in Radius"] = getPerStat("Evasion", "INC", 0, "Dex", 1 / 3),
	["1% increased Claw Physical Damage per 3 Dexterity Allocated in Radius"] = getPerStat("PhysicalDamage", "INC", ModFlag.Claw, "Dex", 1 / 3),
	["1% increased Melee Physical Damage while Unarmed per 3 Dexterity Allocated in Radius"] = getPerStat("PhysicalDamage", "INC", ModFlag.Unarmed, "Dex", 1 / 3),
	["3% increased Totem Life per 10 Strength in Radius"] = getPerStat("TotemLife", "INC", 0, "Str", 3 / 10),
	["3% increased Totem Life per 10 Strength Allocated in Radius"] = getPerStat("TotemLife", "INC", 0, "Str", 3 / 10),
	["Adds 1 maximum Lightning Damage to Attacks per 1 Dexterity Allocated in Radius"] = getPerStat("LightningMax", "BASE", ModFlag.Attack, "Dex", 1),
	["5% increased Chaos damage per 10 Intelligence from Allocated Passives in Radius"] = getPerStat("ChaosDamage", "INC", 0, "Int", 5 / 10),
	["Dexterity and Intelligence from passives in Radius count towards Strength Melee Damage bonus"] = function(node, out, data)
		if node then
			data.Dex = (data.Dex or 0) + node.modList:Sum("BASE", nil, "Dex")
			data.Int = (data.Int or 0) + node.modList:Sum("BASE", nil, "Int")
		else
			out:NewMod("DexIntToMeleeBonus", "BASE", data.Dex + data.Int, data.modSource)
		end
	end,
	["-1 Strength per 1 Strength on Allocated Passives in Radius"] = getPerStat("Str", "BASE", 0, "Str", -1),
	["1% additional Physical Damage Reduction per 10 Strength on Allocated Passives in Radius"] = getPerStat("PhysicalDamageReduction", "BASE", 0, "Str", 1 / 10),
	["-1 Intelligence per 1 Intelligence on Allocated Passives in Radius"] = getPerStat("Int", "BASE", 0, "Int", -1),
	["0.4% of Energy Shield Regenerated per Second for every 10 Intelligence on Allocated Passives in Radius"] = getPerStat("EnergyShieldRegenPercent", "BASE", 0, "Int", 0.4 / 10),
	["-1 Dexterity per 1 Dexterity on Allocated Passives in Radius"] = getPerStat("Dex", "BASE", 0, "Dex", -1),
	["2% increased Movement Speed per 10 Dexterity on Allocated Passives in Radius"] = getPerStat("MovementSpeed", "INC", 0, "Dex", 2 / 10),
}
local jewelSelfUnallocFuncs = {
	["+5% to Critical Strike Multiplier per 10 Strength on Unallocated Passives in Radius"] = getPerStat("CritMultiplier", "BASE", 0, "Str", 5 / 10),
	["+7% to Critical Strike Multiplier per 10 Strength on Unallocated Passives in Radius"] = getPerStat("CritMultiplier", "BASE", 0, "Str", 7 / 10),
	["+15 to maximum Mana per 10 Dexterity on Unallocated Passives in Radius"] = getPerStat("Mana", "BASE", 0, "Dex", 15 / 10),
	["+100 to Accuracy Rating per 10 Intelligence on Unallocated Passives in Radius"] = getPerStat("Accuracy", "BASE", 0, "Int", 100 / 10),
	["+125 to Accuracy Rating per 10 Intelligence on Unallocated Passives in Radius"] = getPerStat("Accuracy", "BASE", 0, "Int", 125 / 10),
	["Grants all bonuses of Unallocated Small Passive Skills in Radius"] = function(node, out, data)
		if node then
			if node.type == "Normal" then
				data.modList = data.modList or new("ModList")
				data.modList:AddList(out)
			end
		elseif data.modList then
			out:AddList(data.modList)
		end
	end,
}

-- Radius jewels with bonuses conditional upon attributes of nearby nodes
local function getThreshold(attrib, name, modType, value, ...)
	local baseMod = mod(name, modType, value, "", ...)
	return function(node, out, data)
		if node then
			if type(attrib) == "table" then
				for _, att in ipairs(attrib) do
					local nodeVal = out:Sum("BASE", nil, att)
					data[att] = (data[att] or 0) + nodeVal
					data.total = (data.total or 0) + nodeVal
				end
			else
				local nodeVal = out:Sum("BASE", nil, attrib)
				data[attrib] = (data[attrib] or 0) + nodeVal
				data.total = (data.total or 0) + nodeVal
			end
		elseif (data.total or 0) >= 40 then
			local mod = copyTable(baseMod)
			mod.source = data.modSource
			if type(value) == "table" and value.mod then
				value.mod.source = data.modSource
			end
			out:AddMod(mod)
		end
	end
end
local jewelThresholdFuncs = {
	["With at least 40 Dexterity in Radius, Frost Blades Melee Damage Penetrates 15% Cold Resistance"] = getThreshold("Dex", "ColdPenetration", "BASE", 15, ModFlag.Melee, { type = "SkillName", skillName = "Frost Blades" }),
	["With at least 40 Dexterity in Radius, Melee Damage dealt by Frost Blades Penetrates 15% Cold Resistance"] = getThreshold("Dex", "ColdPenetration", "BASE", 15, ModFlag.Melee, { type = "SkillName", skillName = "Frost Blades" }),
	["With at least 40 Dexterity in Radius, Frost Blades has 25% increased Projectile Speed"] = getThreshold("Dex", "ProjectileSpeed", "INC", 25, { type = "SkillName", skillName = "Frost Blades" }),
	["With at least 40 Dexterity in Radius, Ice Shot has 25% increased Area of Effect"] = getThreshold("Dex", "AreaOfEffect", "INC", 25, { type = "SkillName", skillName = "Ice Shot" }),
	["Ice Shot Pierces 5 additional Targets with 40 Dexterity in Radius"] = getThreshold("Dex", "PierceCount", "BASE", 5, { type = "SkillName", skillName = "Ice Shot" }),
	["With at least 40 Dexterity in Radius, Ice Shot Pierces 3 additional Targets"] = getThreshold("Dex", "PierceCount", "BASE", 3, { type = "SkillName", skillName = "Ice Shot" }),
	["With at least 40 Dexterity in Radius, Ice Shot Pierces 5 additional Targets"] = getThreshold("Dex", "PierceCount", "BASE", 5, { type = "SkillName", skillName = "Ice Shot" }),
	["With at least 40 Intelligence in Radius, Frostbolt fires 2 additional Projectiles"] = getThreshold("Int", "ProjectileCount", "BASE", 2, { type = "SkillName", skillName = "Frostbolt" }),
	["With at least 40 Intelligence in Radius, Magma Orb fires an additional Projectile"] = getThreshold("Int", "ProjectileCount", "BASE", 1, { type = "SkillName", skillName = "Magma Orb" }),
	["With at least 40 Intelligence in Radius, Magma Orb has 10% increased Area of Effect per Chain"] = getThreshold("Int", "AreaOfEffect", "INC", 10, { type = "SkillName", skillName = "Magma Orb" }, { type = "PerStat", stat = "Chain" }),
	["With at least 40 Dexterity in Radius, Shrapnel Shot has 25% increased Area of Effect"] = getThreshold("Dex", "AreaOfEffect", "INC", 25, { type = "SkillName", skillName = "Shrapnel Shot" }),
	["With at least 40 Dexterity in Radius, Shrapnel Shot's cone has a 50% chance to deal Double Damage"] = getThreshold("Dex", "DoubleDamageChance", "BASE", 50, { type = "SkillName", skillName = "Shrapnel Shot" }, { type = "SkillPart", skillPart = 2 }),
	["With at least 40 Intelligence in Radius, Freezing Pulse fires 2 additional Projectiles"] = getThreshold("Int", "ProjectileCount", "BASE", 2, { type = "SkillName", skillName = "Freezing Pulse" }),
	["With at least 40 Intelligence in Radius, 25% increased Freezing Pulse Damage if you've Shattered an Enemy Recently"] = getThreshold("Int", "Damage", "INC", 25, { type = "SkillName", skillName = "Freezing Pulse" }, { type = "Condition", var = "ShatteredEnemyRecently" }),
	["With at least 40 Dexterity in Radius, Ethereal Knives fires 10 additional Projectiles"] = getThreshold("Dex", "ProjectileCount", "BASE", 10, { type = "SkillName", skillName = "Ethereal Knives" }),
	["With at least 40 Dexterity in Radius, Ethereal Knives fires 5 additional Projectiles"] = getThreshold("Dex", "ProjectileCount", "BASE", 5, { type = "SkillName", skillName = "Ethereal Knives" }),
	["With at least 40 Strength in Radius, Molten Strike fires 2 additional Projectiles"] = getThreshold("Str", "ProjectileCount", "BASE", 2, { type = "SkillName", skillName = "Molten Strike" }),
	["With at least 40 Strength in Radius, Molten Strike has 25% increased Area of Effect"] = getThreshold("Str", "AreaOfEffect", "INC", 25, { type = "SkillName", skillName = "Molten Strike" }),
	["With at least 40 Strength in Radius, 25% of Glacial Hammer Physical Damage converted to Cold Damage"] = getThreshold("Str", "SkillPhysicalDamageConvertToCold", "BASE", 25, { type = "SkillName", skillName = "Glacial Hammer" }),
	["With at least 40 Strength in Radius, Heavy Strike has a 20% chance to deal Double Damage"] = getThreshold("Str", "DoubleDamageChance", "BASE", 20, { type = "SkillName", skillName = "Heavy Strike" }),
	["With at least 40 Strength in Radius, Heavy Strike has a 20% chance to deal Double Damage."] = getThreshold("Str", "DoubleDamageChance", "BASE", 20, { type = "SkillName", skillName = "Heavy Strike" }),
	["With at least 40 Dexterity in Radius, Dual Strike has a 20% chance to deal Double Damage with the Main-Hand Weapon"] = getThreshold("Dex", "DoubleDamageChance", "BASE", 20, { type = "SkillName", skillName = "Dual Strike" }, { type = "Condition", var = "MainHandAttack" }),
	["With at least 40 Intelligence in Radius, Raised Zombies' Slam Attack has 100% increased Cooldown Recovery Speed"] = getThreshold("Int", "MinionModifier", "LIST", { mod = mod("CooldownRecovery", "INC", 100, { type = "SkillId", skillId = "ZombieSlam" }) }),
	["With at least 40 Intelligence in Radius, Raised Zombies' Slam Attack deals 30% increased Damage"] = getThreshold("Int", "MinionModifier", "LIST", { mod = mod("Damage", "INC", 30, { type = "SkillId", skillId = "ZombieSlam" }) }),
	["With at least 40 Dexterity in Radius, Viper Strike deals 2% increased Attack Damage for each Poison on the Enemy"] = getThreshold("Dex", "Damage", "INC", 2, ModFlag.Attack, { type = "SkillName", skillName = "Viper Strike" }, { type = "Multiplier", actor = "enemy", var = "PoisonStack" }),
	["With at least 40 Dexterity in Radius, Viper Strike deals 2% increased Damage with Hits and Poison for each Poison on the Enemy"] = getThreshold("Dex", "Damage", "INC", 2, 0, bor(KeywordFlag.Hit, KeywordFlag.Poison), { type = "SkillName", skillName = "Viper Strike" }, { type = "Multiplier", actor = "enemy", var = "PoisonStack" }),
	["With at least 40 Intelligence in Radius, Spark fires 2 additional Projectiles"] = getThreshold("Int", "ProjectileCount", "BASE", 2, { type = "SkillName", skillName = "Spark" }),
	["With at least 40 Intelligence in Radius, Blight has 50% increased Hinder Duration"] = getThreshold("Int", "SecondaryDuration", "INC", 50, { type = "SkillName", skillName = "Blight" }),
	["With at least 40 Intelligence in Radius, Enemies Hindered by Blight take 25% increased Chaos Damage"] = getThreshold("Int", "ExtraSkillMod", "LIST", { mod = mod("ChaosDamageTaken", "INC", 25, { type = "GlobalEffect", effectType = "Debuff", effectName = "Hinder" }) }, { type = "SkillName", skillName = "Blight" }, { type = "ActorCondition", actor = "enemy", var = "Hindered" }),
	["With 40 Intelligence in Radius, 20% of Glacial Cascade Physical Damage Converted to Cold Damage"] = getThreshold("Int", "SkillPhysicalDamageConvertToCold", "BASE", 20, { type = "SkillName", skillName = "Glacial Cascade" }),
	["With at least 40 Intelligence in Radius, 20% of Glacial Cascade Physical Damage Converted to Cold Damage"] = getThreshold("Int", "SkillPhysicalDamageConvertToCold", "BASE", 20, { type = "SkillName", skillName = "Glacial Cascade" }),
	["With 40 total Intelligence and Dexterity in Radius, Elemental Hit and Wild Strike deal 50% less Fire Damage"] = getThreshold({"Int","Dex"}, "FireDamage", "MORE", -50, { type = "SkillName", skillNameList = { "Elemental Hit", "Wild Strike" } }),
	["With 40 total Strength and Intelligence in Radius, Elemental Hit and Wild Strike deal 50% less Cold Damage"] = getThreshold({"Str","Int"}, "ColdDamage", "MORE", -50, { type = "SkillName", skillNameList = { "Elemental Hit", "Wild Strike" } }),
	["With 40 total Dexterity and Strength in Radius, Elemental Hit and Wild Strike deal 50% less Lightning Damage"] = getThreshold({"Dex","Str"}, "LightningDamage", "MORE", -50, { type = "SkillName", skillNameList = { "Elemental Hit", "Wild Strike" } }),
	["With 40 total Dexterity and Strength in Radius, Spectral Shield Throw Chains +4 times"] = getThreshold({"Dex","Str"}, "ChainCountMax", "BASE", 4, { type = "SkillName", skillName = "Spectral Shield Throw" }),
	["With 40 total Dexterity and Strength in Radius, Spectral Shield Throw fires 75% less Shard Projectiles"] = getThreshold({"Dex","Str"}, "ProjectileCount", "MORE", -75, { type = "SkillName", skillName = "Spectral Shield Throw" }),
	["With at least 40 Intelligence in Radius, Blight inflicts Withered for 2 seconds"] = getThreshold({"Int"}, "Dummy", "DUMMY", 1, { type = "Condition", var = "CanWither" }, { type = "SkillName", skillName = "Blight" } , flag("Condition:CanWither")),
	--[""] = getThreshold("", "", "", , { type = "SkillName", skillName = "" }),
}

-- Unified list of jewel functions
local jewelFuncList = { }
for k, v in pairs(jewelOtherFuncs) do
	jewelFuncList[k:lower()] = { func = v, type = "Other" }
end
for k, v in pairs(jewelSelfFuncs) do
	jewelFuncList[k:lower()] = { func = v, type = "Self" }
end
for k, v in pairs(jewelSelfUnallocFuncs) do
	jewelFuncList[k:lower()] = { func = v, type = "SelfUnalloc" }
end
for k, v in pairs(jewelThresholdFuncs) do
	jewelFuncList[k:lower()] = { func = v, type = "Threshold" }
end

-- Scan a line for the earliest and longest match from the pattern list
-- If a match is found, returns the corresponding value from the pattern list, plus the remainder of the line and a table of captures
local function scan(line, patternList, plain)
	local bestIndex, bestEndIndex
	local bestPattern = ""
	local bestVal, bestStart, bestEnd, bestCaps
	local lineLower = line:lower()
	for pattern, patternVal in pairs(patternList) do
		local index, endIndex, cap1, cap2, cap3, cap4, cap5 = lineLower:find(pattern, 1, plain)
		if index and (not bestIndex or index < bestIndex or (index == bestIndex and (endIndex > bestEndIndex or (endIndex == bestEndIndex and #pattern > #bestPattern)))) then
			bestIndex = index
			bestEndIndex = endIndex
			bestPattern = pattern
			bestVal = patternVal
			bestStart = index
			bestEnd = endIndex
			bestCaps = { cap1, cap2, cap3, cap4, cap5 }
		end
	end
	if bestVal then
		return bestVal, line:sub(1, bestStart - 1) .. line:sub(bestEnd + 1, -1), bestCaps
	else
		return nil, line
	end
end

local function parseMod(line, order)
	-- Check if this is a special modifier
	local lineLower = line:lower()
	for pattern, patternVal in pairs(jewelFuncList) do
		local _, _, cap1, cap2, cap3, cap4, cap5 = lineLower:find(pattern, 1)
		if cap1 then
			return {mod("JewelFunc", "LIST", {func = patternVal.func(cap1, cap2, cap3, cap4, cap5), type = patternVal.type}) }
		end
	end
	local jewelFunc = jewelFuncList[lineLower]
	if jewelFunc then
		return { mod("JewelFunc", "LIST", jewelFunc) }
	end
	if unsupportedModList[lineLower] then
		return { }, line
	end
	local specialMod, specialLine, cap = scan(line, specialModList)
	if specialMod and #specialLine == 0 then
		if type(specialMod) == "function" then
			return specialMod(tonumber(cap[1]), unpack(cap))
		else
			return copyTable(specialMod)
		end
	end

	line = line .. " "

	-- Check for a flag/tag specification at the start of the line
	local preFlag
	preFlag, line = scan(line, preFlagList)

	-- Check for skill name at the start of the line
	local skillTag
	skillTag, line = scan(line, preSkillNameList)

	-- Scan for modifier form
	local modForm, formCap
	modForm, line, formCap = scan(line, formList)
	if not modForm then
		return nil, line
	end
	local num = tonumber(formCap[1])

	-- Check for tags (per-charge, conditionals)
	local modTag, modTag2, tagCap
	modTag, line, tagCap = scan(line, modTagList)
	if type(modTag) == "function" then
		modTag = modTag(tonumber(tagCap[1]), unpack(tagCap))
	end
	if modTag then
		modTag2, line, tagCap = scan(line, modTagList)
		if type(modTag2) == "function" then
			modTag2 = modTag2(tonumber(tagCap[1]), unpack(tagCap))
		end
	end
	
	-- Scan for modifier name and skill name
	local modName
	if order == 2 and not skillTag then
		skillTag, line = scan(line, skillNameList, true)
	end
	if modForm == "PEN" then
		modName, line = scan(line, penTypes, true)
		if not modName then
			return { }, line
		end
		local _
		_, line = scan(line, modNameList, true)
	else
		modName, line = scan(line, modNameList, true)
	end
	if order == 1 and not skillTag then
		skillTag, line = scan(line, skillNameList, true)
	end
	
	-- Scan for flags
	local modFlag
	modFlag, line = scan(line, modFlagList, true)

	-- Find modifier value and type according to form
	local modValue = num
	local modType = "BASE"
	local modSuffix
	if modForm == "INC" then
		modType = "INC"
	elseif modForm == "RED" then
		modValue = -num
		modType = "INC"
	elseif modForm == "MORE" then
		modType = "MORE"
	elseif modForm == "LESS" then
		modValue = -num
		modType = "MORE"
	elseif modForm == "BASE" then
		modSuffix, line = scan(line, suffixTypes, true)
	elseif modForm == "CHANCE" then
	elseif modForm == "REGENPERCENT" then
		modName = regenTypes[formCap[2]]
		modSuffix = "Percent"
	elseif modForm == "REGENFLAT" then
		modName = regenTypes[formCap[2]]
	elseif modForm == "DEGEN" then
		local damageType = dmgTypes[formCap[2]]
		if not damageType then
			return { }, line
		end
		modName = damageType .. "Degen"
		modSuffix = ""
	elseif modForm == "DMG" then
		local damageType = dmgTypes[formCap[3]]
		if not damageType then
			return { }, line
		end
		modValue = { tonumber(formCap[1]), tonumber(formCap[2]) }
		modName = { damageType.."Min", damageType.."Max" }
	elseif modForm == "DMGATTACKS" then
		local damageType = dmgTypes[formCap[3]]
		if not damageType then
			return { }, line
		end
		modValue = { tonumber(formCap[1]), tonumber(formCap[2]) }
		modName = { damageType.."Min", damageType.."Max" }
		modFlag = modFlag or { keywordFlags = KeywordFlag.Attack }
	elseif modForm == "DMGSPELLS" then
		local damageType = dmgTypes[formCap[3]]
		if not damageType then
			return { }, line
		end
		modValue = { tonumber(formCap[1]), tonumber(formCap[2]) }
		modName = { damageType.."Min", damageType.."Max" }
		modFlag = modFlag or { keywordFlags = KeywordFlag.Spell }
	elseif modForm == "DMGBOTH" then
		local damageType = dmgTypes[formCap[3]]
		if not damageType then
			return { }, line
		end
		modValue = { tonumber(formCap[1]), tonumber(formCap[2]) }
		modName = { damageType.."Min", damageType.."Max" }
		modFlag = modFlag or { keywordFlags = bor(KeywordFlag.Attack, KeywordFlag.Spell) }
	end
	if not modName then
		return { }, line
	end

	-- Combine flags and tags
	local flags = 0
	local keywordFlags = 0
	local tagList = { }
	local misc = { }
	for _, data in pairs({ modName, preFlag, modFlag, modTag, modTag2, skillTag }) do
		if type(data) == "table" then
			flags = bor(flags, data.flags or 0)
			keywordFlags = bor(keywordFlags, data.keywordFlags or 0)
			if data.tag then
				t_insert(tagList, copyTable(data.tag))
			elseif data.tagList then
				for _, tag in ipairs(data.tagList) do
					t_insert(tagList, copyTable(tag))
				end
			end
			for k, v in pairs(data) do
				misc[k] = v
			end
		end
	end

	-- Generate modifier list
	local nameList = modName
	local modList = { }
	for i, name in ipairs(type(nameList) == "table" and nameList or { nameList }) do
		modList[i] = {
			name = name .. (modSuffix or misc.modSuffix or ""),
			type = modType,
			value = type(modValue) == "table" and modValue[i] or modValue,
			flags = flags,
			keywordFlags = keywordFlags,
			unpack(tagList)
		}
	end
	if modList[1] then
		-- Special handling for various modifier types
		if misc.addToAura then
			-- Modifiers that add effects to your auras
			for i, effectMod in ipairs(modList) do
				modList[i] = mod("ExtraAuraEffect", "LIST", { mod = effectMod })
			end
		elseif misc.newAura then
			-- Modifiers that add extra auras
			for i, effectMod in ipairs(modList) do
				local tagList = { }
				for i, tag in ipairs(effectMod) do
					tagList[i] = tag
					effectMod[i] = nil
				end
				modList[i] = mod("ExtraAura", "LIST", { mod = effectMod, onlyAllies = misc.newAuraOnlyAllies }, unpack(tagList))
			end
		elseif misc.affectedByAura then
			-- Modifiers that apply to actors affected by your auras
			for i, effectMod in ipairs(modList) do
				modList[i] = mod("AffectedByAuraMod", "LIST", { mod = effectMod })
			end
		elseif misc.addToMinion then
			-- Minion modifiers
			for i, effectMod in ipairs(modList) do
				modList[i] = mod("MinionModifier", "LIST", { mod = effectMod }, misc.addToMinionTag)
			end
		elseif misc.addToSkill then
			-- Skill enchants or socketed gem modifiers that add additional effects
			for i, effectMod in ipairs(modList) do
				modList[i] = mod("ExtraSkillMod", "LIST", { mod = effectMod }, misc.addToSkill)
			end
		elseif misc.convertFortifyEffect then
			for i, effectMod in ipairs(modList) do
				modList[i] = mod("convertFortifyBuff", "LIST", { mod = effectMod })
			end
		end
	end
	return modList, line:match("%S") and line
end

local cache = { }
local unsupported = { }
local count = 0
--local foo = io.open("../unsupported.txt", "w")
--foo:close()
return function(line, isComb)
	if not cache[line] then
		local modList, extra = parseMod(line, 1)
		if modList and extra then
			modList, extra = parseMod(line, 2)
		end
		cache[line] = { modList, extra }
		if foo and not isComb and not cache[line][1] then
			local form = line:gsub("[%+%-]?%d+%.?%d*","{num}")
			if not unsupported[form] then
				unsupported[form] = true
				count = count + 1
				foo = io.open("../unsupported.txt", "a+")
				foo:write(count, ': ', form, (cache[line][2] and #cache[line][2] < #line and ('    {' .. cache[line][2]).. '}') or "", '\n')
				foo:close()
			end
		end
	end
	return unpack(copyTable(cache[line]))
end, cache<|MERGE_RESOLUTION|>--- conflicted
+++ resolved
@@ -971,11 +971,8 @@
 	["if your skills have dealt a critical strike recently"] = { tag = { type = "Condition", var = "SkillCritRecently" } },
 	["if you dealt a critical strike with a herald skill recently"] = { tag = { type = "Condition", var = "CritWithHeraldSkillRecently" } },
 	["if you[' ]h?a?ve killed recently"] = { tag = { type = "Condition", var = "KilledRecently" } },
-<<<<<<< HEAD
 	["if you[' ]h?a?ve killed an enemy recently"] = { tag = { type = "Condition", var = "KilledRecently" } },
-=======
 	["if you[' ]h?a?ve killed at least (%d) enemies recently"] = function(num) return { tag = { type = "MultiplierThreshold", var = "EnemyKilledRecently", threshold = num } } end,
->>>>>>> dcdd74ea
 	["if you haven't killed recently"] = { tag = { type = "Condition", var = "KilledRecently", neg = true } },
 	["if you or your totems have killed recently"] = { tag = { type = "Condition", varList = {"KilledRecently","TotemsKilledRecently"} } },
 	["if you[' ]h?a?ve killed a maimed enemy recently"] = { tagList = { { type = "Condition", var = "KilledRecently" }, { type = "ActorCondition", actor = "enemy", var = "Maimed" } } },
