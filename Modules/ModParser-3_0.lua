--- conflicted
+++ resolved
@@ -506,7 +506,6 @@
 	["for skills used by totems"] = { keywordFlags = KeywordFlag.Totem },
 	["of aura skills"] = { tag = { type = "SkillType", skillType = SkillType.Aura } },
 	["of curse skills"] = { keywordFlags = KeywordFlag.Curse },
-	["with curse skills"] = { keywordFlags = KeywordFlag.Curse },
 	["of herald skills"] = { tag = { type = "SkillType", skillType = SkillType.Herald } },
 	["of minion skills"] = { tag = { type = "SkillType", skillType = SkillType.Minion } },
 	["for curses"] = { keywordFlags = KeywordFlag.Curse },
@@ -1606,10 +1605,7 @@
 	["leeched as mana"] = "ManaLeech",
 	["is leeched as mana"] = "ManaLeech",
 	["leeched as energy shield"] = "EnergyShieldLeech",
-<<<<<<< HEAD
-=======
 	["is leeched as energy shield"] = "EnergyShieldLeech",
->>>>>>> d66e54b6
 }
 local dmgTypes = {
 	["physical"] = "Physical",
