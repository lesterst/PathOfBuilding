-- Path of Building
--
-- Module: Mod Parser for 3.0
-- Parser function for modifier names
--
local pairs = pairs
local ipairs = ipairs
local t_insert = table.insert
local band = bit.band
local bor = bit.bor
local bnot = bit.bnot

-- List of modifier forms
local formList = {
	["^(%d+)%% increased"] = "INC",
	["^(%d+)%% faster"] = "INC",
	["^(%d+)%% reduced"] = "RED",
	["^(%d+)%% slower"] = "RED",
	["^(%d+)%% more"] = "MORE",
	["^(%d+)%% less"] = "LESS",
	["^([%+%-][%d%.]+)%%?"] = "BASE",
	["^([%+%-][%d%.]+)%%? to"] = "BASE",
	["^([%+%-]?[%d%.]+)%%? of"] = "BASE",
	["^([%+%-][%d%.]+)%%? base"] = "BASE",
	["^([%+%-]?[%d%.]+)%%? additional"] = "BASE",
	["(%d+) additional hits?"] = "BASE",
	["^you gain ([%d%.]+)"] = "BASE",
	["^gains? ([%d%.]+)%% of"] = "BASE",
	["^([%+%-]?%d+)%% chance"] = "CHANCE",
	["^([%+%-]?%d+)%% additional chance"] = "CHANCE",
	["penetrates? (%d+)%%"] = "PEN",
	["penetrates (%d+)%% of"] = "PEN",
	["penetrates (%d+)%% of enemy"] = "PEN",
	["^([%d%.]+) (.+) regenerated per second"] = "REGENFLAT",
	["^([%d%.]+)%% (.+) regenerated per second"] = "REGENPERCENT",
	["^([%d%.]+)%% of (.+) regenerated per second"] = "REGENPERCENT",
	["^regenerate ([%d%.]+) (.+) per second"] = "REGENFLAT",
	["^regenerate ([%d%.]+)%% (.-) per second"] = "REGENPERCENT",
	["^regenerate ([%d%.]+)%% of (.-) per second"] = "REGENPERCENT",
	["^regenerate ([%d%.]+)%% of your (.-) per second"] = "REGENPERCENT",
	["^you regenerate ([%d%.]+)%% of (.+) per second"] = "REGENPERCENT",
	["^([%d%.]+) (%a+) damage taken per second"] = "DEGEN",
	["^([%d%.]+) (%a+) damage per second"] = "DEGEN",
	["(%d+) to (%d+) added (%a+) damage"] = "DMG",
	["(%d+)%-(%d+) added (%a+) damage"] = "DMG",
	["(%d+) to (%d+) additional (%a+) damage"] = "DMG",
	["(%d+)%-(%d+) additional (%a+) damage"] = "DMG",
	["^(%d+) to (%d+) (%a+) damage"] = "DMG",
	["adds (%d+) to (%d+) (%a+) damage"] = "DMG",
	["adds (%d+)%-(%d+) (%a+) damage"] = "DMG",
	["adds (%d+) to (%d+) (%a+) damage to attacks"] = "DMGATTACKS",
	["adds (%d+)%-(%d+) (%a+) damage to attacks"] = "DMGATTACKS",
	["adds (%d+) to (%d+) (%a+) attack damage"] = "DMGATTACKS",
	["adds (%d+)%-(%d+) (%a+) attack damage"] = "DMGATTACKS",
	["(%d+) to (%d+) added attack (%a+) damage"] = "DMGATTACKS",
	["adds (%d+) to (%d+) (%a+) damage to spells"] = "DMGSPELLS",
	["adds (%d+)%-(%d+) (%a+) damage to spells"] = "DMGSPELLS",
	["adds (%d+) to (%d+) (%a+) spell damage"] = "DMGSPELLS",
	["adds (%d+)%-(%d+) (%a+) spell damage"] = "DMGSPELLS",
	["adds (%d+) to (%d+) (%a+) damage to attacks and spells"] = "DMGBOTH",
	["adds (%d+)%-(%d+) (%a+) damage to attacks and spells"] = "DMGBOTH",
	["adds (%d+) to (%d+) (%a+) damage to spells and attacks"] = "DMGBOTH", -- o_O
	["adds (%d+)%-(%d+) (%a+) damage to spells and attacks"] = "DMGBOTH", -- o_O
	["adds (%d+) to (%d+) (%a+) damage to hits"] = "DMGBOTH",
	["adds (%d+)%-(%d+) (%a+) damage to hits"] = "DMGBOTH",
}

-- Map of modifier names
local modNameList = {
	-- Attributes
	["strength"] = "Str",
	["dexterity"] = "Dex",
	["intelligence"] = "Int",
	["strength and dexterity"] = { "Str", "Dex" },
	["strength and intelligence"] = { "Str", "Int" },
	["dexterity and intelligence"] = { "Dex", "Int" },
	["attributes"] = { "Str", "Dex", "Int" },
	["all attributes"] = { "Str", "Dex", "Int" },
	-- Life/mana
	["life"] = "Life",
	["maximum life"] = "Life",
	["mana"] = "Mana",
	["maximum mana"] = "Mana",
	["mana regeneration"] = "ManaRegen",
	["mana regeneration rate"] = "ManaRegen",
	["mana cost"] = "ManaCost",
	["mana cost of"] = "ManaCost",
	["mana cost of skills"] = "ManaCost",
	["total mana cost"] = "ManaCost",
	["total mana cost of skills"] = "ManaCost",
	["mana reserved"] = "ManaReserved",
	["mana reservation"] = "ManaReserved",
	["mana reservation of skills"] = "ManaReserved",
	["mana reservation if cast as an aura"] = { "ManaReserved", tag = { type = "SkillType", skillType = SkillType.Aura } },
	-- Primary defences
	["maximum energy shield"] = "EnergyShield",
	["energy shield recharge rate"] = "EnergyShieldRecharge",
	["start of energy shield recharge"] = "EnergyShieldRechargeFaster",
	["armour"] = "Armour",
	["to defend with double armour"] = "DoubleArmourChance",
	["evasion"] = "Evasion",
	["evasion rating"] = "Evasion",
	["energy shield"] = "EnergyShield",
	["armour and evasion"] = "ArmourAndEvasion",
	["armour and evasion rating"] = "ArmourAndEvasion",
	["evasion rating and armour"] = "ArmourAndEvasion",
	["armour and energy shield"] = "ArmourAndEnergyShield",
	["evasion rating and energy shield"] = "EvasionAndEnergyShield",
	["evasion and energy shield"] = "EvasionAndEnergyShield",
	["armour, evasion and energy shield"] = "Defences",
	["defences"] = "Defences",
	["to evade"] = "EvadeChance",
	["chance to evade"] = "EvadeChance",
	["to evade attacks"] = "EvadeChance",
	["to evade attack hits"] = "EvadeChance",
	["chance to evade attacks"] = "EvadeChance",
	["chance to evade attack hits"] = "EvadeChance",
	["chance to evade projectile attacks"] = "ProjectileEvadeChance",
	["chance to evade melee attacks"] = "MeleeEvadeChance",
	-- Resistances
	["physical damage reduction"] = "PhysicalDamageReduction",
	["physical damage reduction from hits"] = "PhysicalDamageReductionWhenHit",
	["fire resistance"] = "FireResist",
	["maximum fire resistance"] = "FireResistMax",
	["cold resistance"] = "ColdResist",
	["maximum cold resistance"] = "ColdResistMax",
	["lightning resistance"] = "LightningResist",
	["maximum lightning resistance"] = "LightningResistMax",
	["chaos resistance"] = "ChaosResist",
	["maximum chaos resistance"] = "ChaosResistMax",
	["fire and cold resistances"] = { "FireResist", "ColdResist" },
	["fire and lightning resistances"] = { "FireResist", "LightningResist" },
	["cold and lightning resistances"] = { "ColdResist", "LightningResist" },
	["elemental resistance"] = "ElementalResist",
	["elemental resistances"] = "ElementalResist",
	["all elemental resistances"] = "ElementalResist",
	["all resistances"] = { "ElementalResist", "ChaosResist" },
	["all maximum elemental resistances"] = "ElementalResistMax",
	["all maximum resistances"] = { "ElementalResistMax", "ChaosResistMax" },
	["all elemental resistances and maximum elemental resistances"] = { "ElementalResist", "ElementalResistMax" },
	["fire and chaos resistances"] = { "FireResist", "ChaosResist" },
	["cold and chaos resistances"] = { "ColdResist", "ChaosResist" },
	["lightning and chaos resistances"] = { "LightningResist", "ChaosResist" },
	-- Damage taken
	["damage taken"] = "DamageTaken",
	["damage taken when hit"] = "DamageTakenWhenHit",
	["damage taken from damage over time"] = "DamageTakenOverTime",
	["physical damage taken"] = "PhysicalDamageTaken",
	["physical damage from hits taken"] = "PhysicalDamageTaken",
	["physical damage taken when hit"] = "PhysicalDamageTakenWhenHit",
	["physical damage taken over time"] = "PhysicalDamageTakenOverTime",
	["physical damage over time damage taken"] = "PhysicalDamageTakenOverTime",
	["reflected physical damage taken"] = "PhysicalReflectedDamageTaken",
	["lightning damage taken"] = "LightningDamageTaken",
	["lightning damage from hits taken"] = "LightningDamageTaken",
	["lightning damage taken when hit"] = "LightningDamageTakenWhenHit",
	["lightning damage taken over time"] = "LightningDamageTakenOverTime",
	["cold damage taken"] = "ColdDamageTaken",
	["cold damage from hits taken"] = "ColdDamageTaken",
	["cold damage taken when hit"] = "ColdDamageTakenWhenHit",
	["cold damage taken over time"] = "ColdDamageTakenOverTime",
	["fire damage taken"] = "FireDamageTaken",
	["fire damage from hits taken"] = "FireDamageTaken",
	["fire damage taken when hit"] = "FireDamageTakenWhenHit",
	["fire damage taken over time"] = "FireDamageTakenOverTime",
	["chaos damage taken"] = "ChaosDamageTaken",
	["chaos damage from hits taken"] = "ChaosDamageTaken",
	["chaos damage taken when hit"] = "ChaosDamageTakenWhenHit",
	["chaos damage taken over time"] = "ChaosDamageTakenOverTime",
	["chaos damage over time taken"] = "ChaosDamageTakenOverTime",
	["elemental damage taken"] = "ElementalDamageTaken",
	["elemental damage taken when hit"] = "ElementalDamageTakenWhenHit",
	["elemental damage taken from hits"] = "ElementalDamageTakenWhenHit",
	["elemental damage taken over time"] = "ElementalDamageTakenOverTime",
	["reflected elemental damage taken"] = "ElementalReflectedDamageTaken",
	-- Other defences
	["to dodge attacks"] = "AttackDodgeChance",
	["to dodge attack hits"] = "AttackDodgeChance",
	["to dodge spells"] = "SpellDodgeChance",
	["to dodge spell hits"] = "SpellDodgeChance",
	["to dodge spell damage"] = "SpellDodgeChance",
	["to dodge attacks and spells"] = { "AttackDodgeChance", "SpellDodgeChance" },
	["to dodge attacks and spell damage"] = { "AttackDodgeChance", "SpellDodgeChance" },
	["to dodge attack and spell hits"] = { "AttackDodgeChance", "SpellDodgeChance" },
	["to dodge attack or spell hits"] = { "AttackDodgeChance", "SpellDodgeChance" },
	["to block"] = "BlockChance",
	["to block attacks"] = "BlockChance",
	["to block attack damage"] = "BlockChance",
	["block chance"] = "BlockChance",
	["block chance with staves"] = { "BlockChance", tag = { type = "Condition", var = "UsingStaff" } },
	["to block with staves"] = { "BlockChance", tag = { type = "Condition", var = "UsingStaff" } },
	["block chance against projectiles"] = "ProjectileBlockChance",
	["to block projectile attack damage"] = "ProjectileBlockChance",
	["spell block chance"] = "SpellBlockChance",
	["to block spells"] = "SpellBlockChance",
	["to block spell damage"] = "SpellBlockChance",
	["chance to block attacks and spells"] = { "BlockChance", "SpellBlockChance" },
	["maximum block chance"] = "BlockChanceMax",
	["maximum chance to block attack damage"] = "BlockChanceMax",
	["maximum chance to block spell damage"] = "SpellBlockChanceMax",
	["life gained when you block"] = "LifeOnBlock",
	["mana gained when you block"] = "ManaOnBlock",
	["to avoid physical damage from hits"] = "AvoidPhysicalDamageChance",
	["to avoid fire damage when hit"] = "AvoidFireDamageChance",
	["to avoid fire damage from hits"] = "AvoidFireDamageChance",
	["to avoid cold damage when hit"] = "AvoidColdDamageChance",
	["to avoid cold damage from hits"] = "AvoidColdDamageChance",
	["to avoid lightning damage when hit"] = "AvoidLightningDamageChance",
	["to avoid lightning damage from hits"] = "AvoidLightningDamageChance",
	["to avoid elemental damage when hit"] = {"AvoidFireDamageChance", "AvoidColdDamageChance", "AvoidLightningDamageChance"},
	["to avoid elemental damage from hits"] = {"AvoidFireDamageChance", "AvoidColdDamageChance", "AvoidLightningDamageChance"},
	["to avoid projectiles"] = "AvoidProjectilesChance",
	["to avoid being stunned"] = "AvoidStun",
	["to avoid interruption from stuns while casting"] = "AvoidInteruptStun",
	["to avoid being shocked"] = "AvoidShock",
	["to avoid being frozen"] = "AvoidFreeze",
	["to avoid being chilled"] = "AvoidChill",
	["to avoid being ignited"] = "AvoidIgnite",
	["to avoid elemental ailments"] = { "AvoidShock", "AvoidFreeze", "AvoidChill", "AvoidIgnite" },
	["to avoid elemental status ailments"] = { "AvoidShock", "AvoidFreeze", "AvoidChill", "AvoidIgnite" },
	["to avoid bleeding"] = "AvoidBleed",
	["to avoid being poisoned"] = "AvoidPoison",
	["damage is taken from mana before life"] = "DamageTakenFromManaBeforeLife",
	["lightning damage is taken from mana before life"] = "LightningDamageTakenFromManaBeforeLife",
	["damage taken from mana before life"] = "DamageTakenFromManaBeforeLife",
	["effect of curses on you"] = "CurseEffectOnSelf",
	["life recovery rate"] = "LifeRecoveryRate",
	["mana recovery rate"] = "ManaRecoveryRate",
	["energy shield recovery rate"] = "EnergyShieldRecoveryRate",
	["energy shield regeneration rate"] = "EnergyShieldRegen",
	["recovery rate of life, mana and energy shield"] = { "LifeRecoveryRate", "ManaRecoveryRate", "EnergyShieldRecoveryRate" },
	["recovery rate of life and energy shield"] = { "LifeRecoveryRate", "EnergyShieldRecoveryRate" },
	["maximum life, mana and global energy shield"] = { "Life", "Mana", "EnergyShield", tag = { type = "Global" } },
	["non-chaos damage taken bypasses energy shield"] = {"PhysicalEnergyShieldBypass", "LightningEnergyShieldBypass", "ColdEnergyShieldBypass", "FireEnergyShieldBypass" },
	-- Stun/knockback modifiers
	["stun recovery"] = "StunRecovery",
	["stun and block recovery"] = "StunRecovery",
	["block and stun recovery"] = "StunRecovery",
	["stun threshold"] = "StunThreshold",
	["block recovery"] = "BlockRecovery",
	["enemy stun threshold"] = "EnemyStunThreshold",
	["stun duration on enemies"] = "EnemyStunDuration",
	["stun duration"] = "EnemyStunDuration",
	["to knock enemies back on hit"] = "EnemyKnockbackChance",
	["knockback distance"] = "EnemyKnockbackDistance",
	-- Auras/curses/buffs
	["aura effect"] = "AuraEffect",
	["effect of non-curse auras you cast"] = "AuraEffect",
	["effect of non-curse auras from your skills"] = "AuraEffect",
	["effect of your curses"] = "CurseEffect",
	["effect of auras on you"] = "AuraEffectOnSelf",
	["effect of auras on your minions"] = { "AuraEffectOnSelf", addToMinion = true },
	["effect of auras from mines"] = { "AuraEffect", keywordFlags = KeywordFlag.Mine },
	["curse effect"] = "CurseEffect",
	["effect of curses applied by bane"] = { "CurseEffect", tag = { type = "Condition", var = "AppliedByBane" } },
	["effect of arcane surge on you"] = "ArcaneSurgeEffect",
	["curse duration"] = { "Duration", keywordFlags = KeywordFlag.Curse },
	["hex duration"] = { "Duration", tag = { type = "SkillType", skillType = SkillType.Hex } },
	["radius of auras"] = { "AreaOfEffect", keywordFlags = KeywordFlag.Aura },
	["radius of curses"] = { "AreaOfEffect", keywordFlags = KeywordFlag.Curse },	
	["buff effect"] = "BuffEffect",
	["effect of buffs on you"] = "BuffEffectOnSelf",
	["effect of buffs granted by your golems"] = { "BuffEffect", tag = { type = "SkillType", skillType = SkillType.Golem } },
	["effect of buffs granted by socketed golem skills"] = { "BuffEffect", addToSkill = { type = "SocketedIn", slotName = "{SlotName}", keyword = "golem" } },
	["effect of the buff granted by your stone golems"] = { "BuffEffect", tag = { type = "SkillName", skillName = "Summon Stone Golem" } },
	["effect of the buff granted by your lightning golems"] = { "BuffEffect", tag = { type = "SkillName", skillName = "Summon Lightning Golem" } },
	["effect of the buff granted by your ice golems"] = { "BuffEffect", tag = { type = "SkillName", skillName = "Summon Ice Golem" } },
	["effect of the buff granted by your flame golems"] = { "BuffEffect", tag = { type = "SkillName", skillName = "Summon Flame Golem" } },
	["effect of the buff granted by your chaos golems"] = { "BuffEffect", tag = { type = "SkillName", skillName = "Summon Chaos Golem" } },
	["effect of the buff granted by your carrion golems"] = { "BuffEffect", tag = { type = "SkillName", skillName = "Summon Carrion Golem" } },
	["effect of offering spells"] = { "BuffEffect", tag = { type = "SkillName", skillNameList = { "Bone Offering", "Flesh Offering", "Spirit Offering" } } },
	["effect of offerings"] = { "BuffEffect", tag = { type = "SkillName", skillNameList = { "Bone Offering", "Flesh Offering", "Spirit Offering" } } },
	["effect of heralds on you"] = { "BuffEffect", tag = { type = "SkillType", skillType = SkillType.Herald } },
	["effect of herald buffs on you"] = { "BuffEffect", tag = { type = "SkillType", skillType = SkillType.Herald } },
	["effect of buffs granted by your active ancestor totems"] = { "BuffEffect", tag = { type = "SkillName", skillNameList = { "Ancestral Warchief", "Ancestral Protector" } } },
	["effect of withered"] = "WitherEffect",
	["warcry effect"] = { "BuffEffect", keywordFlags = KeywordFlag.Warcry },
	["aspect of the avian buff effect"] = { "BuffEffect", tag = { type = "SkillName", skillName = "Aspect of the Avian" } },
	["maximum rage"] = "MaximumRage",
	-- Charges
	["maximum power charge"] = "PowerChargesMax",
	["maximum power charges"] = "PowerChargesMax",
	["minimum power charge"] = "PowerChargesMin",
	["minimum power charges"] = "PowerChargesMin",
	["power charge duration"] = "PowerChargesDuration",
	["maximum frenzy charge"] = "FrenzyChargesMax",
	["maximum frenzy charges"] = "FrenzyChargesMax",
	["minimum frenzy charge"] = "FrenzyChargesMin",
	["minimum frenzy charges"] = "FrenzyChargesMin",
	["frenzy charge duration"] = "FrenzyChargesDuration",
	["maximum endurance charge"] = "EnduranceChargesMax",
	["maximum endurance charges"] = "EnduranceChargesMax",
	["minimum endurance charge"] = "EnduranceChargesMin",
	["minimum endurance charges"] = "EnduranceChargesMin",
	["endurance charge duration"] = "EnduranceChargesDuration",
	["maximum frenzy charges and maximum power charges"] = { "FrenzyChargesMax", "PowerChargesMax" },
	["endurance, frenzy and power charge duration"] = { "PowerChargesDuration", "FrenzyChargesDuration", "EnduranceChargesDuration" },
	["maximum siphoning charge"] = "SiphoningChargesMax",
	["maximum siphoning charges"] = "SiphoningChargesMax",
	["maximum challenger charges"] = "ChallengerChargesMax",
	["maximum blitz charges"] = "BlitzChargesMax",
	["maximum number of crab barriers"] = "CrabBarriersMax",
	-- On hit/kill/leech effects
	["life gained on kill"] = "LifeOnKill",
	["mana gained on kill"] = "ManaOnKill",
	["life gained for each enemy hit"] = { "LifeOnHit" },
	["life gained for each enemy hit by attacks"] = { "LifeOnHit", flags = ModFlag.Attack },
	["life gained for each enemy hit by your attacks"] = { "LifeOnHit", flags = ModFlag.Attack },
	["life gained for each enemy hit by spells"] = { "LifeOnHit", flags = ModFlag.Spell },
	["life gained for each enemy hit by your spells"] = { "LifeOnHit", flags = ModFlag.Spell },
	["mana gained for each enemy hit by attacks"] = { "ManaOnHit", flags = ModFlag.Attack },
	["mana gained for each enemy hit by your attacks"] = { "ManaOnHit", flags = ModFlag.Attack },
	["energy shield gained for each enemy hit"] = { "EnergyShieldOnHit" },
	["energy shield gained for each enemy hit by attacks"] = { "EnergyShieldOnHit", flags = ModFlag.Attack },
	["energy shield gained for each enemy hit by your attacks"] = { "EnergyShieldOnHit", flags = ModFlag.Attack },
	["life and mana gained for each enemy hit"] = { "LifeOnHit", "ManaOnHit", flags = ModFlag.Attack },
	["damage as life"] = "DamageLifeLeech",
	["life leeched per second"] = "LifeLeechRate",
	["mana leeched per second"] = "ManaLeechRate",
	["total recovery per second from life leech"] = "LifeLeechRate",
	["total recovery per second from energy shield leech"] = "EnergyShieldLeechRate",
	["total recovery per second from mana leech"] = "ManaLeechRate",
	["total recovery per second from life, mana, or energy shield leech"] = { "LifeLeechRate", "ManaLeechRate", "EnergyShieldLeechRate" },
	["maximum recovery per life leech"] = "MaxLifeLeechInstance",
	["maximum recovery per energy shield leech"] = "MaxEnergyShieldLeechInstance",
	["maximum recovery per mana leech"] = "MaxManaLeechInstance",
	["maximum total recovery per second from life leech"] = "MaxLifeLeechRate",
	["maximum total recovery per second from energy shield leech"] = "MaxEnergyShieldLeechRate",
	["maximum total recovery per second from mana leech"] = "MaxManaLeechRate",
	["to impale enemies on hit"] = "ImpaleChance",
    ["impale effect"] = "ImpaleEffect",
	["effect of impales you inflict"] = "ImpaleEffect",
	-- Projectile modifiers
	["projectile"] = "ProjectileCount",
	["projectiles"] = "ProjectileCount",
	["projectile speed"] = "ProjectileSpeed",
	["arrow speed"] = { "ProjectileSpeed", flags = ModFlag.Bow },
	-- Totem/trap/mine/brand modifiers
	["totem placement speed"] = "TotemPlacementSpeed",
	["totem life"] = "TotemLife",
	["totem duration"] = "TotemDuration",
	["maximum number of summoned totems"] = "ActiveTotemLimit",
	["maximum number of summoned totems."] = "ActiveTotemLimit", -- Mark plz
	["maximum number of summoned ballista totems"] = "ActiveBallistaLimit", -- Mark plz
	["trap throwing speed"] = "TrapThrowingSpeed",
	["trap trigger area of effect"] = "TrapTriggerAreaOfEffect",
	["trap duration"] = "TrapDuration",
	["cooldown recovery speed for throwing traps"] = { "CooldownRecovery", keywordFlags = KeywordFlag.Trap },
	["cooldown recovery rate for throwing traps"] = { "CooldownRecovery", keywordFlags = KeywordFlag.Trap },
	["mine laying speed"] = "MineLayingSpeed",
	["mine throwing speed"] = "MineLayingSpeed",
	["mine detonation area of effect"] = "MineDetonationAreaOfEffect",
	["mine duration"] = "MineDuration",
	["activation frequency"] = "BrandActivationFrequency",
	["brand activation frequency"] = "BrandActivationFrequency",
	["brand attachment range"] = "BrandAttachmentRange",
	-- Minion modifiers
	["maximum number of skeletons"] = "ActiveSkeletonLimit",
	["maximum number of zombies"] = "ActiveZombieLimit",
	["maximum number of raised zombies"] = "ActiveZombieLimit",
	["number of zombies allowed"] = "ActiveZombieLimit",
	["maximum number of spectres"] = "ActiveSpectreLimit",
	["maximum number of golems"] = "ActiveGolemLimit",
	["maximum number of summoned golems"] = "ActiveGolemLimit",
	["maximum number of summoned raging spirits"] = "ActiveRagingSpiritLimit",
	["maximum number of summoned holy relics"] = "ActiveHolyRelicLimit",
	["minion duration"] = { "Duration", tag = { type = "SkillType", skillType = SkillType.CreateMinion } },
	["skeleton duration"] = { "Duration", tag = { type = "SkillName", skillName = "Summon Skeleton" } },
	["sentinel of dominance duration"] = { "Duration", tag = { type = "SkillName", skillName = "Dominating Blow" } },
	-- Other skill modifiers
	["radius"] = "AreaOfEffect",
	["radius of area skills"] = "AreaOfEffect",
	["area of effect radius"] = "AreaOfEffect",
	["area of effect"] = "AreaOfEffect",
	["area of effect of skills"] = "AreaOfEffect",
	["area of effect of area skills"] = "AreaOfEffect",
	["aspect of the spider area of effect"] = { "AreaOfEffect", tag = { type = "SkillName", skillName = "Aspect of the Spider" } },
	["firestorm explosion area of effect"] = { "AreaOfEffectSecondary", tag = { type = "SkillName", skillName = "Firestorm" } },
	["duration"] = "Duration",
	["skill effect duration"] = "Duration",
	["chaos skill effect duration"] = { "Duration", keywordFlags = KeywordFlag.Chaos },
	["aspect of the spider debuff duration"] = { "Duration", tag = { type = "SkillName", skillName = "Aspect of the Spider" } },
	["fire trap burning ground duration"] = { "Duration", tag = { type = "SkillName", skillName = "Fire Trap" } },
	["cooldown recovery"] = "CooldownRecovery",
	["cooldown recovery speed"] = "CooldownRecovery",
	["cooldown recovery rate"] = "CooldownRecovery",
	["weapon range"] = "WeaponRange",
	["melee range"] = "MeleeWeaponRange",
	["melee weapon range"] = "MeleeWeaponRange",
	["melee strike range"] = { "MeleeWeaponRange", "UnarmedRange" },
	["melee weapon and unarmed range"] = { "MeleeWeaponRange", "UnarmedRange" },
	["melee weapon and unarmed attack range"] = { "MeleeWeaponRange", "UnarmedRange" },
	["melee strike range"] = { "MeleeWeaponRange", "UnarmedRange" },
	["to deal double damage"] = "DoubleDamageChance",
	-- Buffs
	["onslaught effect"] = "OnslaughtEffect",
	["fortify duration"] = "FortifyDuration",
	["adrenaline duration"] = "AdrenalineDuration",
	["effect of fortify on you"] = "FortifyEffectOnSelf",
	["effect of tailwind on you"] = "TailwindEffectOnSelf",
	["elusive effect"] = "ElusiveEffect",
	["effect of elusive on you"] = "ElusiveEffect",
	["effect of infusion"] = "InfusionEffect",
	-- Basic damage types
	["damage"] = "Damage",
	["physical damage"] = "PhysicalDamage",
	["lightning damage"] = "LightningDamage",
	["cold damage"] = "ColdDamage",
	["fire damage"] = "FireDamage",
	["chaos damage"] = "ChaosDamage",
	["non-chaos damage"] = "NonChaosDamage",
	["elemental damage"] = "ElementalDamage",
	-- Other damage forms
	["attack damage"] = { "Damage", flags = ModFlag.Attack },
	["attack physical damage"] = { "PhysicalDamage", flags = ModFlag.Attack },
	["physical attack damage"] = { "PhysicalDamage", flags = ModFlag.Attack },
	["minimum physical attack damage"] = { "MinPhysicalDamage", flags = ModFlag.Attack },
	["maximum physical attack damage"] = { "MaxPhysicalDamage", flags = ModFlag.Attack },
	["physical weapon damage"] = { "PhysicalDamage", flags = ModFlag.Weapon },
	["physical damage with weapons"] = { "PhysicalDamage", flags = ModFlag.Weapon },
	["physical melee damage"] = { "PhysicalDamage", flags = ModFlag.Melee },
	["melee physical damage"] = { "PhysicalDamage", flags = ModFlag.Melee },
	["projectile damage"] = { "Damage", flags = ModFlag.Projectile },
	["projectile attack damage"] = { "Damage", flags = bor(ModFlag.Projectile, ModFlag.Attack) },
	["bow damage"] = { "Damage", flags = bor(ModFlag.Bow, ModFlag.Hit) },
	["damage with arrow hits"] = { "Damage", flags = bor(ModFlag.Bow, ModFlag.Hit) },
	["wand damage"] = { "Damage", flags = bor(ModFlag.Wand, ModFlag.Hit) },
	["wand physical damage"] = { "PhysicalDamage", flags = bor(ModFlag.Wand, ModFlag.Hit) },
	["claw physical damage"] = { "PhysicalDamage", flags = bor(ModFlag.Claw, ModFlag.Hit) },
	["sword physical damage"] = { "PhysicalDamage", flags = bor(ModFlag.Sword, ModFlag.Hit) },
	["damage over time"] = { "Damage", flags = ModFlag.Dot },
	["physical damage over time"] = { "PhysicalDamage", keywordFlags = KeywordFlag.PhysicalDot },
	["burning damage"] = { "FireDamage", keywordFlags = KeywordFlag.FireDot },
	["damage with ignite"] = { "Damage", keywordFlags = KeywordFlag.Ignite },
	["damage with ignites"] = { "Damage", keywordFlags = KeywordFlag.Ignite },
	["incinerate damage for each stage"] = { "Damage", tagList = { { type = "Multiplier", var = "IncinerateStage" }, { type = "SkillName", skillName = "Incinerate" } } },
	["physical damage over time multiplier"] = "PhysicalDotMultiplier",
	["fire damage over time multiplier"] = "FireDotMultiplier",
	["cold damage over time multiplier"] = "ColdDotMultiplier",
	["chaos damage over time multiplier"] = "ChaosDotMultiplier",
	["damage over time multiplier"] = "DotMultiplier",
	-- Crit/accuracy/speed modifiers
	["critical strike chance"] = "CritChance",
	["attack critical strike chance"] = { "CritChance", flags = ModFlag.Attack },
	["critical strike multiplier"] = "CritMultiplier",
	["attack critical strike multiplier"] = { "CritMultiplier", flags = ModFlag.Attack },
	["accuracy"] = "Accuracy",
	["accuracy rating"] = "Accuracy",
	["minion accuracy rating"] = { "Accuracy", addToMinion = true },
	["attack speed"] = { "Speed", flags = ModFlag.Attack },
	["cast speed"] = { "Speed", flags = ModFlag.Cast },
	["warcry speed"] = { "WarcrySpeed", keywordFlags = KeywordFlag.Warcry },
	["attack and cast speed"] = "Speed",
	["attack and movement speed"] = { "Speed", "MovementSpeed" },
	-- Elemental ailments
	["to shock"] = "EnemyShockChance",
	["shock chance"] = "EnemyShockChance",
	["to freeze"] = "EnemyFreezeChance",
	["freeze chance"] = "EnemyFreezeChance",
	["to ignite"] = "EnemyIgniteChance",
	["ignite chance"] = "EnemyIgniteChance",
	["to freeze, shock and ignite"] = { "EnemyFreezeChance", "EnemyShockChance", "EnemyIgniteChance" },
	["to scorch enemies"] = "ScorchChance",
	["to inflict brittle"] = "BrittleChance",
	["to sap enemies"] = "SapChance",
	["effect of shock"] = "EnemyShockEffect",
	["effect of shock you inflict"] = "EnemyShockEffect",
	["effect of lightning ailments"] = { "EnemyShockEffect" , "EnemySapEffect" },
	["effect of chill"] = "EnemyChillEffect",
	["effect of chill you inflict"] = "EnemyChillEffect",
	["effect of cold ailments"] = { "EnemyChillEffect" , "EnemyBrittleEffect" },
	["effect of chill on you"] = "SelfChillEffect",
	["effect of non-damaging ailments"] = { "EnemyShockEffect", "EnemyChillEffect", "EnemyFreezeEffect", "EnemyScorchEffect", "EnemyBrittleEffect", "EnemySapEffect" },
	["shock duration"] = "EnemyShockDuration",
	["duration of lightning ailments"] = { "EnemyShockDuration" , "EnemySapDuration" },
	["freeze duration"] = "EnemyFreezeDuration",
	["chill duration"] = "EnemyChillDuration",
	["duration of cold ailments"] = { "EnemyFreezeDuration" , "EnemyChillDuration", "EnemyBrittleDuration" },
	["ignite duration"] = "EnemyIgniteDuration",
	["duration of elemental ailments"] = { "EnemyShockDuration", "EnemyFreezeDuration", "EnemyChillDuration", "EnemyIgniteDuration", "EnemyScorchDuration", "EnemyBrittleDuration", "EnemySapDuration" },
	["duration of elemental status ailments"] = { "EnemyShockDuration", "EnemyFreezeDuration", "EnemyChillDuration", "EnemyIgniteDuration", "EnemyScorchDuration", "EnemyBrittleDuration", "EnemySapDuration" },
	["duration of ailments"] = { "EnemyShockDuration", "EnemyFreezeDuration", "EnemyChillDuration", "EnemyIgniteDuration", "EnemyPoisonDuration", "EnemyBleedDuration", "EnemyScorchDuration", "EnemyBrittleDuration", "EnemySapDuration" },
	["duration of ailments you inflict"] = { "EnemyShockDuration", "EnemyFreezeDuration", "EnemyChillDuration", "EnemyIgniteDuration", "EnemyPoisonDuration", "EnemyBleedDuration", "EnemyScorchDuration", "EnemyBrittleDuration", "EnemySapDuration" },
	["duration of ailments inflicted"] = { "EnemyShockDuration", "EnemyFreezeDuration", "EnemyChillDuration", "EnemyIgniteDuration", "EnemyPoisonDuration", "EnemyBleedDuration", "EnemyScorchDuration", "EnemyBrittleDuration", "EnemySapDuration" },
	-- Other ailments
	["to poison"] = "PoisonChance",
	["to cause poison"] = "PoisonChance",
	["to poison on hit"] = "PoisonChance",
	["poison duration"] = { "EnemyPoisonDuration" },
	["duration of poisons you inflict"] = { "EnemyPoisonDuration" },
	["to cause bleeding"] = "BleedChance",
	["to cause bleeding on hit"] = "BleedChance",
	["to inflict bleeding"] = "BleedChance",
	["to inflict bleeding on hit"] = "BleedChance",
	["bleed duration"] = { "EnemyBleedDuration" },
	["bleeding duration"] = { "EnemyBleedDuration" },
	-- Misc modifiers
	["movement speed"] = "MovementSpeed",
	["attack, cast and movement speed"] = { "Speed", "MovementSpeed" },
	["light radius"] = "LightRadius",
	["rarity of items found"] = "LootRarity",
	["quantity of items found"] = "LootQuantity",
	["item quantity"] = "LootQuantity",
	["strength requirement"] = "StrRequirement",
	["dexterity requirement"] = "DexRequirement",
	["intelligence requirement"] = "IntRequirement",
	["strength and intelligence requirement"] = { "StrRequirement", "IntRequirement" },
	["attribute requirements"] = { "StrRequirement", "DexRequirement", "IntRequirement" },
	["effect of socketed jewels"] = "SocketedJewelEffect",
	-- Flask modifiers
	["effect"] = "FlaskEffect",
	["effect of flasks"] = "FlaskEffect",
	["effect of flasks on you"] = "FlaskEffect",
	["amount recovered"] = "FlaskRecovery",
	["life recovered"] = "FlaskRecovery",
	["life recovery from flasks used"] = "FlaskLifeRecovery",
	["mana recovered"] = "FlaskRecovery",
	["life recovery from flasks"] = "FlaskLifeRecovery",
	["mana recovery from flasks"] = "FlaskManaRecovery",
	["life and mana recovery from flasks"] = { "FlaskLifeRecovery", "FlaskManaRecovery" },
	["flask effect duration"] = "FlaskDuration",
	["recovery speed"] = "FlaskRecoveryRate",
	["recovery rate"] = "FlaskRecoveryRate",
	["flask recovery rate"] = "FlaskRecoveryRate",
	["flask recovery speed"] = "FlaskRecoveryRate",
	["flask life recovery rate"] = "FlaskLifeRecoveryRate",
	["flask mana recovery rate"] = "FlaskManaRecoveryRate",
	["extra charges"] = "FlaskCharges",
	["maximum charges"] = "FlaskCharges",
	["charges used"] = "FlaskChargesUsed",
	["flask charges used"] = "FlaskChargesUsed",
	["flask charges gained"] = "FlaskChargesGained",
	["charge recovery"] = "FlaskChargeRecovery",
	["impales you inflict last"] = "ImpaleStacksMax",
}

-- List of modifier flags
local modFlagList = {
	-- Weapon types
	["with axes"] = { flags = bor(ModFlag.Axe, ModFlag.Hit) },
	["to axe attacks"] = { flags = bor(ModFlag.Axe, ModFlag.Hit) },
	["with axes or swords"] = { flags = ModFlag.Hit, tag = { type = "ModFlagOr", modFlags = bor(ModFlag.Axe, ModFlag.Sword) } },
	["with bows"] = { flags = bor(ModFlag.Bow, ModFlag.Hit) },
	["to bow attacks"] = { flags = bor(ModFlag.Bow, ModFlag.Hit) },
	["with claws"] = { flags = bor(ModFlag.Claw, ModFlag.Hit) },
	["with claws or daggers"] = { flags = ModFlag.Hit, tag = { type = "ModFlagOr", modFlags = bor(ModFlag.Claw, ModFlag.Dagger) } },
	["to claw attacks"] = { flags = bor(ModFlag.Claw, ModFlag.Hit) },
	["dealt with claws"] = { flags = bor(ModFlag.Claw, ModFlag.Hit) },
	["with daggers"] = { flags = bor(ModFlag.Dagger, ModFlag.Hit) },
	["to dagger attacks"] = { flags = bor(ModFlag.Dagger, ModFlag.Hit) },
	["with maces"] = { flags = bor(ModFlag.Mace, ModFlag.Hit) },
	["to mace attacks"] = { flags = bor(ModFlag.Mace, ModFlag.Hit) },
	["with maces and sceptres"] = { flags = bor(ModFlag.Mace, ModFlag.Hit) },
	["with maces or sceptres"] = { flags = bor(ModFlag.Mace, ModFlag.Hit) },
	["with maces, sceptres or staves"] = { flags = ModFlag.Hit, tag = { type = "ModFlagOr", modFlags = bor(ModFlag.Mace, ModFlag.Staff) } },
	["to mace and sceptre attacks"] = { flags = bor(ModFlag.Mace, ModFlag.Hit) },
	["to mace or sceptre attacks"] = { flags = bor(ModFlag.Mace, ModFlag.Hit) },
	["with staves"] = { flags = bor(ModFlag.Staff, ModFlag.Hit) },
	["to staff attacks"] = { flags = bor(ModFlag.Staff, ModFlag.Hit) },
	["with swords"] = { flags = bor(ModFlag.Sword, ModFlag.Hit) },
	["to sword attacks"] = { flags = bor(ModFlag.Sword, ModFlag.Hit) },
	["with wands"] = { flags = bor(ModFlag.Wand, ModFlag.Hit) },
	["to wand attacks"] = { flags = bor(ModFlag.Wand, ModFlag.Hit) },
	["unarmed"] = { flags = bor(ModFlag.Unarmed, ModFlag.Hit) },
	["with unarmed attacks"] = { flags = bor(ModFlag.Unarmed, ModFlag.Hit) },
	["to unarmed attacks"] = { flags = bor(ModFlag.Unarmed, ModFlag.Hit) },
	["with one handed weapons"] = { flags = bor(ModFlag.Weapon1H, ModFlag.Hit) },
	["with one handed melee weapons"] = { flags = bor(ModFlag.Weapon1H, ModFlag.WeaponMelee, ModFlag.Hit) },
	["with two handed weapons"] = { flags = bor(ModFlag.Weapon2H, ModFlag.Hit) },
	["with two handed melee weapons"] = { flags = bor(ModFlag.Weapon2H, ModFlag.WeaponMelee, ModFlag.Hit) },
	["with ranged weapons"] = { flags = bor(ModFlag.WeaponRanged, ModFlag.Hit) },
	-- Skill types
	["spell"] = { flags = ModFlag.Spell },
	["with spells"] = { flags = ModFlag.Spell },
	["with spell damage"] = { flags = ModFlag.Spell },
	["for spells"] = { flags = ModFlag.Spell },
	["with attacks"] = { keywordFlags = KeywordFlag.Attack },
	["with attack skills"] = { keywordFlags = KeywordFlag.Attack },
	["for attacks"] = { flags = ModFlag.Attack },
	["weapon"] = { flags = ModFlag.Weapon },
	["with weapons"] = { flags = ModFlag.Weapon },
	["melee"] = { flags = ModFlag.Melee },
	["with melee attacks"] = { flags = ModFlag.Melee },
	["with melee critical strikes"] = { flags = ModFlag.Melee, tag = { type = "Condition", var = "CriticalStrike" } },
	["with bow skills"] = { keywordFlags = KeywordFlag.Bow },
	["on melee hit"] = { flags = ModFlag.Melee },
	["with hits"] = { keywordFlags = KeywordFlag.Hit },
	["with hits and ailments"] = { keywordFlags = bor(KeywordFlag.Hit, KeywordFlag.Ailment) },
	["with ailments"] = { flags = ModFlag.Ailment },
	["with ailments from attack skills"] = { flags = ModFlag.Ailment, keywordFlags = KeywordFlag.Attack },
	["with poison"] = { keywordFlags = KeywordFlag.Poison },
	["with bleeding"] = { keywordFlags = KeywordFlag.Bleed },
	["for ailments"] = { flags = ModFlag.Ailment },
	["for poison"] = { keywordFlags = bor(KeywordFlag.Poison, KeywordFlag.MatchAll) },
	["for bleeding"] = { keywordFlags = KeywordFlag.Bleed },
	["for ignite"] = { keywordFlags = KeywordFlag.Ignite },
	["area"] = { flags = ModFlag.Area },
	["mine"] = { keywordFlags = KeywordFlag.Mine },
	["with mines"] = { keywordFlags = KeywordFlag.Mine },
	["trap"] = { keywordFlags = KeywordFlag.Trap },
	["with traps"] = { keywordFlags = KeywordFlag.Trap },
	["for traps"] = { keywordFlags = KeywordFlag.Trap },
	["that place mines or throw traps"] = { keywordFlags = bor(KeywordFlag.Mine, KeywordFlag.Trap) },
	["that throw mines"] = { keywordFlags = KeywordFlag.Mine },
	["that throw traps"] = { keywordFlags = KeywordFlag.Trap },
	["brand"] = { tag = { type = "SkillType", skillType = SkillType.Brand } },
	["totem"] = { keywordFlags = KeywordFlag.Totem },
	["with totem skills"] = { keywordFlags = KeywordFlag.Totem },
	["for skills used by totems"] = { keywordFlags = KeywordFlag.Totem },
	["totem skills that cast an aura"] = { tag = { type = "SkillType", skillType = SkillType.Aura }, keywordFlags = KeywordFlag.Totem },
	["of aura skills"] = { tag = { type = "SkillType", skillType = SkillType.Aura } },
	["of curse skills"] = { keywordFlags = KeywordFlag.Curse },
	["with curse skills"] = { keywordFlags = KeywordFlag.Curse },
	["of curse aura skills"] = { tag = { type = "SkillType", skillType = SkillType.Aura }, keywordFlags = KeywordFlag.Curse },
	["of curse auras"] = { keywordFlags = bor(KeywordFlag.Curse, KeywordFlag.Aura, KeywordFlag.MatchAll) },
	["of hex skills"] = { tag = { type = "SkillType", skillType = SkillType.Hex } },
	["with hex skills"] = { tag = { type = "SkillType", skillType = SkillType.Hex } },
	["of herald skills"] = { tag = { type = "SkillType", skillType = SkillType.Herald } },
	["with herald skills"] = { tag = { type = "SkillType", skillType = SkillType.Herald } },
	["with hits from herald skills"] = { tag = { type = "SkillType", skillType = SkillType.Herald }, keywordFlags = KeywordFlag.Hit },
	["minion skills"] = { tag = { type = "SkillType", skillType = SkillType.Minion } },
	["of minion skills"] = { tag = { type = "SkillType", skillType = SkillType.Minion } },
	["for curses"] = { keywordFlags = KeywordFlag.Curse },
	["for hexes"] = { tag = { type = "SkillType", skillType = SkillType.Hex } },
	["warcry"] = { keywordFlags = KeywordFlag.Warcry },
	["vaal"] = { keywordFlags = KeywordFlag.Vaal },
	["vaal skill"] = { keywordFlags = KeywordFlag.Vaal },
	["with movement skills"] = { keywordFlags = KeywordFlag.Movement },
	["of movement skills"] = { keywordFlags = KeywordFlag.Movement },
	["of travel skills"] = { tag = { type = "SkillType", skillType = SkillType.TravelSkill } },
	["of banner skills"] = { tag = { type = "SkillType", skillType = SkillType.Banner } },
	["with lightning skills"] = { keywordFlags = KeywordFlag.Lightning },
	["with cold skills"] = { keywordFlags = KeywordFlag.Cold },
	["with fire skills"] = { keywordFlags = KeywordFlag.Fire },
	["with elemental skills"] = { keywordFlags = bor(KeywordFlag.Lightning, KeywordFlag.Cold, KeywordFlag.Fire) },
	["with chaos skills"] = { keywordFlags = KeywordFlag.Chaos },
	["with channelling skills"] = { tag = { type = "SkillType", skillType = SkillType.Channelled } },
	["channelling skills"] = { tag = { type = "SkillType", skillType = SkillType.Channelled } },
	["with brand skills"] = { tag = { type = "SkillType", skillType = SkillType.Brand } },
	["for stance skills"] = { tag = { type = "SkillName", skillNameList = { "Blood and Sand", "Flesh and Stone" } } },
	["zombie"] = { addToMinion = true, addToMinionTag = { type = "SkillName", skillName = "Raise Zombie" } },
	["raised zombie"] = { addToMinion = true, addToMinionTag = { type = "SkillName", skillName = "Raise Zombie" } },
	["skeleton"] = { addToMinion = true, addToMinionTag = { type = "SkillName", skillName = "Summon Skeleton" } },
	["spectre"] = { addToMinion = true, addToMinionTag = { type = "SkillName", skillName = "Raise Spectre" } },
	["raised spectre"] = { addToMinion = true, addToMinionTag = { type = "SkillName", skillName = "Raise Spectre" } },
	["golem"] = { addToMinion = true, addToMinionTag = { type = "SkillType", skillType = SkillType.Golem } },
	["chaos golem"] = { addToMinion = true, addToMinionTag = { type = "SkillName", skillName = "Summon Chaos Golem" } },
	["flame golem"] = { addToMinion = true, addToMinionTag = { type = "SkillName", skillName = "Summon Flame Golem" } },
	["increased flame golem"] = { addToMinion = true, addToMinionTag = { type = "SkillName", skillName = "Summon Flame Golem" } },
	["ice golem"] = { addToMinion = true, addToMinionTag = { type = "SkillName", skillName = "Summon Ice Golem" } },
	["lightning golem"] = { addToMinion = true, addToMinionTag = { type = "SkillName", skillName = "Summon Lightning Golem" } },
	["stone golem"] = { addToMinion = true, addToMinionTag = { type = "SkillName", skillName = "Summon Stone Golem" } },
	["animated guardian"] = { addToMinion = true, addToMinionTag = { type = "SkillName", skillName = "Animate Guardian" } },
	-- Other
	["global"] = { tag = { type = "Global" } },
	["from equipped shield"] = { tag = { type = "SlotName", slotName = "Weapon 2" } },
	["from body armour"] = { tag = { type = "SlotName", slotName = "Body Armour" } },
}

-- List of modifier flags/tags that appear at the start of a line
local preFlagList = {
	-- Weapon types
	["^axe attacks [hd][ae][va][el] "] = { flags = ModFlag.Axe },
	["^axe or sword attacks [hd][ae][va][el] "] = { tag = { type = "ModFlagOr", modFlags = bor(ModFlag.Axe, ModFlag.Sword) } },
	["^bow attacks [hd][ae][va][el] "] = { flags = ModFlag.Bow },
	["^claw attacks [hd][ae][va][el] "] = { flags = ModFlag.Claw },
	["^claw or dagger attacks [hd][ae][va][el] "] = { tag = { type = "ModFlagOr", modFlags = bor(ModFlag.Claw, ModFlag.Dagger) } },
	["^dagger attacks [hd][ae][va][el] "] = { flags = ModFlag.Dagger },
	["^mace or sceptre attacks [hd][ae][va][el] "] = { flags = ModFlag.Mace },
	["^mace, sceptre or staff attacks [hd][ae][va][el] "] = { tag = { type = "ModFlagOr", modFlags = bor(ModFlag.Mace, ModFlag.Staff) } },
	["^staff attacks [hd][ae][va][el] "] = { flags = ModFlag.Staff },
	["^sword attacks [hd][ae][va][el] "] = { flags = ModFlag.Sword },
	["^wand attacks [hd][ae][va][el] "] = { flags = ModFlag.Wand },
	["^unarmed attacks [hd][ae][va][el] "] = { flags = ModFlag.Unarmed },
	["^attacks with one handed weapons [hd][ae][va][el] "] = { flags = ModFlag.Weapon1H },
	["^attacks with two handed weapons [hd][ae][va][el] "] = { flags = ModFlag.Weapon2H },
	["^attacks with melee weapons [hd][ae][va][el] "] = { flags = ModFlag.WeaponMelee },
	["^attacks with one handed melee weapons [hd][ae][va][el] "] = { flags = bor(ModFlag.Weapon1H, ModFlag.WeaponMelee) },
	["^attacks with two handed melee weapons [hd][ae][va][el] "] = { flags = bor(ModFlag.Weapon2H, ModFlag.WeaponMelee) },
	["^attacks with ranged weapons [hd][ae][va][el] "] = { flags = ModFlag.WeaponRanged },
	-- Damage types
	["^hits deal "] = { keywordFlags = KeywordFlag.Hit },
	["^critical strikes deal "] = { tag = { type = "Condition", var = "CriticalStrike" } },
	-- Add to minion
	["^minions "] = { addToMinion = true },
	["^minions [hd][ae][va][el] "] = { addToMinion = true },
	["^minions leech "] = { addToMinion = true },
	["^minions' attacks deal "] = { addToMinion = true, flags = ModFlag.Attack },
	["^golems [hd][ae][va][el] "] = { addToMinion = true, addToMinionTag = { type = "SkillType", skillType = SkillType.Golem } },
	["^golem skills have "] = { tag = { type = "SkillType", skillType = SkillType.Golem } },
	["^zombies [hd][ae][va][el] "] = { addToMinion = true, addToMinionTag = { type = "SkillName", skillName = "Raise Zombie" } },
	["^raised zombies [hd][ae][va][el] "] = { addToMinion = true, addToMinionTag = { type = "SkillName", skillName = "Raise Zombie" } },
	["^skeletons [hd][ae][va][el] "] = { addToMinion = true, addToMinionTag = { type = "SkillName", skillName = "Summon Skeleton" } },
	["^raging spirits [hd][ae][va][el] "] = { addToMinion = true, addToMinionTag = { type = "SkillName", skillName = "Summon Raging Spirit" } },
	["^summoned raging spirits [hd][ae][va][el] "] = { addToMinion = true, addToMinionTag = { type = "SkillName", skillName = "Summon Raging Spirit" } },
	["^spectres [hd][ae][va][el] "] = { addToMinion = true, addToMinionTag = { type = "SkillName", skillName = "Raise Spectre" } },
	["^chaos golems [hd][ae][va][el] "] = { addToMinion = true, addToMinionTag = { type = "SkillName", skillName = "Summon Chaos Golem" } },
	["^summoned chaos golems [hd][ae][va][el] "] = { addToMinion = true, addToMinionTag = { type = "SkillName", skillName = "Summon Chaos Golem" } },
	["^flame golems [hd][ae][va][el] "] = { addToMinion = true, addToMinionTag = { type = "SkillName", skillName = "Summon Flame Golem" } },
	["^summoned flame golems [hd][ae][va][el] "] = { addToMinion = true, addToMinionTag = { type = "SkillName", skillName = "Summon Flame Golem" } },
	["^ice golems [hd][ae][va][el] "] = { addToMinion = true, addToMinionTag = { type = "SkillName", skillName = "Summon Ice Golem" } },
	["^summoned ice golems [hd][ae][va][el] "] = { addToMinion = true, addToMinionTag = { type = "SkillName", skillName = "Summon Ice Golem" } },
	["^lightning golems [hd][ae][va][el] "] = { addToMinion = true, addToMinionTag = { type = "SkillName", skillName = "Summon Lightning Golem" } },
	["^summoned lightning golems [hd][ae][va][el] "] = { addToMinion = true, addToMinionTag = { type = "SkillName", skillName = "Summon Lightning Golem" } },
	["^stone golems [hd][ae][va][el] "] = { addToMinion = true, addToMinionTag = { type = "SkillName", skillName = "Summon Stone Golem" } },
	["^summoned stone golems [hd][ae][va][el] "] = { addToMinion = true, addToMinionTag = { type = "SkillName", skillName = "Summon Stone Golem" } },
	["^summoned carrion golems [hd][ae][va][el] "] = { addToMinion = true, addToMinionTag = { type = "SkillName", skillName = "Summon Carrion Golem" } },
	["^summoned skitterbots [hd][ae][va][el] "] = { addToMinion = true, addToMinionTag = { type = "SkillName", skillName = "Summon Carrion Golem" } },
	["^blink arrow and blink arrow clones [hd][ae][va][el] "] = { addToMinion = true, addToMinionTag = { type = "SkillName", skillName = "Blink Arrow" } },
	["^mirror arrow and mirror arrow clones [hd][ae][va][el] "] = { addToMinion = true, addToMinionTag = { type = "SkillName", skillName = "Mirror Arrow" } },
	["^animated weapons [hd][ae][va][el] "] = { addToMinion = true, addToMinionTag = { type = "SkillName", skillName = "Animate Weapon" } },
	["^animated guardian deals "] = { addToMinion = true, addToMinionTag = { type = "SkillName", skillName = "Animate Guardian" } },
	["^summoned holy relics [hd][ae][va][el] "] = { addToMinion = true, addToMinionTag = { type = "SkillName", skillName = "Summon Holy Relic" } },
	["^herald skills [hd][ae][va][el] "] = { tag = { type = "SkillType", skillType = SkillType.Herald } },
	["^agony crawler deals "] = { addToMinion = true, addToMinionTag = { type = "SkillName", skillName = "Herald of Agony" } },
	["^sentinels of purity deal "] = { addToMinion = true, addToMinionTag = { type = "SkillName", skillName = "Herald of Purity" } },
	["^summoned sentinels have "] = { addToMinion = true, addToMinionTag = { type = "SkillName", skillName = "Herald of Purity" } },
	["^raised zombies' slam attack has "] = { addToMinion = true, tag = { type = "SkillId", skillId = "ZombieSlam" } },
	["^raised spectres, raised zombies, and summoned skeletons have "] = { addToMinion = true, addToMinionTag = { type = "SkillName", skillNameList = { "Raise Spectre", "Raise Zombie", "Summon Skeleton" } } },
	-- Totem/trap/mine
	["^attacks used by totems have "] = { flags = ModFlag.Attack, keywordFlags = KeywordFlag.Totem },
	["^spells cast by totems [hd][ae][va][el] "] = { flags = ModFlag.Spell, keywordFlags = KeywordFlag.Totem },
	["^trap and mine damage "] = { keywordFlags = bor(KeywordFlag.Trap, KeywordFlag.Mine) },
	["^skills used by traps [hd][ae][va][el] "] = { keywordFlags = KeywordFlag.Trap },
	["^skills used by mines [hd][ae][va][el] "] = { keywordFlags = KeywordFlag.Mine },
	-- Local damage
	["^attacks with this weapon "] = { tagList = { { type = "Condition", var = "{Hand}Attack" }, { type = "SkillType", skillType = SkillType.Attack } } },
	["^attacks with this weapon [hd][ae][va][el] "] = { tagList = { { type = "Condition", var = "{Hand}Attack" }, { type = "SkillType", skillType = SkillType.Attack } } },
	["^hits with this weapon [hd][ae][va][el] "] = { flags = ModFlag.Hit, tagList = { { type = "Condition", var = "{Hand}Attack" }, { type = "SkillType", skillType = SkillType.Attack } } },
	-- Skill types
	["^attacks [hd][ae][va][el] "] = { flags = ModFlag.Attack },
	["^attack skills [hd][ae][va][el] "] = { keywordFlags = KeywordFlag.Attack },
	["^spells [hd][ae][va][el] a? ?"] = { flags = ModFlag.Spell },
	["^spell skills [hd][ae][va][el] "] = { keywordFlags = KeywordFlag.Spell },
	["^projectile attack skills [hd][ae][va][el] "] = { tagList = { { type = "SkillType", skillType = SkillType.Attack }, { type = "SkillType", skillType = SkillType.Projectile } } },
	["^projectiles from attacks [hd][ae][va][el] "] = { tagList = { { type = "SkillType", skillType = SkillType.Attack }, { type = "SkillType", skillType = SkillType.Projectile } } },
	["^arrows [hd][ae][va][el] "] = { keywordFlags = KeywordFlag.Bow },
	["^bow skills [hdf][aei][var][el] "] = { keywordFlags = KeywordFlag.Bow },
	["^projectiles [hdf][aei][var][el] "] = { flags = ModFlag.Projectile },
	["^melee attacks have "] = { flags = ModFlag.Melee },
	["^movement attack skills have "] = { flags = ModFlag.Attack, keywordFlags = KeywordFlag.Movement },
	["^travel skills have "] = { tag = { type = "SkillType", skillType = SkillType.TravelSkill } },
	["^lightning skills [hd][ae][va][el] "] = { keywordFlags = KeywordFlag.Lightning },
	["^lightning spells [hd][ae][va][el] "] = { keywordFlags = KeywordFlag.Lightning, flags = ModFlag.Spell },
	["^cold skills [hd][ae][va][el] "] = { keywordFlags = KeywordFlag.Cold },
	["^cold spells [hd][ae][va][el] "] = { keywordFlags = KeywordFlag.Cold, flags = ModFlag.Spell },
	["^fire skills [hd][ae][va][el] "] = { keywordFlags = KeywordFlag.Fire },
	["^fire spells [hd][ae][va][el] "] = { keywordFlags = KeywordFlag.Fire, flags = ModFlag.Spell },
	["^chaos skills [hd][ae][va][el] "] = { keywordFlags = KeywordFlag.Chaos },
	["^vaal skills [hd][ae][va][el] "] = { keywordFlags = KeywordFlag.Vaal },
	["^brand skills [hd][ae][va][el] "] = { keywordFlags = KeywordFlag.Brand },
	["^channelling skills [hd][ae][va][el] "] = { tag = { type = "SkillType", skillType = SkillType.Channelled } },
	["^curse skills [hd][ae][va][el] "] = { tag = { type = "SkillType", skillType = SkillType.Curse } },
	["^hex skills [hd][ae][va][el] "] = { tag = { type = "SkillType", skillType = SkillType.Hex } },
	["^melee skills [hd][ae][va][el] "] = { tag = { type = "SkillType", skillType = SkillType.Melee } },
	["^guard skills [hd][ae][va][el] "] = { tag = { type = "SkillType", skillType = SkillType.GuardSkill } },
	["^nova spells [hd][ae][va][el] "] = { tag = { type = "SkillType", skillType = SkillType.NovaSpell } },
	["^area skills [hd][ae][va][el] "] = { tag = { type = "SkillType", skillType = SkillType.Area } },
	["^warcry skills have "] = { tag = { type = "SkillType", skillType = SkillType.Warcry } },
	["^non%-curse aura skills have "] = { tag = { type = "SkillType", skillType = SkillType.Aura } },
	["^non%-channelling skills have "] = { tag = { type = "SkillType", skillType = SkillType.Channelled, neg = true } },
	["^skills [hdfg][aei][vari][eln] "] = { },
	-- Slot specific
	["^left ring slot: "] = { tag = { type = "SlotNumber", num = 1 } },
	["^right ring slot: "] = { tag = { type = "SlotNumber", num = 2 } },
	["^socketed gems [hgd][ae][via][enl] "] = { addToSkill = { type = "SocketedIn", slotName = "{SlotName}" } },
	["^socketed skills [hgd][ae][via][enl] "] = { addToSkill = { type = "SocketedIn", slotName = "{SlotName}" } },
	["^socketed attacks [hgd][ae][via][enl] "] = { addToSkill = { type = "SocketedIn", slotName = "{SlotName}", keyword = "attack" } },
	["^socketed spells [hgd][ae][via][enl] "] = { addToSkill = { type = "SocketedIn", slotName = "{SlotName}", keyword = "spell" } },
	["^socketed curse gems [hgd][ae][via][enl] "] = { addToSkill = { type = "SocketedIn", slotName = "{SlotName}", keyword = "curse" } },
	["^socketed melee gems [hgd][ae][via][enl] "] = { addToSkill = { type = "SocketedIn", slotName = "{SlotName}", keyword = "melee" } },
	["^socketed golem gems [hgd][ae][via][enl] "] = { addToSkill = { type = "SocketedIn", slotName = "{SlotName}", keyword = "golem" } },
	["^socketed golem skills [hgd][ae][via][enl] "] = { addToSkill = { type = "SocketedIn", slotName = "{SlotName}", keyword = "golem" } },
	-- Other
	["^your flasks grant "] = { },
	["^when hit, "] = { },
	["^you and allies [hgd][ae][via][enl] "] = { },
	["^auras from your skills grant "] = { addToAura = true },
	["^you and nearby allies "] = { newAura = true },
	["^you and nearby allies [hgd][ae][via][enl] "] = { newAura = true },
	["^nearby allies [hgd][ae][via][enl] "] = { newAura = true, newAuraOnlyAllies = true },
	["^you and allies affected by auras from your skills [hgd][ae][via][enl] "] = { affectedByAura = true },
	["^take "] = { modSuffix = "Taken" },
	["^fortify buffs you create instead grant "] = { convertFortifyEffect = true },
	["^marauder: melee skills have "] = { flags = ModFlag.Melee, tag = { type = "Condition", var = "ConnectedToMarauderStart" } },
	["^duelist: "] = { tag = { type = "Condition", var = "ConnectedToDuelistStart" } },
	["^ranger: "] = { tag = { type = "Condition", var = "ConnectedToRangerStart" } },
	["^shadow: "] = { tag = { type = "Condition", var = "ConnectedToShadowStart" } },
	["^witch: "] = { tag = { type = "Condition", var = "ConnectedToWitchStart" } },
	["^templar: "] = { tag = { type = "Condition", var = "ConnectedToTemplarStart" } },
	["^scion: "] = { tag = { type = "Condition", var = "ConnectedToScionStart" } },
	["^skills supported by spellslinger have "] = { tag = { type = "Condition", var = "SupportedBySpellslinger" } },
}

-- List of modifier tags
local modTagList = {
	["on enemies"] = { },
	["while active"] = { },
	[" on critical strike"] = { tag = { type = "Condition", var = "CriticalStrike" } },
	["from critical strikes"] = { tag = { type = "Condition", var = "CriticalStrike" } },
	["with critical strikes"] = { tag = { type = "Condition", var = "CriticalStrike" } },
	["while affected by auras you cast"] = { affectedByAura = true },
	["for you and nearby allies"] = { newAura = true },
	-- Multipliers
	["per power charge"] = { tag = { type = "Multiplier", var = "PowerCharge" } },
	["per frenzy charge"] = { tag = { type = "Multiplier", var = "FrenzyCharge" } },
	["per endurance charge"] = { tag = { type = "Multiplier", var = "EnduranceCharge" } },
	["per siphoning charge"] = { tag = { type = "Multiplier", var = "SiphoningCharge" } },
	["per challenger charge"] = { tag = { type = "Multiplier", var = "ChallengerCharge" } },
	["per brand"] = { tag = { type = "Multiplier", var = "ActiveBrand" } },
	["per blitz charge"] = { tag = { type = "Multiplier", var = "BlitzCharge" } },
	["per ghost shroud"] = { tag = { type = "Multiplier", var = "GhostShroud" } },
	["per crab barrier"] = { tag = { type = "Multiplier", var = "CrabBarrier" } },
	["per rage"] = { tag = { type = "Multiplier", var = "Rage" } },
	["per (%d+) rage"] = function(num) return { tag = { type = "Multiplier", var = "Rage", div = num } } end,
	["per level"] = { tag = { type = "Multiplier", var = "Level" } },
	["per (%d+) player levels"] = function(num) return { tag = { type = "Multiplier", var = "Level", div = num } } end,
	["for each equipped normal item"] = { tag = { type = "Multiplier", var = "NormalItem" } },
	["for each normal item equipped"] = { tag = { type = "Multiplier", var = "NormalItem" } },
	["for each normal item you have equipped"] = { tag = { type = "Multiplier", var = "NormalItem" } },
	["for each equipped magic item"] = { tag = { type = "Multiplier", var = "MagicItem" } },
	["for each magic item equipped"] = { tag = { type = "Multiplier", var = "MagicItem" } },
	["for each magic item you have equipped"] = { tag = { type = "Multiplier", var = "MagicItem" } },
	["for each equipped rare item"] = { tag = { type = "Multiplier", var = "RareItem" } },
	["for each rare item equipped"] = { tag = { type = "Multiplier", var = "RareItem" } },
	["for each rare item you have equipped"] = { tag = { type = "Multiplier", var = "RareItem" } },
	["for each equipped unique item"] = { tag = { type = "Multiplier", var = "UniqueItem" } },
	["for each unique item equipped"] = { tag = { type = "Multiplier", var = "UniqueItem" } },
	["for each unique item you have equipped"] = { tag = { type = "Multiplier", var = "UniqueItem" } },
	["per elder item equipped"] = { tag = { type = "Multiplier", var = "ElderItem" } },
	["per shaper item equipped"] = { tag = { type = "Multiplier", var = "ShaperItem" } },
	["per elder or shaper item equipped"] = { tag = { type = "Multiplier", varList = { "ElderItem", "ShaperItem" } } },
	["for each corrupted item equipped"] = { tag = { type = "Multiplier", var = "CorruptedItem" } },
	["for each equipped corrupted item"] = { tag = { type = "Multiplier", var = "CorruptedItem" } },
	["for each uncorrupted item equipped"] = { tag = { type = "Multiplier", var = "NonCorruptedItem" } },
	["per abyssa?l? jewel affecting you"] = { tag = { type = "Multiplier", var = "AbyssJewel" } },
	["for each herald s?k?i?l?l? ?affecting you"] = { tag = { type = "Multiplier", var = "Herald" } },
	["for each type of abyssa?l? jewel affecting you"] = { tag = { type = "Multiplier", var = "AbyssJewelType" } },
	["per sextant affecting the area"] = { tag = { type = "Multiplier", var = "Sextant" } },
	["per buff on you"] = { tag = { type = "Multiplier", var = "BuffOnSelf" } },
	["per curse on enemy"] = { tag = { type = "Multiplier", var = "CurseOnEnemy" } },
	["for each curse on enemy"] = { tag = { type = "Multiplier", var = "CurseOnEnemy" } },
	["per curse on you"] = { tag = { type = "Multiplier", var = "CurseOnSelf" } },
	["per poison on you"] = { tag = { type = "Multiplier", var = "PoisonStack" } },
	["per poison on you, up to (%d+) per second"] = function(num) return { tag = { type = "Multiplier", var = "PoisonStack", limit = tonumber(num), limitTotal = true } } end,
	["for each poison you have inflicted recently"] = { tag = { type = "Multiplier", var = "PoisonAppliedRecently" } },
	["for each shocked enemy you've killed recently"] = { tag = { type = "Multiplier", var = "ShockedEnemyKilledRecently" } },
	["per enemy killed recently, up to (%d+)%%"] = function(num) return { tag = { type = "Multiplier", var = "EnemyKilledRecently", limit = tonumber(num), limitTotal = true } } end,
	["per (%d+) rampage kills"] = function(num) return { tag = { type = "Multiplier", var = "Rampage", div = num, limit = 1000 / num, limitTotal = true } } end,
	["per minion, up to (%d+)%%"] = function(num) return { tag = { type = "Multiplier", var = "SummonedMinion", limit = tonumber(num), limitTotal = true } } end,
	["for each enemy you or your minions have killed recently, up to (%d+)%%"] = function(num) return { tag = { type = "Multiplier", varList = { "EnemyKilledRecently","EnemyKilledByMinionsRecently" }, limit = tonumber(num), limitTotal = true } } end,
	["for each enemy you or your minions have killed recently, up to (%d+)%% per second"] = function(num) return { tag = { type = "Multiplier", varList = { "EnemyKilledRecently","EnemyKilledByMinionsRecently" }, limit = tonumber(num), limitTotal = true } } end,
	["for each (%d+) total mana you have spent recently"] = function(num) return { tag = { type = "Multiplier", var = "ManaSpentRecently", div = num } } end,
	["for each (%d+) total mana you have spent recently, up to (%d+)%%"] = function(num, _, limit) return { tag = { type = "Multiplier", var = "ManaSpentRecently", div = num, limit = tonumber(limit), limitTotal = true } } end,
	["per (%d+) mana spent recently, up to (%d+)%%"] = function(num, _, limit) return { tag = { type = "Multiplier", var = "ManaSpentRecently", div = num, limit = tonumber(limit), limitTotal = true } } end,
	["for each time you've blocked in the past 10 seconds"] = { tag = { type = "Multiplier", var =  "BlockedPast10Sec" } },
	["per enemy killed by you or your totems recently"] = { tag = { type = "Multiplier", varList = { "EnemyKilledRecently","EnemyKilledByTotemsRecently" } } },
	["per nearby enemy, up to %+?(%d+)%%"] = function(num) return { tag = { type = "Multiplier", var = "NearbyEnemies", limit = num, limitTotal = true } } end,
	["to you and allies"] = { },
	["per red socket"] = { tag = { type = "Multiplier", var = "RedSocketIn{SlotName}" } },
	["per green socket"] = { tag = { type = "Multiplier", var = "GreenSocketIn{SlotName}" } },
	["per blue socket"] = { tag = { type = "Multiplier", var = "BlueSocketIn{SlotName}" } },
	["per white socket"] = { tag = { type = "Multiplier", var = "WhiteSocketIn{SlotName}" } },
	["for each impale on enemy"] = { tag = { type = "Multiplier", var = "ImpaleStacks", actor = "enemy" } },
	["per animated weapon"] = { tag = { type = "Multiplier", var = "AnimatedWeapon", actor = "parent" } },
	["per grasping vine"] = { tag =  { type = "Multiplier", var = "GraspingVinesCount" } },
	["per fragile regrowth"] = { tag =  { type = "Multiplier", var = "FragileRegrowthCount" } },
	-- Per stat
	["per (%d+) strength"] = function(num) return { tag = { type = "PerStat", stat = "Str", div = num } } end,
	["per (%d+) dexterity"] = function(num) return { tag = { type = "PerStat", stat = "Dex", div = num } } end,
	["per (%d+) intelligence"] = function(num) return { tag = { type = "PerStat", stat = "Int", div = num } } end,
	["per (%d+) total attributes"] = function(num) return { tag = { type = "PerStat", statList = { "Str", "Dex", "Int" }, div = num } } end,
	["per (%d+) of your lowest attribute"] = function(num) return { tag = { type = "PerStat", stat = "LowestAttribute", div = num } } end,
	["per (%d+) reserved life"] = function(num) return { tag = { type = "PerStat", stat = "LifeReserved", div = num } } end,
	["per (%d+) unreserved maximum mana"] = function(num) return { tag = { type = "PerStat", stat = "ManaUnreserved", div = num } } end,
	["per (%d+) unreserved maximum mana, up to (%d+)%%"] = function(num, _, limit) return { tag = { type = "PerStat", stat = "ManaUnreserved", div = num, limit = tonumber(limit), limitTotal = true } } end,
	["per (%d+) evasion rating"] = function(num) return { tag = { type = "PerStat", stat = "Evasion", div = num } } end,
	["per (%d+) evasion rating, up to (%d+)%%"] = function(num, _, limit) return { tag = { type = "PerStat", stat = "Evasion", div = num, limit = tonumber(limit), limitTotal = true } } end,
	["per (%d+) maximum energy shield"] = function(num) return { tag = { type = "PerStat", stat = "EnergyShield", div = num } } end,
	["per (%d+) maximum life"] = function(num) return { tag = { type = "PerStat", stat = "Life", div = num } } end,
	["per (%d+) maximum mana, up to (%d+)%%"] = function(num, _, limit) return { tag = { type = "PerStat", stat = "Mana", div = num, limit = tonumber(limit), limitTotal = true } } end,
	["per (%d+) maximum mana, up to a maximum of (%d+)%%"] = function(num, _, limit) return { tag = { type = "PerStat", stat = "Mana", div = num, limit = tonumber(limit), limitTotal = true } } end,
	["per (%d+) accuracy rating"] = function(num) return { tag = { type = "PerStat", stat = "Accuracy", div = num } } end,
	["per (%d+)%% block chance"] = function(num) return { tag = { type = "PerStat", stat = "BlockChance", div = num } } end,
	["per (%d+)%% chance to block attack damage"] = function(num) return { tag = { type = "PerStat", stat = "BlockChance", div = num } } end,
	["per (%d+)%% chance to block spell damage"] = function(num) return { tag = { type = "PerStat", stat = "SpellBlockChance", div = num } } end,
	["per (%d+) of the lowest of armour and evasion rating"] = function(num) return { tag = { type = "PerStat", stat = "LowestOfArmourAndEvasion", div = num } } end,
	["per (%d+) maximum energy shield on helmet"] = function(num) return { tag = { type = "PerStat", stat = "EnergyShieldOnHelmet", div = num } } end,
	["per (%d+) evasion rating on body armour"] = function(num) return { tag = { type = "PerStat", stat = "EvasionOnBody Armour", div = num } } end,
	["per (%d+) armour on equipped shield"] = function(num) return { tag = { type = "PerStat", stat = "ArmourOnWeapon 2", div = num } } end,
	["per (%d+) armour or evasion rating on shield"] = function(num) return { tag = { type = "PerStat", statList = { "ArmourOnWeapon 2", "EvasionOnWeapon 2" }, div = num } } end,
	["per (%d+) evasion rating on equipped shield"] = function(num) return { tag = { type = "PerStat", stat = "EvasionOnWeapon 2", div = num } } end,
	["per (%d+) maximum energy shield on equipped shield"] = function(num) return { tag = { type = "PerStat", stat = "EnergyShieldOnWeapon 2", div = num } } end,
	["per (%d+) maximum energy shield on shield"] = function(num) return { tag = { type = "PerStat", stat = "EnergyShieldOnWeapon 2", div = num } } end,
	["per (%d+)%% cold resistance above 75%%"] = function(num) return { tag  = { type = "PerStat", stat = "ColdResistOver75", div = num } } end,
	["per (%d+)%% lightning resistance above 75%%"] = function(num) return { tag  = { type = "PerStat", stat = "LightningResistOver75", div = num } } end,
	["per totem"] = { tag = { type = "PerStat", stat = "TotemsSummoned" } }, 
	["per summoned totem"] =  { tag = { type = "PerStat", stat = "TotemsSummoned" } },
	["for each summoned totem"] =  { tag = { type = "PerStat", stat = "TotemsSummoned" } },
	["for each time they have chained"] = { tag = { type = "PerStat", stat = "Chain" } },
	["for each time it has chained"] = { tag = { type = "PerStat", stat = "Chain" } },
	["for each summoned golem"] = { tag = { type = "PerStat", stat = "ActiveGolemLimit" } },
	["for each golem you have summoned"] = { tag = { type = "PerStat", stat = "ActiveGolemLimit" } },
	["per summoned golem"] = { tag = { type = "PerStat", stat = "ActiveGolemLimit" } },
	["per summoned sentinel of purity"] = { tag = { type = "PerStat", stat = "ActiveSentinelOfPurityLimit" } },
	["per summoned skeleton"] = { tag = { type = "PerStat", stat = "ActiveSkeletonLimit" } },
	["per summoned raging spirit"] = { tag = { type = "PerStat", stat = "ActiveRagingSpiritLimit" } },
	["for each raised zombie"] = { tag = { type = "PerStat", stat = "ActiveZombieLimit" } },
	["per raised spectre"] = { tag = { type = "PerStat", stat = "ActiveSpectreLimit" } },
	-- Stat conditions
	["with (%d+) or more strength"] = function(num) return { tag = { type = "StatThreshold", stat = "Str", threshold = num } } end,
	["with at least (%d+) strength"] = function(num) return { tag = { type = "StatThreshold", stat = "Str", threshold = num } } end,
	["w?h?i[lf]e? you have at least (%d+) strength"] = function(num) return { tag = { type = "StatThreshold", stat = "Str", threshold = num } } end,
	["w?h?i[lf]e? you have at least (%d+) dexterity"] = function(num) return { tag = { type = "StatThreshold", stat = "Dex", threshold = num } } end,
	["w?h?i[lf]e? you have at least (%d+) intelligence"] = function(num) return { tag = { type = "StatThreshold", stat = "Int", threshold = num } } end,
	["at least (%d+) intelligence"] = function(num) return { tag = { type = "StatThreshold", stat = "Int", threshold = num } } end, -- lol
	["if dexterity is higher than intelligence"] = { tag = { type = "Condition", var = "DexHigherThanInt" } },
	["if strength is higher than intelligence"] = { tag = { type = "Condition", var = "StrHigherThanInt" } },
	["w?h?i[lf]e? you have at least (%d+) maximum energy shield"] = function(num) return { tag = { type = "StatThreshold", stat = "EnergyShield", threshold = num } } end,
	["against targets they pierce"] = { tag = { type = "StatThreshold", stat = "PierceCount", threshold = 1 } },
	["against pierced targets"] = { tag = { type = "StatThreshold", stat = "PierceCount", threshold = 1 } },
	["to targets they pierce"] = { tag = { type = "StatThreshold", stat = "PierceCount", threshold = 1 } },
	-- Slot conditions
	["when in main hand"] = { tag = { type = "SlotNumber", num = 1 } },
	["when in off hand"] = { tag = { type = "SlotNumber", num = 2 } },
	["in main hand"] = { tag = { type = "InSlot", num = 1 } },
	["in off hand"] = { tag = { type = "InSlot", num = 2 } },
	["with main hand"] = { tagList = { { type = "Condition", var = "MainHandAttack" }, { type = "SkillType", skillType = SkillType.Attack } } },
	["with off hand"] = { tagList = { { type = "Condition", var = "OffHandAttack" }, { type = "SkillType", skillType = SkillType.Attack } } },
	["with this weapon"] = { tagList = { { type = "Condition", var = "{Hand}Attack" }, { type = "SkillType", skillType = SkillType.Attack } } },
	["if your other ring is a shaper item"] = { tag = { type = "Condition", var = "ShaperItemInRing {OtherSlotNum}" } },
	["if your other ring is an elder item"] = { tag = { type = "Condition", var = "ElderItemInRing {OtherSlotNum}" } },
	-- Equipment conditions
	["while holding a shield"] = { tag = { type = "Condition", var = "UsingShield" } },
	["while your off hand is empty"] = { tag = { type = "Condition", var = "OffHandIsEmpty" } },
	["with shields"] = { tag = { type = "Condition", var = "UsingShield" } },
	["while dual wielding"] = { tag = { type = "Condition", var = "DualWielding" } },
	["while dual wielding claws"] = { tag = { type = "Condition", var = "DualWieldingClaws" } },
	["while dual wielding or holding a shield"] = { tag = { type = "Condition", varList = { "DualWielding", "UsingShield" } } },
	["while wielding an axe"] = { tag = { type = "Condition", var = "UsingAxe" } },
	["while wielding an axe or sword"] = { tag = { type = "Condition", varList = { "UsingAxe", "UsingSword" } } },
	["while wielding a bow"] = { tag = { type = "Condition", var = "UsingBow" } },
	["while wielding a claw"] = { tag = { type = "Condition", var = "UsingClaw" } },
	["while wielding a dagger"] = { tag = { type = "Condition", var = "UsingDagger" } },
	["while wielding a claw or dagger"] = { tag = { type = "Condition", varList = { "UsingClaw", "UsingDagger" } } },
	["while wielding a mace"] = { tag = { type = "Condition", var = "UsingMace" } },
	["while wielding a mace or sceptre"] = { tag = { type = "Condition", var = "UsingMace" } },
	["while wielding a mace, sceptre or staff"] = { tag = { type = "Condition", varList = { "UsingMace", "UsingStaff" } } },
	["while wielding a staff"] = { tag = { type = "Condition", var = "UsingStaff" } },
	["while wielding a sword"] = { tag = { type = "Condition", var = "UsingSword" } },
	["while wielding a melee weapon"] = { tag = { type = "Condition", var = "UsingMeleeWeapon" } },
	["while wielding a one handed weapon"] = { tag = { type = "Condition", var = "UsingOneHandedWeapon" } },
	["while wielding a two handed weapon"] = { tag = { type = "Condition", var = "UsingTwoHandedWeapon" } },
	["while wielding a two handed melee weapon"] = { tagList = { { type = "Condition", var = "UsingTwoHandedWeapon" }, { type = "Condition", var = "UsingMeleeWeapon" } } },
	["while wielding a wand"] = { tag = { type = "Condition", var = "UsingWand" } },
	["while wielding two different weapon types"] = { tag = { type = "Condition", var = "WieldingDifferentWeaponTypes" } },
	["while unarmed"] = { tag = { type = "Condition", var = "Unarmed" } },
	["while you are unencumbered"] = { tag = { type = "Condition", var = "Unencumbered" } },
	["with a normal item equipped"] = { tag = { type = "MultiplierThreshold", var = "NormalItem", threshold = 1 } },
	["with a magic item equipped"] = { tag = { type = "MultiplierThreshold", var = "MagicItem", threshold = 1 } },
	["with a rare item equipped"] = { tag = { type = "MultiplierThreshold", var = "RareItem", threshold = 1 } },
	["with a unique item equipped"] = { tag = { type = "MultiplierThreshold", var = "UniqueItem", threshold = 1 } },
	["if you wear no corrupted items"] = { tag = { type = "MultiplierThreshold", var = "CorruptedItem", threshold = 0, upper = true } },
	["if no worn items are corrupted"] = { tag = { type = "MultiplierThreshold", var = "CorruptedItem", threshold = 0, upper = true } },
	["if no equipped items are corrupted"] = { tag = { type = "MultiplierThreshold", var = "CorruptedItem", threshold = 0, upper = true } },
	["if all worn items are corrupted"] = { tag = { type = "MultiplierThreshold", var = "NonCorruptedItem", threshold = 0, upper = true } },
	["if all equipped items are corrupted"] = { tag = { type = "MultiplierThreshold", var = "NonCorruptedItem", threshold = 0, upper = true } },
	["if equipped shield has at least (%d+)%% chance to block"] = function(num) return { tag = { type = "StatThreshold", stat = "ShieldBlockChance", threshold = num } } end,
	["if you have (%d+) primordial items socketed or equipped"] = function(num) return { tag = { type = "MultiplierThreshold", var = "PrimordialItem", threshold = num } } end,
	-- Player status conditions
	["wh[ie][ln]e? on low life"] = { tag = { type = "Condition", var = "LowLife" } },
	["wh[ie][ln]e? not on low life"] = { tag = { type = "Condition", var = "LowLife", neg = true } },
	["wh[ie][ln]e? on full life"] = { tag = { type = "Condition", var = "FullLife" } },
	["wh[ie][ln]e? not on full life"] = { tag = { type = "Condition", var = "FullLife", neg = true } },
	["wh[ie][ln]e? no life is reserved"] = { tag = { type = "StatThreshold", stat = "LifeReserved", threshold = 0, upper = true } },
	["wh[ie][ln]e? no mana is reserved"] = { tag = { type = "StatThreshold", stat = "ManaReserved", threshold = 0, upper = true } },
	["wh[ie][ln]e? on full energy shield"] = { tag = { type = "Condition", var = "FullEnergyShield" } },
	["wh[ie][ln]e? not on full energy shield"] = { tag = { type = "Condition", var = "FullEnergyShield", neg = true } },
	["wh[ie][ln]e? you have energy shield"] = { tag = { type = "Condition", var = "HaveEnergyShield" } },
	["wh[ie][ln]e? you have no energy shield"] = { tag = { type = "Condition", var = "HaveEnergyShield", neg = true } },
	["if you have energy shield"] = { tag = { type = "Condition", var = "HaveEnergyShield" } },
	["while stationary"] = { tag = { type = "Condition", var = "Stationary" } },
	["while moving"] = { tag = { type = "Condition", var = "Moving" } },
	["while channelling"] = { tag = { type = "Condition", var = "Channelling" } },
	["if you've been channelling for at least 1 second"] = { tag = { type = "Condition", var = "Channelling" } },
	["while you have no power charges"] = { tag = { type = "StatThreshold", stat = "PowerCharges", threshold = 0, upper = true } },
	["while you have no frenzy charges"] = { tag = { type = "StatThreshold", stat = "FrenzyCharges", threshold = 0, upper = true } },
	["while you have no endurance charges"] = { tag = { type = "StatThreshold", stat = "EnduranceCharges", threshold = 0, upper = true } },
	["while you have a power charge"] = { tag = { type = "StatThreshold", stat = "PowerCharges", threshold = 1 } },
	["while you have a frenzy charge"] = { tag = { type = "StatThreshold", stat = "FrenzyCharges", threshold = 1 } },
	["while you have an endurance charge"] = { tag = { type = "StatThreshold", stat = "EnduranceCharges", threshold = 1 } },
	["while at maximum power charges"] = { tag = { type = "StatThreshold", stat = "PowerCharges", thresholdStat = "PowerChargesMax" } },
	["while at maximum frenzy charges"] = { tag = { type = "StatThreshold", stat = "FrenzyCharges", thresholdStat = "FrenzyChargesMax" } },
	["while at maximum endurance charges"] = { tag = { type = "StatThreshold", stat = "EnduranceCharges", thresholdStat = "EnduranceChargesMax" } },
	["while you have at least (%d+) crab barriers"] = function(num) return { tag = { type = "StatThreshold", stat = "CrabBarriers", threshold = num } } end,
	["while you have a totem"] = { tag = { type = "Condition", var = "HaveTotem" } },
	["while you have at least one nearby ally"] = { tag = { type = "MultiplierThreshold", var = "NearbyAlly", threshold = 1 } },
	["while you have fortify"] = { tag = { type = "Condition", var = "Fortify" } },
	["during onslaught"] = { tag = { type = "Condition", var = "Onslaught" } },
	["while you have onslaught"] = { tag = { type = "Condition", var = "Onslaught" } },
	["while phasing"] = { tag = { type = "Condition", var = "Phasing" } },
	["while you have tailwind"] = { tag = { type = "Condition", var = "Tailwind" } },
	["while elusive"] = { tag = { type = "Condition", var = "Elusive" } },
	["gain elusive"] = { tag = { type = "Condition", varList = { "CanBeElusive", "Elusive" } } },
	["while you have arcane surge"] = { tag = { type = "Condition", var = "AffectedByArcaneSurge" } },
	["while you have cat's stealth"] = { tag = { type = "Condition", var = "AffectedByCat'sStealth" } },
	["while you have avian's might"] = { tag = { type = "Condition", var = "AffectedByAvian'sMight" } },
	["while you have avian's flight"] = { tag = { type = "Condition", var = "AffectedByAvian'sFlight" } },
	["while affected by aspect of the cat"] = { tag = { type = "Condition", varList = { "AffectedByCat'sStealth", "AffectedByCat'sAgility" } } },
	["while affected by a non%-vaal guard skill"] = { tag = { type = "Condition", varList = { "AffectedByImmortalCall", "AffectedByMoltenShell", "AffectedBySteelskin" } } },
	["if a non%-vaal guard buff was lost recently"] = { tag = { type = "Condition", var = "LostNonVaalBuffRecently" } },
	["while affected by a guard skill buff"] = { tag = { type = "Condition", varList = { "AffectedByImmortalCall", "AffectedByVaalImmortalCall", "AffectedByMoltenShell", "AffectedByVaalMoltenShell", "AffectedBySteelskin" } } },
	["while affected by a herald"] = { tag = { type = "Condition", var = "AffectedByHerald" } },
	["while in blood stance"] = { tag = { type = "Condition", var = "BloodStance" } },
	["while in sand stance"] = { tag = { type = "Condition", var = "SandStance" } },
	["while you have a bestial minion"] = { tag = { type = "Condition", var = "HaveBestialMinion" } },
	["while you have infusion"] = { tag = { type = "Condition", var = "InfusionActive" } },
	["while focussed"] = { tag = { type = "Condition", var = "Focused" } },
	["while leeching"] = { tag = { type = "Condition", var = "Leeching" } },
	["while leeching energy shield"] = { tag = { type = "Condition", var = "LeechingEnergyShield" } },
	["while using a flask"] = { tag = { type = "Condition", var = "UsingFlask" } },
	["during effect"] = { tag = { type = "Condition", var = "UsingFlask" } },
	["during flask effect"] = { tag = { type = "Condition", var = "UsingFlask" } },
	["during any flask effect"] = { tag = { type = "Condition", var = "UsingFlask" } },
	["while under no flask effects"] = { tag = { type = "Condition", var = "UsingFlask", neg = true } },
	["during effect of any mana flask"] = { tag = { type = "Condition", var = "UsingManaFlask" } },
	["during effect of any life flask"] = { tag = { type = "Condition", var = "UsingLifeFlask" } },
	["during effect of any life or mana flask"] = { tag = { type = "Condition", varList = { "UsingManaFlask", "UsingLifeFlask" } } },
	["while on consecrated ground"] = { tag = { type = "Condition", var = "OnConsecratedGround" } },
	["on burning ground"] = { tag = { type = "Condition", var = "OnBurningGround" } },
	["while on burning ground"] = { tag = { type = "Condition", var = "OnBurningGround" } },
	["on chilled ground"] = { tag = { type = "Condition", var = "OnChilledGround" } },
	["on shocked ground"] = { tag = { type = "Condition", var = "OnShockedGround" } },
	["while in a caustic cloud"] = { tag = { type = "Condition", var = "OnCausticCloud" } },
	["while blinded"] = { tag = { type = "Condition", var = "Blinded" } },
	["while burning"] = { tag = { type = "Condition", var = "Burning" } },
	["while ignited"] = { tag = { type = "Condition", var = "Ignited" } },
	["while frozen"] = { tag = { type = "Condition", var = "Frozen" } },
	["while shocked"] = { tag = { type = "Condition", var = "Shocked" } },
	["while not ignited, frozen or shocked"] = { tag = { type = "Condition", varList = { "Ignited", "Frozen", "Shocked" }, neg = true } },
	["while bleeding"] = { tag = { type = "Condition", var = "Bleeding" } },
	["while poisoned"] = { tag = { type = "Condition", var = "Poisoned" } },
	["while cursed"] = { tag = { type = "Condition", var = "Cursed" } },
	["while not cursed"] = { tag = { type = "Condition", var = "Cursed", neg = true } },
	["against damage over time"] = { tag = { type = "Condition", varList = { "AgainstDamageOverTime" } } },
	["while there is only one nearby enemy"] = { tag = { type = "Condition", var = "OnlyOneNearbyEnemy" } },
	["while t?h?e?r?e? ?i?s? ?a rare or unique enemy i?s? ?nearby"] = { tag = { type = "ActorCondition", actor = "enemy", varList = { "NearbyRareOrUniqueEnemy", "RareOrUnique" } } },
	["if you[' ]h?a?ve hit recently"] = { tag = { type = "Condition", var = "HitRecently" } },
	["if you[' ]h?a?ve hit an enemy recently"] = { tag = { type = "Condition", var = "HitRecently" } },
	["if you[' ]h?a?ve hit a cursed enemy recently"] = { tagList = { { type = "Condition", var = "HitRecently" }, { type = "ActorCondition", actor = "enemy", var = "Cursed" } } },
	["if you[' ]h?a?ve crit recently"] = { tag = { type = "Condition", var = "CritRecently" } },
	["if you[' ]h?a?ve dealt a critical strike recently"] = { tag = { type = "Condition", var = "CritRecently" } },
	["if you[' ]h?a?ve crit in the past 8 seconds"] = { tag = { type = "Condition", var = "CritInPast8Sec" } },
	["if you[' ]h?a?ve dealt a crit in the past 8 seconds"] = { tag = { type = "Condition", var = "CritInPast8Sec" } },
	["if you[' ]h?a?ve dealt a critical strike in the past 8 seconds"] = { tag = { type = "Condition", var = "CritInPast8Sec" } },
	["if you haven't crit recently"] = { tag = { type = "Condition", var = "CritRecently", neg = true } },
	["if you haven't dealt a critical strike recently"] = { tag = { type = "Condition", var = "CritRecently", neg = true } },
	["if you[' ]h?a?ve dealt a non%-critical strike recently"] = { tag = { type = "Condition", var = "NonCritRecently" } },
	["if your skills have dealt a critical strike recently"] = { tag = { type = "Condition", var = "SkillCritRecently" } },
	["if you dealt a critical strike with a herald skill recently"] = { tag = { type = "Condition", var = "CritWithHeraldSkillRecently" } },
	["if you[' ]h?a?ve dealt a critical strike with a two handed melee weapon recently"] = { flags = bor(ModFlag.Weapon2H, ModFlag.WeaponMelee), tag = { type = "Condition", var = "CritRecently" } },
	["if you[' ]h?a?ve killed recently"] = { tag = { type = "Condition", var = "KilledRecently" } },
	["if you[' ]h?a?ve killed an enemy recently"] = { tag = { type = "Condition", var = "KilledRecently" } },
	["if you[' ]h?a?ve killed at least (%d) enemies recently"] = function(num) return { tag = { type = "MultiplierThreshold", var = "EnemyKilledRecently", threshold = num } } end,
	["if you haven't killed recently"] = { tag = { type = "Condition", var = "KilledRecently", neg = true } },
	["if you or your totems have killed recently"] = { tag = { type = "Condition", varList = { "KilledRecently","TotemsKilledRecently" } } },
	["if you[' ]h?a?ve thrown a trap or mine recently"] = { tag = { type = "Condition", var = "TrapOrMineThrownRecently" } },
	["if you[' ]h?a?ve killed a maimed enemy recently"] = { tagList = { { type = "Condition", var = "KilledRecently" }, { type = "ActorCondition", actor = "enemy", var = "Maimed" } } },
	["if you[' ]h?a?ve killed a cursed enemy recently"] = { tagList = { { type = "Condition", var = "KilledRecently" }, { type = "ActorCondition", actor = "enemy", var = "Cursed" } } },
	["if you[' ]h?a?ve killed a bleeding enemy recently"] = { tagList = { { type = "Condition", var = "KilledRecently" }, { type = "ActorCondition", actor = "enemy", var = "Bleeding" } } },
	["if you[' ]h?a?ve killed an enemy affected by your damage over time recently"] = { tag = { type = "Condition", var = "KilledAffectedByDotRecently" } },
	["if you[' ]h?a?ve frozen an enemy recently"] = { tag = { type = "Condition", var = "FrozenEnemyRecently" } },
	["if you[' ]h?a?ve chilled an enemy recently"] = { tag = { type = "Condition", var = "ChilledEnemyRecently" } },
	["if you[' ]h?a?ve ignited an enemy recently"] = { tag = { type = "Condition", var = "IgnitedEnemyRecently" } },
	["if you[' ]h?a?ve shocked an enemy recently"] = { tag = { type = "Condition", var = "ShockedEnemyRecently" } },
	["if you[' ]h?a?ve stunned an enemy recently"] = { tag = { type = "Condition", var = "StunnedEnemyRecently" } },
	["if you[' ]h?a?ve stunned an enemy with a two handed melee weapon recently"] = { flags = bor(ModFlag.Weapon2H, ModFlag.WeaponMelee), tag = { type = "Condition", var = "StunnedEnemyRecently" } },
	["if you[' ]h?a?ve been hit recently"] = { tag = { type = "Condition", var = "BeenHitRecently" } },
	["if you were hit recently"] = { tag = { type = "Condition", var = "BeenHitRecently" } },
	["if you were damaged by a hit recently"] = { tag = { type = "Condition", var = "BeenHitRecently" } },
	["if you[' ]h?a?ve taken a critical strike recently"] = { tag = { type = "Condition", var = "BeenCritRecently" } },
	["if you[' ]h?a?ve taken a savage hit recently"] = { tag = { type = "Condition", var = "BeenSavageHitRecently" } },
	["if you have ?n[o']t been hit recently"] = { tag = { type = "Condition", var = "BeenHitRecently", neg = true } },
	["if you[' ]h?a?ve taken no damage from hits recently"] = { tag = { type = "Condition", var = "BeenHitRecently", neg = true } },
	["if you[' ]h?a?ve taken fire damage from a hit recently"] = { tag = { type = "Condition", var = "HitByFireDamageRecently" } },
	["if you[' ]h?a?ve taken fire damage from an enemy hit recently"] = { tag = { type = "Condition", var = "TakenFireDamageFromEnemyHitRecently" } },
	["if you[' ]h?a?ve taken spell damage recently"] = { tag = { type = "Condition", var = "HitBySpellDamageRecently" } },
	["if you[' ]h?a?ve blocked recently"] = { tag = { type = "Condition", var = "BlockedRecently" } },
	["if you haven't blocked recently"] = { tag = { type = "Condition", var = "BlockedRecently", neg = true } },
	["if you[' ]h?a?ve blocked an attack recently"] = { tag = { type = "Condition", var = "BlockedAttackRecently" } },
	["if you[' ]h?a?ve blocked attack damage recently"] = { tag = { type = "Condition", var = "BlockedAttackRecently" } },
	["if you[' ]h?a?ve blocked a spell recently"] = { tag = { type = "Condition", var = "BlockedSpellRecently" } },
	["if you[' ]h?a?ve blocked spell damage recently"] = { tag = { type = "Condition", var = "BlockedSpellRecently" } },
	["if you[' ]h?a?ve blocked damage from a unique enemy in the past 10 seconds"] = { tag = { type = "Condition", var = "BlockedHitFromUniqueEnemyInPast10Sec" } },
	["if you[' ]h?a?ve attacked recently"] = { tag = { type = "Condition", var = "AttackedRecently" } },
	["if you[' ]h?a?ve cast a spell recently"] = { tag = { type = "Condition", var = "CastSpellRecently" } },
	["if you[' ]h?a?ve consumed a corpse recently"] = { tag = { type = "Condition", var = "ConsumedCorpseRecently" } },
	["if you[' ]h?a?ve cursed an enemy recently"] = { tag = { type = "Condition", var = "CursedEnemyRecently" } },
	["if you have ?n[o']t consumed a corpse recently"] = { tag = { type = "Condition", var = "ConsumedCorpseRecently", neg = true } },
	["for each corpse consumed recently"] = { tag = { type = "Multiplier", var = "CorpseConsumedRecently" } },
	["if you[' ]h?a?ve taunted an enemy recently"] = { tag = { type = "Condition", var = "TauntedEnemyRecently" } },
	["if you[' ]h?a?ve used a skill recently"] = { tag = { type = "Condition", var = "UsedSkillRecently" } },
	["if you[' ]h?a?ve used a travel skill recently"] = { tag = { type = "Condition", var = "UsedTravelSkillRecently" } },
	["for each skill you've used recently, up to (%d+)%%"] = function(num) return { tag = { type = "Multiplier", var = "SkillUsedRecently", limit = num, limitTotal = true } } end,
	["if you[' ]h?a?ve used a warcry recently"] = { tag = { type = "Condition", var = "UsedWarcryRecently" } },
	["if you[' ]h?a?ve warcried recently"] = { tag = { type = "Condition", var = "UsedWarcryRecently" } },
	["for each time you[' ]h?a?ve warcried recently"] = { tag = { type = "Multiplier", var = "WarcryUsedRecently" } },
	["if you[' ]h?a?ve warcried in the past 8 seconds"] = { tag = { type = "Condition", var = "UsedWarcryInPast8Seconds" } },
	["for each of your mines detonated recently, up to (%d+)%%"] = function(num) return { tag = { type = "Multiplier", var = "MineDetonatedRecently", limit = num, limitTotal = true } } end,
	["for each mine detonated recently, up to (%d+)%%"] = function(num) return { tag = { type = "Multiplier", var = "MineDetonatedRecently", limit = num, limitTotal = true } } end,
	["for each mine detonated recently, up to (%d+)%% per second"] = function(num) return { tag = { type = "Multiplier", var = "MineDetonatedRecently", limit = num, limitTotal = true } } end,
	["for each of your traps triggered recently, up to (%d+)%%"] = function(num) return { tag = { type = "Multiplier", var = "TrapTriggeredRecently", limit = num, limitTotal = true } } end,
	["for each trap triggered recently, up to (%d+)%%"] = function(num) return { tag = { type = "Multiplier", var = "TrapTriggeredRecently", limit = num, limitTotal = true } } end,
	["for each trap triggered recently, up to (%d+)%% per second"] = function(num) return { tag = { type = "Multiplier", var = "TrapTriggeredRecently", limit = num, limitTotal = true } } end,
	["if you[' ]h?a?ve used a fire skill recently"] = { tag = { type = "Condition", var = "UsedFireSkillRecently" } },
	["if you[' ]h?a?ve used a cold skill recently"] = { tag = { type = "Condition", var = "UsedColdSkillRecently" } },
	["if you[' ]h?a?ve used a fire skill in the past 10 seconds"] = { tag = { type = "Condition", var = "UsedFireSkillInPast10Sec" } },
	["if you[' ]h?a?ve used a cold skill in the past 10 seconds"] = { tag = { type = "Condition", var = "UsedColdSkillInPast10Sec" } },
	["if you[' ]h?a?ve used a lightning skill in the past 10 seconds"] = { tag = { type = "Condition", var = "UsedLightningSkillInPast10Sec" } },
	["if you[' ]h?a?ve summoned a totem recently"] = { tag = { type = "Condition", var = "SummonedTotemRecently" } },
	["if you haven't summoned a totem in the past 2 seconds"] = { tag = { type = "Condition", var = "NoSummonedTotemsInPastTwoSeconds" }  },
	["if you[' ]h?a?ve used a minion skill recently"] = { tag = { type = "Condition", var = "UsedMinionSkillRecently" } },
	["if you[' ]h?a?ve used a movement skill recently"] = { tag = { type = "Condition", var = "UsedMovementSkillRecently" } },
	["if you[' ]h?a?ve used a vaal skill recently"] = { tag = { type = "Condition", var = "UsedVaalSkillRecently" } },
	["if you haven't used a brand skill recently"] = { tag = { type = "Condition", var = "UsedBrandRecently", neg = true } },
	["if you[' ]h?a?ve used a brand skill recently"] = { tag = { type = "Condition", var = "UsedBrandRecently" } },
	["if you[' ]h?a?ve spent (%d+) total mana recently"] = function(num) return { tag = { type = "MultiplierThreshold", var = "ManaSpentRecently", threshold = num } } end,
	["for 4 seconds after spending a total of (%d+) mana"] = function(num) return { tag = { type = "MultiplierThreshold", var = "ManaSpentRecently", threshold = num } } end,
	["if you've impaled an enemy recently"] = { tag = { type = "Condition", var = "ImpaledRecently" } },
	["if you've changed stance recently"] = { tag = { type = "Condition", var = "ChangedStanceRecently" } },
	["if you've stopped taking damage over time recently"] = { tag = { type = "Condition", var = "StoppedTakingDamageOverTimeRecently" } },
	["during soul gain prevention"] = { tag = { type = "Condition", var = "SoulGainPrevention" } },
	["if you detonated mines recently"] = { tag = { type = "Condition", var = "DetonatedMinesRecently" } },
	["if you detonated a mine recently"] = { tag = { type = "Condition", var = "DetonatedMinesRecently" } },
	["if energy shield recharge has started recently"] = { tag = { type = "Condition", var = "EnergyShieldRechargeRecently" } },
	["when cast on frostbolt"] = { tag = { type = "Condition", var = "CastOnFrostbolt" } },
	["branded enemy's"] = { tag = { type = "MultiplierThreshold", var = "BrandsAttachedToEnemy", threshold = 1 } },
	["to enemies they're attached to"] = { tag = { type = "MultiplierThreshold", var = "BrandsAttachedToEnemy", threshold = 1 } },
	["for each hit you've taken recently up to a maximum of (%d+)%%"] = function(num) return { tag = { type = "Multiplier", var = "BeenHitRecently", limit = num, limitTotal = true } } end,
	["for each nearby enemy, up to (%d+)%%"] = function(num) return { tag = { type = "Multiplier", var = "NearbyEnemies", limit = num, limitTotal = true } } end,
	["while you have iron reflexes"] = { tag = { type = "Condition", var = "HaveIronReflexes" } },
	["while you do not have iron reflexes"] = { tag = { type = "Condition", var = "HaveIronReflexes", neg = true } },
	["while you have elemental overload"] = { tag = { type = "Condition", var = "HaveElementalOverload" } },
	["while you do not have elemental overload"] = { tag = { type = "Condition", var = "HaveElementalOverload", neg = true } },
	["while you have resolute technique"] = { tag = { type = "Condition", var = "HaveResoluteTechnique" } },
	["while you do not have resolute technique"] = { tag = { type = "Condition", var = "HaveResoluteTechnique", neg = true } },
	["while you have avatar of fire"] = { tag = { type = "Condition", var = "HaveAvatarOfFire" } },
	["while you do not have avatar of fire"] = { tag = { type = "Condition", var = "HaveAvatarOfFire", neg = true } },
	["if you have a summoned golem"] = { tag = { type = "Condition", varList = { "HavePhysicalGolem", "HaveLightningGolem", "HaveColdGolem", "HaveFireGolem", "HaveChaosGolem", "HaveCarrionGolem" } } },
	["while you have a summoned golem"] = { tag = { type = "Condition", varList = { "HavePhysicalGolem", "HaveLightningGolem", "HaveColdGolem", "HaveFireGolem", "HaveChaosGolem", "HaveCarrionGolem" } } },
	["if a minion has died recently"] = { tag = { type = "Condition", var = "MinionsDiedRecently" } },
	-- Enemy status conditions
	["at close range"] = { tag = { type = "Condition", var = "AtCloseRange" }, flags = ModFlag.Hit },
	["against rare and unique enemies"] = { tag = { type = "ActorCondition", actor = "enemy", var = "RareOrUnique" }, keywordFlags = KeywordFlag.Hit },
	["against unique enemies"] = { tag = { type = "ActorCondition", actor = "enemy", var = "RareOrUnique" }, keywordFlags = KeywordFlag.Hit },
	["against enemies on full life"] = { tag = { type = "ActorCondition", actor = "enemy", var = "FullLife" }, keywordFlags = KeywordFlag.Hit },
	["against enemies that are on full life"] = { tag = { type = "ActorCondition", actor = "enemy", var = "FullLife" }, keywordFlags = KeywordFlag.Hit },
	["against enemies on low life"] = { tag = { type = "ActorCondition", actor = "enemy", var = "LowLife" }, keywordFlags = KeywordFlag.Hit },
	["against enemies that are on low life"] = { tag = { type = "ActorCondition", actor = "enemy", var = "LowLife" }, keywordFlags = KeywordFlag.Hit },
	["against cursed enemies"] = { tag = { type = "ActorCondition", actor = "enemy", var = "Cursed" }, keywordFlags = KeywordFlag.Hit },
	["when hitting cursed enemies"] = { tag = { type = "ActorCondition", actor = "enemy", var = "Cursed" }, keywordFlags = KeywordFlag.Hit },
	["from cursed enemies"] = { tag = { type = "ActorCondition", actor = "enemy", var = "Cursed" } },
	["against marked enemy"] = { tag = { type = "ActorCondition", actor = "enemy", var = "Marked" }, keywordFlags = KeywordFlag.Hit },
	["when hitting marked enemy"] = { tag = { type = "ActorCondition", actor = "enemy", var = "Marked" }, keywordFlags = KeywordFlag.Hit },
	["from marked enemy"] = { tag = { type = "ActorCondition", actor = "enemy", var = "Marked" } },
	["against taunted enemies"] = { tag = { type = "ActorCondition", actor = "enemy", var = "Taunted" }, keywordFlags = KeywordFlag.Hit },
	["against bleeding enemies"] = { tag = { type = "ActorCondition", actor = "enemy", var = "Bleeding" }, keywordFlags = KeywordFlag.Hit },
	["you inflict on bleeding enemies"] = { tag = { type = "ActorCondition", actor = "enemy", var = "Bleeding" } },
	["to bleeding enemies"] = { tag = { type = "ActorCondition", actor = "enemy", var = "Bleeding" }, keywordFlags = KeywordFlag.Hit },
	["from bleeding enemies"] = { tag = { type = "ActorCondition", actor = "enemy", var = "Bleeding" } },
	["against poisoned enemies"] = { tag = { type = "ActorCondition", actor = "enemy", var = "Poisoned" }, keywordFlags = KeywordFlag.Hit },
	["you inflict on poisoned enemies"] = { tag = { type = "ActorCondition", actor = "enemy", var = "Poisoned" } },
	["to poisoned enemies"] = { tag = { type = "ActorCondition", actor = "enemy", var = "Poisoned" }, keywordFlags = KeywordFlag.Hit },
	["against enemies affected by (%d+) or more poisons"] = function(num) return { tag = { type = "MultiplierThreshold", actor = "enemy", var = "PoisonStack", threshold = num } } end,
	["against enemies affected by at least (%d+) poisons"] = function(num) return { tag = { type = "MultiplierThreshold", actor = "enemy", var = "PoisonStack", threshold = num } } end,
	["against hindered enemies"] = { tag = { type = "ActorCondition", actor = "enemy", var = "Hindered" }, keywordFlags = KeywordFlag.Hit },
	["against maimed enemies"] = { tag = { type = "ActorCondition", actor = "enemy", var = "Maimed" }, keywordFlags = KeywordFlag.Hit },
	["you inflict on maimed enemies"] = { tag = { type = "ActorCondition", actor = "enemy", var = "Maimed" } },
	["against blinded enemies"] = { tag = { type = "ActorCondition", actor = "enemy", var = "Blinded" }, keywordFlags = KeywordFlag.Hit },
	["from blinded enemies"] = { tag = { type = "ActorCondition", actor = "enemy", var = "Blinded" } },
	["against burning enemies"] = { tag = { type = "ActorCondition", actor = "enemy", var = "Burning" }, keywordFlags = KeywordFlag.Hit },
	["against ignited enemies"] = { tag = { type = "ActorCondition", actor = "enemy", var = "Ignited" }, keywordFlags = KeywordFlag.Hit },
	["to ignited enemies"] = { tag = { type = "ActorCondition", actor = "enemy", var = "Ignited" }, keywordFlags = KeywordFlag.Hit },
	["against shocked enemies"] = { tag = { type = "ActorCondition", actor = "enemy", var = "Shocked" }, keywordFlags = KeywordFlag.Hit },
	["to shocked enemies"] = { tag = { type = "ActorCondition", actor = "enemy", var = "Shocked" }, keywordFlags = KeywordFlag.Hit },
	["against frozen enemies"] = { tag = { type = "ActorCondition", actor = "enemy", var = "Frozen" }, keywordFlags = KeywordFlag.Hit },
	["to frozen enemies"] = { tag = { type = "ActorCondition", actor = "enemy", var = "Frozen" }, keywordFlags = KeywordFlag.Hit },
	["against chilled enemies"] = { tag = { type = "ActorCondition", actor = "enemy", var = "Chilled" }, keywordFlags = KeywordFlag.Hit },
	["to chilled enemies"] = { tag = { type = "ActorCondition", actor = "enemy", var = "Chilled" }, keywordFlags = KeywordFlag.Hit },
	["inflicted on chilled enemies"] = { tag = { type = "ActorCondition", actor = "enemy", var = "Chilled" } },
	["enemies which are chilled"] = { tag = { type = "ActorCondition", actor = "enemy", var = "Chilled" }, keywordFlags = KeywordFlag.Hit },
	["against chilled or frozen enemies"] = { tag = { type = "ActorCondition", actor = "enemy", varList = { "Chilled","Frozen" } }, keywordFlags = KeywordFlag.Hit },
	["against frozen, shocked or ignited enemies"] = { tag = { type = "ActorCondition", actor = "enemy", varList = { "Frozen","Shocked","Ignited" } }, keywordFlags = KeywordFlag.Hit },
	["against enemies affected by elemental ailments"] = { tag = { type = "ActorCondition", actor = "enemy", varList = { "Frozen","Chilled","Shocked","Ignited","Scorched","Brittle","Sapped" } }, keywordFlags = KeywordFlag.Hit },
	["against enemies affected by ailments"] = { tag = { type = "ActorCondition", actor = "enemy", varList = { "Frozen","Chilled","Shocked","Ignited","Scorched","Brittle","Sapped","Poisoned","Bleeding" } }, keywordFlags = KeywordFlag.Hit },
	["against enemies that are affected by elemental ailments"] = { tag = { type = "ActorCondition", actor = "enemy", varList = { "Frozen","Chilled","Shocked","Ignited","Scorched","Brittle","Sapped" } }, keywordFlags = KeywordFlag.Hit },
	["against enemies that are affected by no elemental ailments"] = { tagList = { { type = "ActorCondition", actor = "enemy", varList = { "Frozen","Chilled","Shocked","Ignited","Scorched","Brittle","Sapped" }, neg = true }, { type = "Condition", var = "Effective" } }, keywordFlags = KeywordFlag.Hit },
	["against enemies affected by (%d+) spider's webs"] = function(num) return { tag = { type = "MultiplierThreshold", actor = "enemy", var = "Spider's WebStack", threshold = num } } end,
	["against enemies on consecrated ground"] = { tag = { type = "ActorCondition", actor = "enemy", var = "OnConsecratedGround" } },
	-- Enemy multipliers
	["per freeze, shock and ignite on enemy"] = { tag = { type = "Multiplier", var = "FreezeShockIgniteOnEnemy" }, keywordFlags = KeywordFlag.Hit },
	["per poison affecting enemy"] = { tag = { type = "Multiplier", actor = "enemy", var = "PoisonStack" } },
	["per poison affecting enemy, up to %+([%d%.]+)%%"] = function(num) return { tag = { type = "Multiplier", actor = "enemy", var = "PoisonStack", limit = num, limitTotal = true } } end,
	["for each spider's web on the enemy"] = { tag = { type = "Multiplier", actor = "enemy", var = "Spider's WebStack" } },
}

local mod = modLib.createMod
local function flag(name, ...)
	return mod(name, "FLAG", true, ...)
end

local gemIdLookup = {
	["power charge on critical strike"] = "SupportPowerChargeOnCrit",
}
for name, grantedEffect in pairs(data["3_0"].skills) do
	if not grantedEffect.hidden or grantedEffect.fromItem then
		gemIdLookup[grantedEffect.name:lower()] = grantedEffect.id
	end
end
local function extraSkill(name, level, noSupports)
	name = name:gsub(" skill","")
	if gemIdLookup[name] then
		return {
			mod("ExtraSkill", "LIST", { skillId = gemIdLookup[name], level = level, noSupports = noSupports })
		}
	end
end

-- List of special modifiers
local specialModList = {
	-- Keystones
	["your hits can't be evaded"] = { flag("CannotBeEvaded") },
	["never deal critical strikes"] = { flag("NeverCrit") },
	["no critical strike multiplier"] = { flag("NoCritMultiplier") },
	["ailments never count as being from critical strikes"] = { flag("AilmentsAreNeverFromCrit") },
	["the increase to physical damage from strength applies to projectile attacks as well as melee attacks"] = { flag("IronGrip") },
	["strength%'s damage bonus applies to projectile attack damage as well as melee damage"] = { flag("IronGrip") },
	["converts all evasion rating to armour%. dexterity provides no bonus to evasion rating"] = { flag("IronReflexes") },
	["30%% chance to dodge attack hits%. 50%% less armour, 30%% less energy shield, 30%% less chance to block spell and attack damage"] = {
		mod("AttackDodgeChance", "BASE", 30),
		mod("Armour", "MORE", -50),
		mod("EnergyShield", "MORE", -30),
		mod("BlockChance", "MORE", -30),
		mod("SpellBlockChance", "MORE", -30),
	},
	["maximum life becomes 1, immune to chaos damage"] = { flag("ChaosInoculation") },
	["life regeneration is applied to energy shield instead"] = { flag("ZealotsOath") },
	["life leeched per second is doubled"] = { mod("LifeLeechRate", "MORE", 100) },
	["maximum total recovery per second from life leech is doubled"] = { mod("MaxLifeLeechRate", "MORE", 100) },
	["maximum total recovery per second from energy shield leech is doubled"] = { mod("MaxEnergyShieldLeechRate", "MORE", 100) },
	["life regeneration has no effect"] = { flag("NoLifeRegen") },
	["(%d+)%% less life regeneration rate"] = function(num) return { mod("LifeRegen", "MORE", -num) } end,
	["energy shield recharge instead applies to life"] = { flag("EnergyShieldRechargeAppliesToLife") },
	["deal no non%-fire damage"] = { flag("DealNoPhysical"), flag("DealNoLightning"), flag("DealNoCold"), flag("DealNoChaos") },
	["(%d+)%% of physical, cold and lightning damage converted to fire damage"] = function(num) return {
		mod("PhysicalDamageConvertToFire", "BASE", num),
		mod("LightningDamageConvertToFire", "BASE", num),
		mod("ColdDamageConvertToFire", "BASE", num),
	} end,
	["removes all mana%. spend life instead of mana for skills"] = { mod("Mana", "MORE", -100), flag("BloodMagic") },
	["enemies you hit with elemental damage temporarily get (%+%d+)%% resistance to those elements and (%-%d+)%% resistance to other elements"] = function(plus, _, minus)
		minus = tonumber(minus)
		return {
			flag("ElementalEquilibrium"),
			mod("EnemyModifier", "LIST", { mod = mod("FireResist", "BASE", plus, { type = "Condition", var = "HitByFireDamage" }) }),
			mod("EnemyModifier", "LIST", { mod = mod("FireResist", "BASE", minus, { type = "Condition", var = "HitByFireDamage", neg = true }, { type = "Condition", varList={ "HitByColdDamage","HitByLightningDamage" } }) }),
			mod("EnemyModifier", "LIST", { mod = mod("ColdResist", "BASE", plus, { type = "Condition", var = "HitByColdDamage" }) }),
			mod("EnemyModifier", "LIST", { mod = mod("ColdResist", "BASE", minus, { type = "Condition", var = "HitByColdDamage", neg = true }, { type = "Condition", varList={ "HitByFireDamage","HitByLightningDamage" } }) }),
			mod("EnemyModifier", "LIST", { mod = mod("LightningResist", "BASE", plus, { type = "Condition", var = "HitByLightningDamage" }) }),
			mod("EnemyModifier", "LIST", { mod = mod("LightningResist", "BASE", minus, { type = "Condition", var = "HitByLightningDamage", neg = true }, { type = "Condition", varList={ "HitByFireDamage","HitByColdDamage" } }) }),
		}
	end,
	["projectile attack hits deal up to 30%% more damage to targets at the start of their movement, dealing less damage to targets as the projectile travels farther"] = { flag("PointBlank") },
	["leech energy shield instead of life"] = { flag("GhostReaver") },
	["minions explode when reduced to low life, dealing 33%% of their maximum life as fire damage to surrounding enemies"] = { mod("ExtraMinionSkill", "LIST", { skillId = "MinionInstability" }) },
	["minions explode when reduced to low life, dealing 33%% of their life as fire damage to surrounding enemies"] = { mod("ExtraMinionSkill", "LIST", { skillId = "MinionInstability" }) },
	["all bonuses from an equipped shield apply to your minions instead of you"] = { }, -- The node itself is detected by the code that handles it
	["spend energy shield before mana for skill costs"] = { },
	["you have perfect agony if you've dealt a critical strike recently"] = {mod("Keystone", "LIST", "Perfect Agony", { type = "Condition", var = "CritRecently" })},
	["energy shield protects mana instead of life"] = { flag("EnergyShieldProtectsMana") },
	["modifiers to critical strike multiplier also apply to damage over time multiplier for ailments from critical strikes at (%d+)%% of their value"] = function(num) return { mod("CritMultiplierAppliesToDegen", "BASE", num) } end,
	["your bleeding does not deal extra damage while the enemy is moving"] = { flag("Condition:NoExtraBleedDamageToMovingEnemy") },
	["you can inflict bleeding on an enemy up to (%d+) times?"] = function(num) return { mod("BleedStacksMax", "OVERRIDE", num) } end,
	["your minions spread caustic ground on death, dealing 20%% of their maximum life as chaos damage per second"] = { mod("ExtraMinionSkill", "LIST", { skillId = "SiegebreakerCausticGround" }) },
	["you can have an additional brand attached to an enemy"] = { mod("BrandsAttachedLimit", "BASE", 1) },
	["gain (%d+) grasping vines each second while stationary"] = function(num) return {
		flag("Condition:Stationary"),
		mod("Dummy", "DUMMY", 1, { type = "Condition", var = "Stationary" }), -- Make the Configuration option appear
		mod("Multiplier:GraspingVinesCount", "BASE", num, { type = "Multiplier", var = "StationarySeconds", limit = 10, limitTotal = true }),
	} end,
	["attack projectiles always inflict bleeding and maim, and knock back enemies"] = {
		mod("BleedChance", "BASE", 100, nil, bor(ModFlag.Attack, ModFlag.Projectile)),
		mod("EnemyKnockbackChance", "BASE", 100, nil, bor(ModFlag.Attack, ModFlag.Projectile)),
	},
	["projectiles cannot pierce, fork or chain"] = {
		flag("CannotPierce", nil, ModFlag.Projectile),
		flag("CannotChain", nil, ModFlag.Projectile),
		flag("CannotFork", nil, ModFlag.Projectile),
	},
	["critical strikes inflict scorch, brittle and sapped"] = { flag("CritAlwaysAltAilments") },
	["chance to block attack damage is doubled"] = { mod("BlockChance", "MORE", 100) },
	["chance to block spell damage is doubled"] = { mod("SpellBlockChance", "MORE", 100) },
	["you take (%d+)%% of damage from blocked hits"] = function(num) return { mod("BlockEffect", "BASE", num) } end,
	["ignore attribute requirements"] = { flag("IgnoreAttributeRequirements") },
	["gain no inherent bonuses from attributes"] = { flag("NoAttributeBonuses") },
	["all damage taken bypasses energy shield"] = {
		mod("PhysicalEnergyShieldBypass", "BASE", 100),
		mod("LightningEnergyShieldBypass", "BASE", 100),
		mod("ColdEnergyShieldBypass", "BASE", 100),
		mod("FireEnergyShieldBypass", "BASE", 100),
	},
	["auras from your skills do not affect allies"] = { flag("SelfAurasCannotAffectAllies") },
	["auras from your skills have (%d+)%% more effect on you"] = function(num) return { mod("AuraEffectOnSelf", "MORE", num) } end,
	["increases and reductions to mana regeneration rate instead apply to rage regeneration rate"] = { flag("ManaRegenToRageRegen") },
	["maximum energy shield is (%d+)"] = function(num) return { mod("EnergyShield", "OVERRIDE", num ) } end,
	["while not on full life, sacrifice ([%d%.]+)%% of mana per second to recover that much life"] = function(num) return { 
		mod("ManaDegen", "BASE", 1, { type = "PercentStat", stat = "ManaUnreserved", percent = num }, { type = "Condition", var = "FullLife", neg = true }),
		mod("LifeRecovery", "BASE", 1, { type = "PercentStat", stat = "ManaUnreserved", percent = num }, { type = "Condition", var = "FullLife", neg = true }) 
	} end,
	["you are blind"] = { flag("Condition:Blinded") },
	["armour applies to fire, cold and lightning damage taken from hits instead of physical damage"] = { flag("ArmourAppliesToFireDamageTaken"), flag("ArmourAppliesToColdDamageTaken"), flag("ArmourAppliesToLightningDamageTaken"), flag("ArmourDoesNotApplyToPhysicalDamageTaken") },
	["maximum damage reduction for any damage type is (%d+)%%"] = function(num) return { mod("DamageReductionMax", "OVERRIDE", num) } end,
	-- Exerted Attacks
	["exerted attacks deal (%d+)%% increased damage"] = function(num) return { mod("ExertIncrease", "INC", num, nil, ModFlag.Attack, 0) } end,
	["exerted attacks have (%d+)%% chance to deal double damage"] = function(num) return { mod("ExertDoubleDamageChance", "BASE", num, nil, ModFlag.Attack, 0) } end,
	-- Ascendant
	["grants (%d+) passive skill points?"] = function(num) return { mod("ExtraPoints", "BASE", num) } end,
	["can allocate passives from the %a+'s starting point"] = { },
	["projectiles gain damage as they travel farther, dealing up to (%d+)%% increased damage with hits to targets"] = function(num) return { mod("Damage", "INC", num, nil, bor(ModFlag.Attack, ModFlag.Projectile), { type = "DistanceRamp", ramp = {{35,0},{70,1}} }) } end,
	["(%d+)%% chance to gain elusive on kill"] = {
		flag("Condition:CanBeElusive"),
		mod("Dummy", "DUMMY", 1, { type = "Condition", var = "CanBeElusive" }), -- Make the Configuration option appear
	},
	["immune to elemental ailments while on consecrated ground"] = {
		mod("AvoidChill", "BASE", 100, { type = "Condition", var = "OnConsecratedGround" }),
		mod("AvoidFreeze", "BASE", 100, { type = "Condition", var = "OnConsecratedGround" }),
		mod("AvoidIgnite", "BASE", 100, { type = "Condition", var = "OnConsecratedGround" }),
		mod("AvoidShock", "BASE", 100, { type = "Condition", var = "OnConsecratedGround" }),
	},
	-- Assassin
	["poison you inflict with critical strikes deals (%d+)%% more damage"] = function(num) return { mod("Damage", "MORE", num, nil, 0, KeywordFlag.Poison, { type = "Condition", var = "CriticalStrike" }) } end,
	["(%d+)%% chance to gain elusive on critical strike"] = {
		flag("Condition:CanBeElusive"),
		mod("Dummy", "DUMMY", 1, { type = "Condition", var = "CanBeElusive" }), -- Make the Configuration option appear
	},
	["(%d+)%% more damage while there is at most one rare or unique enemy nearby"] = function(num) return { mod("Damage", "MORE", num, nil, 0, { type = "Condition", var = "AtMostOneNearbyRareOrUniqueEnemy" }) } end,
	["(%d+)%% reduced damage taken while there are at least two rare or unique enemies nearby"] = function(num) return { mod("DamageTaken", "INC", -num, nil, 0, { type = "MultiplierThreshold", var = "NearbyRareOrUniqueEnemies", threshold = 2 }) } end,
	-- Berserker
	["gain %d+ rage when you kill an enemy"] = {
		flag("Condition:CanGainRage"),
		mod("Dummy", "DUMMY", 1, { type = "Condition", var = "CanGainRage" }), -- Make the Configuration option appear
	},
	["gain %d+ rage when you use a warcry"] = {
		flag("Condition:CanGainRage"),
		mod("Dummy", "DUMMY", 1, { type = "Condition", var = "CanGainRage" }), -- Make the Configuration option appear
	},
	["you and nearby party members gain %d+ rage when you warcry"] = {
		flag("Condition:CanGainRage"),
		mod("Dummy", "DUMMY", 1, { type = "Condition", var = "CanGainRage" }), -- Make the Configuration option appear
	},
	["gain %d+ rage on hit with attacks, no more than once every [%d%.]+ seconds"] = {
		flag("Condition:CanGainRage"),
		mod("Dummy", "DUMMY", 1, { type = "Condition", var = "CanGainRage" }), -- Make the Configuration option appear
	},
	["inherent effects from having rage are tripled"] = { mod("Multiplier:RageEffect", "BASE", 2) },
	["cannot be stunned while you have at least (%d+) rage"] = function(num) return { mod("AvoidStun", "BASE", 100, { type = "MultiplierThreshold", var = "Rage", threshold = num }) } end,
	["lose ([%d%.]+)%% of life per second per rage while you are not losing rage"] = function(num) return { mod("LifeDegen", "BASE", 1, { type = "PercentStat", stat = "Life", percent = num }, { type = "Multiplier", var = "Rage"}) } end,
	["if you've warcried recently, you and nearby allies have (%d+)%% increased attack speed"] = function(num) return { mod("ExtraAura", "LIST", { mod = mod("Speed", "INC", num, nil, ModFlag.Attack) }, { type = "Condition", var = "UsedWarcryRecently" }) } end,
	["gain (%d+)%% increased armour per (%d+) power for 8 seconds when you warcry, up to a maximum of (%d+)%%"] = function(num, _, mp, max_inc) return {
		mod("Armour", "INC", num, { type = "Multiplier", var = "WarcryPower", div = tonumber(mp), limit = tonumber(max_inc), limitTotal = true }, { type = "Condition", var = "UsedWarcryInPast8Seconds" })
	} end,
	["warcries grant (%d+) rage per (%d+) power if you have less than (%d+) rage"] = {
		flag("Condition:CanGainRage"),
		mod("Dummy", "DUMMY", 1, { type = "Condition", var = "CanGainRage" }), -- Make the Configuration option appear
	},
	["exerted attacks deal (%d+)%% more damage if a warcry sacrificed rage recently"] = function(num) return { mod("ExertIncrease", "MORE", num, nil, ModFlag.Attack, 0) } end,
	-- Champion
	["you have fortify"] = { flag("Condition:Fortify") },
	["cannot be stunned while you have fortify"] = { mod("AvoidStun", "BASE", 100, { type = "Condition", var = "Fortify" }) },
	["enemies taunted by you take (%d+)%% increased damage"] = function(num) return { mod("EnemyModifier", "LIST", { mod = mod("DamageTaken", "INC", num, { type = "Condition", var = "Taunted" }) }) } end,
	["enemies taunted by you cannot evade attacks"] = { mod("EnemyModifier", "LIST", { mod = flag("CannotEvade", { type = "Condition", var = "Taunted" }) }) },
	["if you've impaled an enemy recently, you and nearby allies have %+(%d+) to armour"] = function (num) return { mod("ExtraAura", "LIST", { mod = mod("Armour", "BASE", num) }, { type = "Condition", var = "ImpaledRecently" }) } end,
	-- Chieftain
	["enemies near your totems take (%d+)%% increased physical and fire damage"] = function(num) return {
		mod("EnemyModifier", "LIST", { mod = mod("PhysicalDamageTaken", "INC", num) }),
		mod("EnemyModifier", "LIST", { mod = mod("FireDamageTaken", "INC", num) }),
	} end,
	["every %d+ seconds, gain (%d+)%% of physical damage as extra fire damage for %d+ seconds"] = function(_, num, _) return {
		mod("PhysicalDamageGainAsFire", "BASE", num, { type = "Condition", var = "NgamahuFlamesAdvance" }),
	} end,
	["(%d+)%% more damage for each endurance charge lost recently, up to (%d+)%%"] = function(num, _, limit) return {
		mod("Damage", "MORE", num, { type = "Multiplier", var = "EnduranceChargesLostRecently", limit = tonumber(limit), limitTotal = true }),
	} end,
	["(%d+)%% more damage if you've lost an endurance charge in the past 8 seconds"] = function(num) return { mod("Damage", "MORE", num, { type = "Condition", var = "LostEnduranceChargeInPast8Sec" })	} end,
	-- Deadeye
	["projectiles pierce all nearby targets"] = { flag("PierceAllTargets") },
	["gain %+(%d+) life when you hit a bleeding enemy"] = function(num) return { mod("LifeOnHit", "BASE", num, { type = "ActorCondition", actor = "enemy", var = "Bleeding" }) } end,
	["accuracy rating is doubled"] = { mod("Accuracy", "MORE", 100) },
	["(%d+)%% increased blink arrow and mirror arrow cooldown recovery speed"] = function(num) return {
		mod("CooldownRecovery", "INC", num, { type = "SkillName", skillNameList = { "Blink Arrow", "Mirror Arrow" } }),
	} end,
	["if you've used a skill recently, you and nearby allies have tailwind"] = { mod("ExtraAura", "LIST", { mod = flag("Condition:Tailwind") }, { type = "Condition", var = "UsedSkillRecently" }) },
	["projectiles deal (%d+)%% more damage for each remaining chain"] = function(num) return { mod("Damage", "MORE", num, nil, ModFlag.Projectile, { type = "PerStat", stat = "ChainRemaining" }) } end,
	["projectiles deal (%d+)%% increased damage for each remaining chain"] = function(num) return { mod("Damage", "INC", num, nil, ModFlag.Projectile, { type = "PerStat", stat = "ChainRemaining" }) } end,
	["far shot"] = { flag("FarShot") },
	-- Elementalist
	["gain (%d+)%% increased area of effect for %d+ seconds"] = function(num) return { mod("AreaOfEffect", "INC", num, { type = "Condition", var = "PendulumOfDestructionAreaOfEffect" }) } end,
	["gain (%d+)%% increased elemental damage for %d+ seconds"] = function(num) return { mod("ElementalDamage", "INC", num, { type = "Condition", var = "PendulumOfDestructionElementalDamage" }) } end,
	["for each element you've been hit by damage of recently, (%d+)%% increased damage of that element"] = function(num) return {
		mod("FireDamage", "INC", num, { type = "Condition", var = "HitByFireDamageRecently" }),
		mod("ColdDamage", "INC", num, { type = "Condition", var = "HitByColdDamageRecently" }),
		mod("LightningDamage", "INC", num, { type = "Condition", var = "HitByLightningDamageRecently" }),
	} end,
	["for each element you've been hit by damage of recently, (%d+)%% reduced damage taken of that element"] = function(num) return {
		mod("FireDamageTaken", "INC", -num, { type = "Condition", var = "HitByFireDamageRecently" }),
		mod("ColdDamageTaken", "INC", -num, { type = "Condition", var = "HitByColdDamageRecently" }),
		mod("LightningDamageTaken", "INC", -num, { type = "Condition", var = "HitByLightningDamageRecently" }),
	} end,
	["cannot take reflected elemental damage"] = { mod("ElementalReflectedDamageTaken", "MORE", -100) },
	["every %d+ seconds:"] = { },
	["gain chilling conflux for %d seconds"] = {
		flag("PhysicalCanChill", { type = "Condition", var = "ChillingConflux" }),
		flag("LightningCanChill", { type = "Condition", var = "ChillingConflux" }),
		flag("FireCanChill", { type = "Condition", var = "ChillingConflux" }),
		flag("ChaosCanChill", { type = "Condition", var = "ChillingConflux" }),
	},
	["gain shocking conflux for %d seconds"] = {
		mod("EnemyShockChance", "BASE", 100, { type = "Condition", var = "ShockingConflux" }),
		flag("PhysicalCanShock", { type = "Condition", var = "ShockingConflux" }),
		flag("ColdCanShock", { type = "Condition", var = "ShockingConflux" }),
		flag("FireCanShock", { type = "Condition", var = "ShockingConflux" }),
		flag("ChaosCanShock", { type = "Condition", var = "ShockingConflux" }),
	},
	["gain igniting conflux for %d seconds"] = {
		mod("EnemyIgniteChance", "BASE", 100, { type = "Condition", var = "IgnitingConflux" }),
		flag("PhysicalCanIgnite", { type = "Condition", var = "IgnitingConflux" }),
		flag("LightningCanIgnite", { type = "Condition", var = "IgnitingConflux" }),
		flag("ColdCanIgnite", { type = "Condition", var = "IgnitingConflux" }),
		flag("ChaosCanIgnite", { type = "Condition", var = "IgnitingConflux" }),
	},
	["gain chilling, shocking and igniting conflux for %d seconds"] = { },
	["summoned golems are immune to elemental damage"] = {
		mod("MinionModifier", "LIST", { mod = mod("FireResist", "OVERRIDE", 100) }, { type = "SkillType", skillType = SkillType.Golem }),
		mod("MinionModifier", "LIST", { mod = mod("FireResistMax", "OVERRIDE", 100) }, { type = "SkillType", skillType = SkillType.Golem }),
		mod("MinionModifier", "LIST", { mod = mod("ColdResist", "OVERRIDE", 100) }, { type = "SkillType", skillType = SkillType.Golem }),
		mod("MinionModifier", "LIST", { mod = mod("ColdResistMax", "OVERRIDE", 100) }, { type = "SkillType", skillType = SkillType.Golem }),
		mod("MinionModifier", "LIST", { mod = mod("LightningResist", "OVERRIDE", 100) }, { type = "SkillType", skillType = SkillType.Golem }),
		mod("MinionModifier", "LIST", { mod = mod("LightningResistMax", "OVERRIDE", 100) }, { type = "SkillType", skillType = SkillType.Golem }),
	},
	["(%d+)%% increased golem damage per summoned golem"] = function(num) return { mod("MinionModifier", "LIST", { mod = mod("Damage", "INC", num) }, { type = "SkillType", skillType = SkillType.Golem }, { type = "PerStat", stat = "ActiveGolemLimit" }) } end,
	["shocks from your hits always increase damage taken by at least (%d+)%%"] = function(num) return { mod("ShockBase", "BASE", num) } end,
	-- Gladiator
	["enemies maimed by you take (%d+)%% increased physical damage"] = function(num) return { mod("EnemyModifier", "LIST", { mod = mod("PhysicalDamageTaken", "INC", num, { type = "Condition", var = "Maimed" }) }) } end,
	["chance to block spell damage is equal to chance to block attack damage"] = { flag("SpellBlockChanceIsBlockChance") },
	["maximum chance to block spell damage is equal to maximum chance to block attack damage"] = { flag("SpellBlockChanceMaxIsBlockChanceMax") },
	["your counterattacks deal double damage"] = {
		mod("DoubleDamageChance", "BASE", 100, { type = "SkillName", skillName = "Reckoning" }),
		mod("DoubleDamageChance", "BASE", 100, { type = "SkillName", skillName = "Riposte" }),
		mod("DoubleDamageChance", "BASE", 100, { type = "SkillName", skillName = "Vengeance" }),
	},
	-- Guardian
	["grants armour equal to (%d+)%% of your reserved life to you and nearby allies"] = function(num) return { mod("GrantReservedLifeAsAura", "LIST", { mod = mod("Armour", "BASE", num / 100) }) } end,
	["grants maximum energy shield equal to (%d+)%% of your reserved mana to you and nearby allies"] = function(num) return { mod("GrantReservedManaAsAura", "LIST", { mod = mod("EnergyShield", "BASE", num / 100) }) } end,
	["warcries cost no mana"] = { mod("ManaCost", "MORE", -100, nil, 0, KeywordFlag.Warcry) },
	["%+(%d+)%% chance to block attack damage for %d seconds? every %d seconds"] = function(num) return { mod("BlockChance", "BASE", num, { type = "Condition", var = "BastionOfHopeActive" }) } end,
	["if you've attacked recently, you and nearby allies have %+(%d+)%% chance to block attack damage"] = function(num) return { mod("ExtraAura", "LIST", { mod = mod("BlockChance", "BASE", num) }, { type = "Condition", var = "AttackedRecently" }) } end,
	["if you've cast a spell recently, you and nearby allies have %+(%d+)%% chance to block spell damage"] = function(num) return { mod("ExtraAura", "LIST", { mod = mod("SpellBlockChance", "BASE", num) }, { type = "Condition", var = "CastSpellRecently" }) } end,
	["while there is at least one nearby ally, you and nearby allies deal (%d+)%% more damage"] = function(num) return { mod("ExtraAura", "LIST", { mod = mod("Damage", "MORE", num) }, { type = "MultiplierThreshold", var = "NearbyAlly", threshold = 1 }) } end,
	["while there are at least five nearby allies, you and nearby allies have onslaught"] = { mod("ExtraAura", "LIST", { mod = flag("Onslaught") }, { type = "MultiplierThreshold", var = "NearbyAlly", threshold = 5 }) },
	-- Hierophant
	["you and your totems regenerate ([%d%.]+)%% of life per second for each summoned totem"] = function (num) return {
		mod("LifeRegenPercent", "BASE", num, { type = "PerStat", stat = "TotemsSummoned" }),
		mod("LifeRegenPercent", "BASE", num, { type = "PerStat", stat = "TotemsSummoned" }, 0, KeywordFlag.Totem),
	} end,
	["enemies take (%d+)%% increased damage for each of your brands attached to them"] = function(num) return { mod("EnemyModifier", "LIST", { mod = mod("DamageTaken", "INC", num, { type = "Multiplier", var = "BrandsAttached" }) }) } end,
	["immune to elemental ailments while you have arcane surge"] = {
		mod("AvoidChill", "BASE", 100, { type = "Condition", var = "AffectedByArcaneSurge" }),
		mod("AvoidFreeze", "BASE", 100, { type = "Condition", var = "AffectedByArcaneSurge" }),
		mod("AvoidIgnite", "BASE", 100, { type = "Condition", var = "AffectedByArcaneSurge" }),
		mod("AvoidShock", "BASE", 100, { type = "Condition", var = "AffectedByArcaneSurge" }),
	},
	["brands have (%d+)%% more activation frequency if (%d+)%% of attached duration expired"] = function(num) return { mod("BrandActivationFrequency", "MORE", num, { type = "Condition", var = "BrandLastQuarter"} ) } end,
	-- Inquisitor
	["critical strikes ignore enemy monster elemental resistances"] = { flag("IgnoreElementalResistances", { type = "Condition", var = "CriticalStrike" }) },
	["non%-critical strikes penetrate (%d+)%% of enemy elemental resistances"] = function(num) return { mod("ElementalPenetration", "BASE", num, { type = "Condition", var = "CriticalStrike", neg = true }) } end,
	["consecrated ground you create applies (%d+)%% increased damage taken to enemies"] = function(num) return { mod("EnemyModifier", "LIST", { mod = mod("DamageTaken", "INC", num, { type = "Condition", var = "OnConsecratedGround" }) }) } end,
	["nearby enemies take (%d+)%% increased elemental damage"] = function(num) return { mod("EnemyModifier", "LIST", { mod = mod("ElementalDamageTaken", "INC", num) }) } end,
	["you have consecrated ground around you while stationary"] = { flag("Condition:OnConsecratedGround", { type = "Condition", var = "Stationary" }) },
	["consecrated ground you create grants immunity to elemental ailments to you and allies"] = {
		mod("AvoidChill", "BASE", 100, { type = "Condition", var = "OnConsecratedGround" }),
		mod("AvoidFreeze", "BASE", 100, { type = "Condition", var = "OnConsecratedGround" }),
		mod("AvoidIgnite", "BASE", 100, { type = "Condition", var = "OnConsecratedGround" }),
		mod("AvoidShock", "BASE", 100, { type = "Condition", var = "OnConsecratedGround" }),
	},
	-- Juggernaut
	["armour received from body armour is doubled"] = { flag("Unbreakable") },
	["action speed cannot be modified to below base value"] = { flag("ActionSpeedCannotBeBelowBase") },
	["movement speed cannot be modified to below base value"] = { flag("MovementSpeedCannotBeBelowBase") },
	["you cannot be slowed to below base speed"] = { flag("ActionSpeedCannotBeBelowBase") },
	["cannot be slowed to below base speed"] = { flag("ActionSpeedCannotBeBelowBase") },
	["gain accuracy rating equal to your strength"] = { mod("Accuracy", "BASE", 1, { type = "PerStat", stat = "Str" }) },
	-- Necromancer
	["your offering skills also affect you"] = { mod("ExtraSkillMod", "LIST", { mod = mod("SkillData", "LIST", { key = "buffNotPlayer", value = false }) }, { type = "SkillName", skillNameList = { "Bone Offering", "Flesh Offering", "Spirit Offering" } }) },
	["your offerings have (%d+)%% reduced effect on you"] = function(num) return { mod("ExtraSkillMod", "LIST", { mod = mod("BuffEffectOnPlayer", "INC", -num) }, { type = "SkillName", skillNameList = { "Bone Offering", "Flesh Offering", "Spirit Offering" } }) } end,
	["if you've consumed a corpse recently, you and your minions have (%d+)%% increased area of effect"] = function(num) return { mod("AreaOfEffect", "INC", num, { type = "Condition", var = "ConsumedCorpseRecently" }), mod("MinionModifier", "LIST", { mod = mod("AreaOfEffect", "INC", num) }, { type = "Condition", var = "ConsumedCorpseRecently" }) } end,
	["with at least one nearby corpse, you and nearby allies deal (%d+)%% more damage"] = function(num) return { mod("ExtraAura", "LIST", { mod = mod("Damage", "MORE", num) }, { type = "MultiplierThreshold", var = "NearbyCorpse", threshold = 1 }) } end,
	["for each nearby corpse, you and nearby allies regenerate ([%d%.]+)%% of energy shield per second, up to ([%d%.]+)%% per second"] = function(num, _, limit) return { mod("ExtraAura", "LIST", { mod = mod("EnergyShieldRegenPercent", "BASE", num) }, { type = "Multiplier", var = "NearbyCorpse", limit = tonumber(limit), limitTotal = true }) } end,
	["for each nearby corpse, you and nearby allies regenerate (%d+) mana per second, up to (%d+) per second"] = function(num, _, limit) return { mod("ExtraAura", "LIST", { mod = mod("ManaRegen", "BASE", num) }, { type = "Multiplier", var = "NearbyCorpse", limit = tonumber(limit), limitTotal = true }) } end,
	["(%d+)%% increased attack and cast speed for each corpse consumed recently, up to a maximum of (%d+)%%"] = function(num, _, limit) return { mod("Speed", "INC", num, { type = "Multiplier", var = "CorpseConsumedRecently", limit = tonumber(limit / num)}) } end,
	["enemies near corpses you spawned recently are chilled and shocked"] = {
		mod("EnemyModifier", "LIST", { mod = mod("Condition:Chilled", "FLAG", true) }, { type = "Condition", var = "SpawnedCorpseRecently" }),
		mod("EnemyModifier", "LIST", { mod = mod("Condition:Shocked", "FLAG", true) }, { type = "Condition", var = "SpawnedCorpseRecently" }),
		mod("ShockBase", "BASE", 15, { type = "Condition", var = "SpawnedCorpseRecently"}),
	},
	["regenerate (%d+)%% of energy shield over 2 seconds when you consume a corpse"] = function(num) return { mod("EnergyShieldRegenPercent", "BASE", num / 2, { type = "Condition", var = "ConsumedCorpseInPast2Sec" }) } end,
	["regenerate (%d+)%% of mana over 2 seconds when you consume a corpse"] = function(num) return { mod("ManaRegen", "BASE", 1, { type = "PercentStat", stat = "Mana", percent = num / 2 }, { type = "Condition", var = "ConsumedCorpseInPast2Sec" }) } end,
	-- Occultist
	["enemies you curse have malediction"] = { mod("AffectedByCurseMod", "LIST", { mod = mod("DamageTaken", "INC", 10) }) },
	["nearby enemies have (%-%d+)%% to chaos resistance"] = function(num) return { mod("EnemyModifier", "LIST", { mod = mod("ChaosResist", "BASE", num) }) } end,
	["nearby enemies have (%-%d+)%% to cold resistance"] = function(num) return { mod("EnemyModifier", "LIST", { mod = mod("ColdResist", "BASE", num) }) } end,
	["when you kill an enemy, for each curse on that enemy, gain (%d+)%% of non%-chaos damage as extra chaos damage for 4 seconds"] = function(num) return {
		mod("NonChaosDamageGainAsChaos", "BASE", num, { type = "Condition", var = "KilledRecently" }, { type = "Multiplier", var = "CurseOnEnemy" }),
	} end,
	["cannot be stunned while you have energy shield"] = { mod("AvoidStun", "BASE", 100, { type = "Condition", var = "HaveEnergyShield" }) },
	["every second, inflict withered on nearby enemies for (%d+) seconds"] = { flag("Condition:CanWither") },
	-- Pathfinder
	["always poison on hit while using a flask"] = { mod("PoisonChance", "BASE", 100, { type = "Condition", var = "UsingFlask" }) },
	["poisons you inflict during any flask effect have (%d+)%% chance to deal (%d+)%% more damage"] = function(num, _, more) return { mod("Damage", "MORE", tonumber(more) * num / 100, nil, 0, KeywordFlag.Poison, { type = "Condition", var = "UsingFlask" }) } end,
	["immune to elemental ailments during any flask effect"] = {
		mod("AvoidChill", "BASE", 100, { type = "Condition", var = "UsingFlask" }),
		mod("AvoidFreeze", "BASE", 100, { type = "Condition", var = "UsingFlask" }),
		mod("AvoidIgnite", "BASE", 100, { type = "Condition", var = "UsingFlask" }),
		mod("AvoidShock", "BASE", 100, { type = "Condition", var = "UsingFlask" }),
	},
	-- Raider
	["nearby enemies have (%d+)%% less accuracy rating while you have phasing"] = function(num) return { mod("EnemyModifier", "LIST", { mod = mod("Accuracy", "MORE", -num) }, { type = "Condition", var = "Phasing" } )} end,
	["you have phasing while at maximum frenzy charges"] = { flag("Condition:Phasing", { type = "StatThreshold", stat = "FrenzyCharges", thresholdStat = "FrenzyChargesMax" }) },
	["you have phasing during onslaught"] = { flag("Condition:Phasing", { type = "Condition", var = "Onslaught" }) },
	["you have onslaught while on full frenzy charges"] = { flag("Condition:Onslaught", { type = "StatThreshold", stat = "FrenzyCharges", thresholdStat = "FrenzyChargesMax" }) },
	["you have onslaught while at maximum endurance charges"] = { flag("Condition:Onslaught", { type = "StatThreshold", stat = "EnduranceCharges", thresholdStat = "EnduranceChargesMax" }) },
	["immune to elemental ailments while phasing"] = {
		mod("AvoidChill", "BASE", 100, { type = "Condition", var = "Phasing" }),
		mod("AvoidFreeze", "BASE", 100, { type = "Condition", var = "Phasing" }),
		mod("AvoidIgnite", "BASE", 100, { type = "Condition", var = "Phasing" }),
		mod("AvoidShock", "BASE", 100, { type = "Condition", var = "Phasing" }),
	},
	-- Saboteur
	["immune to ignite and shock"] = {
		mod("AvoidIgnite", "BASE", 100),
		mod("AvoidShock", "BASE", 100),
	},
	-- Slayer
	["deal up to (%d+)%% more melee damage to enemies, based on proximity"] = function(num) return { mod("Damage", "MORE", num, nil, bor(ModFlag.Attack, ModFlag.Melee), { type = "MeleeProximity", ramp = {1,0} }) } end,
	["cannot be stunned while leeching"] = { mod("AvoidStun", "BASE", 100, { type = "Condition", var = "Leeching" }) },
	["you are immune to bleeding while leeching"] = { mod("AvoidBleed", "BASE", 100, { type = "Condition", var = "Leeching" }) },
	["life leech effects are not removed at full life"] = { flag("CanLeechLifeOnFullLife") },
	["energy shield leech effects from attacks are not removed at full energy shield"] = { flag("CanLeechLifeOnFullEnergyShield") },
	["cannot take reflected physical damage"] = { mod("PhysicalReflectedDamageTaken", "MORE", -100) },
	["gain (%d+)%% increased movement speed for 20 seconds when you kill an enemy"] = function(num) return { mod("MovementSpeed", "INC", num, { type = "Condition", var = "KilledRecently" }) } end,
	["gain (%d+)%% increased attack speed for 20 seconds when you kill a rare or unique enemy"] = function(num) return { mod("Speed", "INC", num, { type = "Condition", var = "KilledUniqueEnemy" }) } end,
	-- Trickster
	["(%d+)%% chance to gain (%d+)%% of non%-chaos damage with hits as extra chaos damage"] = function(num, _, perc) return { mod("NonChaosDamageGainAsChaos", "BASE", num / 100 * tonumber(perc)) } end,
	["movement skills cost no mana"] = { mod("ManaCost", "MORE", -100, nil, 0, KeywordFlag.Movement) },
	["cannot be stunned while you have ghost shrouds"] = function(num) return { mod("AvoidStun", "BASE", 100, { type = "MultiplierThreshold", var = "GhostShroud", threshold = 1 }) } end,
	-- Item local modifiers
	["has no sockets"] = { flag("NoSockets") },
	["has (%d+) sockets?"] = function(num) return { mod("SocketCount", "BASE", num) } end,
	["has (%d+) abyssal sockets?"] = function(num) return { mod("AbyssalSocketCount", "BASE", num) } end,
	["no physical damage"] = { mod("WeaponData", "LIST", { key = "PhysicalMin" }), mod("WeaponData", "LIST", { key = "PhysicalMax" }), mod("WeaponData", "LIST", { key = "PhysicalDPS" }) },
	["all attacks with this weapon are critical strikes"] = { mod("WeaponData", "LIST", { key = "CritChance", value = 100 }) },
	["counts as dual wielding"] = { mod("WeaponData", "LIST", { key = "countsAsDualWielding", value = true}) },
	["counts as all one handed melee weapon types"] = { mod("WeaponData", "LIST", { key = "countsAsAll1H", value = true }) },
	["no block chance"] = { mod("ArmourData", "LIST", { key = "BlockChance", value = 0 }) },
	["hits can't be evaded"] = { flag("CannotBeEvaded", { type = "Condition", var = "{Hand}Attack" }) },
	["causes bleeding on hit"] = { mod("BleedChance", "BASE", 100, { type = "Condition", var = "{Hand}Attack" }) },
	["poisonous hit"] = { mod("PoisonChance", "BASE", 100, { type = "Condition", var = "{Hand}Attack" }) },
	["attacks with this weapon deal double damage"] = { mod("DoubleDamageChance", "BASE", 100, nil, ModFlag.Hit, { type = "Condition", var = "{Hand}Attack" }, { type = "SkillType", skillType = SkillType.Attack }) },
	["hits with this weapon gain (%d+)%% of physical damage as extra cold or lightning damage"] = function(num) return {
		mod("PhysicalDamageGainAsCold", "BASE", num / 4, nil, ModFlag.Hit, { type = "Condition", var = "DualWielding"}, { type = "SkillType", skillType = SkillType.Attack }),
		mod("PhysicalDamageGainAsLightning", "BASE", num / 4, nil, ModFlag.Hit, { type = "Condition", var = "DualWielding"}, { type = "SkillType", skillType = SkillType.Attack }),
		mod("PhysicalDamageGainAsCold", "BASE", num / 2, nil, ModFlag.Hit, { type = "Condition", var = "DualWielding", neg = true}, { type = "SkillType", skillType = SkillType.Attack }),
		mod("PhysicalDamageGainAsLightning", "BASE", num / 2, nil, ModFlag.Hit, { type = "Condition", var = "DualWielding", neg = true}, { type = "SkillType", skillType = SkillType.Attack })
	} end,
	["attacks with this weapon deal double damage to chilled enemies"] = { mod("DoubleDamageChance", "BASE", 100, nil, ModFlag.Hit, { type = "Condition", var = "{Hand}Attack" }, { type = "SkillType", skillType = SkillType.Attack }, { type = "ActorCondition", actor = "enemy", var = "Chilled" }) },
	["life leech from hits with this weapon applies instantly"] = { flag("InstantLifeLeech", { type = "Condition", var = "{Hand}Attack" }) },
	["life leech from hits with this weapon is instant"] = { flag("InstantLifeLeech", { type = "Condition", var = "{Hand}Attack" }) },
	["gain life from leech instantly from hits with this weapon"] = { flag("InstantLifeLeech", { type = "Condition", var = "{Hand}Attack" }, { type = "SkillType", skillType = SkillType.Attack }) },
	["instant recovery"] = {  mod("FlaskInstantRecovery", "BASE", 100) },
	["(%d+)%% of recovery applied instantly"] = function(num) return { mod("FlaskInstantRecovery", "BASE", num) } end,
	["has no attribute requirements"] = { flag("NoAttributeRequirements") },
	-- Socketed gem modifiers
	["%+(%d+) to level of socketed gems"] = function(num) return { mod("GemProperty", "LIST", { keyword = "all", key = "level", value = num }, { type = "SocketedIn", slotName = "{SlotName}" }) } end,
	["%+(%d+) to level of socketed ([%a ]+) gems"] = function(num, _, type) return { mod("GemProperty", "LIST", { keyword = type, key = "level", value = num }, { type = "SocketedIn", slotName = "{SlotName}" }) } end,
	["%+(%d+)%% to quality of socketed ([%a ]+) gems"] = function(num, _, type) return { mod("GemProperty", "LIST", { keyword = type, key = "quality", value = num }, { type = "SocketedIn", slotName = "{SlotName}" }) } end,
	["%+(%d+) to level of active socketed skill gems"] = function(num) return { mod("GemProperty", "LIST", { keyword = "active_skill", key = "level", value = num }, { type = "SocketedIn", slotName = "{SlotName}" }) } end,
	["%+(%d+) to level of socketed active skill gems"] = function(num) return { mod("GemProperty", "LIST", { keyword = "active_skill", key = "level", value = num }, { type = "SocketedIn", slotName = "{SlotName}" }) } end,
	["%+(%d+) to level of socketed active skill gems per (%d+) player levels"] = function(num, _, div) return { mod("GemProperty", "LIST", { keyword = "active_skill", key = "level", value = num }, { type = "SocketedIn", slotName = "{SlotName}" }, { type = "Multiplier", var = "Level", div = tonumber(div) }) } end,
	["socketed gems fire an additional projectile"] = { mod("ExtraSkillMod", "LIST", { mod = mod("ProjectileCount", "BASE", 1) }, { type = "SocketedIn", slotName = "{SlotName}" }) },
	["socketed gems fire (%d+) additional projectiles"] = function(num) return { mod("ExtraSkillMod", "LIST", { mod = mod("ProjectileCount", "BASE", num) }, { type = "SocketedIn", slotName = "{SlotName}" }) } end,
	["socketed gems reserve no mana"] = { mod("ManaReserved", "MORE", -100, { type = "SocketedIn", slotName = "{SlotName}" }) },
	["socketed skill gems get a (%d+)%% mana multiplier"] = function(num) return { mod("ExtraSkillMod", "LIST", { mod = mod("SupportManaMultiplier", "MORE", num - 100) }, { type = "SocketedIn", slotName = "{SlotName}" }) } end,
	["socketed gems have blood magic"] = { flag("SkillBloodMagic", { type = "SocketedIn", slotName = "{SlotName}" }) },
	["socketed gems gain (%d+)%% of physical damage as extra lightning damage"] = function(num) return { mod("ExtraSkillMod", "LIST", { mod = mod("PhysicalDamageGainAsLightning", "BASE", num) }, { type = "SocketedIn", slotName = "{SlotName}" }) } end,
	["socketed red gems get (%d+)%% physical damage as extra fire damage"] = function(num) return { mod("ExtraSkillMod", "LIST", { mod = mod("PhysicalDamageGainAsFire", "BASE", num) }, { type = "SocketedIn", slotName = "{SlotName}", keyword = "strength" }) } end,
	["socketed non%-channelling bow skills are triggered by snipe"] = { 
		mod("ExtraSkillMod", "LIST", { mod = flag("TriggeredBySnipe") },  { type = "SocketedIn", slotName = "{SlotName}", keyword = "bow" }, { type = "SkillType", skillType = SkillType.Triggerable } ),
		mod("ExtraSkillMod", "LIST", { mod = mod("SkillData", "LIST", { key = "showAverage", value = true } ) }, { type = "SocketedIn", slotName = "{SlotName}", keyword = "bow" }, { type = "SkillType", skillType = SkillType.Triggerable } ),
		mod("ExtraSkillMod", "LIST", { mod = mod("SkillData", "LIST", { key = "triggered", value = 1 } ) }, { type = "SocketedIn", slotName = "{SlotName}", keyword = "bow" }, { type = "SkillType", skillType = SkillType.Triggerable } ),
	},
	["socketed triggered bow skills deal (%d+)%% less damage"] = function(num) return { mod("ExtraSkillMod", "LIST", { mod = mod("Damage", "MORE", -num) }, { type = "SocketedIn", slotName = "{SlotName}", keyword = "bow" }, { type = "SkillType", skillType = SkillType.Triggerable } ) } end,
	-- Global gem modifiers
	["%+(%d+) to level of all minion skill gems"] = function(num) return { mod("GemProperty", "LIST", { keywordList = { "minion", "active_skill" }, key = "level", value = num }) } end,
	["%+(%d+) to level of all spell skill gems"] = function(num) return { mod("GemProperty", "LIST", { keywordList = { "spell", "active_skill" }, key = "level", value = num }) } end,
	["%+(%d+) to level of all physical spell skill gems"] = function(num) return { mod("GemProperty", "LIST", { keywordList = { "spell", "physical", "active_skill" }, key = "level", value = num }) } end,
	["%+(%d+) to level of all physical skill gems"] = function(num) return { mod("GemProperty", "LIST", { keywordList = { "physical", "active_skill" }, key = "level", value = num }) } end,
	["%+(%d+) to level of all lightning spell skill gems"] = function(num) return { mod("GemProperty", "LIST", { keywordList = { "spell", "lightning", "active_skill" }, key = "level", value = num }) } end,
	["%+(%d+) to level of all lightning skill gems"] = function(num) return { mod("GemProperty", "LIST", { keywordList = { "lightning", "active_skill" }, key = "level", value = num }) } end,
	["%+(%d+) to level of all cold spell skill gems"] = function(num) return { mod("GemProperty", "LIST", { keywordList = { "spell", "cold", "active_skill" }, key = "level", value = num }) } end,
	["%+(%d+) to level of all cold skill gems"] = function(num) return { mod("GemProperty", "LIST", { keywordList = { "cold", "active_skill" }, key = "level", value = num }) } end,
	["%+(%d+) to level of all fire spell skill gems"] = function(num) return { mod("GemProperty", "LIST", { keywordList = { "spell", "fire", "active_skill" }, key = "level", value = num }) } end,
	["%+(%d+) to level of all fire skill gems"] = function(num) return { mod("GemProperty", "LIST", { keywordList = { "fire", "active_skill" }, key = "level", value = num }) } end,
	["%+(%d+) to level of all chaos spell skill gems"] = function(num) return { mod("GemProperty", "LIST", { keywordList = { "spell", "chaos", "active_skill" }, key = "level", value = num }) } end,
	["%+(%d+) to level of all chaos skill gems"] = function(num) return { mod("GemProperty", "LIST", { keywordList = { "chaos", "active_skill" }, key = "level", value = num }) } end,
	["%+(%d+) to level of all strength skill gems"] = function(num) return { mod("GemProperty", "LIST", { keywordList = { "strength", "active_skill" }, key = "level", value = num }) } end,
	["%+(%d+) to level of all dexterity skill gems"] = function(num) return { mod("GemProperty", "LIST", { keywordList = { "dexterity", "active_skill" }, key = "level", value = num }) } end,
	["%+(%d+) to level of all intelligence skill gems"] = function(num) return { mod("GemProperty", "LIST", { keywordList = { "intelligence", "active_skill" }, key = "level", value = num }) } end,
	["%+(%d+) to level of all (.+) gems"] = function(num, _, skill) return { mod("GemProperty", "LIST", {keyword = skill, key = "level", value = num }) } end,
	-- Extra skill/support
	["grants (%D+)"] = function(_, skill) return extraSkill(skill, 1) end,
	["grants level (%d+) (.+)"] = function(num, _, skill) return extraSkill(skill, num) end,
	["[ct][ar][si][tg]g?e?r?s? level (%d+) (.+) when equipped"] = function(num, _, skill) return extraSkill(skill, num) end,
	["[ct][ar][si][tg]g?e?r?s? level (%d+) (.+) on %a+"] = function(num, _, skill) return extraSkill(skill, num) end,
	["use level (%d+) (.+) on %a+"] = function(num, _, skill) return extraSkill(skill, num) end,
	["[ct][ar][si][tg]g?e?r?s? level (%d+) (.+) when you attack"] = function(num, _, skill) return extraSkill(skill, num) end,
	["[ct][ar][si][tg]g?e?r?s? level (%d+) (.+) when you deal a critical strike"] = function(num, _, skill) return extraSkill(skill, num) end,
	["[ct][ar][si][tg]g?e?r?s? level (%d+) (.+) when hit"] = function(num, _, skill) return extraSkill(skill, num) end,
	["[ct][ar][si][tg]g?e?r?s? level (%d+) (.+) when you kill an enemy"] = function(num, _, skill) return extraSkill(skill, num) end,
	["[ct][ar][si][tg]g?e?r?s? level (%d+) (.+) when you use a skill"] = function(num, _, skill) return extraSkill(skill, num) end,
	["trigger level (%d+) (.+) when you use a skill while you have a spirit charge"] = function(num, _, skill) return extraSkill(skill, num) end,
	["trigger level (%d+) (.+) when you hit an enemy while cursed"] = function(num, _, skill) return extraSkill(skill, num) end,
	["trigger level (%d+) (.+) when you hit a bleeding enemy"] = function(num, _, skill) return extraSkill(skill, num) end,
	["trigger level (%d+) (.+) when you kill a frozen enemy"] = function(num, _, skill) return extraSkill(skill, num) end,
	["trigger level (%d+) (.+) when you consume a corpse"] = function(num, _, skill) return skill == "summon phantasm skill" and extraSkill("triggered summon phantasm skill", num) or extraSkill(skill, num) end,
	["trigger level (%d+) (.+) when you attack with a bow"] = function(num, _, skill) return extraSkill(skill, num) end,
	["trigger level (%d+) (.+) when animated guardian kills an enemy"] = function(num, _, skill) return extraSkill(skill, num) end,
	["trigger level (%d+) (.+) when you lose cat's stealth"] = function(num, _, skill) return extraSkill(skill, num) end,
	["trigger level (%d+) (.+) when your trap is triggered"] = function(num, _, skill) return extraSkill(skill, num) end,
	["trigger level (%d+) (.+) on hit with this weapon"] = function(num, _, skill) return extraSkill(skill, num) end,
	["trigger level (%d+) (.+) on melee hit while cursed"] = function(num, _, skill) return extraSkill(skill, num) end,
	["trigger level (%d+) (.+) when you gain avian's might or avian's flight"] = function(num, _, skill) return extraSkill(skill, num) end,
	["%d+%% chance to attack with level (%d+) (.+) on melee hit"] = function(num, _, skill) return extraSkill(skill, num) end,
	["%d+%% chance to trigger level (%d+) (.+) when animated weapon kills an enemy"] = function(num, _, skill) return extraSkill(skill, num) end,
	["%d+%% chance to trigger level (%d+) (.+) on melee hit"] = function(num, _, skill) return extraSkill(skill, num) end,
	["%d+%% chance to trigger level (%d+) (.+) [ow][nh]e?n? ?y?o?u? kill ?a?n? ?e?n?e?m?y?"] = function(num, _, skill) return extraSkill(skill, num) end,
	["%d+%% chance to trigger level (%d+) (.+) when you use a socketed skill"] = function(num, _, skill) return extraSkill(skill, num) end,
	["%d+%% chance to trigger level (%d+) (.+) when you gain avian's might or avian's flight"] = function(num, _, skill) return extraSkill(skill, num) end,
	["%d+%% chance to trigger level (%d+) (.+) on critical strike with this weapon"] = function(num, _, skill) return extraSkill(skill, num) end,
	["%d+%% chance to [ct][ar][si][tg]g?e?r? level (%d+) (.+) on %a+"] = function(num, _, skill) return extraSkill(skill, num) end,
	["attack with level (%d+) (.+) when you kill a bleeding enemy"] = function(num, _, skill) return extraSkill(skill, num) end,
	["triggers? level (%d+) (.+) when you kill a bleeding enemy"] = function(num, _, skill) return extraSkill(skill, num) end,
	["curse enemies with (%D+) on %a+"] = function(_, skill) return extraSkill(skill, 1, true) end,
	["curse enemies with level (%d+) (%D+) on %a+, which can apply to hexproof enemies"] = function(num, _, skill) return extraSkill(skill, num, true) end,
	["curse enemies with level (%d+) (.+) on %a+"] = function(num, _, skill) return extraSkill(skill, num, true) end,
	["[ct][ar][si][tg]g?e?r?s? (.+) on %a+"] = function(_, skill) return extraSkill(skill, 1, true) end,
	["[at][tr][ti][ag][cg][ke]r? (.+) on %a+"] = function(_, skill) return extraSkill(skill, 1, true) end,
	["[at][tr][ti][ag][cg][ke]r? with (.+) on %a+"] = function(_, skill) return extraSkill(skill, 1, true) end,
	["[ct][ar][si][tg]g?e?r?s? (.+) when hit"] = function(_, skill) return extraSkill(skill, 1, true) end,
	["[at][tr][ti][ag][cg][ke]r? (.+) when hit"] = function(_, skill) return extraSkill(skill, 1, true) end,
	["[at][tr][ti][ag][cg][ke]r? with (.+) when hit"] = function(_, skill) return extraSkill(skill, 1, true) end,
	["[ct][ar][si][tg]g?e?r?s? (.+) when your skills or minions kill"] = function(_, skill) return extraSkill(skill, 1, true) end,
	["[at][tr][ti][ag][cg][ke]r? (.+) when you take a critical strike"] = function( _, skill) return extraSkill(skill, 1, true) end,
	["[at][tr][ti][ag][cg][ke]r? with (.+) when you take a critical strike"] = function( _, skill) return extraSkill(skill, 1, true) end,
	["trigger (.+) on critical strike"] = function( _, skill) return extraSkill(skill, 1, true) end,
	["triggers? (.+) when you take a critical strike"] = function( _, skill) return extraSkill(skill, 1, true) end,
	["socketed [%a+]* ?gems a?r?e? ?supported by level (%d+) (.+)"] = function(num, _, support) return { mod("ExtraSupport", "LIST", { skillId = gemIdLookup[support] or gemIdLookup[support:gsub("^increased ","")] or "Unknown", level = num }, { type = "SocketedIn", slotName = "{SlotName}" }) } end,
	["trigger level (%d+) (.+) every (%d+) seconds"] = function(num, _, skill) return extraSkill(skill, num) end,
	["trigger level (%d+) (.+), (.+) or (.+) every (%d+) seconds"] = function(num, _, skill1, skill2, skill3) return {
		mod("ExtraSkill", "LIST", { skillId = gemIdLookup[skill1], level = num }),
		mod("ExtraSkill", "LIST", { skillId = gemIdLookup[skill2], level = num }),
		mod("ExtraSkill", "LIST", { skillId = gemIdLookup[skill3], level = num }),
	} end,
	["offering skills triggered this way also affect you"] = { mod("ExtraSkillMod", "LIST", { mod = mod("SkillData", "LIST", { key = "buffNotPlayer", value = false }) }, { type = "SkillName", skillNameList = { "Bone Offering", "Flesh Offering", "Spirit Offering" } }, { type = "SocketedIn", slotName = "{SlotName}" }) },
	["trigger level (%d+) (.+) after spending a total of (%d+) mana"] = function(num, _, skill) return extraSkill(skill, num) end,
	["consumes a void charge to trigger level (%d+) (.+) when you fire arrows"] = function(num, _, skill) return extraSkill(skill, num) end,
	-- Conversion
	["increases and reductions to minion damage also affects? you"] = { flag("MinionDamageAppliesToPlayer") },
	["increases and reductions to minion damage also affects? you at (%d+)%% of their value"] = { flag("ImprovedMinionDamageAppliesToPlayer") },
	["increases and reductions to minion attack speed also affects? you"] = { flag("MinionAttackSpeedAppliesToPlayer") },
	["increases and reductions to cast speed apply to attack speed at (%d+)%% of their value"] =  function(num) return { flag("CastSpeedAppliesToAttacks"), mod("ImprovedCastSpeedAppliesToAttacks", "INC", num) } end,
	["increases and reductions to spell damage also apply to attacks"] = { flag("SpellDamageAppliesToAttacks") },
	["increases and reductions to spell damage also apply to attacks at (%d+)%% of their value"] = { flag("ImprovedSpellDamageAppliesToAttacks") },
	["increases and reductions to spell damage also apply to attacks while wielding a wand"] = { flag("SpellDamageAppliesToAttacks", { type = "Condition", var = "UsingWand" }) },
	["modifiers to claw damage also apply to unarmed"] = { flag("ClawDamageAppliesToUnarmed") },
	["modifiers to claw damage also apply to unarmed attack damage"] = { flag("ClawDamageAppliesToUnarmed") },
	["modifiers to claw attack speed also apply to unarmed"] = { flag("ClawAttackSpeedAppliesToUnarmed") },
	["modifiers to claw attack speed also apply to unarmed attack speed"] = { flag("ClawAttackSpeedAppliesToUnarmed") },
	["modifiers to claw critical strike chance also apply to unarmed"] = { flag("ClawCritChanceAppliesToUnarmed") },
	["modifiers to claw critical strike chance also apply to unarmed attack critical strike chance"] = { flag("ClawCritChanceAppliesToUnarmed") },
	["increases and reductions to light radius also apply to accuracy"] = { flag("LightRadiusAppliesToAccuracy") },
	["increases and reductions to light radius also apply to area of effect at 50%% of their value"] = { flag("LightRadiusAppliesToAreaOfEffect") },
	["increases and reductions to light radius also apply to damage"] = { flag("LightRadiusAppliesToDamage") },
	["increases and reductions to cast speed also apply to trap throwing speed"] = { flag("CastSpeedAppliesToTrapThrowingSpeed") },
	["gain (%d+)%% of bow physical damage as extra damage of each element"] = function(num) return {
		mod("PhysicalDamageGainAsLightning", "BASE", num, nil, ModFlag.Bow),
		mod("PhysicalDamageGainAsCold", "BASE", num, nil, ModFlag.Bow),
		mod("PhysicalDamageGainAsFire", "BASE", num, nil, ModFlag.Bow),
	} end,
	["gain (%d+)%% of weapon physical damage as extra damage of each element"] = function(num) return {
		mod("PhysicalDamageGainAsLightning", "BASE", num, nil, ModFlag.Weapon),
		mod("PhysicalDamageGainAsCold", "BASE", num, nil, ModFlag.Weapon),
		mod("PhysicalDamageGainAsFire", "BASE", num, nil, ModFlag.Weapon),
	} end,
	["gain (%d+)%% of weapon physical damage as extra damage of an element"] = function(num) return {
		mod("PhysicalDamageGainAsLightning", "BASE", num / 3, nil, ModFlag.Weapon),
		mod("PhysicalDamageGainAsCold", "BASE", num / 3, nil, ModFlag.Weapon),
		mod("PhysicalDamageGainAsFire", "BASE", num / 3, nil, ModFlag.Weapon),
	} end,
	["gain (%d+)%% of physical damage as extra damage of a random element"] = function(num) return {
		mod("PhysicalDamageGainAsLightning", "BASE", num / 3),
		mod("PhysicalDamageGainAsCold", "BASE", num / 3),
		mod("PhysicalDamageGainAsFire", "BASE", num / 3),
	} end,
	-- Crit
	["your critical strike chance is lucky"] = { flag("CritChanceLucky") },
	["your critical strike chance is lucky while focussed"] = { flag("CritChanceLucky", { type = "Condition", var = "Focused" }) },
	["your critical strikes do not deal extra damage"] = { flag("NoCritMultiplier") },
	["lightning damage with non%-critical strikes is lucky"] = { flag("LightningNoCritLucky") },
	["critical strikes deal no damage"] = { mod("Damage", "MORE", -100, { type = "Condition", var = "CriticalStrike" }) },
	["critical strike chance is increased by uncapped lightning resistance"] = { mod("CritChance", "INC", 1, { type = "PerStat", stat = "LightningResistTotal", div = 1 }) },
	["critical strike chance is increased by lightning resistance"] = { mod("CritChance", "INC", 1, { type = "PerStat", stat = "LightningResist", div = 1 }) },
	["non%-critical strikes deal (%d+)%% damage"] = function(num) return { mod("Damage", "MORE", -100 + num, nil, ModFlag.Hit, { type = "Condition", var = "CriticalStrike", neg = true }) } end,
	["critical strikes penetrate (%d+)%% of enemy elemental resistances while affected by zealotry"] = function(num) return { mod("ElementalPenetration", "BASE", num, { type = "Condition", var = "CriticalStrike" }, { type = "Condition", var = "AffectedByZealotry" }) } end,
	-- Generic Ailments
	["enemies take (%d+)%% increased damage for each type of ailment you have inflicted on them"] = function(num) return {
		mod("EnemyModifier", "LIST", { mod = mod("DamageTaken", "INC", num) }, { type = "ActorCondition", actor = "enemy", var = "Frozen" }),
		mod("EnemyModifier", "LIST", { mod = mod("DamageTaken", "INC", num) }, { type = "ActorCondition", actor = "enemy", var = "Chilled" }),
		mod("EnemyModifier", "LIST", { mod = mod("DamageTaken", "INC", num) }, { type = "ActorCondition", actor = "enemy", var = "Ignited" }),
		mod("EnemyModifier", "LIST", { mod = mod("DamageTaken", "INC", num) }, { type = "ActorCondition", actor = "enemy", var = "Shocked" }),
		mod("EnemyModifier", "LIST", { mod = mod("DamageTaken", "INC", num) }, { type = "ActorCondition", actor = "enemy", var = "Scorched" }),
		mod("EnemyModifier", "LIST", { mod = mod("DamageTaken", "INC", num) }, { type = "ActorCondition", actor = "enemy", var = "Brittle" }),
		mod("EnemyModifier", "LIST", { mod = mod("DamageTaken", "INC", num) }, { type = "ActorCondition", actor = "enemy", var = "Sapped" }),
		mod("EnemyModifier", "LIST", { mod = mod("DamageTaken", "INC", num) }, { type = "ActorCondition", actor = "enemy", var = "Bleeding" }),
		mod("EnemyModifier", "LIST", { mod = mod("DamageTaken", "INC", num) }, { type = "ActorCondition", actor = "enemy", var = "Poisoned" }),
	} end,
	-- Elemental Ailments
	["your shocks can increase damage taken by up to a maximum of (%d+)%%"] = function(num) return { mod("ShockMax", "OVERRIDE", num) } end,
	["your elemental damage can shock"] = { flag("ColdCanShock"), flag("FireCanShock") },
	["your cold damage can ignite"] = { flag("ColdCanIgnite") },
	["your lightning damage can ignite"] = { flag("LightningCanIgnite") },
	["your fire damage can shock but not ignite"] = { flag("FireCanShock"), flag("FireCannotIgnite") },
	["your cold damage can ignite but not freeze or chill"] = { flag("ColdCanIgnite"), flag("ColdCannotFreeze"), flag("ColdCannotChill") },
	["your lightning damage can freeze but not shock"] = { flag("LightningCanFreeze"), flag("LightningCannotShock") },
	["your chaos damage can shock"] = { flag("ChaosCanShock") },
	["chaos damage can ignite, chill and shock"] = { flag("ChaosCanIgnite"), flag("ChaosCanChill"), flag("ChaosCanShock") },
	["your physical damage can chill"] = { flag("PhysicalCanChill") },
	["your physical damage can shock"] = { flag("PhysicalCanShock") },
	["you always ignite while burning"] = { mod("EnemyIgniteChance", "BASE", 100, { type = "Condition", var = "Burning" }) },
	["critical strikes do not always freeze"] = { flag("CritsDontAlwaysFreeze") },
	["you can inflict up to (%d+) ignites on an enemy"] = { flag("IgniteCanStack") },
	["you can inflict an additional ignite on an enemy"] = { flag("IgniteCanStack"), mod("IgniteStacks", "BASE", 1) },
	["enemies chilled by you take (%d+)%% increased burning damage"] = function(num) return { mod("EnemyModifier", "LIST", { mod = mod("FireDamageTakenOverTime", "INC", num) }, { type = "ActorCondition", actor = "enemy", var = "Chilled" }) } end,
	["enemies frozen by you take (%d+)%% increased damage"] = function(num) return { mod("EnemyModifier", "LIST", { mod = mod("DamageTaken", "INC", num) }, { type = "ActorCondition", actor = "enemy", var = "Frozen" }) } end,
	["damaging ailments deal damage (%d+)%% faster"] = function(num) return { mod("IgniteBurnFaster", "INC", num), mod("BleedFaster", "INC", num), mod("PoisonFaster", "INC", num) } end,
	["damaging ailments you inflict deal damage (%d+)%% faster while affected by malevolence"] = function(num) return {
		mod("IgniteBurnFaster", "INC", num, { type = "Condition", var = "AffectedByMalevolence" }),
		mod("BleedFaster", "INC", num, { type = "Condition", var = "AffectedByMalevolence" }),
		mod("PoisonFaster", "INC", num, { type = "Condition", var = "AffectedByMalevolence" }),
	} end,
	["ignited enemies burn (%d+)%% faster"] = function(num) return { mod("IgniteBurnFaster", "INC", num) } end,
	["ignited enemies burn (%d+)%% slower"] = function(num) return { mod("IgniteBurnSlower", "INC", num) } end,
	["enemies ignited by an attack burn (%d+)%% faster"] = function(num) return { mod("IgniteBurnFaster", "INC", num, nil, ModFlag.Attack) } end,
	["ignites you inflict with attacks deal damage (%d+)%% faster"] = function(num) return { mod("IgniteBurnFaster", "INC", num, nil, ModFlag.Attack) } end,
	["ignites you inflict deal damage (%d+)%% faster"] = function(num) return { mod("IgniteBurnFaster", "INC", num) } end,
	["enemies ignited by you during flask effect take (%d+)%% increased damage"] = function(num) return { mod("EnemyModifier", "LIST", { mod = mod("DamageTaken", "INC", num) }, { type = "ActorCondition", actor = "enemy", var = "Ignited" }) } end,
	["enemies ignited by you have (%-%d+)%% to fire resistance"] = function(num) return { mod("EnemyModifier", "LIST", { mod = mod("FireResist", "BASE", num) }, { type = "ActorCondition", actor = "enemy", var = "Ignited" }) } end,
	["enemies chilled by your hits are shocked"] = { 
		mod("ShockBase", "BASE", 15, { type = "ActorCondition", actor = "enemy", var = "ChilledByYourHits" } ),
		mod("EnemyModifier", "LIST", { mod = mod("Condition:Shocked", "FLAG", true, { type = "Condition", var = "ChilledByYourHits" } ) } )
	},
	["cannot inflict ignite"] = { flag("CannotIgnite") },
	["cannot inflict freeze or chill"] = { flag("CannotFreeze"), flag("CannotChill") },
	["cannot inflict shock"] = { flag("CannotShock") },
	["cannot ignite, chill, freeze or shock"] = { flag("CannotIgnite"), flag("CannotChill"), flag("CannotFreeze"), flag("CannotShock") },
	["shock enemies as though dealing (%d+)%% more damage"] = function(num) return { mod("ShockAsThoughDealing", "MORE", num) } end,
	["inflict non%-damaging ailments as though dealing (%d+)%% more damage"] = function(num) return {
		mod("ShockAsThoughDealing", "MORE", num),
		mod("ChillAsThoughDealing", "MORE", num),
		mod("FreezeAsThoughDealing", "MORE", num)
	} end,
	["freeze chilled enemies as though dealing (%d+)%% more damage"] = function(num) return { mod("FreezeAsThoughDealing", "MORE", num, { type = "ActorCondition", actor = "enemy", var = "Chilled" } ) } end,
	["(%d+)%% chance to shock attackers for (%d+) seconds on block"] = { mod("ShockBase", "BASE", 15) },
	["shock nearby enemies for (%d+) seconds when you focus"]  = { 
		mod("ShockBase", "BASE", 15, { type = "Condition", var = "Focused" }),
		mod("EnemyModifier", "LIST", { mod = flag("Condition:Shocked") }, { type = "Condition", var = "Focused" } ),
	},
	["drops shocked ground while moving, lasting (%d+) seconds"] = { mod("ShockOverride", "BASE", 10, { type = "ActorCondition", actor = "enemy", var = "OnShockedGround"} ) },
	-- Bleed
	["melee attacks cause bleeding"] = { mod("BleedChance", "BASE", 100, nil, ModFlag.Melee) },
	["attacks cause bleeding when hitting cursed enemies"] = { mod("BleedChance", "BASE", 100, nil, ModFlag.Attack, { type = "ActorCondition", actor = "enemy", var = "Cursed" }) },
	["melee critical strikes cause bleeding"] = { mod("BleedChance", "BASE", 100, nil, ModFlag.Melee, { type = "Condition", var = "CriticalStrike" }) },
	["causes bleeding on melee critical strike"] = { mod("BleedChance", "BASE", 100, nil, ModFlag.Melee, { type = "Condition", var = "CriticalStrike" }) },
	["melee critical strikes have (%d+)%% chance to cause bleeding"] = function(num) return { mod("BleedChance", "BASE", num, nil, ModFlag.Melee, { type = "Condition", var = "CriticalStrike" }) } end,
	["attacks always inflict bleeding while you have cat's stealth"] = { mod("BleedChance", "BASE", 100, nil, ModFlag.Attack, { type = "Condition", var = "AffectedByCat'sStealth" }) },
	["you have crimson dance while you have cat's stealth"] = { mod("Keystone", "LIST", "Crimson Dance", { type = "Condition", var = "AffectedByCat'sStealth" }) },
	["you have crimson dance if you have dealt a critical strike recently"] = { mod("Keystone", "LIST", "Crimson Dance", { type = "Condition", var = "CritRecently" }) },
	["bleeding you inflict deals damage (%d+)%% faster"] = function(num) return { mod("BleedFaster", "INC", num) } end,
	["(%d+)%% chance for bleeding inflicted with this weapon to deal (%d+)%% more damage"] = function(num, _, more) return {
		mod("Damage", "MORE", tonumber(more) * num / 200, nil, 0, KeywordFlag.Bleed, { type = "Condition", var = "DualWielding"}, { type = "SkillType", skillType = SkillType.Attack }),
		mod("Damage", "MORE", tonumber(more) * num / 100, nil, 0, KeywordFlag.Bleed, { type = "Condition", var = "DualWielding", neg = true }, { type = "SkillType", skillType = SkillType.Attack })
	} end,
	-- Impale and Bleed
	["(%d+)%% increased effect of impales inflicted by hits that also inflict bleeding"] = function(num) return {
		mod("ImpaleEffectOnBleed", "INC", num, nil, 0, KeywordFlag.Hit)
	} end,
	-- Poison
	["y?o?u?r? ?fire damage can poison"] = { flag("FireCanPoison") },
	["y?o?u?r? ?cold damage can poison"] = { flag("ColdCanPoison") },
	["y?o?u?r? ?lightning damage can poison"] = { flag("LightningCanPoison") },
	["your chaos damage poisons enemies"] = { mod("ChaosPoisonChance", "BASE", 100) },
	["your chaos damage has (%d+)%% chance to poison enemies"] = function(num) return { mod("ChaosPoisonChance", "BASE", num) } end,
	["melee attacks poison on hit"] = { mod("PoisonChance", "BASE", 100, nil, ModFlag.Melee) },
	["melee critical strikes have (%d+)%% chance to poison the enemy"] = function(num) return { mod("PoisonChance", "BASE", num, nil, ModFlag.Melee, { type = "Condition", var = "CriticalStrike" }) } end,
	["critical strikes with daggers have a (%d+)%% chance to poison the enemy"] = function(num) return { mod("PoisonChance", "BASE", num, nil, ModFlag.Dagger, { type = "Condition", var = "CriticalStrike" }) } end,
	["poison cursed enemies on hit"] = { mod("PoisonChance", "BASE", 100, { type = "ActorCondition", actor = "enemy", var = "Cursed" }) },
	["wh[ie][ln]e? at maximum frenzy charges, attacks poison enemies"] = { mod("PoisonChance", "BASE", 100, nil, ModFlag.Attack, { type = "StatThreshold", stat = "FrenzyCharges", thresholdStat = "FrenzyChargesMax" }) },
	["traps and mines have a (%d+)%% chance to poison on hit"] = function(num) return { mod("PoisonChance", "BASE", num, nil, 0, bor(KeywordFlag.Trap, KeywordFlag.Mine)) } end,
	["poisons you inflict deal damage (%d+)%% faster"] = function(num) return { mod("PoisonFaster", "INC", num) } end,
	["(%d+)%% chance for poisons inflicted with this weapon to deal (%d+)%% more damage"] = function(num, _, more) return {
		mod("Damage", "MORE", tonumber(more) * num / 200, nil, 0, KeywordFlag.Poison, { type = "Condition", var = "DualWielding"}, { type = "SkillType", skillType = SkillType.Attack }),
		mod("Damage", "MORE", tonumber(more) * num / 100, nil, 0, KeywordFlag.Poison, { type = "Condition", var = "DualWielding", neg = true }, { type = "SkillType", skillType = SkillType.Attack })
	} end,
	["enemies poisoned by you have (%-%d+)%% to chaos resistance"] = function(num) return { mod("EnemyModifier", "LIST", { mod = mod("ChaosResist", "BASE", num) }, { type = "ActorCondition", actor = "enemy", var = "Poisoned" }) } end,
	-- Buffs/debuffs
	["phasing"] = { flag("Condition:Phasing") },
	["onslaught"] = { flag("Condition:Onslaught") },
	["you have phasing if you've killed recently"] = { flag("Condition:Phasing", { type = "Condition", var = "KilledRecently" }) },
	["you have phasing if you have blocked recently"] = { flag("Condition:Phasing", { type = "Condition", var = "BlockedRecently" }) },
	["you have phasing while affected by haste"] = { flag("Condition:Phasing", { type = "Condition", var = "AffectedByHaste" }) },
	["you have phasing while you have cat's stealth"] = { flag("Condition:Phasing", { type = "Condition", var = "AffectedByCat'sStealth" }) },
	["you have onslaught while on low life"] = { flag("Condition:Onslaught", { type = "Condition", var = "LowLife" }) },
	["you have onslaught while not on low mana"] = { flag("Condition:Onslaught", { type = "Condition", var = "LowMana", neg = true }) },
	["you have tailwind if you have dealt a critical strike recently"] = { flag("Condition:Tailwind", { type = "Condition", var = "CritRecently" }) },
	["you have unholy might while you have no energy shield"] = { flag("Condition:UnholyMight", { type = "Condition", var = "HaveEnergyShield", neg = true }) },
	["your aura buffs do not affect allies"] = { flag("SelfAurasCannotAffectAllies") },
	["aura buffs from skills have (%d+)%% increased effect on you for each herald affecting you"] = function(num) return { mod("AuraBuffEffect", "INC", num, { type = "Multiplier", var = "Herald"}) } end,
	["aura buffs from skills have (%d+)%% increased effect on you for each herald affecting you, up to (%d+)%%"] = function(num, _, limit) return {
		mod("PurpHarbAuraBuffEffect", "INC", num, { type = "Multiplier", var = "Herald" })
		-- Maximum buff effect is handled in CalcPerform, PurpHarbAuraBuffEffect is capped with a constant there.
	} end,
	["nearby allies' damage with hits is lucky"] = { mod("ExtraAura", "LIST", { onlyAllies = true, mod = mod("LuckyHits", "FLAG", true) }) },
	["your damage with hits is lucky"] = { flag("LuckyHits") },
	["allies' aura buffs do not affect you"] = { flag("AlliesAurasCannotAffectSelf") },
	["(%d+)%% increased effect of non%-curse auras from your skills on enemies"] = function(num) return {
		mod("DebuffEffect", "INC", num, { type = "SkillType", skillType = SkillType.Aura }),
		mod("AuraEffect", "INC", num, { type = "SkillName", skillName = "Death Aura" }),
	} end,
	["enemies can have 1 additional curse"] = { mod("EnemyCurseLimit", "BASE", 1) },
	["you can apply an additional curse"] = { mod("EnemyCurseLimit", "BASE", 1) },
	["nearby enemies have (%d+)%% increased effect of curses on them"] = function(num) return { mod("EnemyModifier", "LIST", { mod = mod("CurseEffectOnSelf", "INC", num) }) } end,
	["nearby enemies have an additional (%d+)%% chance to receive a critical strike"] = function(num) return { mod("EnemyModifier", "LIST", { mod = mod("SelfExtraCritChance", "BASE", num) }) } end,
	["nearby enemies have (%-%d+)%% to all resistances"] = function(num) return {
		mod("EnemyModifier", "LIST", { mod = mod("ElementalResist", "BASE", num) }),
		mod("EnemyModifier", "LIST", { mod = mod("ChaosResist", "BASE", num) }),
	} end,
	["your hits inflict decay, dealing (%d+) chaos damage per second for %d+ seconds"] = function(num) return { mod("SkillData", "LIST", { key = "decay", value = num, merge = "MAX" }) } end,
	["temporal chains has (%d+)%% reduced effect on you"] = function(num) return { mod("CurseEffectOnSelf", "INC", -num, { type = "SkillName", skillName = "Temporal Chains" }) } end,
	["unaffected by temporal chains"] = { mod("CurseEffectOnSelf", "MORE", -100, { type = "SkillName", skillName = "Temporal Chains" }) },
	["([%+%-][%d%.]+) seconds to cat's stealth duration"] = function(num) return { mod("PrimaryDuration", "BASE", num, { type = "SkillName", skillName = "Aspect of the Cat" }) } end,
	["([%+%-][%d%.]+) seconds to avian's might duration"] = function(num) return { mod("PrimaryDuration", "BASE", num, { type = "SkillName", skillName = "Aspect of the Avian" }) } end,
	["([%+%-][%d%.]+) seconds to avian's flight duration"] = function(num) return { mod("SecondaryDuration", "BASE", num, { type = "SkillName", skillName = "Aspect of the Avian" }) } end,
	["aspect of the spider can inflict spider's web on enemies an additional time"] = { mod("ExtraSkillMod", "LIST", { mod = mod("Multiplier:SpiderWebApplyStackMax", "BASE", 1) }, { type = "SkillName", skillName = "Aspect of the Spider" }) },
	["aspect of the avian also grants avian's might and avian's flight to nearby allies"] = { mod("ExtraSkillMod", "LIST", { mod = mod("BuffEffectOnMinion", "MORE", 100) }, { type = "SkillName", skillName = "Aspect of the Avian" }) },
	["enemies affected by your spider's webs have (%-%d+)%% to all resistances"] = function(num) return {
		mod("EnemyModifier", "LIST", { mod = mod("ElementalResist", "BASE", num, { type = "MultiplierThreshold", var = "Spider's WebStack", threshold = 1 }) }),
		mod("EnemyModifier", "LIST", { mod = mod("ChaosResist", "BASE", num, { type = "MultiplierThreshold", var = "Spider's WebStack", threshold = 1 }) }),
	} end,
	["marked enemy takes (%d+)%% increased damage"] = function(num) return {
		mod("EnemyModifier", "LIST", { mod = mod("DamageTaken", "INC", num) }, {type = "ActorCondition", actor = "enemy", var = "Marked"}),
	} end,
	["marked enemy has (%d+)%% reduced accuracy rating"] = function(num) return {
		mod("EnemyModifier", "LIST", { mod = mod("Accuracy", "INC", -num) }, {type = "ActorCondition", actor = "enemy", var = "Marked"}),
	} end,
	["you are cursed with level (%d+) (%D+)"] = function(num, _, name) return { mod("ExtraCurse", "LIST", { skillId = gemIdLookup[name], level = num, applyToPlayer = true }) } end,
	["you count as on low life while you are cursed with vulnerability"] = { flag("Condition:LowLife", { type = "Condition", var = "AffectedByVulnerability" }) },
	["if you consumed a corpse recently, you and nearby allies regenerate (%d+)%% of life per second"] = function (num) return { mod("ExtraAura", "LIST", { mod = mod("LifeRegenPercent", "BASE", num) }, { type = "Condition", var = "ConsumedCorpseRecently" }) } end,
	["if you have blocked recently, you and nearby allies regenerate (%d+)%% of life per second"] = function (num) return { mod("ExtraAura", "LIST", { mod = mod("LifeRegenPercent", "BASE", num) }, { type = "Condition", var = "BlockedRecently" }) } end,
	["you are at maximum chance to block attack damage if you have not blocked recently"] = { flag("MaxBlockIfNotBlockedRecently", { type = "Condition", var = "BlockedRecently", neg = true }) },
	["(%d+)%% of evasion rating is regenerated as life per second while focussed"] = function(num) return { mod("LifeRegen", "BASE", 1, { type = "PercentStat", stat = "Evasion", percent = num }, { type = "Condition", var = "Focused" }) } end,
	["nearby allies have (%d+)%% increased defences per (%d+) strength you have"] = function(num, _, div) return { mod("ExtraAura", "LIST", { onlyAllies = true, mod = mod("Defences", "INC", num) }, { type = "PerStat", stat = "Str", div = tonumber(div) }) } end,
	["nearby allies have %+(%d+)%% to critical strike multiplier per (%d+) dexterity you have"] = function(num, _, div) return { mod("ExtraAura", "LIST", { onlyAllies = true, mod = mod("CritMultiplier", "BASE", num) }, { type = "PerStat", stat = "Dex", div = tonumber(div) }) } end,
	["nearby allies have (%d+)%% increased cast speed per (%d+) intelligence you have"] = function(num, _, div) return { mod("ExtraAura", "LIST", { onlyAllies = true, mod = mod("Speed", "INC", num, nil, ModFlag.Cast ) }, { type = "PerStat", stat = "Int", div = tonumber(div) }) } end,
	["you gain divinity for %d+ seconds on reaching maximum divine charges"] = {
		mod("ElementalDamage", "MORE", 50, { type = "Condition", var = "Divinity" }),
		mod("ElementalDamageTaken", "MORE", -20, { type = "Condition", var = "Divinity" }),
	},
	["your maximum endurance charges is equal to your maximum frenzy charges"] = { flag("MaximumEnduranceChargesIsMaximumFrenzyCharges") },
	["your maximum frenzy charges is equal to your maximum power charges"] = { flag("MaximumFrenzyChargesIsMaximumPowerCharges") },
	["consecrated ground you create while affected by zealotry causes enemies to take (%d+)%% increased damage"] = function(num) return { mod("EnemyModifier", "LIST", { mod = mod("DamageTaken", "INC", num) }, { type = "ActorCondition", actor = "enemy", var = "OnConsecratedGround" }, { type = "Condition", var = "AffectedByZealotry" }) } end,
	["if you've warcried recently, you and nearby allies have (%d+)%% increased attack, cast and movement speed"] = function(num) return {
		mod("ExtraAura", "LIST", { mod = mod("Speed", "INC", num) }, { type = "Condition", var = "UsedWarcryRecently" }),
		mod("ExtraAura", "LIST", { mod = mod("MovementSpeed", "INC", num) }, { type = "Condition", var = "UsedWarcryRecently" }),
	} end,
	["when you warcry, you and nearby allies gain onslaught for 4 seconds"] = { mod("ExtraAura", "LIST", { mod = flag("Onslaught") }, { type = "Condition", var = "UsedWarcryRecently" }) },
	["enemies in your chilling areas take (%d+)%% increased lightning damage"] = function(num) return { mod("EnemyModifier", "LIST", { mod = mod("LightningDamageTaken", "INC", num) }, { type = "ActorCondition", actor = "enemy", var = "InChillingArea" }) } end,
	["(%d+)%% chance to sap enemies in chilling areas"] = function(num) return { mod("SapChance", "BASE", num, { type = "ActorCondition", actor = "enemy", var = "InChillingArea" } ) } end,
	["enemies hindered by you take (%d+)%% increased chaos damage"] = function(num) return { mod("EnemyModifier", "LIST", { mod = mod("ChaosDamageTaken", "INC", num) }, { type = "ActorCondition", actor = "enemy", var = "Hindered" }) } end,
	["warcries count as having (%d+) additional nearby enemies"] = function(num) return {
		mod("Multiplier:WarcryNearbyEnemies", "BASE", num),
	} end,
	["warcries share their cooldown"] = { flag("WarcryShareCooldown") },
	["warcries have minimum of (%d+) power"] = { flag("CryWolfMinimumPower") },
	["enemies you curse take (%d+)%% increased damage"] = function(num) return { mod("EnemyModifier", "LIST", { mod = mod("DamageTaken", "INC", num, { type = "Condition", var = "Cursed" }) }) } end,
	["(%d+)%% chance to inflict withered for (%d+) seconds on hit"] = { flag("Condition:CanWither") },
	["(%d+)%% chance to inflict withered for two seconds on hit if there are (%d+) or fewer withered debuffs on enemy"] = { flag("Condition:CanWither") },
	["enemies take (%d+)%% increased elemental damage from your hits for"] = { flag("Condition:CanElementalWithered") },
	["each withered you have inflicted on them"] = { },
	["your hits cannot penetrate or ignore elemental resistances"] = { flag("CannotElePenIgnore") },
	["you have fortify during effect of any life flask"] = { flag("Condition:Fortify", { type = "Condition", var = "UsingLifeFlask" }) },
	["you take (%d+) chaos damage per second for 3 seconds on kill"] = function(num) return { mod("ChaosDegen", "BASE", num, { type = "Condition", var = "KilledLast3Seconds" }) } end,
	["regenerate (%d+) life over 1 second for each spell you cast"] = function(num) return { mod("LifeRegen", "BASE", num, { type = "Condition", var = "CastLast1Seconds" }) } end,
	["and nearby allies regenerate (%d+) life per second"] = function(num) return { mod("LifeRegen", "BASE", num, { type = "Condition", var = "KilledPosionedLast2Seconds" }) } end,
	-- Traps, Mines and Totems
	["traps and mines deal (%d+)%-(%d+) additional physical damage"] = function(_, min, max) return { mod("PhysicalMin", "BASE", tonumber(min), nil, 0, bor(KeywordFlag.Trap, KeywordFlag.Mine)), mod("PhysicalMax", "BASE", tonumber(max), nil, 0, bor(KeywordFlag.Trap, KeywordFlag.Mine)) } end,
	["traps and mines deal (%d+) to (%d+) additional physical damage"] = function(_, min, max) return { mod("PhysicalMin", "BASE", tonumber(min), nil, 0, bor(KeywordFlag.Trap, KeywordFlag.Mine)), mod("PhysicalMax", "BASE", tonumber(max), nil, 0, bor(KeywordFlag.Trap, KeywordFlag.Mine)) } end,
	["can have up to (%d+) additional traps? placed at a time"] = function(num) return { mod("ActiveTrapLimit", "BASE", num) } end,
	["can have up to (%d+) additional remote mines? placed at a time"] = function(num) return { mod("ActiveMineLimit", "BASE", num) } end,
	["can have up to (%d+) additional totems? summoned at a time"] = function(num) return { mod("ActiveTotemLimit", "BASE", num) } end,
	["attack skills can have (%d+) additional totems? summoned at a time"] = function(num) return { mod("ActiveTotemLimit", "BASE", num, nil, 0, KeywordFlag.Attack) } end,
	["can [hs][au][vm][em]o?n? 1 additional siege ballista totem per (%d+) dexterity"] = function(num) return { mod("ActiveBallistaLimit", "BASE", 1, { type = "SkillName", skillName = "Siege Ballista" }, { type = "PerStat", stat = "Dex", div = num }) } end,
	["totems fire (%d+) additional projectiles"] = function(num) return { mod("ProjectileCount", "BASE", num, nil, 0, KeywordFlag.Totem) } end,
	["([%d%.]+)%% of damage dealt by y?o?u?r? ?totems is leeched to you as life"] = function(num) return { mod("DamageLifeLeechToPlayer", "BASE", num, nil, 0, KeywordFlag.Totem) } end,
	["([%d%.]+)%% of damage dealt by y?o?u?r? ?mines is leeched to you as life"] = function(num) return { mod("DamageLifeLeechToPlayer", "BASE", num, nil, 0, KeywordFlag.Mine) } end,
	["you can cast an additional brand"] = { mod("ActiveBrandLimit", "BASE", 1) },
	-- Minions
	["your strength is added to your minions"] = { flag("HalfStrengthAddedToMinions") },
	["half of your strength is added to your minions"] = { flag("HalfStrengthAddedToMinions") },
	["minions created recently have (%d+)%% increased attack and cast speed"] = function(num) return { mod("MinionModifier", "LIST", { mod = mod("Speed", "INC", num) }, { type = "Condition", var = "MinionsCreatedRecently" }) } end,
	["minions created recently have (%d+)%% increased movement speed"] = function(num) return { mod("MinionModifier", "LIST", { mod = mod("MovementSpeed", "INC", num) }, { type = "Condition", var = "MinionsCreatedRecently" }) } end,
	["minions poison enemies on hit"] = { mod("MinionModifier", "LIST", { mod = mod("PoisonChance", "BASE", 100) }) },
	["minions have (%d+)%% chance to poison enemies on hit"] = function(num) return { mod("MinionModifier", "LIST", { mod = mod("PoisonChance", "BASE", num) }) } end,
	["(%d+)%% increased minion damage if you have hit recently"] = function(num) return { mod("MinionModifier", "LIST", { mod = mod("Damage", "INC", num) }, { type = "Condition", var = "HitRecently" }) } end,
	["(%d+)%% increased minion damage if you've used a minion skill recently"] = function(num) return { mod("MinionModifier", "LIST", { mod = mod("Damage", "INC", num) }, { type = "Condition", var = "UsedMinionSkillRecently" }) } end,
	["minions deal (%d+)%% increased damage if you've used a minion skill recently"] = function(num) return { mod("MinionModifier", "LIST", { mod = mod("Damage", "INC", num) }, { type = "Condition", var = "UsedMinionSkillRecently" }) } end,
	["minions have (%d+)%% increased attack and cast speed if you or your minions have killed recently"] = function(num) return { mod("MinionModifier", "LIST", { mod = mod("Speed", "INC", num) }, { type = "Condition", varList = { "KilledRecently", "MinionsKilledRecently" } }) } end,
	["(%d+)%% increased minion attack speed per (%d+) dexterity"] = function(num, _, div) return { mod("MinionModifier", "LIST", { mod = mod("Speed", "INC", num, nil, ModFlag.Attack) }, { type = "PerStat", stat = "Dex", div = tonumber(div) }) } end,
	["(%d+)%% increased minion movement speed per (%d+) dexterity"] = function(num, _, div) return { mod("MinionModifier", "LIST", { mod = mod("MovementSpeed", "INC", num) }, { type = "PerStat", stat = "Dex", div = tonumber(div) }) } end,
	["minions deal (%d+)%% increased damage per (%d+) dexterity"] = function(num, _, div) return { mod("MinionModifier", "LIST", { mod = mod("Damage", "INC", num) }, { type = "PerStat", stat = "Dex", div = tonumber(div) }) } end,
	["minions have (%d+)%% chance to deal double damage while they are on full life"] = function(num) return { mod("MinionModifier", "LIST", { mod = mod("DoubleDamageChance", "BASE", num, { type = "Condition", var = "FullLife" }) }) } end,
	["(%d+)%% increased golem damage for each type of golem you have summoned"] = function(num) return {
		mod("MinionModifier", "LIST", { mod = mod("Damage", "INC", num, { type = "ActorCondition", actor = "parent", var = "HavePhysicalGolem" }) }, { type = "SkillType", skillType = SkillType.Golem }),
		mod("MinionModifier", "LIST", { mod = mod("Damage", "INC", num, { type = "ActorCondition", actor = "parent", var = "HaveLightningGolem" }) }, { type = "SkillType", skillType = SkillType.Golem }),
		mod("MinionModifier", "LIST", { mod = mod("Damage", "INC", num, { type = "ActorCondition", actor = "parent", var = "HaveColdGolem" }) }, { type = "SkillType", skillType = SkillType.Golem }),
		mod("MinionModifier", "LIST", { mod = mod("Damage", "INC", num, { type = "ActorCondition", actor = "parent", var = "HaveFireGolem" }) }, { type = "SkillType", skillType = SkillType.Golem }),
		mod("MinionModifier", "LIST", { mod = mod("Damage", "INC", num, { type = "ActorCondition", actor = "parent", var = "HaveChaosGolem" }) }, { type = "SkillType", skillType = SkillType.Golem }),
		mod("MinionModifier", "LIST", { mod = mod("Damage", "INC", num, { type = "ActorCondition", actor = "parent", var = "HaveCarrionGolem" }) }, { type = "SkillType", skillType = SkillType.Golem }),
	} end,
	["can summon up to (%d) additional golems? at a time"] = function(num) return { mod("ActiveGolemLimit", "BASE", num) } end,
	["%+(%d) to maximum number of sentinels of purity"] = function(num) return { mod("ActiveSentinelOfPurityLimit", "BASE", num) } end,
	["if you have 3 primordial jewels, can summon up to (%d) additional golems? at a time"] = function(num) return { mod("ActiveGolemLimit", "BASE", num, { type = "MultiplierThreshold", var = "PrimordialItem", threshold = 3 }) } end,
	["golems regenerate (%d)%% of their maximum life per second"] = function(num) return { mod("MinionModifier", "LIST", { mod = mod("LifeRegenPercent", "BASE", num) }, { type = "SkillType", skillType = SkillType.Golem }) } end,
	["raging spirits' hits always ignite"] = { mod("MinionModifier", "LIST", { mod = mod("EnemyIgniteChance", "BASE", 100) }, { type = "SkillName", skillName = "Summon Raging Spirit" }) },
	["summoned skeletons have avatar of fire"] = { mod("MinionModifier", "LIST", { mod = mod("Keystone", "LIST", "Avatar of Fire") }, { type = "SkillName", skillName = "Summon Skeleton" }) },
	["summoned skeletons take ([%d%.]+)%% of their maximum life per second as fire damage"] = function(num) return { mod("MinionModifier", "LIST", { mod = mod("FireDegen", "BASE", 1, { type = "PercentStat", stat = "Life", percent = num }) }, { type = "SkillName", skillName = "Summon Skeleton" }) } end,
	["summoned skeletons have (%d+)%% chance to wither enemies for (%d+) seconds on hit"] = { mod("ExtraSkillMod", "LIST", { mod = mod("Condition:CanWither", "FLAG", true) }, { type = "SkillName", skillName = "Summon Skeleton" } ) },
	["summoned skeletons have (%d+)%% of physical damage converted to chaos damage"] = function(num) return { mod("MinionModifier", "LIST", { mod = mod("PhysicalDamageConvertToChaos", "BASE", num) }, { type = "SkillName", skillName = "Summon Skeleton" }) } end,
	["minions convert (%d+)%% of physical damage to fire damage per red socket"] = function(num) return { mod("MinionModifier", "LIST", { mod = mod("PhysicalDamageConvertToFire", "BASE", num) }, { type = "Multiplier", var = "RedSocketIn{SlotName}" }) } end,
	["minions convert (%d+)%% of physical damage to cold damage per green socket"] = function(num) return { mod("MinionModifier", "LIST", { mod = mod("PhysicalDamageConvertToCold", "BASE", num) }, { type = "Multiplier", var = "GreenSocketIn{SlotName}" }) } end,
	["minions convert (%d+)%% of physical damage to lightning damage per blue socket"] = function(num) return { mod("MinionModifier", "LIST", { mod = mod("PhysicalDamageConvertToLightning", "BASE", num) }, { type = "Multiplier", var = "BlueSocketIn{SlotName}" }) } end,
	["minions convert (%d+)%% of physical damage to chaos damage per white socket"] = function(num) return { mod("MinionModifier", "LIST", { mod = mod("PhysicalDamageConvertToChaos", "BASE", num) }, { type = "Multiplier", var = "WhiteSocketIn{SlotName}" }) } end,
	["minions have a (%d+)%% chance to impale on hit with attacks"] = function(num) return { mod("MinionModifier", "LIST", { mod = mod("ImpaleChance", "BASE", num ) }) } end,
	["minions from herald skills deal (%d+)%% more damage"] = function(num) return { mod("MinionModifier", "LIST", { mod = mod("Damage", "MORE", num) }, { type = "SkillType", skillType = SkillType.Herald }) } end,
	["minions have (%d+)%% increased movement speed for each herald affecting you"] = function(num) return { mod("MinionModifier", "LIST", { mod = mod("MovementSpeed", "INC", num, { type = "Multiplier", var = "Herald", actor = "parent" }) }) } end,
	["minions deal (%d+)%% increased damage while you are affected by a herald"] = function(num) return { mod("MinionModifier", "LIST", { mod = mod("Damage", "INC", num, { type = "ActorCondition", actor = "parent", var = "AffectedByHerald" }) }) } end,
	-- Projectiles
	["skills chain %+(%d) times"] = function(num) return { mod("ChainCountMax", "BASE", num) } end,
	["skills chain an additional time while at maximum frenzy charges"] = { mod("ChainCountMax", "BASE", 1, { type = "StatThreshold", stat = "FrenzyCharges", thresholdStat = "FrenzyChargesMax" }) },
	["attacks chain an additional time when in main hand"] = { mod("ChainCountMax", "BASE", 1, nil, ModFlag.Attack, { type = "SlotNumber", num = 1 }) },
	["adds an additional arrow"] = { mod("ProjectileCount", "BASE", 1, nil, ModFlag.Attack) },
	["(%d+) additional arrows"] = function(num) return { mod("ProjectileCount", "BASE", num, nil, ModFlag.Attack) } end,
	["bow attacks fire an additional arrow"] = { mod("ProjectileCount", "BASE", 1, nil, ModFlag.Bow) },
	["bow attacks fire (%d+) additional arrows"] = function(num) return { mod("ProjectileCount", "BASE", num, nil, ModFlag.Bow) } end,
	["skills fire an additional projectile"] = { mod("ProjectileCount", "BASE", 1) },
	["spells have an additional projectile"] = { mod("ProjectileCount", "BASE", 1, nil, ModFlag.Spell) },
	["attacks have an additional projectile when in off hand"] = { mod("ProjectileCount", "BASE", 1, nil, ModFlag.Attack, { type = "SlotNumber", num = 2 }) },
	["projectiles pierce an additional target"] = { mod("PierceCount", "BASE", 1) },
	["projectiles pierce (%d+) targets?"] = function(num) return { mod("PierceCount", "BASE", num) } end,
	["projectiles pierce (%d+) additional targets?"] = function(num) return { mod("PierceCount", "BASE", num) } end,
	["projectiles pierce (%d+) additional targets while you have phasing"] = function(num) return { mod("PierceCount", "BASE", num, { type = "Condition", var = "Phasing" }) } end,
	["arrows pierce an additional target"] = { mod("PierceCount", "BASE", 1, nil, ModFlag.Attack) },
	["arrows pierce one target"] = { mod("PierceCount", "BASE", 1, nil, ModFlag.Attack) },
	["arrows pierce (%d+) targets?"] = function(num) return { mod("PierceCount", "BASE", num, nil, ModFlag.Attack) } end,
	["always pierce with arrows"] = { flag("PierceAllTargets", nil, ModFlag.Attack) },
	["arrows always pierce"] = { flag("PierceAllTargets", nil, ModFlag.Attack) },
	["arrows pierce all targets"] = { flag("PierceAllTargets", nil, ModFlag.Attack) },
	["arrows that pierce cause bleeding"] = { mod("BleedChance", "BASE", 100, nil, bor(ModFlag.Attack, ModFlag.Projectile), { type = "StatThreshold", stat = "PierceCount", threshold = 1 }) },
	["arrows that pierce have (%d+)%% chance to cause bleeding"] = function(num) return { mod("BleedChance", "BASE", num, nil, bor(ModFlag.Attack, ModFlag.Projectile), { type = "StatThreshold", stat = "PierceCount", threshold = 1 }) } end,
	["arrows that pierce deal (%d+)%% increased damage"] = function(num) return { mod("Damage", "INC", num, nil, bor(ModFlag.Attack, ModFlag.Projectile), { type = "StatThreshold", stat = "PierceCount", threshold = 1 }) } end,
	["projectiles gain (%d+)%% of non%-chaos damage as extra chaos damage per chain"] = function(num) return { mod("NonChaosDamageGainAsChaos", "BASE", num, nil, ModFlag.Projectile, { type = "PerStat", stat = "Chain" }) } end,
	["projectiles that have chained gain (%d+)%% of non%-chaos damage as extra chaos damage"] = function(num) return { mod("NonChaosDamageGainAsChaos", "BASE", num, nil, ModFlag.Projectile, { type = "StatThreshold", stat = "Chain", threshold = 1 }) } end,
	["left ring slot: projectiles from spells cannot chain"] = { flag("CannotChain", nil, bor(ModFlag.Spell, ModFlag.Projectile), { type = "SlotNumber", num = 1 }) },
	["left ring slot: projectiles from spells fork"] = { flag("ForkOnce", nil, bor(ModFlag.Spell, ModFlag.Projectile), { type = "SlotNumber", num = 1 }), mod("ForkCountMax", "BASE", 1, nil, bor(ModFlag.Spell, ModFlag.Projectile), { type = "SlotNumber", num = 1 }) },
	["left ring slot: your chilling skitterbot's aura applies socketed curse instead"] = { flag("SkitterbotsCannotChill", { type = "SlotNumber", num = 1 }) },
	["right ring slot: projectiles from spells chain %+1 times"] = { mod("ChainCountMax", "BASE", 1, nil, bor(ModFlag.Spell, ModFlag.Projectile), { type = "SlotNumber", num = 2 }) },
	["right ring slot: projectiles from spells cannot fork"] = { flag("CannotFork", nil, bor(ModFlag.Spell, ModFlag.Projectile), { type = "SlotNumber", num = 2 }) },
	["right ring slot: your shocking skitterbot's aura applies socketed curse instead"] = { flag("SkitterbotsCannotShock", { type = "SlotNumber", num = 2 }) },
	["projectiles from spells cannot pierce"] = { flag("CannotPierce", nil, ModFlag.Spell) },
	["projectiles fork"] = { flag("ForkOnce", nil, ModFlag.Projectile), mod("ForkCountMax", "BASE", 1, nil, ModFlag.Projectile) },
	["(%d+)%% increased critical strike chance with arrows that fork"] = function(num) return { 
		mod("CritChance", "INC", num, nil, ModFlag.Bow, { type = "StatThreshold", stat = "ForkRemaining", threshold = 1 }, { type = "StatThreshold", stat = "PierceCount", threshold = 0, upper = true }) }
	end,
	["arrows that pierce have %+(%d+)%% to critical strike multiplier"] = function (num) return { 
		mod("CritMultiplier", "BASE", num, nil, ModFlag.Bow, { type = "StatThreshold", stat = "PierceCount", threshold = 1 }) } end,
	["arrows pierce all targets after forking"] = { flag("PierceAllTargets", nil, ModFlag.Bow, { type = "StatThreshold", stat = "ForkedCount", threshold = 1 }) },
	["modifiers to number of projectiles instead apply to the number of targets projectiles split towards"] = { flag("NoAdditionalProjectiles") },
	["attack skills fire an additional projectile while wielding a claw or dagger"] = { mod("ProjectileCount", "BASE", 1, nil, ModFlag.Attack, { type = "ModFlagOr", modFlags = bor(ModFlag.Claw, ModFlag.Dagger) }) },
	-- Leech/Gain on Hit
	["cannot leech life"] = { flag("CannotLeechLife") },
	["cannot leech mana"] = { flag("CannotLeechMana") },
	["cannot leech when on low life"] = { flag("CannotLeechLife", { type = "Condition", var = "LowLife" }), flag("CannotLeechMana", { type = "Condition", var = "LowLife" }) },
	["cannot leech life from critical strikes"] = { flag("CannotLeechLife", { type = "Condition", var = "CriticalStrike" }) },
	["leech applies instantly on critical strike"] = { flag("InstantLifeLeech", { type = "Condition", var = "CriticalStrike" }), flag("InstantManaLeech", { type = "Condition", var = "CriticalStrike" }) },
	["gain life and mana from leech instantly on critical strike"] = { flag("InstantLifeLeech", { type = "Condition", var = "CriticalStrike" }), flag("InstantManaLeech", { type = "Condition", var = "CriticalStrike" }) },
	["life and mana leech from critical strikes are instant"] = { flag("InstantLifeLeech", { type = "Condition", var = "CriticalStrike" }), flag("InstantManaLeech", { type = "Condition", var = "CriticalStrike" }) },
	["leech applies instantly during flask effect"] = { flag("InstantLifeLeech", { type = "Condition", var = "UsingFlask" }), flag("InstantManaLeech", { type = "Condition", var = "UsingFlask" }) },
	["gain life and mana from leech instantly during flask effect"] = { flag("InstantLifeLeech", { type = "Condition", var = "UsingFlask" }), flag("InstantManaLeech", { type = "Condition", var = "UsingFlask" }) },
	["life and mana leech from critical strikes are instant"] = { flag("InstantLifeLeech", { type = "Condition", var = "CriticalStrike" }), flag("InstantManaLeech", { type = "Condition", var = "CriticalStrike" }) },
	["gain life and mana from leech instantly during effect"] = { flag("InstantLifeLeech", { type = "Condition", var = "UsingFlask" }), flag("InstantManaLeech", { type = "Condition", var = "UsingFlask" }) },
	["with 5 corrupted items equipped: life leech recovers based on your chaos damage instead"] = { flag("LifeLeechBasedOnChaosDamage", { type = "MultiplierThreshold", var = "CorruptedItem", threshold = 5 }) },
	["you have vaal pact if you've dealt a critical strike recently"] = { mod("Keystone", "LIST", "Vaal Pact", { type = "Condition", var = "CritRecently" }) },
	["gain (%d+) energy shield for each enemy you hit which is affected by a spider's web"] = function(num) return { mod("EnergyShieldOnHit", "BASE", num, { type = "MultiplierThreshold", actor = "enemy", var = "Spider's WebStack", threshold = 1 }) } end,
	["(%d+) life gained for each enemy hit if you have used a vaal skill recently"] = function(num) return { mod("LifeOnHit", "BASE", num, { type = "Condition", var = "UsedVaalSkillRecently" }) } end,
	-- Defences
	["chaos damage does not bypass energy shield"] = { flag("ChaosNotBypassEnergyShield") },
	["chaos damage does not bypass energy shield while not on low life or low mana"] = { flag("ChaosNotBypassEnergyShield", { type = "Condition", varList = { "LowLife", "LowMana" }, neg = true }) },
	["chaos damage is taken from mana before life"] = function() return { mod("ChaosDamageTakenFromManaBeforeLife", "BASE", 100) } end,
	["cannot evade enemy attacks"] = { flag("CannotEvade") },
	["cannot block"] = { flag("CannotBlockAttacks"), flag("CannotBlockSpells") },
	["cannot block while you have no energy shield"] = { flag("CannotBlockAttacks", { type = "Condition", var = "HaveEnergyShield", neg = true }), flag("CannotBlockSpells", { type = "Condition", var = "HaveEnergyShield", neg = true }) },
	["cannot block attacks"] = { flag("CannotBlockAttacks") },
	["cannot block spells"] = { flag("CannotBlockSpells") },
	["damage from blocked hits cannot bypass energy shield"] = { flag("BlockedDamageDoesntBypassES", { type = "Condition", var = "EVBypass", neg = true }) },
	["damage from unblocked hits always bypasses energy shield"] = { flag("UnblockedDamageDoesBypassES", { type = "Condition", var = "EVBypass", neg = true }) },
	["recover (%d+) life when you block"] = function(num) return { mod("LifeOnBlock", "BASE", num) } end,
	["recover (%d+)%% of life when you block"] = function(num) return { mod("LifeOnBlock", "BASE", 1,  { type = "PerStat", stat = "Life", div = 100 / num }) } end,
	["recover (%d+)%% of your maximum mana when you block"] = function(num) return { mod("ManaOnBlock", "BASE", 1,  { type = "PerStat", stat = "Mana", div = 100 / num }) } end,
	["recover (%d+)%% of energy shield when you block"] = function(num) return { mod("EnergyShieldOnBlock", "BASE", 1,  { type = "PerStat", stat = "EnergyShield", div = 100 / num }) } end,
	["replenishes energy shield by (%d+)%% of armour when you block"] = function(num) return { mod("EnergyShieldOnBlock", "BASE", 1,  { type = "PerStat", stat = "Armour", div = 100 / num }) } end,
	["you have no life regeneration"] = { flag("NoLifeRegen") },
	["right ring slot: you cannot regenerate mana" ] = { flag("NoManaRegen", { type = "SlotNumber", num = 2 }) },
	["you cannot recharge energy shield"] = { flag("NoEnergyShieldRecharge") },
	["you cannot regenerate energy shield" ] = { flag("NoEnergyShieldRegen") },
	["cannot recharge or regenerate energy shield"] = { flag("NoEnergyShieldRecharge"), flag("NoEnergyShieldRegen") },
	["left ring slot: you cannot recharge or regenerate energy shield"] = { flag("NoEnergyShieldRecharge", { type = "SlotNumber", num = 1 }), flag("NoEnergyShieldRegen", { type = "SlotNumber", num = 1 }) },
	["cannot gain energy shield"] = { flag("NoEnergyShieldRegen"), flag("NoEnergyShieldRecharge"), flag("CannotLeechEnergyShield") },
	["you lose (%d+)%% of energy shield per second"] = function(num) return { mod("EnergyShieldDegen", "BASE", 1, { type = "PercentStat", stat = "EnergyShield", percent = num }) } end,
	["you have no armour or energy shield"] = {
		mod("Armour", "MORE", -100),
		mod("EnergyShield", "MORE", -100),
	},
	["elemental resistances are zero"] = {
		mod("FireResist", "OVERRIDE", 0),
		mod("ColdResist", "OVERRIDE", 0),
		mod("LightningResist", "OVERRIDE", 0),
	},
	["your maximum resistances are (%d+)%%"] = function(num) return {
		mod("FireResistMax", "OVERRIDE", num),
		mod("ColdResistMax", "OVERRIDE", num),
		mod("LightningResistMax", "OVERRIDE", num),
		mod("ChaosResistMax", "OVERRIDE", num),
	} end,
	["fire resistance is (%d+)%%"] = function(num) return { mod("FireResist", "OVERRIDE", num) } end,
	["cold resistance is (%d+)%%"] = function(num) return { mod("ColdResist", "OVERRIDE", num) } end,
	["lightning resistance is (%d+)%%"] = function(num) return { mod("LightningResist", "OVERRIDE", num) } end,
	["chaos resistance is doubled"] = { mod("ChaosResist", "MORE", 100) },
	["nearby enemies have (%d+)%% increased fire and cold resistances"] = function(num) return { 
		mod("EnemyModifier", "LIST", { mod = mod("FireResist", "INC", num) }),
		mod("EnemyModifier", "LIST", { mod = mod("ColdResist", "INC", num) }),
	} end,
	["nearby enemies are chilled"] = { mod("EnemyModifier", "LIST", { mod = mod("Condition:Chilled", "FLAG", true) }) },
	["armour is increased by uncapped fire resistance"] = { mod("Armour", "INC", 1, { type = "PerStat", stat = "FireResistTotal", div = 1 }) },
	["evasion rating is increased by uncapped cold resistance"] = { mod("Evasion", "INC", 1, { type = "PerStat", stat = "ColdResistTotal", div = 1 }) },
	["reflects (%d+) physical damage to melee attackers"] = { },
	["ignore all movement penalties from armour"] = { flag("Condition:IgnoreMovementPenalties") },
	["gain armour equal to your reserved mana"] = { mod("Armour", "BASE", 1, { type = "PerStat", stat = "ManaReserved", div = 1 }) },
	["cannot be stunned"] = { mod("AvoidStun", "BASE", 100) },
	["cannot be stunned if you haven't been hit recently"] = { mod("AvoidStun", "BASE", 100, { type = "Condition", var = "BeenHitRecently", neg = true }) },
	["cannot be stunned if you have at least (%d+) crab barriers"] = function(num) return { mod("AvoidStun", "BASE", 100, { type = "StatThreshold", stat = "CrabBarriers", threshold = num }) } end,
	["cannot be blinded"] = { mod("AvoidBlind", "BASE", 100) },
	["cannot be shocked"] = { mod("AvoidShock", "BASE", 100) },
	["immune to shock"] = { mod("AvoidShock", "BASE", 100) },
	["cannot be frozen"] = { mod("AvoidFreeze", "BASE", 100) },
	["immune to freeze"] = { mod("AvoidFreeze", "BASE", 100) },
	["cannot be chilled"] = { mod("AvoidChill", "BASE", 100) },
	["immune to chill"] = { mod("AvoidChill", "BASE", 100) },
	["cannot be ignited"] = { mod("AvoidIgnite", "BASE", 100) },
	["immune to ignite"] = { mod("AvoidIgnite", "BASE", 100) },
	["you cannot be shocked while at maximum endurance charges"] = { mod("AvoidShock", "BASE", 100, { type = "StatThreshold", stat = "EnduranceCharges", thresholdStat = "EnduranceChargesMax" }) },
	["cannot be shocked if intelligence is higher than strength"] = { mod("AvoidShock", "BASE", 100, { type = "Condition", var = "IntHigherThanStr" }) },
	["cannot be frozen if dexterity is higher than intelligence"] = { mod("AvoidFreeze", "BASE", 100, { type = "Condition", var = "DexHigherThanInt" }) },
	["cannot be ignited if strength is higher than dexterity"] = { mod("AvoidIgnite", "BASE", 100, { type = "Condition", var = "StrHigherThanDex" }) },
	["cannot be inflicted with bleeding"] = { mod("AvoidBleed", "BASE", 100) },
	["bleeding cannot be inflicted on you"] = { mod("AvoidBleed", "BASE", 100) },
	["you are immune to bleeding"] = { mod("AvoidBleed", "BASE", 100) },
	["immune to poison"] = { mod("AvoidPoison", "BASE", 100) },
	["immunity to shock during flask effect"] = { mod("AvoidShock", "BASE", 100, { type = "Condition", var = "UsingFlask" }) },
	["immunity to freeze and chill during flask effect"] = {
		mod("AvoidFreeze", "BASE", 100, { type = "Condition", var = "UsingFlask" }),
		mod("AvoidChill", "BASE", 100, { type = "Condition", var = "UsingFlask" }),
	},
	["immunity to ignite during flask effect"] = { mod("AvoidIgnite", "BASE", 100, { type = "Condition", var = "UsingFlask" }) },
	["immunity to bleeding during flask effect"] = { mod("AvoidBleed", "BASE", 100, { type = "Condition", var = "UsingFlask" }) },
	["immune to poison during flask effect"] = { mod("AvoidPoison", "BASE", 100, { type = "Condition", var = "UsingFlask" }) },
	["immune to curses during flask effect"] = { mod("AvoidCurse", "BASE", 100, { type = "Condition", var = "UsingFlask" }) },
	["immune to freeze, chill, curses and stuns during flask effect"] = {
		mod("AvoidFreeze", "BASE", 100, { type = "Condition", var = "UsingFlask" }),
		mod("AvoidChill", "BASE", 100, { type = "Condition", var = "UsingFlask" }),
		mod("AvoidCurse", "BASE", 100, { type = "Condition", var = "UsingFlask" }),
		mod("AvoidStun", "BASE", 100, { type = "Condition", var = "UsingFlask" }),
	},
	["unaffected by curses"] = { mod("CurseEffectOnSelf", "MORE", -100) },
	["the effect of chill on you is reversed"] = { flag("SelfChillEffectIsReversed") },
	["your movement speed is (%d+)%% of its base value"] = function(num) return { mod("MovementSpeed", "OVERRIDE", num / 100) } end,
	["armour also applies to lightning damage taken from hits"] = { flag("ArmourAppliesToLightningDamageTaken") },
	["lightning resistance does not effect lightning damage taken"] = { flag("SelfIgnoreLightningResistance") },
	-- Knockback
	["cannot knock enemies back"] = { flag("CannotKnockback") },
	["knocks back enemies if you get a critical strike with a staff"] = { mod("EnemyKnockbackChance", "BASE", 100, nil, ModFlag.Staff, { type = "Condition", var = "CriticalStrike" }) },
	["knocks back enemies if you get a critical strike with a bow"] = { mod("EnemyKnockbackChance", "BASE", 100, nil, ModFlag.Bow, { type = "Condition", var = "CriticalStrike" }) },
	["bow knockback at close range"] = { mod("EnemyKnockbackChance", "BASE", 100, nil, ModFlag.Bow, { type = "Condition", var = "AtCloseRange" }) },
	["adds knockback during flask effect"] = { mod("EnemyKnockbackChance", "BASE", 100, { type = "Condition", var = "UsingFlask" }) },
	["adds knockback to melee attacks during flask effect"] = { mod("EnemyKnockbackChance", "BASE", 100, nil, ModFlag.Melee, { type = "Condition", var = "UsingFlask" }) },
	["knockback direction is reversed"] = { mod("EnemyKnockbackDistance", "MORE", -200) },
	-- Flasks
	["flasks do not apply to you"] = { flag("FlasksDoNotApplyToPlayer") },
	["flasks apply to your zombies and spectres"] = { flag("FlasksApplyToMinion", { type = "SkillName", skillNameList = { "Raise Zombie", "Raise Spectre" } }) },
	["flasks apply to your raised zombies and spectres"] = { flag("FlasksApplyToMinion", { type = "SkillName", skillNameList = { "Raise Zombie", "Raise Spectre" } }) },
	["your minions use your flasks when summoned"] = { flag("FlasksApplyToMinion") },
	["creates a smoke cloud on use"] = { },
	["creates chilled ground on use"] = { },
	["creates consecrated ground on use"] = { },
	["removes bleeding on use"] = { },
	["removes burning on use"] = { },
	["removes curses on use"] = { },
	["removes freeze and chill on use"] = { },
	["removes poison on use"] = { },
	["removes shock on use"] = { },
	["gain unholy might during flask effect"] = { flag("Condition:UnholyMight", { type = "Condition", var = "UsingFlask" }) },
	["zealot's oath during flask effect"] = { mod("ZealotsOath", "FLAG", true, { type = "Condition", var = "UsingFlask" }) },
	["grants level (%d+) (.+) curse aura during flask effect"] = function(num, _, skill) return { mod("ExtraCurse", "LIST", { skillId = gemIdLookup[skill:gsub(" skill","")] or "Unknown", level = num }, { type = "Condition", var = "UsingFlask" }) } end,
	["shocks nearby enemies during flask effect, causing (%d+)%% increased damage taken"] = function(num) return { 
		mod("ShockOverride", "BASE", num, { type = "Condition", var = "UsingFlask" } )
	} end,
	["during flask effect, (%d+)%% reduced damage taken of each element for which your uncapped elemental resistance is lowest"] = function(num) return {
		mod("LightningDamageTaken", "INC", -num, { type = "StatThreshold", stat = "LightningResistTotal", thresholdStat = "ColdResistTotal", upper = true }, { type = "StatThreshold", stat = "LightningResistTotal", thresholdStat = "FireResistTotal", upper = true }),
		mod("ColdDamageTaken", "INC", -num, { type = "StatThreshold", stat = "ColdResistTotal", thresholdStat = "LightningResistTotal", upper = true }, { type = "StatThreshold", stat = "ColdResistTotal", thresholdStat = "FireResistTotal", upper = true }),
		mod("FireDamageTaken", "INC", -num, { type = "StatThreshold", stat = "FireResistTotal", thresholdStat = "LightningResistTotal", upper = true }, { type = "StatThreshold", stat = "FireResistTotal", thresholdStat = "ColdResistTotal", upper = true }),
	} end,
	["during flask effect, damage penetrates (%d+)%% o?f? ?resistance of each element for which your uncapped elemental resistance is highest"] = function(num) return {
		mod("LightningPenetration", "BASE", num, { type = "StatThreshold", stat = "LightningResistTotal", thresholdStat = "ColdResistTotal" }, { type = "StatThreshold", stat = "LightningResistTotal", thresholdStat = "FireResistTotal" }),
		mod("ColdPenetration", "BASE", num, { type = "StatThreshold", stat = "ColdResistTotal", thresholdStat = "LightningResistTotal" }, { type = "StatThreshold", stat = "ColdResistTotal", thresholdStat = "FireResistTotal" }),
		mod("FirePenetration", "BASE", num, { type = "StatThreshold", stat = "FireResistTotal", thresholdStat = "LightningResistTotal" }, { type = "StatThreshold", stat = "FireResistTotal", thresholdStat = "ColdResistTotal" }),
	} end,
	["(%d+)%% of maximum life taken as chaos damage per second"] = function(num) return { mod("ChaosDegen", "BASE", 1, { type = "PercentStat", stat = "Life", percent = num }) } end,
	["your critical strikes do not deal extra damage during flask effect"] = { flag("NoCritMultiplier", { type = "Condition", var = "UsingFlask" }) },
	["grants perfect agony during flask effect"] = { mod("Keystone", "LIST", "Perfect Agony", { type = "Condition", var = "UsingFlask" }) },
	["grants eldritch battery during flask effect"] = { mod("Keystone", "LIST", "Eldritch Battery", { type = "Condition", var = "UsingFlask" }) },
	["chaos damage does not bypass energy shield during effect"] = { flag("ChaosNotBypassEnergyShield") },
	["consecrated ground created during effect applies (%d+)%% increased damage taken to enemies"] = function(num) return { mod("EnemyModifier", "LIST", { mod = mod("DamageTaken", "INC", num, { type = "Condition", var = "OnConsecratedGround" }) }, { type = "Condition", var = "UsingFlask" }) } end,
	["gain alchemist's genius when you use a flask"] = {
		flag("Condition:CanHaveAlchemistGenius"),
		mod("Dummy", "DUMMY", 1, { type = "Condition", var = "CanHaveAlchemistGenius" }), -- Make the Configuration option appear
	},
	-- Jewels
	["passives in radius can be allocated without being connected to your tree"] = { mod("JewelData", "LIST", { key = "intuitiveLeapLike", value = true }) },
	["affects passives in small ring"] = { mod("JewelData", "LIST", { key = "radiusIndex", value = 4 }) },
	["affects passives in medium ring"] = { mod("JewelData", "LIST", { key = "radiusIndex", value = 5 }) },
	["affects passives in large ring"] = { mod("JewelData", "LIST", { key = "radiusIndex", value = 6 }) },
	["affects passives in very large ring"] = { mod("JewelData", "LIST", { key = "radiusIndex", value = 7 }) },
	["only affects passives in small ring"] = { mod("JewelData", "LIST", { key = "radiusIndex", value = 4 }) },
	["only affects passives in medium ring"] = { mod("JewelData", "LIST", { key = "radiusIndex", value = 5 }) },
	["only affects passives in large ring"] = { mod("JewelData", "LIST", { key = "radiusIndex", value = 6 }) },
	["only affects passives in very large ring"] = { mod("JewelData", "LIST", { key = "radiusIndex", value = 7 }) },
	["(%d+)%% increased elemental damage per grand spectrum"] = function(num) return {
		mod("ElementalDamage", "INC", num, { type = "Multiplier", var = "GrandSpectrum" }),
		mod("Multiplier:GrandSpectrum", "BASE", 1),
	} end,
	["gain (%d+) armour per grand spectrum"] = function(num) return {
		mod("Armour", "BASE", num, { type = "Multiplier", var = "GrandSpectrum" }),
		mod("Multiplier:GrandSpectrum", "BASE", 1),
	} end,
	["+(%d+)%% to all elemental resistances per grand spectrum"] = function(num) return {
		mod("ElementalResist", "BASE", num, { type = "Multiplier", var = "GrandSpectrum" }),
		mod("Multiplier:GrandSpectrum", "BASE", 1)
	} end,
	["gain (%d+) mana per grand spectrum"] = function(num) return {
		mod("Mana", "BASE", num, { type = "Multiplier", var = "GrandSpectrum" }),
		mod("Multiplier:GrandSpectrum", "BASE", 1),
	} end,
	["(%d+)%% increased critical strike chance per grand spectrum"] = function(num) return {
		mod("CritChance", "INC", num, { type = "Multiplier", var = "GrandSpectrum" }),
		mod("Multiplier:GrandSpectrum", "BASE", 1)
	} end,
	["primordial"] = { mod("Multiplier:PrimordialItem", "BASE", 1) },
	["spectres have a base duration of (%d+) seconds"] = function(num) return { mod("SkillData", "LIST", { key = "duration", value = 6 }, { type = "SkillName", skillName = "Raise Spectre" }) } end,
	["flasks applied to you have (%d+)%% increased effect"] = function(num) return { mod("FlaskEffect", "INC", num) } end,
	["adds (%d+) passive skills"] = function(num) return { mod("JewelData", "LIST", { key = "clusterJewelNodeCount", value = num }) } end,
	["1 added passive skill is a jewel socket"] = { mod("JewelData", "LIST", { key = "clusterJewelSocketCount", value = 1 }) },
	["(%d+) added passive skills are jewel sockets"] = function(num) return { mod("JewelData", "LIST", { key = "clusterJewelSocketCount", value = num }) } end,
	["adds (%d+) jewel socket passive skills"] = function(num) return { mod("JewelData", "LIST", { key = "clusterJewelSocketCountOverride", value = num }) } end,
	["adds (%d+) small passive skills? which grants? nothing"] = function(num) return { mod("JewelData", "LIST", { key = "clusterJewelNothingnessCount", value = num }) } end,
	["added small passive skills grant nothing"] = { mod("JewelData", "LIST", { key = "clusterJewelSmallsAreNothingness", value = true }) },
	["added small passive skills have (%d+)%% increased effect"] = function(num) return { mod("JewelData", "LIST", { key = "clusterJewelIncEffect", value = num }) } end,
	["this jewel's socket has (%d+)%% increased effect per allocated passive skill between it and your class' starting location"] = function(num) return { mod("JewelData", "LIST", { key = "jewelIncEffectFromClassStart", value = num }) } end,
	-- Misc
	["warcries exert (%d+) additional attacks?"] = function(num) return { mod("ExtraExertedAttacks", "BASE", num) } end,
	["iron will"] = { flag("IronWill") },
	["iron reflexes while stationary"] = { mod("Keystone", "LIST", "Iron Reflexes", { type = "Condition", var = "Stationary" }) },
	["you have zealot's oath if you haven't been hit recently"] = { mod("Keystone", "LIST", "Zealot's Oath", { type = "Condition", var = "BeenHitRecently", neg = true }) },
	["immortal ambition"] = {
		flag("NoEnergyShieldRecharge"),
		flag("NoEnergyShieldRegen"),
		flag("CanLeechLifeOnFullLife"),
		mod("EnergyShieldDegen", "BASE", 1, { type = "PercentStat", stat = "EnergyShield", percent = 5 }) 
	},
	["deal no physical damage"] = { flag("DealNoPhysical") },
	["deal no elemental damage"] = { flag("DealNoLightning"), flag("DealNoCold"), flag("DealNoFire") },
	["deal no chaos damage"] = { flag("DealNoChaos") },
	["deal no non%-elemental damage"] = { flag("DealNoPhysical"), flag("DealNoChaos") },
	["deal no non%-lightning damage"] = { flag("DealNoPhysical"), flag("DealNoCold"), flag("DealNoFire"), flag("DealNoChaos") },
	["attacks have blood magic"] = { flag("SkillBloodMagic", nil, ModFlag.Attack) },
	["(%d+)%% chance to cast a? ?socketed lightning spells? on hit"] = function(num) return { mod("ExtraSupport", "LIST", { name = "SupportUniqueMjolnerLightningSpellsCastOnHit", level = 1 }, { type = "SocketedIn", slotName = "{SlotName}" }) } end,
	["cast a socketed lightning spell on hit"] = { mod("ExtraSupport", "LIST", { name = "SupportUniqueMjolnerLightningSpellsCastOnHit", level = 1 }, { type = "SocketedIn", slotName = "{SlotName}" }) },
	["trigger a socketed lightning spell on hit"] = { mod("ExtraSupport", "LIST", { name = "SupportUniqueMjolnerLightningSpellsCastOnHit", level = 1 }, { type = "SocketedIn", slotName = "{SlotName}" }) },
	["cast a socketed cold s[pk][ei]ll on melee critical strike"] = { mod("ExtraSupport", "LIST", { name = "SupportUniqueCosprisMaliceColdSpellsCastOnMeleeCriticalStrike", level = 1 }, { type = "SocketedIn", slotName = "{SlotName}" }) },
	["your curses can apply to hexproof enemies"] = { flag("CursesIgnoreHexproof") },
	["you have onslaught while you have fortify"] = { flag("Condition:Onslaught", { type = "Condition", var = "Fortify" }) },
	["reserves (%d+)%% of life"] = function(num) return { mod("ExtraLifeReserved", "BASE", num) } end,
	["items and gems have (%d+)%% reduced attribute requirements"] = function(num) return { mod("GlobalAttributeRequirements", "INC", -num) } end,
	["items and gems have (%d+)%% increased attribute requirements"] = function(num) return { mod("GlobalAttributeRequirements", "INC", num) } end,
	["mana reservation of herald skills is always (%d+)%%"] = function(num) return { mod("SkillData", "LIST", { key = "manaCostForced", value = num }, { type = "SkillType", skillType = SkillType.Herald }) } end,
	["([%a%s]+) reserves no mana"] = function(_, name) return { mod("SkillData", "LIST", { key = "manaCostForced", value = 0 }, { type = "SkillId", skillId = gemIdLookup[name] }) } end,
	["banner skills reserve no mana"] = { mod("SkillData", "LIST", { key = "manaCostForced", value = 0 }, { type = "SkillName", skillNameList = { "Dread Banner", "War Banner" } }) },
	["placed banners also grant (%d+)%% increased attack damage to you and allies"] = function(num) return { mod("ExtraAura", "LIST", { mod = mod("Damage", "INC", num, nil, ModFlag.Attack) }, { type = "Condition", var = "BannerPlanted" }) } end,
	["your aura skills are disabled"] = { flag("DisableSkill", { type = "SkillType", skillType = SkillType.Aura }) },
	["your spells are disabled"] = { flag("DisableSkill", { type = "SkillType", skillType = SkillType.Spell }) },
	["strength's damage bonus instead grants (%d+)%% increased melee physical damage per (%d+) strength"] = function(num, _, perStr) return { mod("StrDmgBonusRatioOverride", "BASE", num / tonumber(perStr)) } end,
	["while in her embrace, take ([%d%.]+)%% of your total maximum life and energy shield as fire damage per second per level"] = function(num) return {
		mod("FireDegen", "BASE", 1, { type = "PercentStat", stat = "Life", percent = num }, { type = "Multiplier", var = "Level" }, { type = "Condition", var = "HerEmbrace" }),
		mod("FireDegen", "BASE", 1, { type = "PercentStat", stat = "EnergyShield", percent = num }, { type = "Multiplier", var = "Level" }, { type = "Condition", var = "HerEmbrace" }),
	} end,
	["gain her embrace for %d+ seconds when you ignite an enemy"] = { flag("Condition:CanGainHerEmbrace") },
	["when you cast a spell, sacrifice all mana to gain added maximum lightning damage equal to (%d+)%% of sacrificed mana for 4 seconds"] = function(num) return {
		flag("Condition:HaveManaStorm"),
		mod("Dummy", "DUMMY", 1, { type = "Condition", var = "HaveManaStorm" }), -- Make the Configuration option appear
		mod("LightningMax", "BASE", 1, { type = "PerStat", stat = "ManaUnreserved" , div = 100 / num}, { type = "Condition", var = "SacrificeManaForLightning" }),
	} end,
	
	["every 16 seconds you gain iron reflexes for 8 seconds"] = {
		flag("Condition:HaveArborix"),
		mod("Dummy", "DUMMY", 1, { type = "Condition", var = "HaveArborix" }), -- Make the Configuration option appear
	},
	["every 16 seconds you gain elemental overload for 8 seconds"] = {
		flag("Condition:HaveAugyre"),
		mod("Dummy", "DUMMY", 1, { type = "Condition", var = "HaveAugyre" }), -- Make the Configuration option appear
	},
	["every 8 seconds, gain avatar of fire for 4 seconds"] = {
		flag("Condition:HaveVulconus"),
		mod("Dummy", "DUMMY", 1, { type = "Condition", var = "HaveVulconus" }), -- Make the Configuration option appear
	},
	["you have far shot while you do not have iron reflexes"] = { flag("FarShot", { neg = true, type = "Condition", var = "HaveIronReflexes" }) },
	["you have resolute technique while you do not have elemental overload"] = { mod("Keystone", "LIST", "Resolute Technique", { neg = true, type = "Condition", var = "HaveElementalOverload" }) },
	["hits ignore enemy monster fire resistance while you are ignited"] = { flag("IgnoreFireResistance", { type = "Condition", var = "Ignited" }) },
	["your hits can't be evaded by blinded enemies"] = { flag("CannotBeEvaded", { type = "ActorCondition", actor = "enemy", var = "Blinded" }) },
	["blind does not affect your chance to hit"] = { flag("IgnoreBlindHitChance") },
	["skills which throw traps have blood magic"] = { flag("BloodMagic", { type = "SkillType", skillType = SkillType.Trap }) },
	["lose ([%d%.]+) mana per second"] = function(num) return { mod("ManaDegen", "BASE", num) } end,
	["lose ([%d%.]+)%% of maximum mana per second"] = function(num) return { mod("ManaDegen", "BASE", 1, { type = "PercentStat", stat = "Mana", percent = num }) } end,
	["strength provides no bonus to maximum life"] = { flag("NoStrBonusToLife") },
	["intelligence provides no bonus to maximum mana"] = { flag("NoIntBonusToMana") },
	["with a ghastly eye jewel socketed, minions have %+(%d+) to accuracy rating"] = function(num) return { mod("MinionModifier", "LIST", { mod = mod("Accuracy", "BASE", num) }, { type = "Condition", var = "HaveGhastlyEyeJewelIn{SlotName}" }) } end,
	["hits ignore enemy monster chaos resistance if all equipped items are shaper items"] = { flag("IgnoreChaosResistance", { type = "MultiplierThreshold", var = "NonShaperItem", upper = true, threshold = 0 }) },
	["gain %d+ rage on critical hit with attacks, no more than once every [%d%.]+ seconds"] = {
		flag("Condition:CanGainRage"),
		mod("Dummy", "DUMMY", 1, { type = "Condition", var = "CanGainRage" }), -- Make the Configuration option appear
	},
	["warcry skills' cooldown time is (%d+) seconds"] = function(num) return { mod("CooldownRecovery", "OVERRIDE", num, nil, 0, KeywordFlag.Warcry) } end,
	["using warcries is instant"] = { flag("InstantWarcry") },
	["attacks with axes or swords grant (%d+) rage on hit, no more than once every second"] = {
		flag("Condition:CanGainRage", { type = "Condition", varList = { "UsingAxe", "UsingSword" } }),
		mod("Dummy", "DUMMY", 1, { type = "Condition", var = "CanGainRage" }), -- Make the Configuration option appear
	},
	["your critical strike multiplier is (%d+)%%"] = function(num) return { mod("CritMultiplier", "OVERRIDE", num) } end,
	["base critical strike chance for attacks with weapons is ([%d%.]+)%%"] = function(num) return { mod("WeaponBaseCritChance", "OVERRIDE", num) } end,
	["allocates (.+)"] = function(_, passive) return { mod("GrantedPassive", "LIST", passive) } end,
	["transfiguration of body"] = { flag("TransfigurationOfBody") },
	["transfiguration of mind"] = { flag("TransfigurationOfMind") },
	["transfiguration of soul"] = { flag("TransfigurationOfSoul") },
	["offering skills have (%d+)%% reduced duration"] = function(num) return {
		mod("Duration", "INC", -num, { type = "SkillName", skillNameList = { "Bone Offering", "Flesh Offering", "Spirit Offering" } }),
	} end,
	["enemies have %-(%d+)%% to total physical damage reduction against your hits"] = function(num) return {
		mod("EnemyPhysicalDamageReduction", "BASE", -num),
	} end,
	["enemies you impale have %-(%d+)%% to total physical damage reduction against impale hits"] = function(num) return {
		mod("EnemyImpalePhysicalDamageReduction", "BASE", -num)
	} end,
	["overwhelm (%d+)%% physical damage reduction"] = function(num) return {
		mod("EnemyPhysicalDamageReduction", "BASE", -num)
	} end,
	["impale damage dealt to enemies impaled by you overwhelms (%d+)%% physical damage reduction"] = function(num) return {
		mod("EnemyImpalePhysicalDamageReduction", "BASE", -num)
	} end,
	["nearby enemies are crushed while you have least (%d+) rage"] = function(num) return { mod("EnemyPhysicalDamageReduction", "BASE", -15, { type = "MultiplierThreshold", var = "Rage", threshold = num }) } end,
	["enemies on fungal ground you kill explode, dealing 5%% of their life as chaos damage"] = {},
	["you have fungal ground around you while stationary"] = {
		mod("ExtraAura", "LIST", { mod = mod("NonChaosDamageGainAsChaos", "BASE", 10, { type = "Condition", var = "OnFungalGround" }, { type = "Condition", var = "Stationary" }) }),
		mod("EnemyModifier", "LIST", { mod = mod("Damage", "MORE", -10, { type = "ActorCondition", actor = "enemy", var = "OnFungalGround" }, { type = "Condition", var = "Stationary" }) }),
	},
	["create profane ground instead of consecrated ground"] = { 
		flag("Condition:CreateProfaneGround"),
		mod("Dummy", "DUMMY", 1, { type = "Condition", var = "CreateProfaneGround" }), -- Make the Configuration option appear
	},
	["nearby enemies have (%-%d+)%% to fire resistance"] = function(num) return { mod("EnemyModifier", "LIST", { mod = mod("FireResist", "BASE", num) }) } end,
	["nearby enemies have (%-%d+)%% to lightning resistance"] = function(num) return { mod("EnemyModifier", "LIST", { mod = mod("LightningResist", "BASE", num) }) } end,
	["nearby enemies take (%d+)%% increased physical damage"] = function(num) return { mod("EnemyModifier", "LIST", { mod = mod("PhysicalDamageTaken", "INC", num) }) } end,
	["you count as dual wielding while you are unencumbered"] = { flag("Condition:DualWielding", { type = "Condition", var = "Unencumbered" }) },
	["skills supported by intensify have %+(%d) to maximum intensity"] = function(num) return { mod("Multiplier:IntensityLimit", "BASE", num) } end,
<<<<<<< HEAD
	["hexes you inflict have %+(%d+) to maximum doom"] = function(num) return { mod("MaxDoom", "BASE", num) } end,
=======
	["spells which can gain intensity have %+(%d) to maximum intensity"] = function(num) return { mod("Multiplier:IntensityLimit", "BASE", num) } end,
>>>>>>> 422ca1fe
	["while stationary, gain (%d+)%% increased area of effect every second, up to a maximum of (%d+)%%"] = function(num, _, limit) return {
		flag("Condition:Stationary"),
		mod("Dummy", "DUMMY", 1, { type = "Condition", var = "Stationary" }), -- Make the Configuration option appear 
		mod("AreaOfEffect", "INC", num, { type = "Multiplier", var = "StationarySeconds", limit = tonumber(limit), limitTotal = true }),
	} end,
	["attack skills have added lightning damage equal to (%d+)%% of maximum mana"] = function(num) return {
		mod("LightningMin", "BASE", 1, nil, ModFlag.Attack, { type = "PerStat", stat = "Mana", div = 100 / num }),
		mod("LightningMax", "BASE", 1, nil, ModFlag.Attack, { type = "PerStat", stat = "Mana", div = 100 / num }),
	} end,
	["herald of thunder's storms hit enemies with (%d+)%% increased frequency"] = function(num) return { mod("HeraldStormFrequency", "INC", num), } end,
	["your critical strikes have a (%d+)%% chance to deal double damage"] = function(num) return { mod("DoubleDamageChanceOnCrit", "BASE", num) } end,
	-- Pantheon: Soul of Tukohama support
	["while stationary, gain ([%d%.]+)%% of life regenerated per second every second, up to a maximum of (%d+)%%"] = function(num, _, limit) return {
		flag("Condition:Stationary"),
		mod("Dummy", "DUMMY", 1, { type = "Condition", var = "Stationary" }), -- Make the Configuration option appear 
		mod("LifeRegenPercent", "BASE", num, { type = "Multiplier", var = "StationarySeconds", limit = tonumber(limit), limitTotal = true }),
	} end,
	-- Pantheon: Soul of Tukohama support
	["while stationary, gain (%d+)%% additional physical damage reduction every second, up to a maximum of (%d+)%%"] = function(num, _, limit) return {
		flag("Condition:Stationary"),
		mod("Dummy", "DUMMY", 1, { type = "Condition", var = "Stationary" }), -- Make the Configuration option appear 
		mod("PhysicalDamageReduction", "BASE", num, { type = "Multiplier", var = "StationarySeconds", limit = tonumber(limit), limitTotal = true }),
	} end,
	-- Skill-specific enchantment modifiers
	["(%d+)%% increased decoy totem life"] = function(num) return { mod("TotemLife", "INC", num, { type = "SkillName", skillName = "Decoy Totem" }) } end,
	["(%d+)%% increased ice spear critical strike chance in second form"] = function(num) return { mod("CritChance", "INC", num, { type = "SkillName", skillName = "Ice Spear" }, { type = "SkillPart", skillPart = 2 }) } end,
	["shock nova ring deals (%d+)%% increased damage"] = function(num) return { mod("Damage", "INC", num, { type = "SkillName", skillName = "Shock Nova" }, { type = "SkillPart", skillPart = 1 }) } end,
	["lightning strike pierces (%d) additional targets?"] = function(num) return { mod("PierceCount", "BASE", num, { type = "SkillName", skillName = "Lightning Strike" }) } end,
	["lightning trap pierces (%d) additional targets?"] = function(num) return { mod("PierceCount", "BASE", num, { type = "SkillName", skillName = "Lightning Trap" }) } end,
	["enemies affected by bear trap take (%d+)%% increased damage from trap or mine hits"] = function(num) return { mod("ExtraSkillMod", "LIST", { mod = mod("TrapMineDamageTaken", "INC", num, { type = "GlobalEffect", effectType = "Debuff" }) }, { type = "SkillName", skillName = "Bear Trap" }) } end,
	["blade vortex has %+(%d+)%% to critical strike multiplier for each blade"] = function(num) return { mod("CritMultiplier", "BASE", num, { type = "Multiplier", var = "BladeVortexBlade" }, { type = "SkillName", skillName = "Blade Vortex" }) } end,
	["burning arrow has (%d+)%% increased debuff effect"] = function(num) return { mod("DebuffEffect", "INC", num, { type = "SkillName", skillName = "Burning Arrow"}) } end,
	["double strike has a (%d+)%% chance to deal double damage to bleeding enemies"] = function(num) return { mod("DoubleDamageChance", "BASE", num, { type = "ActorCondition", actor = "enemy", var = "Bleeding" }, { type = "SkillName", skillName = "Double Strike" }) } end,
	["ethereal knives pierces an additional target"] = { mod("PierceCount", "BASE", 1, { type = "SkillName", skillName = "Ethereal Knives" }) },
	["frost bomb has (%d+)%% increased debuff duration"] = function(num) return { mod("SecondaryDuration", "INC", num, { type = "SkillName", skillName = "Frost Bomb" }) } end,
	["incinerate has %+(%d+) to maximum stages"] = function(num) return {
		mod("Multiplier:IncinerateStage", "BASE", num / 2, 0, 0, { type = "SkillPart", skillPart = 2 }),
		mod("Multiplier:IncinerateStage", "BASE", num, 0, 0, { type = "SkillPart", skillPart = 3 }),
	} end,
	["perforate creates %+(%d+) spikes?"] = function(num) return { mod("Multiplier:PerforateMaxSpikes", "BASE", num) } end,
	["scourge arrow has (%d+)%% chance to poison per stage"] = function(num) return { mod("PoisonChance", "BASE", num, { type = "SkillName", skillName = "Scourge Arrow" }, { type = "Multiplier", var = "ScourgeArrowStage" }) } end,
	["winter orb has %+(%d+) maximum stages"] = function(num) return { mod("Multiplier:WinterOrbMaxStage", "BASE", num) } end,
	["%+(%d) to maximum virulence"] = function(num) return { mod("Multiplier:VirulenceStacksMax", "BASE", num) } end,
	["winter orb has (%d+)%% increased area of effect per stage"] = function(num) return { mod("AreaOfEffect", "INC", num, { type = "SkillName", skillName = "Winter Orb" }, { type = "Multiplier", var = "WinterOrbStage" }) } end,
	["wintertide brand has %+(%d+) to maximum stages"] = function(num) return { mod("Multiplier:WintertideBrandMaxStage", "BASE", num, { type = "SkillName", skillName = "Wintertide Brand" }) } end,
	["wave of conviction's exposure applies (%-%d+)%% elemental resistance"] = function(num) return { mod("ExtraSkillStat", "LIST", { key = "purge_expose_resist_%_matching_highest_element_damage", value = num }, { type = "SkillName", skillName = "Wave of Conviction" }) } end,
	["arcane cloak spends an additional (%d+)%% of current mana"] = function(num) return { mod("ExtraSkillStat", "LIST", { key = "arcane_cloak_consume_%_of_mana", value = num }, { type = "SkillName", skillName = "Arcane Cloak" }) } end,
	["caustic arrow has (%d+)%% chance to inflict withered on hit for (%d+) seconds base duration"] = { mod("ExtraSkillMod", "LIST", { mod = mod("Condition:CanWither", "FLAG", true) }, { type = "SkillName", skillName = "Caustic Arrow" } ) },
	["venom gyre has a (%d+)%% chance to inflict withered for (%d+) seconds on hit"] = { mod("ExtraSkillMod", "LIST", { mod = mod("Condition:CanWither", "FLAG", true) }, { type = "SkillName", skillName = "Venom Gyre" } ) },
	-- Alternate Quality
	["quality does not increase physical damage"] = { mod("AlternateQualityWeapon", "BASE", 1) },
	["(%d+)%% increased critical strike chance per 4%% quality"] = function(num) return { mod("AlternateQualityLocalCritChancePer4Quality", "INC", num) } end,
	["grants (%d+)%% increased accuracy per (%d+)%% quality"] = function(num, _, div) return { mod("Accuracy", "INC", num, { type = "Condition", var = "{Hand}Attack" }, { type = "Multiplier", var = "QualityOn{SlotName}", div = tonumber(div) }) } end,
	["(%d+)%% increased attack speed per 8%% quality"] = function(num) return { mod("AlternateQualityLocalAttackSpeedPer8Quality", "INC", num) } end,
	["%+(%d+) weapon range per 10%% quality"] = function(num) return { mod("AlternateQualityLocalWeaponRangePer10Quality", "BASE", num) } end,
	["grants (%d+)%% increased elemental damage per (%d+)%% quality"] = function(num, _, div) return { mod("ElementalDamage", "INC", num, { type = "Multiplier", var = "QualityOn{SlotName}", div = tonumber(div) }) } end,
	["grants (%d+)%% increased area of effect per (%d+)%% quality"] = function(num, _, div) return { mod("AreaOfEffect", "INC", num, { type = "Multiplier", var = "QualityOn{SlotName}", div = tonumber(div) }) } end,
	["quality does not increase defences"] = { mod("AlternateQualityArmour", "BASE", 1) },
	["grants %+(%d+) to maximum life per (%d+)%% quality"] = function(num, _, div) return { mod("Life", "BASE", num, { type = "Multiplier", var = "QualityOn{SlotName}", div = tonumber(div) }) } end,
	["grants %+(%d+) to maximum mana per (%d+)%% quality"] = function(num, _, div) return { mod("Mana", "BASE", num, { type = "Multiplier", var = "QualityOn{SlotName}", div = tonumber(div) }) } end,
	["grants %+(%d+) to strength per (%d+)%% quality"] = function(num, _, div) return { mod("Str", "BASE", num, { type = "Multiplier", var = "QualityOn{SlotName}", div = tonumber(div) }) } end,
	["grants %+(%d+) to dexterity per (%d+)%% quality"] = function(num, _, div) return { mod("Dex", "BASE", num, { type = "Multiplier", var = "QualityOn{SlotName}", div = tonumber(div) }) } end,
	["grants %+(%d+) to intelligence per (%d+)%% quality"] = function(num, _, div) return { mod("Int", "BASE", num, { type = "Multiplier", var = "QualityOn{SlotName}", div = tonumber(div) }) } end,
	["grants %+(%d+)%% to fire resistance per (%d+)%% quality"] = function(num, _, div) return { mod("FireResist", "BASE", num, { type = "Multiplier", var = "QualityOn{SlotName}", div = tonumber(div) }) } end,
	["grants %+(%d+)%% to cold resistance per (%d+)%% quality"] = function(num, _, div) return { mod("ColdResist", "BASE", num, { type = "Multiplier", var = "QualityOn{SlotName}", div = tonumber(div) }) } end,
	["grants %+(%d+)%% to lightning resistance per (%d+)%% quality"] = function(num, _, div) return { mod("LightningResist", "BASE", num, { type = "Multiplier", var = "QualityOn{SlotName}", div = tonumber(div) }) } end,
	-- Display-only modifiers
	["extra gore"] = { },
	["prefixes:"] = { },
	["suffixes:"] = { },
	["while your passive skill tree connects to a class' starting location, you gain:"] = { },
	["socketed lightning spells [hd][ae][va][el] (%d+)%% increased spell damage if triggered"] = { },
	["manifeste?d? dancing dervish disables both weapon slots"] = { },
	["manifeste?d? dancing dervish dies when rampage ends"] = { },
	["you can have two different banners at the same time"] = { },
	["can have a second enchantment modifier"] = { },
	["this item can be anointed by cassia"] = { },
	["every (%d+) seconds, regenerate (%d+)%% of life over one second"] = function (num, _, percent) return {
		mod("LifeRegenPercent", "BASE", tonumber(percent), { type = "Condition", var = "LifeRegenBurstFull" }),
		mod("LifeRegenPercent", "BASE", tonumber(percent) / num, { type = "Condition", var = "LifeRegenBurstAvg" }),
	} end,
	["you take (%d+)%% reduced extra damage from critical strikes"] = function(num) return { mod("ReduceCritExtraDamage", "BASE", num) } end,
	["you take (%d+)%% reduced extra damage from critical strikes while you have no power charges"] = function(num) return { mod("ReduceCritExtraDamage", "BASE", num, { type = "StatThreshold", stat = "PowerCharges", threshold = 0, upper = true }) } end,
}
for _, name in pairs(data.keystones) do
	specialModList[name:lower()] = { mod("Keystone", "LIST", name) }
end
local oldList = specialModList
specialModList = { }
for k, v in pairs(oldList) do
	specialModList["^"..k.."$"] = v
end

-- Modifiers that are recognised but unsupported
local unsupportedModList = {
	["culling strike"] = true,
	["properties are doubled while in a breach"] = true,
}

-- Special lookups used for various modifier forms
local suffixTypes = {
	["as extra lightning damage"] = "GainAsLightning",
	["added as lightning damage"] = "GainAsLightning",
	["gained as extra lightning damage"] = "GainAsLightning",
	["as extra cold damage"] = "GainAsCold",
	["added as cold damage"] = "GainAsCold",
	["gained as extra cold damage"] = "GainAsCold",
	["as extra fire damage"] = "GainAsFire",
	["added as fire damage"] = "GainAsFire",
	["gained as extra fire damage"] = "GainAsFire",
	["as extra chaos damage"] = "GainAsChaos",
	["added as chaos damage"] = "GainAsChaos",
	["gained as extra chaos damage"] = "GainAsChaos",
	["converted to lightning"] = "ConvertToLightning",
	["converted to lightning damage"] = "ConvertToLightning",
	["converted to cold damage"] = "ConvertToCold",
	["converted to fire damage"] = "ConvertToFire",
	["converted to fire"] = "ConvertToFire",
	["converted to chaos damage"] = "ConvertToChaos",
	["added as energy shield"] = "GainAsEnergyShield",
	["as extra maximum energy shield"] = "GainAsEnergyShield",
	["converted to energy shield"] = "ConvertToEnergyShield",
	["as extra armour"] = "GainAsArmour",
	["as physical damage"] = "AsPhysical",
	["as lightning damage"] = "AsLightning",
	["as cold damage"] = "AsCold",
	["as fire damage"] = "AsFire",
	["as chaos damage"] = "AsChaos",
	["leeched as life and mana"] = "Leech",
	["leeched as life"] = "LifeLeech",
	["is leeched as life"] = "LifeLeech",
	["leeched as mana"] = "ManaLeech",
	["is leeched as mana"] = "ManaLeech",
	["leeched as energy shield"] = "EnergyShieldLeech",
	["is leeched as energy shield"] = "EnergyShieldLeech",
}
local dmgTypes = {
	["physical"] = "Physical",
	["lightning"] = "Lightning",
	["cold"] = "Cold",
	["fire"] = "Fire",
	["chaos"] = "Chaos",
}
local penTypes = {
	["lightning resistance"] = "LightningPenetration",
	["cold resistance"] = "ColdPenetration",
	["fire resistance"] = "FirePenetration",
	["elemental resistance"] = "ElementalPenetration",
	["elemental resistances"] = "ElementalPenetration",
	["chaos resistance"] = "ChaosPenetration",
}
local regenTypes = {
	["life"] = "LifeRegen",
	["maximum life"] = "LifeRegen",
	["life and mana"] = { "LifeRegen", "ManaRegen" },
	["mana"] = "ManaRegen",
	["maximum mana"] = "ManaRegen",
	["energy shield"] = "EnergyShieldRegen",
	["maximum energy shield"] = "EnergyShieldRegen",
	["maximum mana and energy shield"] = { "ManaRegen", "EnergyShieldRegen" },
	["rage"] = "RageRegen",
}

-- Build active skill name lookup
local skillNameList = {
	[" corpse cremation " ] = { tag = { type = "SkillName", skillName = "Cremation" } }, -- Sigh.
}
local preSkillNameList = { }
for gemId, gemData in pairs(data["3_0"].gems) do
	local grantedEffect = gemData.grantedEffect
	if not grantedEffect.hidden and not grantedEffect.support then
		local skillName = grantedEffect.name
		skillNameList[" "..skillName:lower().." "] = { tag = { type = "SkillName", skillName = skillName } }
		preSkillNameList["^"..skillName:lower().." "] = { tag = { type = "SkillName", skillName = skillName } }
		preSkillNameList["^"..skillName:lower().." has ?a? "] = { tag = { type = "SkillName", skillName = skillName } }
		preSkillNameList["^"..skillName:lower().." deals "] = { tag = { type = "SkillName", skillName = skillName } }
		preSkillNameList["^"..skillName:lower().." damage "] = { tag = { type = "SkillName", skillName = skillName } }
		if gemData.tags.totem then
			preSkillNameList["^"..skillName:lower().." totem deals "] = { tag = { type = "SkillName", skillName = skillName } }
			preSkillNameList["^"..skillName:lower().." totem grants "] = { addToSkill = { type = "SkillName", skillName = skillName }, tag = { type = "GlobalEffect", effectType = "Buff" } }
		end
		if grantedEffect.skillTypes[SkillType.Buff] or grantedEffect.baseFlags.buff then
			preSkillNameList["^"..skillName:lower().." grants "] = { addToSkill = { type = "SkillName", skillName = skillName }, tag = { type = "GlobalEffect", effectType = "Buff" } }
			preSkillNameList["^"..skillName:lower().." grants a?n? ?additional "] = { addToSkill = { type = "SkillName", skillName = skillName }, tag = { type = "GlobalEffect", effectType = "Buff" } }
		end
		if gemData.tags.aura or gemData.tags.herald then
			skillNameList["while affected by "..skillName:lower()] = { tag = { type = "Condition", var = "AffectedBy"..skillName:gsub(" ","") } }
			skillNameList["while using "..skillName:lower()] = { tag = { type = "Condition", var = "AffectedBy"..skillName:gsub(" ","") } }
		end
		if gemData.tags.mine then
			specialModList["^"..skillName:lower().." has (%d+)%% increased throwing speed"] = function(num) return { mod("ExtraSkillMod", "LIST", { mod = mod("MineLayingSpeed", "INC", num) }, { type = "SkillName", skillName = skillName }) } end
		end
		if gemData.tags.chaining then
			specialModList["^"..skillName:lower().." chains an additional time"] = { mod("ExtraSkillMod", "LIST", { mod = mod("ChainCountMax", "BASE", 1) }, { type = "SkillName", skillName = skillName }) }
			specialModList["^"..skillName:lower().." chains an additional (%d+) times"] = function(num) return { mod("ExtraSkillMod", "LIST", { mod = mod("ChainCountMax", "BASE", num) }, { type = "SkillName", skillName = skillName }) } end
			specialModList["^"..skillName:lower().." chains (%d+) additional times"] = function(num) return { mod("ExtraSkillMod", "LIST", { mod = mod("ChainCountMax", "BASE", num) }, { type = "SkillName", skillName = skillName }) } end
		end
		if gemData.tags.bow then
			specialModList["^"..skillName:lower().." fires (%d+) additional arrows?"] = function(num) return { mod("ExtraSkillMod", "LIST", { mod = mod("ProjectileCount", "BASE", num) }, { type = "SkillName", skillName = skillName }) } end
		end
		if gemData.tags.bow or gemData.tags.projectile then
			specialModList["^"..skillName:lower().." fires an additional projectile"] = { mod("ExtraSkillMod", "LIST", { mod = mod("ProjectileCount", "BASE", 1) }, { type = "SkillName", skillName = skillName }) }
			specialModList["^"..skillName:lower().." fires (%d+) additional projectiles"] = function(num) return { mod("ExtraSkillMod", "LIST", { mod = mod("ProjectileCount", "BASE", num) }, { type = "SkillName", skillName = skillName }) } end
		end
	end	
end

-- Radius jewels that modify other nodes
local function getSimpleConv(srcList, dst, type, remove, factor)
	return function(node, out, data)
		if node then
			for _, src in pairs(srcList) do
				for _, mod in ipairs(node.modList) do
					if mod.name == src and mod.type == type then
						if remove then
							out:MergeNewMod(src, type, -mod.value, mod.source, mod.flags, mod.keywordFlags, unpack(mod))
						end
						if factor then
							out:MergeNewMod(dst, type, math.floor(mod.value * factor), mod.source, mod.flags, mod.keywordFlags, unpack(mod))
						else
							out:MergeNewMod(dst, type, mod.value, mod.source, mod.flags, mod.keywordFlags, unpack(mod))
						end
					end
				end	
			end
		end
	end
end
local jewelOtherFuncs = {
	["Strength from Passives in Radius is Transformed to Dexterity"] = getSimpleConv({ "Str" }, "Dex", "BASE", true),
	["Dexterity from Passives in Radius is Transformed to Strength"] = getSimpleConv({ "Dex" }, "Str", "BASE", true),
	["Strength from Passives in Radius is Transformed to Intelligence"] = getSimpleConv({ "Str" }, "Int", "BASE", true),
	["Intelligence from Passives in Radius is Transformed to Strength"] = getSimpleConv({ "Int" }, "Str", "BASE", true),
	["Dexterity from Passives in Radius is Transformed to Intelligence"] = getSimpleConv({ "Dex" }, "Int", "BASE", true),
	["Intelligence from Passives in Radius is Transformed to Dexterity"] = getSimpleConv({ "Int" }, "Dex", "BASE", true),
	["Increases and Reductions to Life in Radius are Transformed to apply to Energy Shield"] = getSimpleConv({ "Life" }, "EnergyShield", "INC", true),
	["Increases and Reductions to Energy Shield in Radius are Transformed to apply to Armour at 200% of their value"] = getSimpleConv({ "EnergyShield" }, "Armour", "INC", true, 2),
	["Increases and Reductions to Life in Radius are Transformed to apply to Mana at 200% of their value"] = getSimpleConv({ "Life" }, "Mana", "INC", true, 2),
	["Increases and Reductions to Physical Damage in Radius are Transformed to apply to Cold Damage"] = getSimpleConv({ "PhysicalDamage" }, "ColdDamage", "INC", true),
	["Increases and Reductions to Cold Damage in Radius are Transformed to apply to Physical Damage"] = getSimpleConv({ "ColdDamage" }, "PhysicalDamage", "INC", true),
	["Increases and Reductions to other Damage Types in Radius are Transformed to apply to Fire Damage"] = getSimpleConv({ "PhysicalDamage","ColdDamage","LightningDamage","ChaosDamage" }, "FireDamage", "INC", true),
	["Passives granting Lightning Resistance or all Elemental Resistances in Radius also grant Chance to Block Spells at 35% of its value"] = getSimpleConv({ "LightningResist","ElementalResist" }, "SpellBlockChance", "BASE", false, 0.35),
	["Passives granting Lightning Resistance or all Elemental Resistances in Radius also grant Chance to Block Spell Damage at 35% of its value"] = getSimpleConv({ "LightningResist","ElementalResist" }, "SpellBlockChance", "BASE", false, 0.35),
	["Passives granting Cold Resistance or all Elemental Resistances in Radius also grant Chance to Dodge Attacks at 35% of its value"] = getSimpleConv({ "ColdResist","ElementalResist" }, "AttackDodgeChance", "BASE", false, 0.35),
	["Passives granting Cold Resistance or all Elemental Resistances in Radius also grant Chance to Dodge Attack Hits at 35% of its value"] = getSimpleConv({ "ColdResist","ElementalResist" }, "AttackDodgeChance", "BASE", false, 0.35),
	["Passives granting Fire Resistance or all Elemental Resistances in Radius also grant Chance to Block Attack Damage at 35% of its value"] = getSimpleConv({ "FireResist","ElementalResist" }, "BlockChance", "BASE", false, 0.35),
	["Passives granting Fire Resistance or all Elemental Resistances in Radius also grant Chance to Block at 35% of its value"] = getSimpleConv({ "FireResist","ElementalResist" }, "BlockChance", "BASE", false, 0.35),
	["Melee and Melee Weapon Type modifiers in Radius are Transformed to Bow Modifiers"] = function(node, out, data)
		if node then
			local mask1 = bor(ModFlag.Axe, ModFlag.Claw, ModFlag.Dagger, ModFlag.Mace, ModFlag.Staff, ModFlag.Sword, ModFlag.Melee)
			local mask2 = bor(ModFlag.Weapon1H, ModFlag.WeaponMelee)
			local mask3 = bor(ModFlag.Weapon2H, ModFlag.WeaponMelee)
			for _, mod in ipairs(node.modList) do
				if band(mod.flags, mask1) ~= 0 or band(mod.flags, mask2) == mask2 or band(mod.flags, mask3) == mask3 then
					out:MergeNewMod(mod.name, mod.type, -mod.value, mod.source, mod.flags, mod.keywordFlags, unpack(mod))
					out:MergeNewMod(mod.name, mod.type, mod.value, mod.source, bor(band(mod.flags, bnot(bor(mask1, mask2, mask3))), ModFlag.Bow), mod.keywordFlags, unpack(mod))
				elseif mod[1] then
					local using = { UsingAxe = true, UsingClaw = true, UsingDagger = true, UsingMace = true, UsingStaff = true, UsingSword = true, UsingMeleeWeapon = true }
					for _, tag in ipairs(mod) do
						if tag.type == "Condition" and using[tag.var] then
							local newTagList = copyTable(mod)
							for _, tag in ipairs(newTagList) do
								if tag.type == "Condition" and using[tag.var] then
									tag.var = "UsingBow"
									break
								end
							end
							out:MergeNewMod(mod.name, mod.type, -mod.value, mod.source, mod.flags, mod.keywordFlags, unpack(mod))
							out:MergeNewMod(mod.name, mod.type, mod.value, mod.source, mod.flags, mod.keywordFlags, unpack(newTagList))
							break
						end
					end
				end
			end
		end
	end,
	["50% increased Effect of non-Keystone Passive Skills in Radius"] = function(node, out, data)
		if node and node.type ~= "Keystone" then
			out:NewMod("PassiveSkillEffect", "INC", 50, data.modSource)
		end
	end,
	["Notable Passive Skills in Radius grant nothing"] = function(node, out, data)
		if node and node.type == "Notable" then
			out:NewMod("PassiveSkillHasNoEffect", "FLAG", true, data.modSource)
		end
	end,
	["Allocated Small Passive Skills in Radius grant nothing"] = function(node, out, data)
		if node and node.type == "Normal" then
			out:NewMod("AllocatedPassiveSkillHasNoEffect", "FLAG", true, data.modSource)
		end
	end,
	["Passive Skills in Radius also grant: Traps and Mines deal (%d+) to (%d+) added Physical Damage"] = function(min, max)
		return function(node, out, data)
			if node and node.type ~= "Keystone" then
				out:NewMod("PhysicalMin", "BASE", min, data.modSource, 0, bor(KeywordFlag.Trap, KeywordFlag.Mine))
				out:NewMod("PhysicalMax", "BASE", max, data.modSource, 0, bor(KeywordFlag.Trap, KeywordFlag.Mine))
			end
		end
	end,
	["Passive Skills in Radius also grant: (%d+)%% increased Attack Speed with Unarmed Attacks"] = function(num)
		return function(node, out, data)
			if node and node.type ~= "Keystone" then
				out:NewMod("Speed", "INC", num, data.modSource, bor(ModFlag.Unarmed, ModFlag.Attack))
			end
		end
	end,
	["Notable Passive Skills in Radius are Transformed to instead grant: 10% increased Mana Cost of Skills and 20% increased Spell Damage"] = function(node, out, data)
		if node and node.type == "Notable" then
			out:NewMod("PassiveSkillHasOtherEffect", "FLAG", true, data.modSource)
			out:NewMod("NodeModifier", "LIST", { mod = mod("ManaCost", "INC", 10, data.modSource) }, data.modSource)
			out:NewMod("NodeModifier", "LIST", { mod = mod("Damage", "INC", 20, data.modSource, ModFlag.Spell) }, data.modSource)
		end
	end,
	["Notable Passive Skills in Radius are Transformed to instead grant: Minions take 20% increased Damage"] = function(node, out, data)
		if node and node.type == "Notable" then
			out:NewMod("PassiveSkillHasOtherEffect", "FLAG", true, data.modSource)
			out:NewMod("NodeModifier", "LIST", { mod = mod("MinionModifier", "LIST", { mod = mod("DamageTaken", "INC", 20, data.modSource) } ) }, data.modSource)
		end
	end,
	["Notable Passive Skills in Radius are Transformed to instead grant: Minions have 25% reduced Movement Speed"] = function(node, out, data)
		if node and node.type == "Notable" then
			out:NewMod("PassiveSkillHasOtherEffect", "FLAG", true, data.modSource)
			out:NewMod("NodeModifier", "LIST", { mod = mod("MinionModifier", "LIST", { mod = mod("MovementSpeed", "INC", -25, data.modSource) } ) }, data.modSource)
		end
	end,
	["Passives in radius are Conquered by the Eternal Empire"] = function(node, out, data)
		if node and node.type ~= "Keystone" then
			out:NewMod("PassiveSkillHasNoEffect", "FLAG", true, data.modSource)
		end
	end,
	["Passives in radius are Conquered by the Karui"] = function(node, out, data)
		local attributes = { "Dexterity", "Intelligence", "Strength" }
		if node and node.type == "Normal" then
			if isValueInArray(attributes, node.dn) then
				out:NewMod("Str", "BASE", 2, data.modSource)
			else
				out:NewMod("Str", "BASE", 4, data.modSource)
			end
		end
	end,
	["Passives in radius are Conquered by the Maraketh"] = function(node, out, data)
		local attributes = { "Dexterity", "Intelligence", "Strength" }
		if node and node.type == "Normal" then
			if isValueInArray(attributes, node.dn) then
				out:NewMod("Dex", "BASE", 2, data.modSource)
			else
				out:NewMod("Dex", "BASE", 4, data.modSource)
			end
		end
	end,
	["Passives in radius are Conquered by the Vaal"] = function(node, out, data)
		if node and node.type ~= "Keystone" then
			out:NewMod("PassiveSkillHasNoEffect", "FLAG", true, data.modSource)
		end
	end,
}

-- Radius jewels that modify the jewel itself based on nearby allocated nodes
local function getPerStat(dst, modType, flags, stat, factor)
	return function(node, out, data)
		if node then
			data[stat] = (data[stat] or 0) + out:Sum("BASE", nil, stat)
		elseif data[stat] ~= 0 then
			out:NewMod(dst, modType, math.floor((data[stat] or 0) * factor + 0.5), data.modSource, flags)
		end
	end
end
local jewelSelfFuncs = {
	["Adds 1 to maximum Life per 3 Intelligence in Radius"] = getPerStat("Life", "BASE", 0, "Int", 1 / 3),
	["Adds 1 to Maximum Life per 3 Intelligence Allocated in Radius"] = getPerStat("Life", "BASE", 0, "Int", 1 / 3),
	["1% increased Evasion Rating per 3 Dexterity Allocated in Radius"] = getPerStat("Evasion", "INC", 0, "Dex", 1 / 3),
	["1% increased Claw Physical Damage per 3 Dexterity Allocated in Radius"] = getPerStat("PhysicalDamage", "INC", ModFlag.Claw, "Dex", 1 / 3),
	["1% increased Melee Physical Damage while Unarmed per 3 Dexterity Allocated in Radius"] = getPerStat("PhysicalDamage", "INC", ModFlag.Unarmed, "Dex", 1 / 3),
	["3% increased Totem Life per 10 Strength in Radius"] = getPerStat("TotemLife", "INC", 0, "Str", 3 / 10),
	["3% increased Totem Life per 10 Strength Allocated in Radius"] = getPerStat("TotemLife", "INC", 0, "Str", 3 / 10),
	["Adds 1 maximum Lightning Damage to Attacks per 1 Dexterity Allocated in Radius"] = getPerStat("LightningMax", "BASE", ModFlag.Attack, "Dex", 1),
	["5% increased Chaos damage per 10 Intelligence from Allocated Passives in Radius"] = getPerStat("ChaosDamage", "INC", 0, "Int", 5 / 10),
	["Dexterity and Intelligence from passives in Radius count towards Strength Melee Damage bonus"] = function(node, out, data)
		if node then
			data.Dex = (data.Dex or 0) + node.modList:Sum("BASE", nil, "Dex")
			data.Int = (data.Int or 0) + node.modList:Sum("BASE", nil, "Int")
		elseif data.Dex or data.Int then
			out:NewMod("DexIntToMeleeBonus", "BASE", (data.Dex or 0) + (data.Int or 0), data.modSource)
		end
	end,
	["-1 Strength per 1 Strength on Allocated Passives in Radius"] = getPerStat("Str", "BASE", 0, "Str", -1),
	["1% additional Physical Damage Reduction per 10 Strength on Allocated Passives in Radius"] = getPerStat("PhysicalDamageReduction", "BASE", 0, "Str", 1 / 10),
	["2% increased Life Recovery Rate per 10 Strength on Allocated Passives in Radius"] = getPerStat("LifeRecoveryRate", "INC", 0, "Str", 2 / 10),
	["3% increased Life Recovery Rate per 10 Strength on Allocated Passives in Radius"] = getPerStat("LifeRecoveryRate", "INC", 0, "Str", 3 / 10),
	["-1 Intelligence per 1 Intelligence on Allocated Passives in Radius"] = getPerStat("Int", "BASE", 0, "Int", -1),
	["0.4% of Energy Shield Regenerated per Second for every 10 Intelligence on Allocated Passives in Radius"] = getPerStat("EnergyShieldRegenPercent", "BASE", 0, "Int", 0.4 / 10),
	["2% increased Mana Recovery Rate per 10 Intelligence on Allocated Passives in Radius"] = getPerStat("ManaRecoveryRate", "INC", 0, "Int", 2 / 10),
	["3% increased Mana Recovery Rate per 10 Intelligence on Allocated Passives in Radius"] = getPerStat("ManaRecoveryRate", "INC", 0, "Int", 3 / 10),
	["-1 Dexterity per 1 Dexterity on Allocated Passives in Radius"] = getPerStat("Dex", "BASE", 0, "Dex", -1),
	["2% increased Movement Speed per 10 Dexterity on Allocated Passives in Radius"] = getPerStat("MovementSpeed", "INC", 0, "Dex", 2 / 10),
	["3% increased Movement Speed per 10 Dexterity on Allocated Passives in Radius"] = getPerStat("MovementSpeed", "INC", 0, "Dex", 3 / 10),
}
local jewelSelfUnallocFuncs = {
	["+5% to Critical Strike Multiplier per 10 Strength on Unallocated Passives in Radius"] = getPerStat("CritMultiplier", "BASE", 0, "Str", 5 / 10),
	["+7% to Critical Strike Multiplier per 10 Strength on Unallocated Passives in Radius"] = getPerStat("CritMultiplier", "BASE", 0, "Str", 7 / 10),
	["2% reduced Life Recovery Rate per 10 Strength on Unallocated Passives in Radius"] = getPerStat("LifeRecoveryRate", "INC", 0, "Str", -2 / 10),
	["+15 to maximum Mana per 10 Dexterity on Unallocated Passives in Radius"] = getPerStat("Mana", "BASE", 0, "Dex", 15 / 10),
	["+100 to Accuracy Rating per 10 Intelligence on Unallocated Passives in Radius"] = getPerStat("Accuracy", "BASE", 0, "Int", 100 / 10),
	["+125 to Accuracy Rating per 10 Intelligence on Unallocated Passives in Radius"] = getPerStat("Accuracy", "BASE", 0, "Int", 125 / 10),
	["2% reduced Mana Recovery Rate per 10 Intelligence on Unallocated Passives in Radius"] = getPerStat("ManaRecoveryRate", "INC", 0, "Int", -2 / 10),
	["+3% to Damage over Time Multiplier per 10 Intelligence on Unallocated Passives in Radius"] = getPerStat("DotMultiplier", "BASE", 0, "Int", 3 / 10),
	["2% reduced Movement Speed per 10 Dexterity on Unallocated Passives in Radius"] = getPerStat("MovementSpeed", "INC", 0, "Dex", -2 / 10),
	["+125 to Accuracy Rating per 10 Dexterity on Unallocated Passives in Radius"] = getPerStat("Accuracy", "BASE", 0, "Dex", 125 / 10),
	["Grants all bonuses of Unallocated Small Passive Skills in Radius"] = function(node, out, data)
		if node then
			if node.type == "Normal" then
				data.modList = data.modList or new("ModList")
				data.modList:AddList(out)
			end
		elseif data.modList then
			out:AddList(data.modList)
		end
	end,
}

-- Radius jewels with bonuses conditional upon attributes of nearby nodes
local function getThreshold(attrib, name, modType, value, ...)
	local baseMod = mod(name, modType, value, "", ...)
	return function(node, out, data)
		if node then
			if type(attrib) == "table" then
				for _, att in ipairs(attrib) do
					local nodeVal = out:Sum("BASE", nil, att)
					data[att] = (data[att] or 0) + nodeVal
					data.total = (data.total or 0) + nodeVal
				end
			else
				local nodeVal = out:Sum("BASE", nil, attrib)
				data[attrib] = (data[attrib] or 0) + nodeVal
				data.total = (data.total or 0) + nodeVal
			end
		elseif (data.total or 0) >= 40 then
			local mod = copyTable(baseMod)
			mod.source = data.modSource
			if type(value) == "table" and value.mod then
				value.mod.source = data.modSource
			end
			out:AddMod(mod)
		end
	end
end
local jewelThresholdFuncs = {
	["With at least 40 Dexterity in Radius, Frost Blades Melee Damage Penetrates 15% Cold Resistance"] = getThreshold("Dex", "ColdPenetration", "BASE", 15, ModFlag.Melee, { type = "SkillName", skillName = "Frost Blades" }),
	["With at least 40 Dexterity in Radius, Melee Damage dealt by Frost Blades Penetrates 15% Cold Resistance"] = getThreshold("Dex", "ColdPenetration", "BASE", 15, ModFlag.Melee, { type = "SkillName", skillName = "Frost Blades" }),
	["With at least 40 Dexterity in Radius, Frost Blades has 25% increased Projectile Speed"] = getThreshold("Dex", "ProjectileSpeed", "INC", 25, { type = "SkillName", skillName = "Frost Blades" }),
	["With at least 40 Dexterity in Radius, Ice Shot has 25% increased Area of Effect"] = getThreshold("Dex", "AreaOfEffect", "INC", 25, { type = "SkillName", skillName = "Ice Shot" }),
	["Ice Shot Pierces 5 additional Targets with 40 Dexterity in Radius"] = getThreshold("Dex", "PierceCount", "BASE", 5, { type = "SkillName", skillName = "Ice Shot" }),
	["With at least 40 Dexterity in Radius, Ice Shot Pierces 3 additional Targets"] = getThreshold("Dex", "PierceCount", "BASE", 3, { type = "SkillName", skillName = "Ice Shot" }),
	["With at least 40 Dexterity in Radius, Ice Shot Pierces 5 additional Targets"] = getThreshold("Dex", "PierceCount", "BASE", 5, { type = "SkillName", skillName = "Ice Shot" }),
	["With at least 40 Intelligence in Radius, Frostbolt fires 2 additional Projectiles"] = getThreshold("Int", "ProjectileCount", "BASE", 2, { type = "SkillName", skillName = "Frostbolt" }),
	["With at least 40 Intelligence in Radius, Magma Orb fires an additional Projectile"] = getThreshold("Int", "ProjectileCount", "BASE", 1, { type = "SkillName", skillName = "Magma Orb" }),
	["With at least 40 Intelligence in Radius, Magma Orb has 10% increased Area of Effect per Chain"] = getThreshold("Int", "AreaOfEffect", "INC", 10, { type = "SkillName", skillName = "Magma Orb" }, { type = "PerStat", stat = "Chain" }),
	["With at least 40 Intelligence in Radius, Magma Orb deals 40% more damage per chain"] = getThreshold("Int", "Damage", "MORE", 40, { type = "SkillName", skillName = "Magma Orb" }, { type = "PerStat", stat = "Chain" }),
	["With at least 40 Intelligence in Radius, Magma Orb deals 50% less damage"] = getThreshold("Int", "Damage", "MORE", -50, { type = "SkillName", skillName = "Magma Orb" }),
	["With at least 40 Dexterity in Radius, Shrapnel Shot has 25% increased Area of Effect"] = getThreshold("Dex", "AreaOfEffect", "INC", 25, { type = "SkillName", skillName = "Shrapnel Shot" }),
	["With at least 40 Dexterity in Radius, Shrapnel Shot's cone has a 50% chance to deal Double Damage"] = getThreshold("Dex", "DoubleDamageChance", "BASE", 50, { type = "SkillName", skillName = "Shrapnel Shot" }, { type = "SkillPart", skillPart = 2 }),
	["With at least 40 Intelligence in Radius, Freezing Pulse fires 2 additional Projectiles"] = getThreshold("Int", "ProjectileCount", "BASE", 2, { type = "SkillName", skillName = "Freezing Pulse" }),
	["With at least 40 Intelligence in Radius, 25% increased Freezing Pulse Damage if you've Shattered an Enemy Recently"] = getThreshold("Int", "Damage", "INC", 25, { type = "SkillName", skillName = "Freezing Pulse" }, { type = "Condition", var = "ShatteredEnemyRecently" }),
	["With at least 40 Dexterity in Radius, Ethereal Knives fires 10 additional Projectiles"] = getThreshold("Dex", "ProjectileCount", "BASE", 10, { type = "SkillName", skillName = "Ethereal Knives" }),
	["With at least 40 Dexterity in Radius, Ethereal Knives fires 5 additional Projectiles"] = getThreshold("Dex", "ProjectileCount", "BASE", 5, { type = "SkillName", skillName = "Ethereal Knives" }),
	["With at least 40 Strength in Radius, Molten Strike fires 2 additional Projectiles"] = getThreshold("Str", "ProjectileCount", "BASE", 2, { type = "SkillName", skillName = "Molten Strike" }),
	["With at least 40 Strength in Radius, Molten Strike has 25% increased Area of Effect"] = getThreshold("Str", "AreaOfEffect", "INC", 25, { type = "SkillName", skillName = "Molten Strike" }),
	["With at least 40 Strength in Radius, Molten Strike Projectiles Chain +1 time"] = getThreshold("Str", "ChainCountMax", "BASE", 1, { type = "SkillName", skillName = "Molten Strike" }),
	["With at least 40 Strength in Radius, Molten Strike fires 50% less Projectiles"] = getThreshold("Str", "ProjectileCount", "MORE", -50, { type = "SkillName", skillName = "Molten Strike" }),
	["With at least 40 Strength in Radius, 25% of Glacial Hammer Physical Damage converted to Cold Damage"] = getThreshold("Str", "SkillPhysicalDamageConvertToCold", "BASE", 25, { type = "SkillName", skillName = "Glacial Hammer" }),
	["With at least 40 Strength in Radius, Heavy Strike has a 20% chance to deal Double Damage"] = getThreshold("Str", "DoubleDamageChance", "BASE", 20, { type = "SkillName", skillName = "Heavy Strike" }),
	["With at least 40 Strength in Radius, Heavy Strike has a 20% chance to deal Double Damage."] = getThreshold("Str", "DoubleDamageChance", "BASE", 20, { type = "SkillName", skillName = "Heavy Strike" }),
	["With at least 40 Strength in Radius, Cleave has +1 to Radius per Nearby Enemy, up to +10"] = getThreshold("Str", "AreaOfEffect", "BASE", 1, { type = "Multiplier", var = "NearbyEnemies", limit = 10 }, { type = "SkillName", skillName = "Cleave" }),
	["With at least 40 Strength in Radius, Cleave grants Fortify on Hit"] = getThreshold("Str", "ExtraSkillMod", "LIST", { mod = mod("Condition:Fortify", "FLAG", true) }, { type = "SkillName", skillName = "Cleave" }),
	["With at least 40 Dexterity in Radius, Dual Strike has a 20% chance to deal Double Damage with the Main-Hand Weapon"] = getThreshold("Dex", "DoubleDamageChance", "BASE", 20, { type = "SkillName", skillName = "Dual Strike" }, { type = "Condition", var = "MainHandAttack" }),
	["With at least 40 Intelligence in Radius, Raised Zombies' Slam Attack has 100% increased Cooldown Recovery Speed"] = getThreshold("Int", "MinionModifier", "LIST", { mod = mod("CooldownRecovery", "INC", 100, { type = "SkillId", skillId = "ZombieSlam" }) }),
	["With at least 40 Intelligence in Radius, Raised Zombies' Slam Attack deals 30% increased Damage"] = getThreshold("Int", "MinionModifier", "LIST", { mod = mod("Damage", "INC", 30, { type = "SkillId", skillId = "ZombieSlam" }) }),
	["With at least 40 Dexterity in Radius, Viper Strike deals 2% increased Attack Damage for each Poison on the Enemy"] = getThreshold("Dex", "Damage", "INC", 2, ModFlag.Attack, { type = "SkillName", skillName = "Viper Strike" }, { type = "Multiplier", actor = "enemy", var = "PoisonStack" }),
	["With at least 40 Dexterity in Radius, Viper Strike deals 2% increased Damage with Hits and Poison for each Poison on the Enemy"] = getThreshold("Dex", "Damage", "INC", 2, 0, bor(KeywordFlag.Hit, KeywordFlag.Poison), { type = "SkillName", skillName = "Viper Strike" }, { type = "Multiplier", actor = "enemy", var = "PoisonStack" }),
	["With at least 40 Intelligence in Radius, Spark fires 2 additional Projectiles"] = getThreshold("Int", "ProjectileCount", "BASE", 2, { type = "SkillName", skillName = "Spark" }),
	["With at least 40 Intelligence in Radius, Blight has 50% increased Hinder Duration"] = getThreshold("Int", "SecondaryDuration", "INC", 50, { type = "SkillName", skillName = "Blight" }),
	["With at least 40 Intelligence in Radius, Enemies Hindered by Blight take 25% increased Chaos Damage"] = getThreshold("Int", "ExtraSkillMod", "LIST", { mod = mod("ChaosDamageTaken", "INC", 25, { type = "GlobalEffect", effectType = "Debuff", effectName = "Hinder" }) }, { type = "SkillName", skillName = "Blight" }, { type = "ActorCondition", actor = "enemy", var = "Hindered" }),
	["With 40 Intelligence in Radius, 20% of Glacial Cascade Physical Damage Converted to Cold Damage"] = getThreshold("Int", "SkillPhysicalDamageConvertToCold", "BASE", 20, { type = "SkillName", skillName = "Glacial Cascade" }),
	["With at least 40 Intelligence in Radius, 20% of Glacial Cascade Physical Damage Converted to Cold Damage"] = getThreshold("Int", "SkillPhysicalDamageConvertToCold", "BASE", 20, { type = "SkillName", skillName = "Glacial Cascade" }),
	["With 40 total Intelligence and Dexterity in Radius, Elemental Hit and Wild Strike deal 50% less Fire Damage"] = getThreshold({ "Int","Dex" }, "FireDamage", "MORE", -50, { type = "SkillName", skillNameList = { "Elemental Hit", "Wild Strike" } }),
	["With 40 total Strength and Intelligence in Radius, Elemental Hit and Wild Strike deal 50% less Cold Damage"] = getThreshold({ "Str","Int" }, "ColdDamage", "MORE", -50, { type = "SkillName", skillNameList = { "Elemental Hit", "Wild Strike" } }),
	["With 40 total Dexterity and Strength in Radius, Elemental Hit and Wild Strike deal 50% less Lightning Damage"] = getThreshold({ "Dex","Str" }, "LightningDamage", "MORE", -50, { type = "SkillName", skillNameList = { "Elemental Hit", "Wild Strike" } }),
	["With 40 total Dexterity and Strength in Radius, Spectral Shield Throw Chains +4 times"] = getThreshold({ "Dex","Str" }, "ChainCountMax", "BASE", 4, { type = "SkillName", skillName = "Spectral Shield Throw" }),
	["With 40 total Dexterity and Strength in Radius, Spectral Shield Throw fires 75% less Shard Projectiles"] = getThreshold({ "Dex","Str" }, "ProjectileCount", "MORE", -75, { type = "SkillName", skillName = "Spectral Shield Throw" }),
	["With at least 40 Intelligence in Radius, Blight inflicts Withered for 2 seconds"] = getThreshold("Int", "ExtraSkillMod", "LIST", { mod = mod("Condition:CanWither", "FLAG", true) }, { type = "SkillName", skillName = "Blight" }),
	["With at least 40 Intelligence in Radius, Fireball cannot ignite"] = getThreshold("Int", "ExtraSkillMod", "LIST", { mod = mod("CannotIgnite", "FLAG", true) }, { type = "SkillName", skillName = "Fireball" }),
	["With at least 40 Intelligence in Radius, Discharge has 60% less Area of Effect"] = getThreshold("Int", "AreaOfEffect", "MORE", -60, {type = "SkillName", skillName = "Discharge" }),
	["With at least 40 Intelligence in Radius, Discharge Cooldown is 250 ms"] = getThreshold("Int", "CooldownRecovery", "OVERRIDE", 0.25, { type = "SkillName", skillName = "Discharge" }),
	["With at least 40 Intelligence in Radius, Discharge deals 60% less Damage"] = getThreshold("Int", "Damage", "MORE", -60, {type = "SkillName", skillName = "Discharge" }),
	-- [""] = getThreshold("", "", "", , { type = "SkillName", skillName = "" }),
}

-- Unified list of jewel functions
local jewelFuncList = { }
for k, v in pairs(jewelOtherFuncs) do
	jewelFuncList[k:lower()] = { func = v, type = "Other" }
end
for k, v in pairs(jewelSelfFuncs) do
	jewelFuncList[k:lower()] = { func = v, type = "Self" }
end
for k, v in pairs(jewelSelfUnallocFuncs) do
	jewelFuncList[k:lower()] = { func = v, type = "SelfUnalloc" }
end
for k, v in pairs(jewelThresholdFuncs) do
	jewelFuncList[k:lower()] = { func = v, type = "Threshold" }
end

-- Generate list of cluster jewel skills
local clusterJewelSkills = {}
for baseName, jewel in pairs(data["3_0"].clusterJewels.jewels) do
	for skillId, skill in pairs(jewel.skills) do
		clusterJewelSkills[table.concat(skill.enchant, " "):lower()] = { mod("JewelData", "LIST", { key = "clusterJewelSkill", value = skillId }) }
	end
end
for notable in pairs(data["3_0"].clusterJewels.notableSortOrder) do
	clusterJewelSkills["1 added passive skill is "..notable:lower()] = { mod("ClusterJewelNotable", "LIST", notable) }
end
for _, keystone in ipairs(data["3_0"].clusterJewels.keystones) do
	clusterJewelSkills["adds "..keystone:lower()] = { mod("JewelData", "LIST", { key = "clusterJewelKeystone", value = keystone }) }
end

-- Scan a line for the earliest and longest match from the pattern list
-- If a match is found, returns the corresponding value from the pattern list, plus the remainder of the line and a table of captures
local function scan(line, patternList, plain)
	local bestIndex, bestEndIndex
	local bestPattern = ""
	local bestVal, bestStart, bestEnd, bestCaps
	local lineLower = line:lower()
	for pattern, patternVal in pairs(patternList) do
		local index, endIndex, cap1, cap2, cap3, cap4, cap5 = lineLower:find(pattern, 1, plain)
		if index and (not bestIndex or index < bestIndex or (index == bestIndex and (endIndex > bestEndIndex or (endIndex == bestEndIndex and #pattern > #bestPattern)))) then
			bestIndex = index
			bestEndIndex = endIndex
			bestPattern = pattern
			bestVal = patternVal
			bestStart = index
			bestEnd = endIndex
			bestCaps = { cap1, cap2, cap3, cap4, cap5 }
		end
	end
	if bestVal then
		return bestVal, line:sub(1, bestStart - 1) .. line:sub(bestEnd + 1, -1), bestCaps
	else
		return nil, line
	end
end

local function parseMod(line, order)
	-- Check if this is a special modifier
	local lineLower = line:lower()
	for pattern, patternVal in pairs(jewelFuncList) do
		local _, _, cap1, cap2, cap3, cap4, cap5 = lineLower:find(pattern, 1)
		if cap1 then
			return {mod("JewelFunc", "LIST", {func = patternVal.func(cap1, cap2, cap3, cap4, cap5), type = patternVal.type}) }
		end
	end
	local jewelFunc = jewelFuncList[lineLower]
	if jewelFunc then
		return { mod("JewelFunc", "LIST", jewelFunc) }
	end
	local clusterJewelSkill = clusterJewelSkills[lineLower]
	if clusterJewelSkill then
		return clusterJewelSkill
	end
	if unsupportedModList[lineLower] then
		return { }, line
	end
	local specialMod, specialLine, cap = scan(line, specialModList)
	if specialMod and #specialLine == 0 then
		if type(specialMod) == "function" then
			return specialMod(tonumber(cap[1]), unpack(cap))
		else
			return copyTable(specialMod)
		end
	end

	-- Check for add-to-cluster-jewel special
	local addToCluster = line:match("^Added Small Passive Skills also grant: (.+)$")
	if addToCluster then
		return { mod("AddToClusterJewelNode", "LIST", addToCluster) }
	end

	line = line .. " "

	-- Check for a flag/tag specification at the start of the line
	local preFlag
	preFlag, line = scan(line, preFlagList)

	-- Check for skill name at the start of the line
	local skillTag
	skillTag, line = scan(line, preSkillNameList)

	-- Scan for modifier form
	local modForm, formCap
	modForm, line, formCap = scan(line, formList)
	if not modForm then
		return nil, line
	end
	local num = tonumber(formCap[1])

	-- Check for tags (per-charge, conditionals)
	local modTag, modTag2, tagCap
	modTag, line, tagCap = scan(line, modTagList)
	if type(modTag) == "function" then
		modTag = modTag(tonumber(tagCap[1]), unpack(tagCap))
	end
	if modTag then
		modTag2, line, tagCap = scan(line, modTagList)
		if type(modTag2) == "function" then
			modTag2 = modTag2(tonumber(tagCap[1]), unpack(tagCap))
		end
	end
	
	-- Scan for modifier name and skill name
	local modName
	if order == 2 and not skillTag then
		skillTag, line = scan(line, skillNameList, true)
	end
	if modForm == "PEN" then
		modName, line = scan(line, penTypes, true)
		if not modName then
			return { }, line
		end
		local _
		_, line = scan(line, modNameList, true)
	else
		modName, line = scan(line, modNameList, true)
	end
	if order == 1 and not skillTag then
		skillTag, line = scan(line, skillNameList, true)
	end
	
	-- Scan for flags
	local modFlag
	modFlag, line = scan(line, modFlagList, true)

	-- Find modifier value and type according to form
	local modValue = num
	local modType = "BASE"
	local modSuffix
	if modForm == "INC" then
		modType = "INC"
	elseif modForm == "RED" then
		modValue = -num
		modType = "INC"
	elseif modForm == "MORE" then
		modType = "MORE"
	elseif modForm == "LESS" then
		modValue = -num
		modType = "MORE"
	elseif modForm == "BASE" then
		modSuffix, line = scan(line, suffixTypes, true)
	elseif modForm == "CHANCE" then
	elseif modForm == "REGENPERCENT" then
		modName = regenTypes[formCap[2]]
		modSuffix = "Percent"
	elseif modForm == "REGENFLAT" then
		modName = regenTypes[formCap[2]]
	elseif modForm == "DEGEN" then
		local damageType = dmgTypes[formCap[2]]
		if not damageType then
			return { }, line
		end
		modName = damageType .. "Degen"
		modSuffix = ""
	elseif modForm == "DMG" then
		local damageType = dmgTypes[formCap[3]]
		if not damageType then
			return { }, line
		end
		modValue = { tonumber(formCap[1]), tonumber(formCap[2]) }
		modName = { damageType.."Min", damageType.."Max" }
	elseif modForm == "DMGATTACKS" then
		local damageType = dmgTypes[formCap[3]]
		if not damageType then
			return { }, line
		end
		modValue = { tonumber(formCap[1]), tonumber(formCap[2]) }
		modName = { damageType.."Min", damageType.."Max" }
		modFlag = modFlag or { keywordFlags = KeywordFlag.Attack }
	elseif modForm == "DMGSPELLS" then
		local damageType = dmgTypes[formCap[3]]
		if not damageType then
			return { }, line
		end
		modValue = { tonumber(formCap[1]), tonumber(formCap[2]) }
		modName = { damageType.."Min", damageType.."Max" }
		modFlag = modFlag or { keywordFlags = KeywordFlag.Spell }
	elseif modForm == "DMGBOTH" then
		local damageType = dmgTypes[formCap[3]]
		if not damageType then
			return { }, line
		end
		modValue = { tonumber(formCap[1]), tonumber(formCap[2]) }
		modName = { damageType.."Min", damageType.."Max" }
		modFlag = modFlag or { keywordFlags = bor(KeywordFlag.Attack, KeywordFlag.Spell) }
	end
	if not modName then
		return { }, line
	end

	-- Combine flags and tags
	local flags = 0
	local keywordFlags = 0
	local tagList = { }
	local misc = { }
	for _, data in pairs({ modName, preFlag, modFlag, modTag, modTag2, skillTag }) do
		if type(data) == "table" then
			flags = bor(flags, data.flags or 0)
			keywordFlags = bor(keywordFlags, data.keywordFlags or 0)
			if data.tag then
				t_insert(tagList, copyTable(data.tag))
			elseif data.tagList then
				for _, tag in ipairs(data.tagList) do
					t_insert(tagList, copyTable(tag))
				end
			end
			for k, v in pairs(data) do
				misc[k] = v
			end
		end
	end

	-- Generate modifier list
	local nameList = modName
	local modList = { }
	for i, name in ipairs(type(nameList) == "table" and nameList or { nameList }) do
		modList[i] = {
			name = name .. (modSuffix or misc.modSuffix or ""),
			type = modType,
			value = type(modValue) == "table" and modValue[i] or modValue,
			flags = flags,
			keywordFlags = keywordFlags,
			unpack(tagList)
		}
	end
	if modList[1] then
		-- Special handling for various modifier types
		if misc.addToAura then
			-- Modifiers that add effects to your auras
			for i, effectMod in ipairs(modList) do
				modList[i] = mod("ExtraAuraEffect", "LIST", { mod = effectMod })
			end
		elseif misc.newAura then
			-- Modifiers that add extra auras
			for i, effectMod in ipairs(modList) do
				local tagList = { }
				for i, tag in ipairs(effectMod) do
					tagList[i] = tag
					effectMod[i] = nil
				end
				modList[i] = mod("ExtraAura", "LIST", { mod = effectMod, onlyAllies = misc.newAuraOnlyAllies }, unpack(tagList))
			end
		elseif misc.affectedByAura then
			-- Modifiers that apply to actors affected by your auras
			for i, effectMod in ipairs(modList) do
				modList[i] = mod("AffectedByAuraMod", "LIST", { mod = effectMod })
			end
		elseif misc.addToMinion then
			-- Minion modifiers
			for i, effectMod in ipairs(modList) do
				modList[i] = mod("MinionModifier", "LIST", { mod = effectMod }, misc.addToMinionTag)
			end
		elseif misc.addToSkill then
			-- Skill enchants or socketed gem modifiers that add additional effects
			for i, effectMod in ipairs(modList) do
				modList[i] = mod("ExtraSkillMod", "LIST", { mod = effectMod }, misc.addToSkill)
			end
		elseif misc.convertFortifyEffect then
			for i, effectMod in ipairs(modList) do
				modList[i] = mod("convertFortifyBuff", "LIST", { mod = effectMod })
			end
		end
	end
	return modList, line:match("%S") and line
end

local cache = { }
local unsupported = { }
local count = 0
--local foo = io.open("../unsupported.txt", "w")
--foo:close()
return function(line, isComb)
	if not cache[line] then
		local modList, extra = parseMod(line, 1)
		if modList and extra then
			modList, extra = parseMod(line, 2)
		end
		cache[line] = { modList, extra }
		if foo and not isComb and not cache[line][1] then
			local form = line:gsub("[%+%-]?%d+%.?%d*","{num}")
			if not unsupported[form] then
				unsupported[form] = true
				count = count + 1
				foo = io.open("../unsupported.txt", "a+")
				foo:write(count, ': ', form, (cache[line][2] and #cache[line][2] < #line and ('    {' .. cache[line][2]).. '}') or "", '\n')
				foo:close()
			end
		end
	end
	return unpack(copyTable(cache[line]))
end, cache<|MERGE_RESOLUTION|>--- conflicted
+++ resolved
@@ -2325,11 +2325,8 @@
 	["nearby enemies take (%d+)%% increased physical damage"] = function(num) return { mod("EnemyModifier", "LIST", { mod = mod("PhysicalDamageTaken", "INC", num) }) } end,
 	["you count as dual wielding while you are unencumbered"] = { flag("Condition:DualWielding", { type = "Condition", var = "Unencumbered" }) },
 	["skills supported by intensify have %+(%d) to maximum intensity"] = function(num) return { mod("Multiplier:IntensityLimit", "BASE", num) } end,
-<<<<<<< HEAD
+	["spells which can gain intensity have %+(%d) to maximum intensity"] = function(num) return { mod("Multiplier:IntensityLimit", "BASE", num) } end,
 	["hexes you inflict have %+(%d+) to maximum doom"] = function(num) return { mod("MaxDoom", "BASE", num) } end,
-=======
-	["spells which can gain intensity have %+(%d) to maximum intensity"] = function(num) return { mod("Multiplier:IntensityLimit", "BASE", num) } end,
->>>>>>> 422ca1fe
 	["while stationary, gain (%d+)%% increased area of effect every second, up to a maximum of (%d+)%%"] = function(num, _, limit) return {
 		flag("Condition:Stationary"),
 		mod("Dummy", "DUMMY", 1, { type = "Condition", var = "Stationary" }), -- Make the Configuration option appear 
