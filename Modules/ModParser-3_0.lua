-- Path of Building
--
-- Module: Mod Parser for 3.0
-- Parser function for modifier names
--
local pairs = pairs
local ipairs = ipairs
local t_insert = table.insert
local band = bit.band
local bor = bit.bor
local bnot = bit.bnot

-- List of modifier forms
local formList = {
	["^(%d+)%% increased"] = "INC",
	["^(%d+)%% faster"] = "INC",
	["^(%d+)%% reduced"] = "RED",
	["^(%d+)%% slower"] = "RED",
	["^(%d+)%% more"] = "MORE",
	["^(%d+)%% less"] = "LESS",
	["^([%+%-][%d%.]+)%%?"] = "BASE",
	["^([%+%-][%d%.]+)%%? to"] = "BASE",
	["^([%+%-]?[%d%.]+)%%? of"] = "BASE",
	["^([%+%-][%d%.]+)%%? base"] = "BASE",
	["^([%+%-]?[%d%.]+)%%? additional"] = "BASE",
	["(%d+) additional hits"] = "BASE",
	["^you gain ([%d%.]+)"] = "BASE",
	["^gains? ([%d%.]+)%% of"] = "BASE",
	["^([%+%-]?%d+)%% chance"] = "CHANCE",
	["^([%+%-]?%d+)%% additional chance"] = "CHANCE",
	["penetrates? (%d+)%%"] = "PEN",
	["penetrates (%d+)%% of"] = "PEN",
	["penetrates (%d+)%% of enemy"] = "PEN",
	["^([%d%.]+) (.+) regenerated per second"] = "REGENFLAT",
	["^([%d%.]+)%% (.+) regenerated per second"] = "REGENPERCENT",
	["^([%d%.]+)%% of (.+) regenerated per second"] = "REGENPERCENT",
	["^regenerate ([%d%.]+) (.+) per second"] = "REGENFLAT",
	["^regenerate ([%d%.]+)%% (.-) per second"] = "REGENPERCENT",
	["^regenerate ([%d%.]+)%% of (.-) per second"] = "REGENPERCENT",
	["^regenerate ([%d%.]+)%% of your (.-) per second"] = "REGENPERCENT",
	["^you regenerate ([%d%.]+)%% of (.+) per second"] = "REGENPERCENT",
	["^([%d%.]+) (%a+) damage taken per second"] = "DEGEN",
	["^([%d%.]+) (%a+) damage per second"] = "DEGEN",
	["(%d+) to (%d+) added (%a+) damage"] = "DMG",
	["(%d+)%-(%d+) added (%a+) damage"] = "DMG",
	["(%d+) to (%d+) additional (%a+) damage"] = "DMG",
	["(%d+)%-(%d+) additional (%a+) damage"] = "DMG",
	["^(%d+) to (%d+) (%a+) damage"] = "DMG",
	["adds (%d+) to (%d+) (%a+) damage"] = "DMG",
	["adds (%d+)%-(%d+) (%a+) damage"] = "DMG",
	["adds (%d+) to (%d+) (%a+) damage to attacks"] = "DMGATTACKS",
	["adds (%d+)%-(%d+) (%a+) damage to attacks"] = "DMGATTACKS",
	["adds (%d+) to (%d+) (%a+) attack damage"] = "DMGATTACKS",
	["adds (%d+)%-(%d+) (%a+) attack damage"] = "DMGATTACKS",
	["adds (%d+) to (%d+) (%a+) damage to spells"] = "DMGSPELLS",
	["adds (%d+)%-(%d+) (%a+) damage to spells"] = "DMGSPELLS",
	["adds (%d+) to (%d+) (%a+) spell damage"] = "DMGSPELLS",
	["adds (%d+)%-(%d+) (%a+) spell damage"] = "DMGSPELLS",
	["adds (%d+) to (%d+) (%a+) damage to attacks and spells"] = "DMGBOTH",
	["adds (%d+)%-(%d+) (%a+) damage to attacks and spells"] = "DMGBOTH",
	["adds (%d+) to (%d+) (%a+) damage to spells and attacks"] = "DMGBOTH", -- o_O
	["adds (%d+)%-(%d+) (%a+) damage to spells and attacks"] = "DMGBOTH", -- o_O
	["adds (%d+) to (%d+) (%a+) damage to hits"] = "DMGBOTH",
	["adds (%d+)%-(%d+) (%a+) damage to hits"] = "DMGBOTH",
}

-- Map of modifier names
local modNameList = {
	-- Attributes
	["strength"] = "Str",
	["dexterity"] = "Dex",
	["intelligence"] = "Int",
	["strength and dexterity"] = { "Str", "Dex" },
	["strength and intelligence"] = { "Str", "Int" },
	["dexterity and intelligence"] = { "Dex", "Int" },
	["attributes"] = { "Str", "Dex", "Int" },
	["all attributes"] = { "Str", "Dex", "Int" },
	-- Life/mana
	["life"] = "Life",
	["maximum life"] = "Life",
	["mana"] = "Mana",
	["maximum mana"] = "Mana",
	["mana regeneration"] = "ManaRegen",
	["mana regeneration rate"] = "ManaRegen",
	["mana cost"] = "ManaCost",
	["mana cost of"] = "ManaCost",
	["mana cost of skills"] = "ManaCost",
	["total mana cost"] = "ManaCost",
	["total mana cost of skills"] = "ManaCost",
	["mana reserved"] = "ManaReserved",
	["mana reservation"] = "ManaReserved",
	["mana reservation of skills"] = "ManaReserved",
	-- Primary defences
	["maximum energy shield"] = "EnergyShield",
	["energy shield recharge rate"] = "EnergyShieldRecharge",
	["start of energy shield recharge"] = "EnergyShieldRechargeFaster",
	["armour"] = "Armour",
	["evasion"] = "Evasion",
	["evasion rating"] = "Evasion",
	["energy shield"] = "EnergyShield",
	["armour and evasion"] = "ArmourAndEvasion",
	["armour and evasion rating"] = "ArmourAndEvasion",
	["evasion rating and armour"] = "ArmourAndEvasion",
	["armour and energy shield"] = "ArmourAndEnergyShield",
	["evasion rating and energy shield"] = "EvasionAndEnergyShield",
	["evasion and energy shield"] = "EvasionAndEnergyShield",
	["armour, evasion and energy shield"] = "Defences",
	["defences"] = "Defences",
	["to evade"] = "EvadeChance",
	["chance to evade"] = "EvadeChance",
	["to evade attacks"] = "EvadeChance",
	["to evade attack hits"] = "EvadeChance",
	["chance to evade attacks"] = "EvadeChance",
	["chance to evade attack hits"] = "EvadeChance",
	["chance to evade projectile attacks"] = "ProjectileEvadeChance",
	["chance to evade melee attacks"] = "MeleeEvadeChance",
	-- Resistances
	["physical damage reduction"] = "PhysicalDamageReduction",
	["physical damage reduction from hits"] = "PhysicalDamageReductionWhenHit",
	["fire resistance"] = "FireResist",
	["maximum fire resistance"] = "FireResistMax",
	["cold resistance"] = "ColdResist",
	["maximum cold resistance"] = "ColdResistMax",
	["lightning resistance"] = "LightningResist",
	["maximum lightning resistance"] = "LightningResistMax",
	["chaos resistance"] = "ChaosResist",
	["maximum chaos resistance"] = "ChaosResistMax",
	["fire and cold resistances"] = { "FireResist", "ColdResist" },
	["fire and lightning resistances"] = { "FireResist", "LightningResist" },
	["cold and lightning resistances"] = { "ColdResist", "LightningResist" },
	["elemental resistances"] = "ElementalResist",
	["all elemental resistances"] = "ElementalResist",
	["all resistances"] = { "ElementalResist", "ChaosResist" },
	["all maximum elemental resistances"] = "ElementalResistMax",
	["all maximum resistances"] = { "ElementalResistMax", "ChaosResistMax" },
	["fire and chaos resistances"] = { "FireResist", "ChaosResist" },
	["cold and chaos resistances"] = { "ColdResist", "ChaosResist" },
	["lightning and chaos resistances"] = { "LightningResist", "ChaosResist" },
	-- Damage taken
	["damage taken"] = "DamageTaken",
	["damage taken when hit"] = "DamageTakenWhenHit",
	["damage taken from damage over time"] = "DamageTakenOverTime",
	["physical damage taken"] = "PhysicalDamageTaken",
	["physical damage from hits taken"] = "PhysicalDamageTaken",
	["physical damage taken when hit"] = "PhysicalDamageTakenWhenHit",
	["physical damage taken over time"] = "PhysicalDamageTakenOverTime",
	["physical damage over time damage taken"] = "PhysicalDamageTakenOverTime",
	["lightning damage taken"] = "LightningDamageTaken",
	["lightning damage from hits taken"] = "LightningDamageTaken",
	["lightning damage taken when hit"] = "LightningDamageTakenWhenHit",
	["lightning damage taken over time"] = "LightningDamageTakenOverTime",
	["cold damage taken"] = "ColdDamageTaken",
	["cold damage from hits taken"] = "ColdDamageTaken",
	["cold damage taken when hit"] = "ColdDamageTakenWhenHit",
	["cold damage taken over time"] = "ColdDamageTakenOverTime",
	["fire damage taken"] = "FireDamageTaken",
	["fire damage from hits taken"] = "FireDamageTaken",
	["fire damage taken when hit"] = "FireDamageTakenWhenHit",
	["fire damage taken over time"] = "FireDamageTakenOverTime",
	["chaos damage taken"] = "ChaosDamageTaken",
	["chaos damage from hits taken"] = "ChaosDamageTaken",
	["chaos damage taken when hit"] = "ChaosDamageTakenWhenHit",
	["chaos damage taken over time"] = "ChaosDamageTakenOverTime",
	["chaos damage over time taken"] = "ChaosDamageTakenOverTime",
	["elemental damage taken"] = "ElementalDamageTaken",
	["elemental damage taken when hit"] = "ElementalDamageTakenWhenHit",
	["elemental damage taken over time"] = "ElementalDamageTakenOverTime",
	-- Other defences
	["to dodge attacks"] = "AttackDodgeChance",
	["to dodge attack hits"] = "AttackDodgeChance",
	["to dodge spells"] = "SpellDodgeChance",
	["to dodge spell hits"] = "SpellDodgeChance",
	["to dodge spell damage"] = "SpellDodgeChance",
	["to dodge attacks and spells"] = { "AttackDodgeChance", "SpellDodgeChance" },
	["to dodge attacks and spell damage"] = { "AttackDodgeChance", "SpellDodgeChance" },
	["to dodge attack and spell hits"] = { "AttackDodgeChance", "SpellDodgeChance" },
	["to block"] = "BlockChance",
	["to block attacks"] = "BlockChance",
	["to block attack damage"] = "BlockChance",
	["block chance"] = "BlockChance",
	["block chance with staves"] = { "BlockChance", tag = { type = "Condition", var = "UsingStaff" } },
	["to block with staves"] = { "BlockChance", tag = { type = "Condition", var = "UsingStaff" } },
	["spell block chance"] = "SpellBlockChance",
	["to block spells"] = "SpellBlockChance",
	["to block spell damage"] = "SpellBlockChance",
	["chance to block attacks and spells"] = { "BlockChance", "SpellBlockChance" },
	["maximum block chance"] = "BlockChanceMax",
	["maximum chance to block attack damage"] = "BlockChanceMax",
	["maximum chance to block spell damage"] = "SpellBlockChanceMax",
	["to avoid being stunned"] = "AvoidStun",
	["to avoid being shocked"] = "AvoidShock",
	["to avoid being frozen"] = "AvoidFrozen",
	["to avoid being chilled"] = "AvoidChilled",
	["to avoid being ignited"] = "AvoidIgnite",
	["to avoid elemental ailments"] = { "AvoidShock", "AvoidFrozen", "AvoidChilled", "AvoidIgnite" },
	["to avoid elemental status ailments"] = { "AvoidShock", "AvoidFrozen", "AvoidChilled", "AvoidIgnite" },
	["to avoid bleeding"] = "AvoidBleed",
	["to avoid being poisoned"] = "AvoidPoison",
	["damage is taken from mana before life"] = "DamageTakenFromManaBeforeLife",
	["damage taken from mana before life"] = "DamageTakenFromManaBeforeLife",
	["effect of curses on you"] = "CurseEffectOnSelf",
	["life recovery rate"] = "LifeRecoveryRate",
	["mana recovery rate"] = "ManaRecoveryRate",
	["energy shield recovery rate"] = "EnergyShieldRecoveryRate",
	["energy shield regeneration rate"] = "EnergyShieldRegen",
	["recovery rate of life, mana and energy shield"] = { "LifeRecoveryRate", "ManaRecoveryRate", "EnergyShieldRecoveryRate" },
	["recovery rate of life and energy shield"] = { "LifeRecoveryRate", "EnergyShieldRecoveryRate" },
	["maximum life, mana and global energy shield"] = { "Life", "Mana", "EnergyShield", tag = { type = "Global" } },
	-- Stun/knockback modifiers
	["stun recovery"] = "StunRecovery",
	["stun and block recovery"] = "StunRecovery",
	["block and stun recovery"] = "StunRecovery",
	["stun threshold"] = "StunThreshold",
	["block recovery"] = "BlockRecovery",
	["enemy stun threshold"] = "EnemyStunThreshold",
	["stun duration on enemies"] = "EnemyStunDuration",
	["stun duration"] = "EnemyStunDuration",
	["to knock enemies back on hit"] = "EnemyKnockbackChance",
	["knockback distance"] = "EnemyKnockbackDistance",
	-- Auras/curses/buffs
	["aura effect"] = "AuraEffect",
	["effect of non-curse auras you cast"] = "AuraEffect",
	["effect of non-curse auras from your skills"] = "AuraEffect",
	["effect of your curses"] = "CurseEffect",
	["effect of auras on you"] = "AuraEffectOnSelf",
	["effect of auras on your minions"] = { "AuraEffectOnSelf", addToMinion = true },
	["effect of auras from mines"] = { "AuraEffect", keywordFlags = KeywordFlag.Mine },
	["curse effect"] = "CurseEffect",
	["effect of curses applied by bane"] = { "CurseEffect", tag = { type = "Condition", var = "AppliedByBane" } },
	["curse duration"] = { "Duration", keywordFlags = KeywordFlag.Curse },
	["radius of auras"] = { "AreaOfEffect", keywordFlags = KeywordFlag.Aura },
	["radius of curses"] = { "AreaOfEffect", keywordFlags = KeywordFlag.Curse },
	["buff effect"] = "BuffEffect",
	["effect of buffs on you"] = "BuffEffectOnSelf",
	["effect of buffs granted by your golems"] = { "BuffEffect", tag = { type = "SkillType", skillType = SkillType.Golem } },
	["effect of buffs granted by socketed golem skills"] = { "BuffEffect", addToSkill = { type = "SocketedIn", slotName = "{SlotName}", keyword = "golem" } },
	["effect of the buff granted by your stone golems"] = { "BuffEffect", tag = { type = "SkillName", skillName = "Summon Stone Golem" } },
	["effect of the buff granted by your lightning golems"] = { "BuffEffect", tag = { type = "SkillName", skillName = "Summon Lightning Golem" } },
	["effect of the buff granted by your ice golems"] = { "BuffEffect", tag = { type = "SkillName", skillName = "Summon Ice Golem" } },
	["effect of the buff granted by your flame golems"] = { "BuffEffect", tag = { type = "SkillName", skillName = "Summon Flame Golem" } },
	["effect of the buff granted by your chaos golems"] = { "BuffEffect", tag = { type = "SkillName", skillName = "Summon Chaos Golem" } },
	["effect of the buff granted by your carrion golems"] = { "BuffEffect", tag = { type = "SkillName", skillName = "Summon Carrion Golem" } },
	["effect of offering spells"] = { "BuffEffect", tag = { type = "SkillName", skillNameList = { "Bone Offering", "Flesh Offering", "Spirit Offering" } } },
	["effect of offerings"] = { "BuffEffect", tag = { type = "SkillName", skillNameList = { "Bone Offering", "Flesh Offering", "Spirit Offering" } } },
	["effect of heralds on you"] = { "BuffEffect", tag = { type = "SkillType", skillType = SkillType.Herald } },
	["effect of buffs granted by your active ancestor totems"] = { "BuffEffect", tag = { type = "SkillName", skillNameList = { "Ancestral Warchief", "Ancestral Protector" } } },
	["warcry effect"] = { "BuffEffect", keywordFlags = KeywordFlag.Warcry },
	["aspect of the avian buff effect"] = { "BuffEffect", tag = { type = "SkillName", skillName = "Aspect of the Avian" } },
	["effect of arcane surge on you"] = { "BuffEffect", tag = { type = "SkillName", skillName = "Arcane Surge" } },
	-- Charges
	["maximum power charge"] = "PowerChargesMax",
	["maximum power charges"] = "PowerChargesMax",
	["minimum power charge"] = "PowerChargesMin",
	["minimum power charges"] = "PowerChargesMin",
	["power charge duration"] = "PowerChargesDuration",
	["maximum frenzy charge"] = "FrenzyChargesMax",
	["maximum frenzy charges"] = "FrenzyChargesMax",
	["minimum frenzy charge"] = "FrenzyChargesMin",
	["minimum frenzy charges"] = "FrenzyChargesMin",
	["frenzy charge duration"] = "FrenzyChargesDuration",
	["maximum endurance charge"] = "EnduranceChargesMax",
	["maximum endurance charges"] = "EnduranceChargesMax",
	["minimum endurance charge"] = "EnduranceChargesMin",
	["minimum endurance charges"] = "EnduranceChargesMin",
	["endurance charge duration"] = "EnduranceChargesDuration",
	["maximum frenzy charges and maximum power charges"] = { "FrenzyChargesMax", "PowerChargesMax" },
	["endurance, frenzy and power charge duration"] = { "PowerChargesDuration", "FrenzyChargesDuration", "EnduranceChargesDuration" },
	["maximum siphoning charge"] = "SiphoningChargesMax",
	["maximum siphoning charges"] = "SiphoningChargesMax",
	["maximum challenger charges"] = "ChallengerChargesMax",
	["maximum blitz charges"] = "BlitzChargesMax",
	["maximum number of crab barriers"] = "CrabBarriersMax",
	-- On hit/kill/leech effects
	["life gained on kill"] = "LifeOnKill",
	["mana gained on kill"] = "ManaOnKill",
	["life gained for each enemy hit"] = { "LifeOnHit" },
	["life gained for each enemy hit by attacks"] = { "LifeOnHit", flags = ModFlag.Attack },
	["life gained for each enemy hit by your attacks"] = { "LifeOnHit", flags = ModFlag.Attack },
	["life gained for each enemy hit by spells"] = { "LifeOnHit", flags = ModFlag.Spell },
	["life gained for each enemy hit by your spells"] = { "LifeOnHit", flags = ModFlag.Spell },
	["mana gained for each enemy hit by attacks"] = { "ManaOnHit", flags = ModFlag.Attack },
	["mana gained for each enemy hit by your attacks"] = { "ManaOnHit", flags = ModFlag.Attack },
	["energy shield gained for each enemy hit"] = { "EnergyShieldOnHit" },
	["energy shield gained for each enemy hit by attacks"] = { "EnergyShieldOnHit", flags = ModFlag.Attack },
	["energy shield gained for each enemy hit by your attacks"] = { "EnergyShieldOnHit", flags = ModFlag.Attack },
	["life and mana gained for each enemy hit"] = { "LifeOnHit", "ManaOnHit", flags = ModFlag.Attack },
	["damage as life"] = "DamageLifeLeech",
	["life leeched per second"] = "LifeLeechRate",
	["mana leeched per second"] = "ManaLeechRate",
	["total recovery per second from life leech"] = "LifeLeechRate",
	["total recovery per second from energy shield leech"] = "EnergyShieldLeechRate",
	["total recovery per second from mana leech"] = "ManaLeechRate",
	["maximum recovery per life leech"] = "MaxLifeLeechInstance",
	["maximum recovery per energy shield leech"] = "MaxEnergyShieldLeechInstance",
	["maximum recovery per mana leech"] = "MaxManaLeechInstance",
	["maximum total recovery per second from life leech"] = "MaxLifeLeechRate",
	["maximum total recovery per second from energy shield leech"] = "MaxEnergyShieldLeechRate",
	["maximum total recovery per second from mana leech"] = "MaxManaLeechRate",
	["to impale enemies on hit"] = "ImpaleChance",
    ["impale effect"] = "ImpaleEffect",
	-- Projectile modifiers
	["projectile"] = "ProjectileCount",
	["projectiles"] = "ProjectileCount",
	["projectile speed"] = "ProjectileSpeed",
	["arrow speed"] = { "ProjectileSpeed", flags = ModFlag.Bow },
	-- Totem/trap/mine/brand modifiers
	["totem placement speed"] = "TotemPlacementSpeed",
	["totem life"] = "TotemLife",
	["totem duration"] = "TotemDuration",
	["maximum number of summoned totems"] = "ActiveTotemLimit",
	["maximum number of summoned totems."] = "ActiveTotemLimit", -- Mark plz
	["maximum number of summoned ballista totems"] = "ActiveTotemLimit", -- Mark plz
	["trap throwing speed"] = "TrapThrowingSpeed",
	["trap trigger area of effect"] = "TrapTriggerAreaOfEffect",
	["trap duration"] = "TrapDuration",
	["cooldown recovery speed for throwing traps"] = { "CooldownRecovery", keywordFlags = KeywordFlag.Trap },
	["mine laying speed"] = "MineLayingSpeed",
	["mine throwing speed"] = "MineLayingSpeed",
	["mine detonation area of effect"] = "MineDetonationAreaOfEffect",
	["mine duration"] = "MineDuration",
	["activation frequency"] = "BrandActivationFrequency",
	["brand activation frequency"] = "BrandActivationFrequency",
	["brand attachment range"] = "BrandAttachmentRange",
	-- Minion modifiers
	["maximum number of skeletons"] = "ActiveSkeletonLimit",
	["maximum number of zombies"] = "ActiveZombieLimit",
	["maximum number of raised zombies"] = "ActiveZombieLimit",
	["number of zombies allowed"] = "ActiveZombieLimit",
	["maximum number of spectres"] = "ActiveSpectreLimit",
	["maximum number of golems"] = "ActiveGolemLimit",
	["maximum number of summoned golems"] = "ActiveGolemLimit",
	["maximum number of summoned raging spirits"] = "ActiveRagingSpiritLimit",
	["maximum number of summoned holy relics"] = "ActiveHolyRelicLimit",
	["minion duration"] = { "Duration", tag = { type = "SkillType", skillType = SkillType.CreateMinion } },
	["skeleton duration"] = { "Duration", tag = { type = "SkillName", skillName = "Summon Skeleton" } },
	["sentinel of dominance duration"] = { "Duration", tag = { type = "SkillName", skillName = "Dominating Blow" } },
	-- Other skill modifiers
	["radius"] = "AreaOfEffect",
	["radius of area skills"] = "AreaOfEffect",
	["area of effect radius"] = "AreaOfEffect",
	["area of effect"] = "AreaOfEffect",
	["area of effect of skills"] = "AreaOfEffect",
	["area of effect of area skills"] = "AreaOfEffect",
	["aspect of the spider area of effect"] = { "AreaOfEffect", tag = { type = "SkillName", skillName = "Aspect of the Spider" } },
	["firestorm explosion area of effect"] = { "AreaOfEffectSecondary", tag = { type = "SkillName", skillName = "Firestorm" } },
	["duration"] = "Duration",
	["skill effect duration"] = "Duration",
	["chaos skill effect duration"] = { "Duration", keywordFlags = KeywordFlag.Chaos },
	["aspect of the spider debuff duration"] = { "Duration", tag = { type = "SkillName", skillName = "Aspect of the Spider" } },
	["fire trap burning ground duration"] = { "Duration", tag = { type = "SkillName", skillName = "Fire Trap" } },
	["cooldown recovery"] = "CooldownRecovery",
	["cooldown recovery speed"] = "CooldownRecovery",
	["weapon range"] = "WeaponRange",
	["melee range"] = "MeleeWeaponRange",
	["melee weapon range"] = "MeleeWeaponRange",
	["melee strike range"] = { "MeleeWeaponRange", "UnarmedRange" },
	["melee weapon and unarmed range"] = { "MeleeWeaponRange", "UnarmedRange" },
	["melee weapon and unarmed attack range"] = { "MeleeWeaponRange", "UnarmedRange" },
	["to deal double damage"] = "DoubleDamageChance",
	-- Buffs
	["onslaught effect"] = "OnslaughtEffect",
	["fortify duration"] = "FortifyDuration",
	["adrenaline duration"] = "AdrenalineDuration",
	["effect of fortify on you"] = "FortifyEffectOnSelf",
	["effect of tailwind on you"] = "TailwindEffectOnSelf",
	["elusive effect"] = "ElusiveEffect",
	["effect of elusive on you"] = "ElusiveEffect",
	-- Basic damage types
	["damage"] = "Damage",
	["physical damage"] = "PhysicalDamage",
	["lightning damage"] = "LightningDamage",
	["cold damage"] = "ColdDamage",
	["fire damage"] = "FireDamage",
	["chaos damage"] = "ChaosDamage",
	["non-chaos damage"] = "NonChaosDamage",
	["elemental damage"] = "ElementalDamage",
	-- Other damage forms
	["attack damage"] = { "Damage", flags = ModFlag.Attack },
	["attack physical damage"] = { "PhysicalDamage", flags = ModFlag.Attack },
	["physical attack damage"] = { "PhysicalDamage", flags = ModFlag.Attack },
	["minimum physical attack damage"] = { "MinPhysicalDamage", flags = ModFlag.Attack },
	["maximum physical attack damage"] = { "MaxPhysicalDamage", flags = ModFlag.Attack },
	["physical weapon damage"] = { "PhysicalDamage", flags = ModFlag.Weapon },
	["physical damage with weapons"] = { "PhysicalDamage", flags = ModFlag.Weapon },
	["physical melee damage"] = { "PhysicalDamage", flags = ModFlag.Melee },
	["melee physical damage"] = { "PhysicalDamage", flags = ModFlag.Melee },
	["projectile damage"] = { "Damage", flags = ModFlag.Projectile },
	["projectile attack damage"] = { "Damage", flags = bor(ModFlag.Projectile, ModFlag.Attack) },
	["bow damage"] = { "Damage", flags = bor(ModFlag.Bow, ModFlag.Hit) },
	["damage with arrow hits"] = { "Damage", flags = bor(ModFlag.Bow, ModFlag.Hit) },
	["wand damage"] = { "Damage", flags = bor(ModFlag.Wand, ModFlag.Hit) },
	["wand physical damage"] = { "PhysicalDamage", flags = bor(ModFlag.Wand, ModFlag.Hit) },
	["claw physical damage"] = { "PhysicalDamage", flags = bor(ModFlag.Claw, ModFlag.Hit) },
	["sword physical damage"] = { "PhysicalDamage", flags = bor(ModFlag.Sword, ModFlag.Hit) },
	["damage over time"] = { "Damage", flags = ModFlag.Dot },
	["physical damage over time"] = { "PhysicalDamage", keywordFlags = KeywordFlag.PhysicalDot },
	["burning damage"] = { "FireDamage", keywordFlags = KeywordFlag.FireDot },
	["damage with ignite"] = { "Damage", keywordFlags = KeywordFlag.Ignite },
	["damage with ignites"] = { "Damage", keywordFlags = KeywordFlag.Ignite },
	["incinerate damage for each stage"] = { "Damage", tagList = { { type = "Multiplier", var = "IncinerateStage" }, { type = "SkillName", skillName = "Incinerate" } } },
	["physical damage over time multiplier"] = "PhysicalDotMultiplier",
	["fire damage over time multiplier"] = "FireDotMultiplier",
	["cold damage over time multiplier"] = "ColdDotMultiplier",
	["chaos damage over time multiplier"] = "ChaosDotMultiplier",
	["damage over time multiplier"] = "DotMultiplier",
	-- Crit/accuracy/speed modifiers
	["critical strike chance"] = "CritChance",
	["attack critical strike chance"] = { "CritChance", flags = ModFlag.Attack },
	["critical strike multiplier"] = "CritMultiplier",
	["accuracy"] = "Accuracy",
	["accuracy rating"] = "Accuracy",
	["minion accuracy rating"] = { "Accuracy", addToMinion = true },
	["attack speed"] = { "Speed", flags = ModFlag.Attack },
	["cast speed"] = { "Speed", flags = ModFlag.Cast },
	["attack and cast speed"] = "Speed",
	["attack and movement speed"] = { "Speed", "MovementSpeed" },
	-- Elemental ailments
	["to shock"] = "EnemyShockChance",
	["shock chance"] = "EnemyShockChance",
	["to freeze"] = "EnemyFreezeChance",
	["freeze chance"] = "EnemyFreezeChance",
	["to ignite"] = "EnemyIgniteChance",
	["ignite chance"] = "EnemyIgniteChance",
	["to freeze, shock and ignite"] = { "EnemyFreezeChance", "EnemyShockChance", "EnemyIgniteChance" },
	["effect of shock"] = "EnemyShockEffect",
	["effect of chill"] = "EnemyChillEffect",
	["effect of chill on you"] = "SelfChillEffect",
	["effect of non-damaging ailments"] = { "EnemyShockEffect", "EnemyChillEffect", "EnemyFreezeEffect" },
	["shock duration"] = "EnemyShockDuration",
	["freeze duration"] = "EnemyFreezeDuration",
	["chill duration"] = "EnemyChillDuration",
	["ignite duration"] = "EnemyIgniteDuration",
	["duration of elemental ailments"] = { "EnemyShockDuration", "EnemyFreezeDuration", "EnemyChillDuration", "EnemyIgniteDuration" },
	["duration of elemental status ailments"] = { "EnemyShockDuration", "EnemyFreezeDuration", "EnemyChillDuration", "EnemyIgniteDuration" },
	["duration of ailments"] = { "EnemyShockDuration", "EnemyFreezeDuration", "EnemyChillDuration", "EnemyIgniteDuration", "EnemyPoisonDuration", "EnemyBleedDuration" },
	["duration of ailments you inflict"] = { "EnemyShockDuration", "EnemyFreezeDuration", "EnemyChillDuration", "EnemyIgniteDuration", "EnemyPoisonDuration", "EnemyBleedDuration" },
	-- Other ailments
	["to poison"] = "PoisonChance",
	["to cause poison"] = "PoisonChance",
	["to poison on hit"] = "PoisonChance",
	["poison duration"] = { "EnemyPoisonDuration" },
	["duration of poisons you inflict"] = { "EnemyPoisonDuration" },
	["to cause bleeding"] = "BleedChance",
	["to cause bleeding on hit"] = "BleedChance",
	["to inflict bleeding"] = "BleedChance",
	["to inflict bleeding on hit"] = "BleedChance",
	["bleed duration"] = { "EnemyBleedDuration" },
	["bleeding duration"] = { "EnemyBleedDuration" },
	-- Misc modifiers
	["movement speed"] = "MovementSpeed",
	["attack, cast and movement speed"] = { "Speed", "MovementSpeed" },
	["light radius"] = "LightRadius",
	["rarity of items found"] = "LootRarity",
	["quantity of items found"] = "LootQuantity",
	["item quantity"] = "LootQuantity",
	["strength requirement"] = "StrRequirement",
	["dexterity requirement"] = "DexRequirement",
	["intelligence requirement"] = "IntRequirement",
	["strength and intelligence requirement"] = { "StrRequirement", "IntRequirement" },
	["attribute requirements"] = { "StrRequirement", "DexRequirement", "IntRequirement" },
	["effect of socketed jewels"] = "SocketedJewelEffect",
	-- Flask modifiers
	["effect"] = "FlaskEffect",
	["effect of flasks"] = "FlaskEffect",
	["effect of flasks on you"] = "FlaskEffect",
	["amount recovered"] = "FlaskRecovery",
	["life recovered"] = "FlaskRecovery",
	["life recovery from flasks used"] = "FlaskLifeRecovery",
	["mana recovered"] = "FlaskRecovery",
	["life recovery from flasks"] = "FlaskLifeRecovery",
	["mana recovery from flasks"] = "FlaskManaRecovery",
	["flask effect duration"] = "FlaskDuration",
	["recovery speed"] = "FlaskRecoveryRate",
	["recovery rate"] = "FlaskRecoveryRate",
	["flask recovery rate"] = "FlaskRecoveryRate",
	["flask recovery speed"] = "FlaskRecoveryRate",
	["flask life recovery rate"] = "FlaskLifeRecoveryRate",
	["flask mana recovery rate"] = "FlaskManaRecoveryRate",
	["extra charges"] = "FlaskCharges",
	["maximum charges"] = "FlaskCharges",
	["charges used"] = "FlaskChargesUsed",
	["flask charges used"] = "FlaskChargesUsed",
	["flask charges gained"] = "FlaskChargesGained",
	["charge recovery"] = "FlaskChargeRecovery",
	["impales you inflict last"] = "ImpaleStacksMax",
}

-- List of modifier flags
local modFlagList = {
	-- Weapon types
	["with axes"] = { flags = bor(ModFlag.Axe, ModFlag.Hit) },
	["to axe attacks"] = { flags = bor(ModFlag.Axe, ModFlag.Hit) },
	["with axes or swords"] = { flags = ModFlag.Hit, tag = { type = "ModFlagOr", modFlags = bor(ModFlag.Axe, ModFlag.Sword) } },
	["with bows"] = { flags = bor(ModFlag.Bow, ModFlag.Hit) },
	["to bow attacks"] = { flags = bor(ModFlag.Bow, ModFlag.Hit) },
	["with claws"] = { flags = bor(ModFlag.Claw, ModFlag.Hit) },
	["with claws or daggers"] = { flags = ModFlag.Hit, tag = { type = "ModFlagOr", modFlags = bor(ModFlag.Claw, ModFlag.Dagger) } },
	["to claw attacks"] = { flags = bor(ModFlag.Claw, ModFlag.Hit) },
	["dealt with claws"] = { flags = bor(ModFlag.Claw, ModFlag.Hit) },
	["with daggers"] = { flags = bor(ModFlag.Dagger, ModFlag.Hit) },
	["to dagger attacks"] = { flags = bor(ModFlag.Dagger, ModFlag.Hit) },
	["with maces"] = { flags = bor(ModFlag.Mace, ModFlag.Hit) },
	["to mace attacks"] = { flags = bor(ModFlag.Mace, ModFlag.Hit) },
	["with maces and sceptres"] = { flags = bor(ModFlag.Mace, ModFlag.Hit) },
	["with maces or sceptres"] = { flags = bor(ModFlag.Mace, ModFlag.Hit) },
	["with maces, sceptres or staves"] = { flags = ModFlag.Hit, tag = { type = "ModFlagOr", modFlags = bor(ModFlag.Mace, ModFlag.Staff) } },
	["to mace and sceptre attacks"] = { flags = bor(ModFlag.Mace, ModFlag.Hit) },
	["to mace or sceptre attacks"] = { flags = bor(ModFlag.Mace, ModFlag.Hit) },
	["with staves"] = { flags = bor(ModFlag.Staff, ModFlag.Hit) },
	["to staff attacks"] = { flags = bor(ModFlag.Staff, ModFlag.Hit) },
	["with swords"] = { flags = bor(ModFlag.Sword, ModFlag.Hit) },
	["to sword attacks"] = { flags = bor(ModFlag.Sword, ModFlag.Hit) },
	["with wands"] = { flags = bor(ModFlag.Wand, ModFlag.Hit) },
	["to wand attacks"] = { flags = bor(ModFlag.Wand, ModFlag.Hit) },
	["unarmed"] = { flags = bor(ModFlag.Unarmed, ModFlag.Hit) },
	["with unarmed attacks"] = { flags = bor(ModFlag.Unarmed, ModFlag.Hit) },
	["to unarmed attacks"] = { flags = bor(ModFlag.Unarmed, ModFlag.Hit) },
	["with one handed weapons"] = { flags = bor(ModFlag.Weapon1H, ModFlag.Hit) },
	["with one handed melee weapons"] = { flags = bor(ModFlag.Weapon1H, ModFlag.WeaponMelee, ModFlag.Hit) },
	["with two handed weapons"] = { flags = bor(ModFlag.Weapon2H, ModFlag.Hit) },
	["with two handed melee weapons"] = { flags = bor(ModFlag.Weapon2H, ModFlag.WeaponMelee, ModFlag.Hit) },
	["with ranged weapons"] = { flags = bor(ModFlag.WeaponRanged, ModFlag.Hit) },
	-- Skill types
	["spell"] = { flags = ModFlag.Spell },
	["with spells"] = { flags = ModFlag.Spell },
	["for spells"] = { flags = ModFlag.Spell },
	["with attacks"] = { keywordFlags = KeywordFlag.Attack },
	["with attack skills"] = { keywordFlags = KeywordFlag.Attack },
	["for attacks"] = { flags = ModFlag.Attack },
	["weapon"] = { flags = ModFlag.Weapon },
	["with weapons"] = { flags = ModFlag.Weapon },
	["melee"] = { flags = ModFlag.Melee },
	["with melee attacks"] = { flags = ModFlag.Melee },
	["with melee critical strikes"] = { flags = ModFlag.Melee, tag = { type = "Condition", var = "CriticalStrike" } },
	["with bow skills"] = { keywordFlags = KeywordFlag.Bow },
	["on melee hit"] = { flags = ModFlag.Melee },
	["with hits"] = { keywordFlags = KeywordFlag.Hit },
	["with hits and ailments"] = { keywordFlags = bor(KeywordFlag.Hit, KeywordFlag.Ailment) },
	["with ailments"] = { flags = ModFlag.Ailment },
	["with ailments from attack skills"] = { flags = ModFlag.Ailment, keywordFlags = KeywordFlag.Attack },
	["with poison"] = { keywordFlags = KeywordFlag.Poison },
	["with bleeding"] = { keywordFlags = KeywordFlag.Bleed },
	["for ailments"] = { flags = ModFlag.Ailment },
	["for poison"] = { keywordFlags = KeywordFlag.Poison },
	["for bleeding"] = { keywordFlags = KeywordFlag.Bleed },
	["for ignite"] = { keywordFlags = KeywordFlag.Ignite },
	["area"] = { flags = ModFlag.Area },
	["mine"] = { keywordFlags = KeywordFlag.Mine },
	["with mines"] = { keywordFlags = KeywordFlag.Mine },
	["trap"] = { keywordFlags = KeywordFlag.Trap },
	["with traps"] = { keywordFlags = KeywordFlag.Trap },
	["for traps"] = { keywordFlags = KeywordFlag.Trap },
	["that place mines or throw traps"] = { keywordFlags = bor(KeywordFlag.Mine, KeywordFlag.Trap) },
	["that throw mines"] = { keywordFlags = KeywordFlag.Mine },
	["that throw traps"] = { keywordFlags = KeywordFlag.Trap },
	["totem"] = { keywordFlags = KeywordFlag.Totem },
	["with totem skills"] = { keywordFlags = KeywordFlag.Totem },
	["for skills used by totems"] = { keywordFlags = KeywordFlag.Totem },
	["of aura skills"] = { tag = { type = "SkillType", skillType = SkillType.Aura } },
	["of curse skills"] = { keywordFlags = KeywordFlag.Curse },
	["with curse skills"] = { keywordFlags = KeywordFlag.Curse },
	["of herald skills"] = { tag = { type = "SkillType", skillType = SkillType.Herald } },
	["minion skills"] = { tag = { type = "SkillType", skillType = SkillType.Minion } },
	["of minion skills"] = { tag = { type = "SkillType", skillType = SkillType.Minion } },
	["for curses"] = { keywordFlags = KeywordFlag.Curse },
	["warcry"] = { keywordFlags = KeywordFlag.Warcry },
	["vaal"] = { keywordFlags = KeywordFlag.Vaal },
	["vaal skill"] = { keywordFlags = KeywordFlag.Vaal },
	["with movement skills"] = { keywordFlags = KeywordFlag.Movement },
	["of movement skills"] = { keywordFlags = KeywordFlag.Movement },
	["of travel skills"] = { tag = { type = "SkillType", skillType = SkillType.TravelSkill } },
	["with lightning skills"] = { keywordFlags = KeywordFlag.Lightning },
	["with cold skills"] = { keywordFlags = KeywordFlag.Cold },
	["with fire skills"] = { keywordFlags = KeywordFlag.Fire },
	["with elemental skills"] = { keywordFlags = bor(KeywordFlag.Lightning, KeywordFlag.Cold, KeywordFlag.Fire) },
	["with chaos skills"] = { keywordFlags = KeywordFlag.Chaos },
	["with channelling skills"] = { tag = { type = "SkillType", skillType = SkillType.Channelled } },
	["with brand skills"] = { tag = { type = "SkillType", skillType = SkillType.Brand } },
	["zombie"] = { addToMinion = true, addToMinionTag = { type = "SkillName", skillName = "Raise Zombie" } },
	["raised zombie"] = { addToMinion = true, addToMinionTag = { type = "SkillName", skillName = "Raise Zombie" } },
	["skeleton"] = { addToMinion = true, addToMinionTag = { type = "SkillName", skillName = "Summon Skeleton" } },
	["spectre"] = { addToMinion = true, addToMinionTag = { type = "SkillName", skillName = "Raise Spectre" } },
	["raised spectre"] = { addToMinion = true, addToMinionTag = { type = "SkillName", skillName = "Raise Spectre" } },
	["golem"] = { addToMinion = true, addToMinionTag = { type = "SkillType", skillType = SkillType.Golem } },
	["chaos golem"] = { addToMinion = true, addToMinionTag = { type = "SkillName", skillName = "Summon Chaos Golem" } },
	["flame golem"] = { addToMinion = true, addToMinionTag = { type = "SkillName", skillName = "Summon Flame Golem" } },
	["increased flame golem"] = { addToMinion = true, addToMinionTag = { type = "SkillName", skillName = "Summon Flame Golem" } },
	["ice golem"] = { addToMinion = true, addToMinionTag = { type = "SkillName", skillName = "Summon Ice Golem" } },
	["lightning golem"] = { addToMinion = true, addToMinionTag = { type = "SkillName", skillName = "Summon Lightning Golem" } },
	["stone golem"] = { addToMinion = true, addToMinionTag = { type = "SkillName", skillName = "Summon Stone Golem" } },
	["animated guardian"] = { addToMinion = true, addToMinionTag = { type = "SkillName", skillName = "Animate Guardian" } },
	-- Other
	["global"] = { tag = { type = "Global" } },
	["from equipped shield"] = { tag = { type = "SlotName", slotName = "Weapon 2" } },
	["from body armour"] = { tag = { type = "SlotName", slotName = "Body Armour" } },
}

-- List of modifier flags/tags that appear at the start of a line
local preFlagList = {
	-- Weapon types
	["^axe attacks [hd][ae][va][el] "] = { flags = ModFlag.Axe },
	["^axe or sword attacks [hd][ae][va][el] "] = { tag = { type = "ModFlagOr", modFlags = bor(ModFlag.Axe, ModFlag.Sword) } },
	["^bow attacks [hd][ae][va][el] "] = { flags = ModFlag.Bow },
	["^claw attacks [hd][ae][va][el] "] = { flags = ModFlag.Claw },
	["^claw or dagger attacks [hd][ae][va][el] "] = { tag = { type = "ModFlagOr", modFlags = bor(ModFlag.Claw, ModFlag.Dagger) } },
	["^dagger attacks [hd][ae][va][el] "] = { flags = ModFlag.Dagger },
	["^mace or sceptre attacks [hd][ae][va][el] "] = { flags = ModFlag.Mace },
	["^mace, sceptre or staff attacks [hd][ae][va][el] "] = { tag = { type = "ModFlagOr", modFlags = bor(ModFlag.Mace, ModFlag.Staff) } },
	["^staff attacks [hd][ae][va][el] "] = { flags = ModFlag.Staff },
	["^sword attacks [hd][ae][va][el] "] = { flags = ModFlag.Sword },
	["^wand attacks [hd][ae][va][el] "] = { flags = ModFlag.Wand },
	["^unarmed attacks [hd][ae][va][el] "] = { flags = ModFlag.Unarmed },
	["^attacks with one handed weapons [hd][ae][va][el] "] = { flags = ModFlag.Weapon1H },
	["^attacks with two handed weapons [hd][ae][va][el] "] = { flags = ModFlag.Weapon2H },
	["^attacks with melee weapons [hd][ae][va][el] "] = { flags = ModFlag.WeaponMelee },
	["^attacks with one handed melee weapons [hd][ae][va][el] "] = { flags = bor(ModFlag.Weapon1H, ModFlag.WeaponMelee) },
	["^attacks with two handed melee weapons [hd][ae][va][el] "] = { flags = bor(ModFlag.Weapon2H, ModFlag.WeaponMelee) },
	["^attacks with ranged weapons [hd][ae][va][el] "] = { flags = ModFlag.WeaponRanged },
	-- Damage types
	["^hits deal "] = { keywordFlags = KeywordFlag.Hit },
	["^critical strikes deal "] = { tag = { type = "Condition", var = "CriticalStrike" } },
	-- Add to minion
	["^minions "] = { addToMinion = true },
	["^minions [hd][ae][va][el] "] = { addToMinion = true },
	["^minions leech "] = { addToMinion = true },
	["^minions' attacks deal "] = { addToMinion = true, flags = ModFlag.Attack },
	["^golems [hd][ae][va][el] "] = { addToMinion = true, addToMinionTag = { type = "SkillType", skillType = SkillType.Golem } },
	["^golem skills have "] = { tag = { type = "SkillType", skillType = SkillType.Golem } },
	["^zombies [hd][ae][va][el] "] = { addToMinion = true, addToMinionTag = { type = "SkillName", skillName = "Raise Zombie" } },
	["^raised zombies [hd][ae][va][el] "] = { addToMinion = true, addToMinionTag = { type = "SkillName", skillName = "Raise Zombie" } },
	["^skeletons [hd][ae][va][el] "] = { addToMinion = true, addToMinionTag = { type = "SkillName", skillName = "Summon Skeleton" } },
	["^raging spirits [hd][ae][va][el] "] = { addToMinion = true, addToMinionTag = { type = "SkillName", skillName = "Summon Raging Spirit" } },
	["^summoned raging spirits [hd][ae][va][el] "] = { addToMinion = true, addToMinionTag = { type = "SkillName", skillName = "Summon Raging Spirit" } },
	["^spectres [hd][ae][va][el] "] = { addToMinion = true, addToMinionTag = { type = "SkillName", skillName = "Raise Spectre" } },
	["^chaos golems [hd][ae][va][el] "] = { addToMinion = true, addToMinionTag = { type = "SkillName", skillName = "Summon Chaos Golem" } },
	["^summoned chaos golems [hd][ae][va][el] "] = { addToMinion = true, addToMinionTag = { type = "SkillName", skillName = "Summon Chaos Golem" } },
	["^flame golems [hd][ae][va][el] "] = { addToMinion = true, addToMinionTag = { type = "SkillName", skillName = "Summon Flame Golem" } },
	["^summoned flame golems [hd][ae][va][el] "] = { addToMinion = true, addToMinionTag = { type = "SkillName", skillName = "Summon Flame Golem" } },
	["^ice golems [hd][ae][va][el] "] = { addToMinion = true, addToMinionTag = { type = "SkillName", skillName = "Summon Ice Golem" } },
	["^summoned ice golems [hd][ae][va][el] "] = { addToMinion = true, addToMinionTag = { type = "SkillName", skillName = "Summon Ice Golem" } },
	["^lightning golems [hd][ae][va][el] "] = { addToMinion = true, addToMinionTag = { type = "SkillName", skillName = "Summon Lightning Golem" } },
	["^summoned lightning golems [hd][ae][va][el] "] = { addToMinion = true, addToMinionTag = { type = "SkillName", skillName = "Summon Lightning Golem" } },
	["^stone golems [hd][ae][va][el] "] = { addToMinion = true, addToMinionTag = { type = "SkillName", skillName = "Summon Stone Golem" } },
	["^summoned stone golems [hd][ae][va][el] "] = { addToMinion = true, addToMinionTag = { type = "SkillName", skillName = "Summon Stone Golem" } },
	["^summoned carrion golems [hd][ae][va][el] "] = { addToMinion = true, addToMinionTag = { type = "SkillName", skillName = "Summon Carrion Golem" } },
	["^summoned skitterbots [hd][ae][va][el] "] = { addToMinion = true, addToMinionTag = { type = "SkillName", skillName = "Summon Carrion Golem" } },
	["^blink arrow and blink arrow clones [hd][ae][va][el] "] = { addToMinion = true, addToMinionTag = { type = "SkillName", skillName = "Blink Arrow" } },
	["^mirror arrow and mirror arrow clones [hd][ae][va][el] "] = { addToMinion = true, addToMinionTag = { type = "SkillName", skillName = "Mirror Arrow" } },
	["^animated weapons [hd][ae][va][el] "] = { addToMinion = true, addToMinionTag = { type = "SkillName", skillName = "Animate Weapon" } },
	["^animated guardian deals "] = { addToMinion = true, addToMinionTag = { type = "SkillName", skillName = "Animate Guardian" } },
	["^summoned holy relics [hd][ae][va][el] "] = { addToMinion = true, addToMinionTag = { type = "SkillName", skillName = "Summon Holy Relic" } },
	["^agony crawler deals "] = { addToMinion = true, addToMinionTag = { type = "SkillName", skillName = "Herald of Agony" } },
	["^sentinels of purity deal "] = { addToMinion = true, addToMinionTag = { type = "SkillName", skillName = "Herald of Purity" } },
	["^raised zombies' slam attack has "] = { addToMinion = true, tag = { type = "SkillId", skillId = "ZombieSlam" } },
	["^raised spectres, raised zombies, and summoned skeletons have "] = { addToMinion = true, addToMinionTag = { type = "SkillName", skillNameList = { "Raise Spectre", "Raise Zombie", "Summon Skeleton" } } },
	-- Totem/trap/mine
	["^attacks used by totems have "] = { keywordFlags = KeywordFlag.Totem },
	["^spells cast by totems have "] = { keywordFlags = KeywordFlag.Totem },
	["^trap and mine damage "] = { keywordFlags = bor(KeywordFlag.Trap, KeywordFlag.Mine) },
	["^skills used by traps [hd][ae][va][el] "] = { keywordFlags = KeywordFlag.Trap },
	["^skills used by mines [hd][ae][va][el] "] = { keywordFlags = KeywordFlag.Mine },
	-- Local damage
	["^attacks with this weapon "] = { tagList = { { type = "Condition", var = "{Hand}Attack" }, { type = "SkillType", skillType = SkillType.Attack } } },
	["^attacks with this weapon [hd][ae][va][el] "] = { tagList = { { type = "Condition", var = "{Hand}Attack" }, { type = "SkillType", skillType = SkillType.Attack } } },
	["^hits with this weapon [hd][ae][va][el] "] = { flags = ModFlag.Hit, tagList = { { type = "Condition", var = "{Hand}Attack" }, { type = "SkillType", skillType = SkillType.Attack } } },
	-- Skill types
	["^attacks [hd][ae][va][el] "] = { flags = ModFlag.Attack },
	["^attack skills [hd][ae][va][el] "] = { keywordFlags = KeywordFlag.Attack },
	["^spells [hd][ae][va][el] "] = { flags = ModFlag.Spell },
	["^spell skills [hd][ae][va][el] "] = { flags = ModFlag.Spell },
	["^projectile attack skills [hd][ae][va][el] "] = { tagList = { { type = "SkillType", skillType = SkillType.Attack }, { type = "SkillType", skillType = SkillType.Projectile } } },
	["^projectiles from attacks [hd][ae][va][el] "] = { tagList = { { type = "SkillType", skillType = SkillType.Attack }, { type = "SkillType", skillType = SkillType.Projectile } } },
	["^arrows [hd][ae][va][el] "] = { keywordFlags = KeywordFlag.Bow },
	["^projectiles [hdf][aei][var][el] "] = { flags = ModFlag.Projectile },
	["^melee attacks have "] = { flags = ModFlag.Melee },
	["^movement attack skills have "] = { flags = ModFlag.Attack, keywordFlags = KeywordFlag.Movement },
	["^travel skills have "] = { tag = { type = "SkillType", skillType = SkillType.TravelSkill } },
	["^lightning skills [hd][ae][va][el] "] = { keywordFlags = KeywordFlag.Lightning },
	["^lightning spells [hd][ae][va][el] "] = { keywordFlags = KeywordFlag.Lightning, flags = ModFlag.Spell },
	["^cold skills [hd][ae][va][el] "] = { keywordFlags = KeywordFlag.Cold },
	["^cold spells [hd][ae][va][el] "] = { keywordFlags = KeywordFlag.Cold, flags = ModFlag.Spell },
	["^fire skills [hd][ae][va][el] "] = { keywordFlags = KeywordFlag.Fire },
	["^fire spells [hd][ae][va][el] "] = { keywordFlags = KeywordFlag.Fire, flags = ModFlag.Spell },
	["^chaos skills [hd][ae][va][el] "] = { keywordFlags = KeywordFlag.Chaos },
	["^vaal skills [hd][ae][va][el] "] = { keywordFlags = KeywordFlag.Vaal },
	["^brand skills [hd][ae][va][el] "] = { tag = { type = "SkillType", skillType = SkillType.Brand } },
	["^channelling skills [hd][ae][va][el] "] = { tag = { type = "SkillType", skillType = SkillType.Channelled } },
	["^curse skills [hd][ae][va][el] "] = { tag = { type = "SkillType", skillType = SkillType.Curse } },
	["^melee skills [hd][ae][va][el] "] = { tag = { type = "SkillType", skillType = SkillType.Melee } },
	["^guard skills [hd][ae][va][el] "] = { tag = { type = "SkillType", skillType = SkillType.Guard } },
	["^nova spells [hd][ae][va][el] "] = { tag = { type = "SkillType", skillType = SkillType.NovaSpell } },
	["^skills [hdfg][aei][vari][eln] "] = { },
	-- Slot specific
	["^left ring slot: "] = { tag = { type = "SlotNumber", num = 1 } },
	["^right ring slot: "] = { tag = { type = "SlotNumber", num = 2 } },
	["^socketed gems [hgd][ae][via][enl] "] = { addToSkill = { type = "SocketedIn", slotName = "{SlotName}" } },
	["^socketed skills [hgd][ae][via][enl] "] = { addToSkill = { type = "SocketedIn", slotName = "{SlotName}" } },
	["^socketed attacks [hgd][ae][via][enl] "] = { addToSkill = { type = "SocketedIn", slotName = "{SlotName}", keyword = "attack" } },
	["^socketed spells [hgd][ae][via][enl] "] = { addToSkill = { type = "SocketedIn", slotName = "{SlotName}", keyword = "spell" } },
	["^socketed curse gems [hgd][ae][via][enl] "] = { addToSkill = { type = "SocketedIn", slotName = "{SlotName}", keyword = "curse" } },
	["^socketed melee gems [hgd][ae][via][enl] "] = { addToSkill = { type = "SocketedIn", slotName = "{SlotName}", keyword = "melee" } },
	["^socketed golem gems [hgd][ae][via][enl] "] = { addToSkill = { type = "SocketedIn", slotName = "{SlotName}", keyword = "golem" } },
	["^socketed golem skills [hgd][ae][via][enl] "] = { addToSkill = { type = "SocketedIn", slotName = "{SlotName}", keyword = "golem" } },
	-- Other
	["^your flasks grant "] = { },
	["^when hit, "] = { },
	["^you and allies [hgd][ae][via][enl] "] = { },
	["^auras from your skills grant "] = { addToAura = true },
	["^you and nearby allies [hgd][ae][via][enl] "] = { newAura = true },
	["^nearby allies [hgd][ae][via][enl] "] = { newAura = true, newAuraOnlyAllies = true },
	["^you and allies affected by auras from your skills [hgd][ae][via][enl] "] = { affectedByAura = true },
	["^take "] = { modSuffix = "Taken" },
	["^fortify buffs you create instead grant "] = { convertFortifyEffect = true },
	["^marauder: melee skills have "] = { flags = ModFlag.Melee, tag = { type = "Condition", var = "ConnectedToMarauderStart" } },
	["^duelist: "] = { tag = { type = "Condition", var = "ConnectedToDuelistStart" } },
	["^ranger: "] = { tag = { type = "Condition", var = "ConnectedToRangerStart" } },
	["^shadow: "] = { tag = { type = "Condition", var = "ConnectedToShadowStart" } },
	["^witch: "] = { tag = { type = "Condition", var = "ConnectedToWitchStart" } },
	["^templar: "] = { tag = { type = "Condition", var = "ConnectedToTemplarStart" } },
	["^scion: "] = { tag = { type = "Condition", var = "ConnectedToScionStart" } },
}

-- List of modifier tags
local modTagList = {
	["on enemies"] = { },
	["while active"] = { },
	[" on critical strike"] = { tag = { type = "Condition", var = "CriticalStrike" } },
	["from critical strikes"] = { tag = { type = "Condition", var = "CriticalStrike" } },
	["while affected by auras you cast"] = { affectedByAura = true },
	["for you and nearby allies"] = { newAura = true },
	-- Multipliers
	["per power charge"] = { tag = { type = "Multiplier", var = "PowerCharge" } },
	["per frenzy charge"] = { tag = { type = "Multiplier", var = "FrenzyCharge" } },
	["per endurance charge"] = { tag = { type = "Multiplier", var = "EnduranceCharge" } },
	["per siphoning charge"] = { tag = { type = "Multiplier", var = "SiphoningCharge" } },
	["per challenger charge"] = { tag = { type = "Multiplier", var = "ChallengerCharge" } },
	["per blitz charge"] = { tag = { type = "Multiplier", var = "BlitzCharge" } },
	["per ghost shroud"] = { tag = { type = "Multiplier", var = "GhostShroud" } },
	["per crab barrier"] = { tag = { type = "Multiplier", var = "CrabBarrier" } },
	["per (%d+) rage"] = function(num) return { tag = { type = "Multiplier", var = "Rage", div = num } } end,
	["per level"] = { tag = { type = "Multiplier", var = "Level" } },
	["per (%d+) player levels"] = function(num) return { tag = { type = "Multiplier", var = "Level", div = num } } end,
	["for each equipped normal item"] = { tag = { type = "Multiplier", var = "NormalItem" } },
	["for each normal item equipped"] = { tag = { type = "Multiplier", var = "NormalItem" } },
	["for each normal item you have equipped"] = { tag = { type = "Multiplier", var = "NormalItem" } },
	["for each equipped magic item"] = { tag = { type = "Multiplier", var = "MagicItem" } },
	["for each magic item equipped"] = { tag = { type = "Multiplier", var = "MagicItem" } },
	["for each magic item you have equipped"] = { tag = { type = "Multiplier", var = "MagicItem" } },
	["for each equipped rare item"] = { tag = { type = "Multiplier", var = "RareItem" } },
	["for each rare item equipped"] = { tag = { type = "Multiplier", var = "RareItem" } },
	["for each rare item you have equipped"] = { tag = { type = "Multiplier", var = "RareItem" } },
	["for each equipped unique item"] = { tag = { type = "Multiplier", var = "UniqueItem" } },
	["for each unique item equipped"] = { tag = { type = "Multiplier", var = "UniqueItem" } },
	["for each unique item you have equipped"] = { tag = { type = "Multiplier", var = "UniqueItem" } },
	["per elder item equipped"] = { tag = { type = "Multiplier", var = "ElderItem" } },
	["per shaper item equipped"] = { tag = { type = "Multiplier", var = "ShaperItem" } },
	["per elder or shaper item equipped"] = { tag = { type = "Multiplier", varList = { "ElderItem", "ShaperItem" } } },
	["for each corrupted item equipped"] = { tag = { type = "Multiplier", var = "CorruptedItem" } },
	["for each uncorrupted item equipped"] = { tag = { type = "Multiplier", var = "NonCorruptedItem" } },
	["per abyssa?l? jewel affecting you"] = { tag = { type = "Multiplier", var = "AbyssJewel" } },
	["for each type of abyssa?l? jewel affecting you"] = { tag = { type = "Multiplier", var = "AbyssJewelType" } },
	["per sextant affecting the area"] = { tag = { type = "Multiplier", var = "Sextant" } },
	["per buff on you"] = { tag = { type = "Multiplier", var = "BuffOnSelf" } },
	["per curse on enemy"] = { tag = { type = "Multiplier", var = "CurseOnEnemy" } },
	["for each curse on enemy"] = { tag = { type = "Multiplier", var = "CurseOnEnemy" } },
	["per curse on you"] = { tag = { type = "Multiplier", var = "CurseOnSelf" } },
	["per poison on you"] = { tag = { type = "Multiplier", var = "PoisonStack" } },
	["per poison on you, up to (%d+) per second"] = function(num) return { tag = { type = "Multiplier", var = "PoisonStack", limit = tonumber(num), limitTotal = true } } end,
	["for each poison you have inflicted recently"] = { tag = { type = "Multiplier", var = "PoisonAppliedRecently" } },
	["for each shocked enemy you've killed recently"] = { tag = { type = "Multiplier", var = "ShockedEnemyKilledRecently" } },
	["per enemy killed recently, up to (%d+)%%"] = function(num) return { tag = { type = "Multiplier", var = "EnemyKilledRecently", limit = tonumber(num), limitTotal = true } } end,
	["per (%d+) rampage kills"] = function(num) return { tag = { type = "Multiplier", var = "Rampage", div = num, limit = 1000/num, limitTotal = true } } end,
	["per minion, up to (%d+)%%"] = function(num) return { tag = { type = "Multiplier", var = "SummonedMinion", limit = tonumber(num), limitTotal = true } } end,
	["for each enemy you or your minions have killed recently, up to (%d+)%%"] = function(num) return { tag = { type = "Multiplier", varList = {"EnemyKilledRecently","EnemyKilledByMinionsRecently"}, limit = tonumber(num), limitTotal = true } } end,
	["for each enemy you or your minions have killed recently, up to (%d+)%% per second"] = function(num) return { tag = { type = "Multiplier", varList = {"EnemyKilledRecently","EnemyKilledByMinionsRecently"}, limit = tonumber(num), limitTotal = true } } end,
	["for each (%d+) total mana you have spent recently"] = function(num) return { tag = { type = "Multiplier", var = "ManaSpentRecently", div = num } } end,
	["for each (%d+) total mana you have spent recently, up to (%d+)%%"] = function(num, _, limit) return { tag = { type = "Multiplier", var = "ManaSpentRecently", div = num, limit = tonumber(limit), limitTotal = true } } end,
	["per (%d+) mana spent recently, up to (%d+)%%"] = function(num, _, limit) return { tag = { type = "Multiplier", var = "ManaSpentRecently", div = num, limit = tonumber(limit), limitTotal = true } } end,
	["per enemy killed by you or your totems recently"] = { tag = { type = "Multiplier", varList = {"EnemyKilledRecently","EnemyKilledByTotemsRecently"} } },
	["per nearby enemy, up to %+?(%d+)%%"] = function(num) return { tag = { type = "Multiplier", var = "NearbyEnemies", limit = num, limitTotal = true } } end,
	["to you and allies"] = { },
	["per red socket"] = { tag = { type = "Multiplier", var = "RedSocketIn{SlotName}" } },
	["per green socket"] = { tag = { type = "Multiplier", var = "GreenSocketIn{SlotName}" } },
	["per blue socket"] = { tag = { type = "Multiplier", var = "BlueSocketIn{SlotName}" } },
	["per white socket"] = { tag = { type = "Multiplier", var = "WhiteSocketIn{SlotName}" } },
	["for each impale on enemy"] = { tag = { type = "Multiplier", var = "ImpaleStacks", actor = "enemy" } },
	["per animated weapon"] = { tag = { type = "Multiplier", var = "AnimatedWeapon", actor = "parent" } },
	["per grasping vine"] = { tag =  { type = "Multiplier", var = "GraspingVinesCount" } },
	-- Per stat
	["per (%d+) strength"] = function(num) return { tag = { type = "PerStat", stat = "Str", div = num } } end,
	["per (%d+) dexterity"] = function(num) return { tag = { type = "PerStat", stat = "Dex", div = num } } end,
	["per (%d+) intelligence"] = function(num) return { tag = { type = "PerStat", stat = "Int", div = num } } end,
	["per (%d+) total attributes"] = function(num) return { tag = { type = "PerStat", statList = { "Str", "Dex", "Int" }, div = num } } end,
	["per (%d+) of your lowest attribute"] = function(num) return { tag = { type = "PerStat", stat = "LowestAttribute", div = num } } end,
	["per (%d+) reserved life"] = function(num) return { tag = { type = "PerStat", stat = "LifeReserved", div = num } } end,
	["per (%d+) unreserved maximum mana, up to (%d+)%%"] = function(num, _, limit) return { tag = { type = "PerStat", stat = "ManaUnreserved", div = num, limit = tonumber(limit), limitTotal = true } } end,
	["per (%d+) evasion rating"] = function(num) return { tag = { type = "PerStat", stat = "Evasion", div = num } } end,
	["per (%d+) evasion rating, up to (%d+)%%"] = function(num, _, limit) return { tag = { type = "PerStat", stat = "Evasion", div = num, limit = tonumber(limit), limitTotal = true } } end,
	["per (%d+) maximum energy shield"] = function(num) return { tag = { type = "PerStat", stat = "EnergyShield", div = num } } end,
	["per (%d+) maximum life"] = function(num) return { tag = { type = "PerStat", stat = "Life", div = num } } end,
	["per (%d+) maximum mana, up to (%d+)%%"] = function(num, _, limit) return { tag = { type = "PerStat", stat = "Mana", div = num, limit = tonumber(limit), limitTotal = true } } end,
	["per (%d+) accuracy rating"] = function(num) return { tag = { type = "PerStat", stat = "Accuracy", div = num } } end,
	["per (%d+)%% block chance"] = function(num) return { tag = { type = "PerStat", stat = "BlockChance", div = num } } end,
	["per (%d+)%% chance to block attack damage"] = function(num) return { tag = { type = "PerStat", stat = "BlockChance", div = num } } end,
	["per (%d+)%% chance to block spell damage"] = function(num) return { tag = { type = "PerStat", stat = "SpellBlockChance", div = num } } end,
	["per (%d+) of the lowest of armour and evasion rating"] = function(num) return { tag = { type = "PerStat", stat = "LowestOfArmourAndEvasion", div = num } } end,
	["per (%d+) maximum energy shield on helmet"] = function(num) return { tag = { type = "PerStat", stat = "EnergyShieldOnHelmet", div = num } } end,
	["per (%d+) evasion rating on body armour"] = function(num) return { tag = { type = "PerStat", stat = "EvasionOnBody Armour", div = num } } end,
	["per (%d+) armour on equipped shield"] = function(num) return { tag = { type = "PerStat", stat = "ArmourOnWeapon 2", div = num } } end,
	["per (%d+) evasion rating on equipped shield"] = function(num) return { tag = { type = "PerStat", stat = "EvasionOnWeapon 2", div = num } } end,
	["per (%d+) maximum energy shield on equipped shield"] = function(num) return { tag = { type = "PerStat", stat = "EnergyShieldOnWeapon 2", div = num } } end,
	["per (%d+)%% cold resistance above 75%%"] = function(num) return { tag  = { type = "PerStat", stat = "ColdResistOver75", div = num } } end,
	["per (%d+)%% lightning resistance above 75%%"] = function(num) return { tag  = { type = "PerStat", stat = "LightningResistOver75", div = num } } end,
	["per totem"] = { tag = { type = "PerStat", stat = "ActiveTotemLimit" } },
	["per summoned totem"] = { tag = { type = "PerStat", stat = "ActiveTotemLimit" } },
	["for each summoned totem"] = { tag = { type = "PerStat", stat = "ActiveTotemLimit" } },
	["for each time they have chained"] = { tag = { type = "PerStat", stat = "Chain" } },
	["for each time it has chained"] = { tag = { type = "PerStat", stat = "Chain" } },
	["for each summoned golem"] = { tag = { type = "PerStat", stat = "ActiveGolemLimit" } },
	["for each golem you have summoned"] = { tag = { type = "PerStat", stat = "ActiveGolemLimit" } },
	["per summoned golem"] = { tag = { type = "PerStat", stat = "ActiveGolemLimit" } },
	-- Stat conditions
	["with (%d+) or more strength"] = function(num) return { tag = { type = "StatThreshold", stat = "Str", threshold = num } } end,
	["with at least (%d+) strength"] = function(num) return { tag = { type = "StatThreshold", stat = "Str", threshold = num } } end,
	["w?h?i[lf]e? you have at least (%d+) strength"] = function(num) return { tag = { type = "StatThreshold", stat = "Str", threshold = num } } end,
	["w?h?i[lf]e? you have at least (%d+) dexterity"] = function(num) return { tag = { type = "StatThreshold", stat = "Dex", threshold = num } } end,
	["w?h?i[lf]e? you have at least (%d+) intelligence"] = function(num) return { tag = { type = "StatThreshold", stat = "Int", threshold = num } } end,
	["at least (%d+) intelligence"] = function(num) return { tag = { type = "StatThreshold", stat = "Int", threshold = num } } end, -- lol
	["if dexterity is higher than intelligence"] = { tag = { type = "StatThreshold", var = "DexHigherThanInt" } },
	["if strength is higher than intelligence"] = { tag = { type = "StatThreshold", var = "StrHigherThanInt" } },
	["w?h?i[lf]e? you have at least (%d+) maximum energy shield"] = function(num) return { tag = { type = "StatThreshold", stat = "EnergyShield", threshold = num } } end,
	["against targets they pierce"] = { tag = { type = "StatThreshold", stat = "PierceCount", threshold = 1 } },
	["against pierced targets"] = { tag = { type = "StatThreshold", stat = "PierceCount", threshold = 1 } },
	["to targets they pierce"] = { tag = { type = "StatThreshold", stat = "PierceCount", threshold = 1 } },
	-- Slot conditions
	["when in main hand"] = { tag = { type = "SlotNumber", num = 1 } },
	["when in off hand"] = { tag = { type = "SlotNumber", num = 2 } },
	["in main hand"] = { tag = { type = "InSlot", num = 1 } },
	["in off hand"] = { tag = { type = "InSlot", num = 2 } },
	["with main hand"] = { tagList = { { type = "Condition", var = "MainHandAttack" }, { type = "SkillType", skillType = SkillType.Attack } } },
	["with off hand"] = { tagList = { { type = "Condition", var = "OffHandAttack" }, { type = "SkillType", skillType = SkillType.Attack } } },
	["with this weapon"] = { tagList = { { type = "Condition", var = "{Hand}Attack" }, { type = "SkillType", skillType = SkillType.Attack } } },
	["if your other ring is a shaper item"] = { tag = { type = "Condition", var = "ShaperItemInRing {OtherSlotNum}" } },
	["if your other ring is an elder item"] = { tag = { type = "Condition", var = "ElderItemInRing {OtherSlotNum}" } },
	-- Equipment conditions
	["while holding a shield"] = { tag = { type = "Condition", var = "UsingShield" } },
	["while your off hand is empty"] = { tag = { type = "Condition", var = "OffHandIsEmpty" } },
	["with shields"] = { tag = { type = "Condition", var = "UsingShield" } },
	["while dual wielding"] = { tag = { type = "Condition", var = "DualWielding" } },
	["while dual wielding claws"] = { tag = { type = "Condition", var = "DualWieldingClaws" } },
	["while dual wielding or holding a shield"] = { tag = { type = "Condition", varList = { "DualWielding", "UsingShield" } } },
	["while wielding an axe"] = { tag = { type = "Condition", var = "UsingAxe" } },
	["while wielding a bow"] = { tag = { type = "Condition", var = "UsingBow" } },
	["while wielding a claw"] = { tag = { type = "Condition", var = "UsingClaw" } },
	["while wielding a dagger"] = { tag = { type = "Condition", var = "UsingDagger" } },
	["while wielding a mace"] = { tag = { type = "Condition", var = "UsingMace" } },
	["while wielding a mace or sceptre"] = { tag = { type = "Condition", var = "UsingMace" } },
	["while wielding a mace, sceptre or staff"] = { tag = { type = "Condition", varList = { "UsingMace", "UsingStaff" } } },
	["while wielding a staff"] = { tag = { type = "Condition", var = "UsingStaff" } },
	["while wielding a sword"] = { tag = { type = "Condition", var = "UsingSword" } },
	["while wielding a melee weapon"] = { tag = { type = "Condition", var = "UsingMeleeWeapon" } },
	["while wielding a one handed weapon"] = { tag = { type = "Condition", var = "UsingOneHandedWeapon" } },
	["while wielding a two handed weapon"] = { tag = { type = "Condition", var = "UsingTwoHandedWeapon" } },
	["while wielding a wand"] = { tag = { type = "Condition", var = "UsingWand" } },
	["while wielding two different weapon types"] = { tag = { type = "Condition", var = "WieldingDifferentWeaponTypes" } },
	["while unarmed"] = { tag = { type = "Condition", var = "Unarmed" } },
	["with a normal item equipped"] = { tag = { type = "MultiplierThreshold", var = "NormalItem", threshold = 1 } },
	["with a magic item equipped"] = { tag = { type = "MultiplierThreshold", var = "MagicItem", threshold = 1 } },
	["with a rare item equipped"] = { tag = { type = "MultiplierThreshold", var = "RareItem", threshold = 1 } },
	["with a unique item equipped"] = { tag = { type = "MultiplierThreshold", var = "UniqueItem", threshold = 1 } },
	["if you wear no corrupted items"] = { tag = { type = "MultiplierThreshold", var = "CorruptedItem", threshold = 0, upper = true } },
	["if no worn items are corrupted"] = { tag = { type = "MultiplierThreshold", var = "CorruptedItem", threshold = 0, upper = true } },
	["if no equipped items are corrupted"] = { tag = { type = "MultiplierThreshold", var = "CorruptedItem", threshold = 0, upper = true } },
	["if all worn items are corrupted"] = { tag = { type = "MultiplierThreshold", var = "NonCorruptedItem", threshold = 0, upper = true } },
	["if all equipped items are corrupted"] = { tag = { type = "MultiplierThreshold", var = "NonCorruptedItem", threshold = 0, upper = true } },
	["if equipped shield has at least (%d+)%% chance to block"] = function(num) return { tag = { type = "StatThreshold", stat = "ShieldBlockChance", threshold = num } } end,
	["if you have (%d+) primordial items socketed or equipped"] = function(num) return { tag = { type = "MultiplierThreshold", var = "PrimordialItem", threshold = num } } end,
	-- Player status conditions
	["wh[ie][ln]e? on low life"] = { tag = { type = "Condition", var = "LowLife" } },
	["wh[ie][ln]e? not on low life"] = { tag = { type = "Condition", var = "LowLife", neg = true } },
	["wh[ie][ln]e? on full life"] = { tag = { type = "Condition", var = "FullLife" } },
	["wh[ie][ln]e? not on full life"] = { tag = { type = "Condition", var = "FullLife", neg = true } },
	["wh[ie][ln]e? no life is reserved"] = { tag = { type = "StatThreshold", stat = "LifeReserved", threshold = 0, upper = true } },
	["wh[ie][ln]e? no mana is reserved"] = { tag = { type = "StatThreshold", stat = "ManaReserved", threshold = 0, upper = true } },
	["wh[ie][ln]e? on full energy shield"] = { tag = { type = "Condition", var = "FullEnergyShield" } },
	["wh[ie][ln]e? not on full energy shield"] = { tag = { type = "Condition", var = "FullEnergyShield", neg = true } },
	["wh[ie][ln]e? you have energy shield"] = { tag = { type = "Condition", var = "HaveEnergyShield" } },
	["if you have energy shield"] = { tag = { type = "Condition", var = "HaveEnergyShield" } },
	["while stationary"] = { tag = { type = "Condition", var = "Stationary" } },
	["while moving"] = { tag = { type = "Condition", var = "Moving" } },
	["while channelling"] = { tag = { type = "Condition", var = "Channelling" } },
	["if you've been channelling for at least 1 second"] = { tag = { type = "Condition", var = "Channelling" } },
	["while you have no power charges"] = { tag = { type = "StatThreshold", stat = "PowerCharges", threshold = 0, upper = true } },
	["while you have no frenzy charges"] = { tag = { type = "StatThreshold", stat = "FrenzyCharges", threshold = 0, upper = true } },
	["while you have no endurance charges"] = { tag = { type = "StatThreshold", stat = "EnduranceCharges", threshold = 0, upper = true } },
	["while you have a power charge"] = { tag = { type = "StatThreshold", stat = "PowerCharges", threshold = 1 } },
	["while you have a frenzy charge"] = { tag = { type = "StatThreshold", stat = "FrenzyCharges", threshold = 1 } },
	["while you have an endurance charge"] = { tag = { type = "StatThreshold", stat = "EnduranceCharges", threshold = 1 } },
	["while at maximum power charges"] = { tag = { type = "StatThreshold", stat = "PowerCharges", thresholdStat = "PowerChargesMax" } },
	["while at maximum frenzy charges"] = { tag = { type = "StatThreshold", stat = "FrenzyCharges", thresholdStat = "FrenzyChargesMax" } },
	["while at maximum endurance charges"] = { tag = { type = "StatThreshold", stat = "EnduranceCharges", thresholdStat = "EnduranceChargesMax" } },
	["while you have at least (%d+) crab barriers"] = function(num) return { tag = { type = "StatThreshold", stat = "CrabBarriers", threshold = num } } end,
	["while you have a totem"] = { tag = { type = "Condition", var = "HaveTotem" } },
	["while you have at least one nearby ally"] = { tag = { type = "MultiplierThreshold", var = "NearbyAlly", threshold = 1 } },
	["while you have fortify"] = { tag = { type = "Condition", var = "Fortify" } },
	["during onslaught"] = { tag = { type = "Condition", var = "Onslaught" } },
	["while you have onslaught"] = { tag = { type = "Condition", var = "Onslaught" } },
	["while phasing"] = { tag = { type = "Condition", var = "Phasing" } },
	["while you have tailwind"] = { tag = { type = "Condition", var = "Tailwind" } },
	["while elusive"] = { tag = { type = "Condition", var = "Elusive" } },
	["gain elusive"] = { tag = { type = "Condition", varList = { "CanBeElusive", "Elusive" } } },
	["while you have arcane surge"] = { tag = { type = "Condition", var = "AffectedByArcaneSurge" } },
	["while you have cat's stealth"] = { tag = { type = "Condition", var = "AffectedByCat'sStealth" } },
	["while you have avian's might"] = { tag = { type = "Condition", var = "AffectedByAvian'sMight" } },
	["while you have avian's flight"] = { tag = { type = "Condition", var = "AffectedByAvian'sFlight" } },
	["while affected by aspect of the cat"] = { tag = { type = "Condition", varList = { "AffectedByCat'sStealth", "AffectedByCat'sAgility" } } },
	["while affected by a herald"] = { tag = { type = "Condition", varList = { "AffectedByHeraldofAgony", "AffectedByHeraldofAsh", "AffectedByHeraldofIce", "AffectedByHeraldofPurity", "AffectedByHeraldofThunder" } } },
	["while you have a bestial minion"] = { tag = { type = "Condition", var = "HaveBestialMinion" } },
	["while focussed"] = { tag = { type = "Condition", var = "Focused" } },
	["while leeching"] = { tag = { type = "Condition", var = "Leeching" } },
	["while leeching energy shield"] = { tag = { type = "Condition", var = "LeechingEnergyShield" } },
	["while using a flask"] = { tag = { type = "Condition", var = "UsingFlask" } },
	["during effect"] = { tag = { type = "Condition", var = "UsingFlask" } },
	["during flask effect"] = { tag = { type = "Condition", var = "UsingFlask" } },
	["during any flask effect"] = { tag = { type = "Condition", var = "UsingFlask" } },
	["while under no flask effects"] = { tag = { type = "Condition", var = "UsingFlask", neg = true } },
	["while on consecrated ground"] = { tag = { type = "Condition", var = "OnConsecratedGround" } },
	["on burning ground"] = { tag = { type = "Condition", var = "OnBurningGround" } },
	["while on burning ground"] = { tag = { type = "Condition", var = "OnBurningGround" } },
	["on chilled ground"] = { tag = { type = "Condition", var = "OnChilledGround" } },
	["on shocked ground"] = { tag = { type = "Condition", var = "OnShockedGround" } },
	["while in a caustic cloud"] = { tag = { type = "Condition", var = "OnCausticCloud" } },
	["while ignited"] = { tag = { type = "Condition", var = "Ignited" } },
	["while frozen"] = { tag = { type = "Condition", var = "Frozen" } },
	["while shocked"] = { tag = { type = "Condition", var = "Shocked" } },
	["while not ignited, frozen or shocked"] = { tag = { type = "Condition", varList = { "Ignited", "Frozen", "Shocked" }, neg = true } },
	["while bleeding"] = { tag = { type = "Condition", var = "Bleeding" } },
	["while poisoned"] = { tag = { type = "Condition", var = "Poisoned" } },
	["while cursed"] = { tag = { type = "Condition", var = "Cursed" } },
	["while not cursed"] = { tag = { type = "Condition", var = "Cursed", neg = true } },
	["against damage over time"] = { tag = { type = "Condition", varList = { "AgainstDamageOverTime" } } },
	["while there is only one nearby enemy"] = { tag = { type = "Condition", var = "OnlyOneNearbyEnemy" } },
	["while t?h?e?r?e? ?i?s? ?a rare or unique enemy i?s? ?nearby"] = { tag = { type = "ActorCondition", actor = "enemy", varList = {"NearbyRareOrUniqueEnemy", "RareOrUnique"} } },
	["if you[' ]h?a?ve hit recently"] = { tag = { type = "Condition", var = "HitRecently" } },
	["if you[' ]h?a?ve hit an enemy recently"] = { tag = { type = "Condition", var = "HitRecently" } },
	["if you[' ]h?a?ve hit a cursed enemy recently"] = { tagList = { { type = "Condition", var = "HitRecently" }, { type = "ActorCondition", actor = "enemy", var = "Cursed" } } },
	["if you[' ]h?a?ve crit recently"] = { tag = { type = "Condition", var = "CritRecently" } },
	["if you[' ]h?a?ve dealt a critical strike recently"] = { tag = { type = "Condition", var = "CritRecently" } },
	["if you[' ]h?a?ve crit in the past 8 seconds"] = { tag = { type = "Condition", var = "CritInPast8Sec" } },
	["if you[' ]h?a?ve dealt a crit in the past 8 seconds"] = { tag = { type = "Condition", var = "CritInPast8Sec" } },
	["if you[' ]h?a?ve dealt a critical strike in the past 8 seconds"] = { tag = { type = "Condition", var = "CritInPast8Sec" } },
	["if you haven't crit recently"] = { tag = { type = "Condition", var = "CritRecently", neg = true } },
	["if you haven't dealt a critical strike recently"] = { tag = { type = "Condition", var = "CritRecently", neg = true } },
	["if you[' ]h?a?ve dealt a non%-critical strike recently"] = { tag = { type = "Condition", var = "NonCritRecently" } },
	["if your skills have dealt a critical strike recently"] = { tag = { type = "Condition", var = "SkillCritRecently" } },
	["if you dealt a critical strike with a herald skill recently"] = { tag = { type = "Condition", var = "CritWithHeraldSkillRecently" } },
	["if you[' ]h?a?ve killed recently"] = { tag = { type = "Condition", var = "KilledRecently" } },
	["if you haven't killed recently"] = { tag = { type = "Condition", var = "KilledRecently", neg = true } },
	["if you or your totems have killed recently"] = { tag = { type = "Condition", varList = {"KilledRecently","TotemsKilledRecently"} } },
	["if you[' ]h?a?ve killed a maimed enemy recently"] = { tagList = { { type = "Condition", var = "KilledRecently" }, { type = "ActorCondition", actor = "enemy", var = "Maimed" } } },
	["if you[' ]h?a?ve killed a cursed enemy recently"] = { tagList = { { type = "Condition", var = "KilledRecently" }, { type = "ActorCondition", actor = "enemy", var = "Cursed" } } },
	["if you[' ]h?a?ve killed a bleeding enemy recently"] = { tagList = { { type = "Condition", var = "KilledRecently" }, { type = "ActorCondition", actor = "enemy", var = "Bleeding" } } },
	["if you[' ]h?a?ve killed an enemy affected by your damage over time recently"] = { tag = { type = "Condition", var = "KilledAffectedByDotRecently" } },
	["if you[' ]h?a?ve frozen an enemy recently"] = { tag = { type = "Condition", var = "FrozenEnemyRecently" } },
	["if you[' ]h?a?ve ignited an enemy recently"] = { tag = { type = "Condition", var = "IgnitedEnemyRecently" } },
	["if you[' ]h?a?ve shocked an enemy recently"] = { tag = { type = "Condition", var = "ShockedEnemyRecently" } },
	["if you[' ]h?a?ve stunned an enemy recently"] = { tag = { type = "Condition", var = "StunnedEnemyRecently" } },
	["if you[' ]h?a?ve been hit recently"] = { tag = { type = "Condition", var = "BeenHitRecently" } },
	["if you were hit recently"] = { tag = { type = "Condition", var = "BeenHitRecently" } },
	["if you were damaged by a hit recently"] = { tag = { type = "Condition", var = "BeenHitRecently" } },
	["if you[' ]h?a?ve taken a critical strike recently"] = { tag = { type = "Condition", var = "BeenCritRecently" } },
	["if you[' ]h?a?ve taken a savage hit recently"] = { tag = { type = "Condition", var = "BeenSavageHitRecently" } },
	["if you have ?n[o']t been hit recently"] = { tag = { type = "Condition", var = "BeenHitRecently", neg = true } },
	["if you[' ]h?a?ve taken no damage from hits recently"] = { tag = { type = "Condition", var = "BeenHitRecently", neg = true } },
	["if you[' ]h?a?ve taken fire damage from a hit recently"] = { tag = { type = "Condition", var = "HitByFireDamageRecently" } },
	["if you[' ]h?a?ve taken fire damage from an enemy hit recently"] = { tag = { type = "Condition", var = "TakenFireDamageFromEnemyHitRecently" } },
	["if you[' ]h?a?ve taken spell damage recently"] = { tag = { type = "Condition", var = "HitBySpellDamageRecently" } },
	["if you[' ]h?a?ve blocked recently"] = { tag = { type = "Condition", var = "BlockedRecently" } },
	["if you[' ]h?a?ve blocked an attack recently"] = { tag = { type = "Condition", var = "BlockedAttackRecently" } },
	["if you[' ]h?a?ve blocked a spell recently"] = { tag = { type = "Condition", var = "BlockedSpellRecently" } },
	["if you[' ]h?a?ve blocked damage from a unique enemy in the past 10 seconds"] = { tag = { type = "Condition", var = "BlockedHitFromUniqueEnemyInPast10Sec" } },
	["if you[' ]h?a?ve attacked recently"] = { tag = { type = "Condition", var = "AttackedRecently" } },
	["if you[' ]h?a?ve cast a spell recently"] = { tag = { type = "Condition", var = "CastSpellRecently" } },
	["if you[' ]h?a?ve consumed a corpse recently"] = { tag = { type = "Condition", var = "ConsumedCorpseRecently" } },
	["if you have ?n[o']t consumed a corpse recently"] = { tag = { type = "Condition", var = "ConsumedCorpseRecently", neg = true } },
	["for each corpse consumed recently"] = { tag = { type = "Multiplier", var = "CorpseConsumedRecently" } },
	["if you[' ]h?a?ve taunted an enemy recently"] = { tag = { type = "Condition", var = "TauntedEnemyRecently" } },
	["if you[' ]h?a?ve used a skill recently"] = { tag = { type = "Condition", var = "UsedSkillRecently" } },
	["for each skill you've used recently, up to (%d+)%%"] = function(num) return { tag = { type = "Multiplier", var = "SkillUsedRecently", limit = num, limitTotal = true } } end,
	["if you[' ]h?a?ve used a warcry recently"] = { tag = { type = "Condition", var = "UsedWarcryRecently" } },
	["if you[' ]h?a?ve warcried recently"] = { tag = { type = "Condition", var = "UsedWarcryRecently" } },
	["if you[' ]h?a?ve warcried in the past 8 seconds"] = { tag = { type = "Condition", var = "UsedWarcryInPast8Seconds" } },
	["for each of your mines detonated recently, up to (%d+)%%"] = function(num) return { tag = { type = "Multiplier", var = "MineDetonatedRecently", limit = num, limitTotal = true } } end,
	["for each mine detonated recently, up to (%d+)%%"] = function(num) return { tag = { type = "Multiplier", var = "MineDetonatedRecently", limit = num, limitTotal = true } } end,
	["for each mine detonated recently, up to (%d+)%% per second"] = function(num) return { tag = { type = "Multiplier", var = "MineDetonatedRecently", limit = num, limitTotal = true } } end,
	["for each of your traps triggered recently, up to (%d+)%%"] = function(num) return { tag = { type = "Multiplier", var = "TrapTriggeredRecently", limit = num, limitTotal = true } } end,
	["for each trap triggered recently, up to (%d+)%%"] = function(num) return { tag = { type = "Multiplier", var = "TrapTriggeredRecently", limit = num, limitTotal = true } } end,
	["for each trap triggered recently, up to (%d+)%% per second"] = function(num) return { tag = { type = "Multiplier", var = "TrapTriggeredRecently", limit = num, limitTotal = true } } end,
	["if you[' ]h?a?ve used a fire skill recently"] = { tag = { type = "Condition", var = "UsedFireSkillRecently" } },
	["if you[' ]h?a?ve used a cold skill recently"] = { tag = { type = "Condition", var = "UsedColdSkillRecently" } },
	["if you[' ]h?a?ve used a fire skill in the past 10 seconds"] = { tag = { type = "Condition", var = "UsedFireSkillInPast10Sec" } },
	["if you[' ]h?a?ve used a cold skill in the past 10 seconds"] = { tag = { type = "Condition", var = "UsedColdSkillInPast10Sec" } },
	["if you[' ]h?a?ve used a lightning skill in the past 10 seconds"] = { tag = { type = "Condition", var = "UsedLightningSkillInPast10Sec" } },
	["if you[' ]h?a?ve summoned a totem recently"] = { tag = { type = "Condition", var = "SummonedTotemRecently" } },
	["if you[' ]h?a?ve used a minion skill recently"] = { tag = { type = "Condition", var = "UsedMinionSkillRecently" } },
	["if you[' ]h?a?ve used a movement skill recently"] = { tag = { type = "Condition", var = "UsedMovementSkillRecently" } },
	["if you[' ]h?a?ve used a vaal skill recently"] = { tag = { type = "Condition", var = "UsedVaalSkillRecently" } },
	["if you[' ]h?a?ve spent (%d+) total mana recently"] = function(num) return { tag = { type = "MultiplierThreshold", var = "ManaSpentRecently", threshold = num } } end,
	["for 4 seconds after spending a total of (%d+) mana"] = function(num) return { tag = { type = "MultiplierThreshold", var = "ManaSpentRecently", threshold = num } } end,
	["if you've impaled an enemy recently"] = { tag = { type = "Condition", var = "ImpaledRecently" } },
	["if you've stopped taking damage over time recently"] = { tag = { type = "Condition", var = "StoppedTakingDamageOverTimeRecently" } },
	["during soul gain prevention"] = { tag = { type = "Condition", var = "SoulGainPrevention" } },
	["if you detonated mines recently"] = { tag = { type = "Condition", var = "DetonatedMinesRecently" } },
	["if you detonated a mine recently"] = { tag = { type = "Condition", var = "DetonatedMinesRecently" } },
	["if energy shield recharge has started recently"] = { tag = { type = "Condition", var = "EnergyShieldRechargeRecently" } },
	["when cast on frostbolt"] = { tag = { type = "Condition", var = "CastOnFrostbolt" } },
	["branded enemy's"] = { tag = { type = "MultiplierThreshold", var = "BrandsAttachedToEnemy", threshold = 1 } },
	["to enemies they're attached to"] = { tag = { type = "MultiplierThreshold", var = "BrandsAttachedToEnemy", threshold = 1 } },
	["for each hit you've taken recently up to a maximum of (%d+)%%"] = function(num) return { tag = { type = "Multiplier", var = "BeenHitRecently", limit = num, limitTotal = true } } end,
	["for each nearby enemy, up to (%d+)%%"] = function(num) return { tag = { type = "Multiplier", var = "NearbyEnemies", limit = num, limitTotal = true } } end,
	["while you have iron reflexes"] = { tag = { type = "Condition", var = "HaveIronReflexes" } },
	["while you do not have iron reflexes"] = { tag = { type = "Condition", var = "HaveIronReflexes", neg = true } },
	["while you have elemental overload"] = { tag = { type = "Condition", var = "HaveElementalOverload" } },
	["while you do not have elemental overload"] = { tag = { type = "Condition", var = "HaveElementalOverload", neg = true } },
	["while you have resolute technique"] = { tag = { type = "Condition", var = "HaveResoluteTechnique" } },
	["while you do not have resolute technique"] = { tag = { type = "Condition", var = "HaveResoluteTechnique", neg = true } },
	["while you have avatar of fire"] = { tag = { type = "Condition", var = "HaveAvatarOfFire" } },
	["while you do not have avatar of fire"] = { tag = { type = "Condition", var = "HaveAvatarOfFire", neg = true } },
	["if you have a summoned golem"] = { tag = { type = "Condition", varList = { "HavePhysicalGolem", "HaveLightningGolem", "HaveColdGolem", "HaveFireGolem", "HaveChaosGolem", "HaveCarrionGolem" } } },
	["while you have a summoned golem"] = { tag = { type = "Condition", varList = { "HavePhysicalGolem", "HaveLightningGolem", "HaveColdGolem", "HaveFireGolem", "HaveChaosGolem", "HaveCarrionGolem" } } },
	-- Enemy status conditions
	["at close range"] = { tag = { type = "Condition", var = "AtCloseRange" }, flags = ModFlag.Hit },
	["against rare and unique enemies"] = { tag = { type = "ActorCondition", actor = "enemy", var = "RareOrUnique" }, keywordFlags = KeywordFlag.Hit },
	["against unique enemies"] = { tag = { type = "ActorCondition", actor = "enemy", var = "RareOrUnique" }, keywordFlags = KeywordFlag.Hit },
	["against enemies on full life"] = { tag = { type = "ActorCondition", actor = "enemy", var = "FullLife" }, keywordFlags = KeywordFlag.Hit },
	["against enemies that are on full life"] = { tag = { type = "ActorCondition", actor = "enemy", var = "FullLife" }, keywordFlags = KeywordFlag.Hit },
	["against enemies on low life"] = { tag = { type = "ActorCondition", actor = "enemy", var = "LowLife" }, keywordFlags = KeywordFlag.Hit },
	["against enemies that are on low life"] = { tag = { type = "ActorCondition", actor = "enemy", var = "LowLife" }, keywordFlags = KeywordFlag.Hit },
	["against cursed enemies"] = { tag = { type = "ActorCondition", actor = "enemy", var = "Cursed" }, keywordFlags = KeywordFlag.Hit },
	["when hitting cursed enemies"] = { tag = { type = "ActorCondition", actor = "enemy", var = "Cursed" }, keywordFlags = KeywordFlag.Hit },
	["from cursed enemies"] = { tag = { type = "ActorCondition", actor = "enemy", var = "Cursed" } },
	["against taunted enemies"] = { tag = { type = "ActorCondition", actor = "enemy", var = "Taunted" }, keywordFlags = KeywordFlag.Hit },
	["against bleeding enemies"] = { tag = { type = "ActorCondition", actor = "enemy", var = "Bleeding" }, keywordFlags = KeywordFlag.Hit },
	["to bleeding enemies"] = { tag = { type = "ActorCondition", actor = "enemy", var = "Bleeding" }, keywordFlags = KeywordFlag.Hit },
	["from bleeding enemies"] = { tag = { type = "ActorCondition", actor = "enemy", var = "Bleeding" } },
	["against poisoned enemies"] = { tag = { type = "ActorCondition", actor = "enemy", var = "Poisoned" }, keywordFlags = KeywordFlag.Hit },
	["to poisoned enemies"] = { tag = { type = "ActorCondition", actor = "enemy", var = "Poisoned" }, keywordFlags = KeywordFlag.Hit },
	["against enemies affected by (%d+) or more poisons"] = function(num) return { tag = { type = "MultiplierThreshold", actor = "enemy", var = "PoisonStack", threshold = num } } end,
	["against enemies affected by at least (%d+) poisons"] = function(num) return { tag = { type = "MultiplierThreshold", actor = "enemy", var = "PoisonStack", threshold = num } } end,
	["against hindered enemies"] = { tag = { type = "ActorCondition", actor = "enemy", var = "Hindered" }, keywordFlags = KeywordFlag.Hit },
	["against maimed enemies"] = { tag = { type = "ActorCondition", actor = "enemy", var = "Maimed" }, keywordFlags = KeywordFlag.Hit },
	["against blinded enemies"] = { tag = { type = "ActorCondition", actor = "enemy", var = "Blinded" }, keywordFlags = KeywordFlag.Hit },
	["from blinded enemies"] = { tag = { type = "ActorCondition", actor = "enemy", var = "Blinded" } },
	["against burning enemies"] = { tag = { type = "ActorCondition", actor = "enemy", var = "Burning" }, keywordFlags = KeywordFlag.Hit },
	["against ignited enemies"] = { tag = { type = "ActorCondition", actor = "enemy", var = "Ignited" }, keywordFlags = KeywordFlag.Hit },
	["to ignited enemies"] = { tag = { type = "ActorCondition", actor = "enemy", var = "Ignited" }, keywordFlags = KeywordFlag.Hit },
	["against shocked enemies"] = { tag = { type = "ActorCondition", actor = "enemy", var = "Shocked" }, keywordFlags = KeywordFlag.Hit },
	["to shocked enemies"] = { tag = { type = "ActorCondition", actor = "enemy", var = "Shocked" }, keywordFlags = KeywordFlag.Hit },
	["against frozen enemies"] = { tag = { type = "ActorCondition", actor = "enemy", var = "Frozen" }, keywordFlags = KeywordFlag.Hit },
	["to frozen enemies"] = { tag = { type = "ActorCondition", actor = "enemy", var = "Frozen" }, keywordFlags = KeywordFlag.Hit },
	["against chilled enemies"] = { tag = { type = "ActorCondition", actor = "enemy", var = "Chilled" }, keywordFlags = KeywordFlag.Hit },
	["to chilled enemies"] = { tag = { type = "ActorCondition", actor = "enemy", var = "Chilled" }, keywordFlags = KeywordFlag.Hit },
	["inflicted on chilled enemies"] = { tag = { type = "ActorCondition", actor = "enemy", var = "Chilled" } },
	["enemies which are chilled"] = { tag = { type = "ActorCondition", actor = "enemy", var = "Chilled" }, keywordFlags = KeywordFlag.Hit },
	["against chilled or frozen enemies"] = { tag = { type = "ActorCondition", actor = "enemy", varList = {"Chilled","Frozen"} }, keywordFlags = KeywordFlag.Hit },
	["against frozen, shocked or ignited enemies"] = { tag = { type = "ActorCondition", actor = "enemy", varList = {"Frozen","Shocked","Ignited"} }, keywordFlags = KeywordFlag.Hit },
	["against enemies affected by elemental ailments"] = { tag = { type = "ActorCondition", actor = "enemy", varList = {"Frozen","Chilled","Shocked","Ignited"} }, keywordFlags = KeywordFlag.Hit },
	["against enemies that are affected by elemental ailments"] = { tag = { type = "ActorCondition", actor = "enemy", varList = {"Frozen","Chilled","Shocked","Ignited"} }, keywordFlags = KeywordFlag.Hit },
	["against enemies that are affected by no elemental ailments"] = { tagList = { { type = "ActorCondition", actor = "enemy", varList = {"Frozen","Chilled","Shocked","Ignited"}, neg = true }, { type = "Condition", var = "Effective" } }, keywordFlags = KeywordFlag.Hit },
	["against enemies affected by (%d+) spider's webs"] = function(num) return { tag = { type = "MultiplierThreshold", actor = "enemy", var = "Spider's WebStack", threshold = num } } end,
	["against enemies on consecrated ground"] = { tag = { type = "ActorCondition", actor = "enemy", var = "OnConsecratedGround" } },
	-- Enemy multipliers
	["per freeze, shock and ignite on enemy"] = { tag = { type = "Multiplier", var = "FreezeShockIgniteOnEnemy" }, keywordFlags = KeywordFlag.Hit },
	["per poison affecting enemy"] = { tag = { type = "Multiplier", actor = "enemy", var = "PoisonStack" } },
	["per poison affecting enemy, up to %+([%d%.]+)%%"] = function(num) return { tag = { type = "Multiplier", actor = "enemy", var = "PoisonStack", limit = num, limitTotal = true } } end,
	["for each spider's web on the enemy"] = { tag = { type = "Multiplier", actor = "enemy", var = "Spider's WebStack" } },
}

local mod = modLib.createMod
local function flag(name, ...)
	return mod(name, "FLAG", true, ...)
end

local gemIdLookup = { 
	["power charge on critical strike"] = "SupportPowerChargeOnCrit",
}
for name, grantedEffect in pairs(data["3_0"].skills) do
	if not grantedEffect.hidden or grantedEffect.fromItem then
		gemIdLookup[grantedEffect.name:lower()] = grantedEffect.id
	end
end
local function extraSkill(name, level, noSupports)
	name = name:gsub(" skill","")
	if gemIdLookup[name] then
		return { 
			mod("ExtraSkill", "LIST", { skillId = gemIdLookup[name], level = level, noSupports = noSupports }) 
		}
	end
end

-- List of special modifiers
local specialModList = {
	-- Keystones
	["your hits can't be evaded"] = { flag("CannotBeEvaded") },
	["never deal critical strikes"] = { flag("NeverCrit") },
	["no critical strike multiplier"] = { flag("NoCritMultiplier") },
	["ailments never count as being from critical strikes"] = { flag("AilmentsAreNeverFromCrit") },
	["the increase to physical damage from strength applies to projectile attacks as well as melee attacks"] = { flag("IronGrip") },
	["converts all evasion rating to armour%. dexterity provides no bonus to evasion rating"] = { flag("IronReflexes") },
	["30%% chance to dodge attack hits%. 50%% less armour, 30%% less energy shield, 30%% less chance to block spell and attack damage"] = { 
		mod("AttackDodgeChance", "BASE", 30), 
		mod("Armour", "MORE", -50), 
		mod("EnergyShield", "MORE", -30), 
		mod("BlockChance", "MORE", -30),
		mod("SpellBlockChance", "MORE", -30) 
	},
	["maximum life becomes 1, immune to chaos damage"] = { flag("ChaosInoculation") },
	["life regeneration is applied to energy shield instead"] = { flag("ZealotsOath") },
	["life leeched per second is doubled"] = { mod("LifeLeechRate", "MORE", 100) },
	["maximum total recovery per second from life leech is doubled"] = { mod("MaxLifeLeechRate", "MORE", 100) },
	["maximum total recovery per second from energy shield leech is doubled"] = { mod("MaxEnergyShieldLeechRate", "MORE", 100) },
	["life regeneration has no effect"] = { flag("NoLifeRegen") },
	["deal no non%-fire damage"] = { flag("DealNoPhysical"), flag("DealNoLightning"), flag("DealNoCold"), flag("DealNoChaos") },
	["(%d+)%% of physical, cold and lightning damage converted to fire damage"] = function(num) return {
		mod("PhysicalDamageConvertToFire", "BASE", num), 
		mod("LightningDamageConvertToFire", "BASE", num),
		mod("ColdDamageConvertToFire", "BASE", num) 
	} end,
	["removes all mana%. spend life instead of mana for skills"] = { mod("Mana", "MORE", -100), flag("BloodMagic") },
	["enemies you hit with elemental damage temporarily get (%+%d+)%% resistance to those elements and (%-%d+)%% resistance to other elements"] = function(plus, _, minus)
		minus = tonumber(minus)
		return {
			flag("ElementalEquilibrium"),
			mod("EnemyModifier", "LIST", { mod = mod("FireResist", "BASE", plus, { type = "Condition", var = "HitByFireDamage" }) }),
			mod("EnemyModifier", "LIST", { mod = mod("FireResist", "BASE", minus, { type = "Condition", var = "HitByFireDamage", neg = true }, { type = "Condition", varList={"HitByColdDamage","HitByLightningDamage"} }) }),
			mod("EnemyModifier", "LIST", { mod = mod("ColdResist", "BASE", plus, { type = "Condition", var = "HitByColdDamage" }) }),
			mod("EnemyModifier", "LIST", { mod = mod("ColdResist", "BASE", minus, { type = "Condition", var = "HitByColdDamage", neg = true }, { type = "Condition", varList={"HitByFireDamage","HitByLightningDamage"} }) }),
			mod("EnemyModifier", "LIST", { mod = mod("LightningResist", "BASE", plus, { type = "Condition", var = "HitByLightningDamage" }) }),
			mod("EnemyModifier", "LIST", { mod = mod("LightningResist", "BASE", minus, { type = "Condition", var = "HitByLightningDamage", neg = true }, { type = "Condition", varList={"HitByFireDamage","HitByColdDamage"} }) }),
		}
	end,
	["projectile attack hits deal up to 30%% more damage to targets at the start of their movement, dealing less damage to targets as the projectile travels farther"] = { flag("PointBlank") },
	["leech energy shield instead of life"] = { flag("GhostReaver") },
	["minions explode when reduced to low life, dealing 33%% of their maximum life as fire damage to surrounding enemies"] = { mod("ExtraMinionSkill", "LIST", { skillId = "MinionInstability" }) },
	["all bonuses from an equipped shield apply to your minions instead of you"] = { }, -- The node itself is detected by the code that handles it
	["spend energy shield before mana for skill costs"] = { },
	["energy shield protects mana instead of life"] = { flag("EnergyShieldProtectsMana") },
	["modifiers to critical strike multiplier also apply to damage over time multiplier for ailments from critical strikes at (%d+)%% of their value"] = function(num) return { mod("CritMultiplierAppliesToDegen", "BASE", num) } end,
	["your bleeding does not deal extra damage while the enemy is moving"] = { flag("Condition:NoExtraBleedDamageToMovingEnemy") },
	["you can inflict bleeding on an enemy up to (%d+) times?"] = function(num) return { mod("BleedStacksMax", "OVERRIDE", num) } end,
<<<<<<< HEAD
	["gain (%d+) grasping vines each second while stationary"] = function(num) return {
		flag("Condition:Stationary"),
		mod("Dummy", "DUMMY", 1, { type = "Condition", var = "Stationary" }), -- Make the Configuration option appear
		mod("Multiplier:GraspingVinesCount", "BASE", num, { type = "Multiplier", var = "StationarySeconds", limit = 10, limitTotal = true })
	} end,
=======
	["attack projectiles always inflict bleeding and maim, and knock back enemies"] = {
		mod("BleedChance", "BASE", 100, nil, bor(ModFlag.Attack, ModFlag.Projectile)),
		mod("EnemyKnockbackChance", "BASE", 100, nil, bor(ModFlag.Attack, ModFlag.Projectile)),
	},
	["projectiles cannot pierce, fork or chain"] = {
		flag("CannotPierce", nil, ModFlag.Projectile),
		flag("CannotChain", nil, ModFlag.Projectile),
	},
>>>>>>> f7daadda
	-- Ascendant
	["grants (%d+) passive skill points?"] = function(num) return { mod("ExtraPoints", "BASE", num) } end,
	["can allocate passives from the %a+'s starting point"] = { },
	["projectiles gain damage as they travel farther, dealing up to (%d+)%% increased damage with hits to targets"] = function(num) return { mod("Damage", "INC", num, nil, bor(ModFlag.Attack, ModFlag.Projectile), { type = "DistanceRamp", ramp = {{35,0},{70,1}} }) } end,
	["(%d+)%% chance to gain elusive on kill"] = {
		flag("Condition:CanBeElusive"),
		mod("Dummy", "DUMMY", 1, { type = "Condition", var = "CanBeElusive" }) -- Make the Configuration option appear
	},
	-- Assassin
	["poison you inflict with critical strikes deals (%d+)%% more damage"] = function(num) return { mod("Damage", "MORE", num, nil, 0, KeywordFlag.Poison, { type = "Condition", var = "CriticalStrike" }) } end,
	["(%d+)%% chance to gain elusive on critical strike"] = {
		flag("Condition:CanBeElusive"),
		mod("Dummy", "DUMMY", 1, { type = "Condition", var = "CanBeElusive" }) -- Make the Configuration option appear
	},
	["(%d+)%% more damage while there is at most one rare or unique enemy nearby"] = function(num) return { mod("Damage", "MORE", num, nil, 0, { type = "Condition", var = "OnlyOneNearbyRareOrUniqueEnemy" }) } end,
	["(%d+)%% reduced damage taken while there are at least two rare or unique enemies nearby"] = function(num) return { mod("DamageTaken", "INC", -num, nil, 0, { type = "MultiplierThreshold", var = "NearbyRareOrUniqueEnemies", threshold = 2 }) } end,
	-- Berserker
	["gain %d+ rage when you kill an enemy"] = {
		flag("Condition:CanGainRage"),
		mod("Dummy", "DUMMY", 1, { type = "Condition", var = "CanGainRage" }) -- Make the Configuration option appear
	},
	["gain %d+ rage when you use a warcry"] = {
		flag("Condition:CanGainRage"),
		mod("Dummy", "DUMMY", 1, { type = "Condition", var = "CanGainRage" }) -- Make the Configuration option appear
	},
	["gain %d+ rage on hit with attacks, no more than once every [%d%.]+ seconds"] = {
		flag("Condition:CanGainRage"),
		mod("Dummy", "DUMMY", 1, { type = "Condition", var = "CanGainRage" }) -- Make the Configuration option appear
	},
	["inherent effects from having rage are tripled"] = { mod("Multiplier:RageEffect", "BASE", 2) },
	["cannot be stunned while you have at least (%d+) rage"] = function(num) return { mod("AvoidStun", "BASE", 100, { type = "MultiplierThreshold", var = "Rage", threshold = 25 }) } end,
	["lose ([%d%.]+)%% of life per second per rage while you are not losing rage"] = function(num) return { mod("LifeDegen", "BASE", num / 100, { type = "PerStat", stat = "Life" }, { type = "Multiplier", var = "Rage", limit = 50 }) } end,
	["if you've warcried recently, you and nearby allies have (%d+)%% increased attack speed"] = function(num) return { mod("ExtraAura", "LIST", { mod = mod("Speed", "INC", num, nil, ModFlag.Attack) }, { type = "Condition", var = "UsedWarcryRecently" }) } end,
	-- Champion
	["you have fortify"] = { flag("Condition:Fortify") },
	["cannot be stunned while you have fortify"] = { mod("AvoidStun", "BASE", 100, { type = "Condition", var = "Fortify" }) },
	["enemies taunted by you take (%d+)%% increased damage"] = function(num) return { mod("EnemyModifier", "LIST", { mod = mod("DamageTaken", "INC", num, { type = "Condition", var = "Taunted" }) }) } end,
	["enemies taunted by you cannot evade attacks"] = { mod("EnemyModifier", "LIST", { mod = flag("CannotEvade", { type = "Condition", var = "Taunted" }) }) },
	["if you've impaled an enemy recently, you and nearby allies have %+(%d+) to armour"] = function (num) return { mod("ExtraAura", "LIST", { mod = mod("Armour", "BASE", num) }, { type = "Condition", var = "ImpaledRecently" }) } end,
	-- Chieftain
	["enemies near your totems take (%d+)%% increased physical and fire damage"] = function(num) return {
		mod("EnemyModifier", "LIST", { mod = mod("PhysicalDamageTaken", "INC", num) }), 
		mod("EnemyModifier", "LIST", { mod = mod("FireDamageTaken", "INC", num) }) 
	} end,
	["every %d+ seconds, gain (%d+)%% of physical damage as extra fire damage for %d+ seconds"] = function(_, num, _) return {
		mod("PhysicalDamageGainAsFire", "BASE", num, { type = "Condition", var = "NgamahuFlamesAdvance" })
	} end,
	["(%d+)%% more damage for each endurance charge lost recently, up to (%d+)%%"] = function(num, _, limit) return {
		mod("Damage", "MORE", num, { type = "Multiplier", var = "EnduranceChargesLostRecently", limit = tonumber(limit), limitTotal = true })
	} end,
	-- Deadeye
	["projectiles pierce all nearby targets"] = { flag("PierceAllTargets") },
	["gain %+(%d+) life when you hit a bleeding enemy"] = function(num) return { mod("LifeOnHit", "BASE", num, { type = "ActorCondition", actor = "enemy", var = "Bleeding" }) } end,
	["accuracy rating is doubled"] = { mod("Accuracy", "MORE", 100) },
	["(%d+)%% increased blink arrow and mirror arrow cooldown recovery speed"] = function(num) return {
		mod("CooldownRecovery", "INC", num, { type = "SkillName", skillNameList = { "Blink Arrow", "Mirror Arrow" } }),
	} end,
	["if you've used a skill recently, you and nearby allies have tailwind"] = { mod("ExtraAura", "LIST", { mod = flag("Condition:Tailwind") }, { type = "Condition", var = "UsedSkillRecently" }) },
	["projectiles deal (%d+)%% more damage for each remaining chain"] = function(num) return { mod("Damage", "MORE", num, nil, ModFlag.Projectile, { type = "PerStat", stat = "ChainRemaining" }) } end,
	["far shot"] = { flag("FarShot") },
	-- Elementalist
	["gain (%d+)%% increased area of effect for %d+ seconds"] = function(num) return { mod("AreaOfEffect", "INC", num, { type = "Condition", var = "PendulumOfDestructionAreaOfEffect" }) } end,
	["gain (%d+)%% increased elemental damage for %d+ seconds"] = function(num) return { mod("ElementalDamage", "INC", num, { type = "Condition", var = "PendulumOfDestructionElementalDamage" }) } end,
	["for each element you've been hit by damage of recently, (%d+)%% increased damage of that element"] = function(num) return { 
		mod("FireDamage", "INC", num, { type = "Condition", var = "HitByFireDamageRecently" }),
		mod("ColdDamage", "INC", num, { type = "Condition", var = "HitByColdDamageRecently" }),
		mod("LightningDamage", "INC", num, { type = "Condition", var = "HitByLightningDamageRecently" })
	} end,
	["for each element you've been hit by damage of recently, (%d+)%% reduced damage taken of that element"] = function(num) return { 
		mod("FireDamageTaken", "INC", -num, { type = "Condition", var = "HitByFireDamageRecently" }), 
		mod("ColdDamageTaken", "INC", -num, { type = "Condition", var = "HitByColdDamageRecently" }), 
		mod("LightningDamageTaken", "INC", -num, { type = "Condition", var = "HitByLightningDamageRecently" })
	} end,
	["every %d+ seconds:"] = { },
	["gain chilling conflux for %d seconds"] = { 
		flag("PhysicalCanChill", { type = "Condition", var = "ChillingConflux" }),
		flag("LightningCanChill", { type = "Condition", var = "ChillingConflux" }),
		flag("FireCanChill", { type = "Condition", var = "ChillingConflux" }),
		flag("ChaosCanChill", { type = "Condition", var = "ChillingConflux" }),
	},
	["gain shocking conflux for %d seconds"] = {
		mod("EnemyShockChance", "BASE", 100, { type = "Condition", var = "ShockingConflux" }),
		flag("PhysicalCanShock", { type = "Condition", var = "ShockingConflux" }),
		flag("ColdCanShock", { type = "Condition", var = "ShockingConflux" }),
		flag("FireCanShock", { type = "Condition", var = "ShockingConflux" }),
		flag("ChaosCanShock", { type = "Condition", var = "ShockingConflux" }),
	},
	["gain igniting conflux for %d seconds"] = {
		mod("EnemyIgniteChance", "BASE", 100, { type = "Condition", var = "IgnitingConflux" }),
		flag("PhysicalCanIgnite", { type = "Condition", var = "IgnitingConflux" }),
		flag("LightningCanIgnite", { type = "Condition", var = "IgnitingConflux" }),
		flag("ColdCanIgnite", { type = "Condition", var = "IgnitingConflux" }),
		flag("ChaosCanIgnite", { type = "Condition", var = "IgnitingConflux" }),
	},
	["gain chilling, shocking and igniting conflux for %d seconds"] = { },
	["(%d+)%% increased golem damage per summoned golem"] = function(num) return { mod("MinionModifier", "LIST", { mod = mod("Damage", "INC", num) }, { type = "SkillType", skillType = SkillType.Golem }, { type = "PerStat", stat = "ActiveGolemLimit" }) } end,
	-- Gladiator
	["enemies maimed by you take (%d+)%% increased physical damage"] = function(num) return { mod("EnemyModifier", "LIST", { mod = mod("PhysicalDamageTaken", "INC", num, { type = "Condition", var = "Maimed" }) }) } end,
	["chance to block spell damage is equal to chance to block attack damage"] = { flag("SpellBlockChanceIsBlockChance") },
	["maximum chance to block spell damage is equal to maximum chance to block attack damage"] = { flag("SpellBlockChanceMaxIsBlockChanceMax") },
	["your counterattacks deal double damage"] = {
		mod("DoubleDamageChance", "BASE", 100, { type = "SkillName", skillName = "Reckoning" }),
		mod("DoubleDamageChance", "BASE", 100, { type = "SkillName", skillName = "Riposte" }),
		mod("DoubleDamageChance", "BASE", 100, { type = "SkillName", skillName = "Vengeance" }),
	},
	-- Guardian
	["grants armour equal to (%d+)%% of your reserved life to you and nearby allies"] = function(num) return { mod("GrantReservedLifeAsAura", "LIST", { mod = mod("Armour", "BASE", num / 100) }) } end,
	["grants maximum energy shield equal to (%d+)%% of your reserved mana to you and nearby allies"] = function(num) return { mod("GrantReservedManaAsAura", "LIST", { mod = mod("EnergyShield", "BASE", num / 100) }) } end,
	["warcries cost no mana"] = { mod("ManaCost", "MORE", -100, nil, 0, KeywordFlag.Warcry) },
	["%+(%d+)%% chance to block attack damage for %d seconds? every %d seconds"] = function(num) return { mod("BlockChance", "BASE", num, { type = "Condition", var = "BastionOfHopeActive" }) } end,
	["if you've attacked recently, you and nearby allies have %+(%d+)%% chance to block attack damage"] = function(num) return { mod("ExtraAura", "LIST", { mod = mod("BlockChance", "BASE", num) }, { type = "Condition", var = "AttackedRecently" }) } end,
	["if you've cast a spell recently, you and nearby allies have %+(%d+)%% chance to block spell damage"] = function(num) return { mod("ExtraAura", "LIST", { mod = mod("SpellBlockChance", "BASE", num) }, { type = "Condition", var = "CastSpellRecently" }) } end,
	["while there is at least one nearby ally, you and nearby allies deal (%d+)%% more damage"] = function(num) return { mod("ExtraAura", "LIST", { mod = mod("Damage", "MORE", num) }, { type = "MultiplierThreshold", var = "NearbyAlly", threshold = 1 }) } end,
	["while there are at least five nearby allies, you and nearby allies have onslaught"] = { mod("ExtraAura", "LIST", { mod = flag("Onslaught") }, { type = "MultiplierThreshold", var = "NearbyAlly", threshold = 5 }) },
	-- Hierophant
	["you and your totems regenerate (%d+)%% of life per second for each summoned totem"] = function (num) return {
		mod("LifeRegenPercent", "BASE", num, {type = "PerStat", stat = "ActiveTotemLimit"}),
		mod("LifeRegenPercent", "BASE", num, {type = "PerStat", stat = "ActiveTotemLimit"}, 0, KeywordFlag.Totem),
	} end,
	["enemies take (%d+)%% increased damage for each of your brands attached to them"] = function(num) return { mod("EnemyModifier", "LIST", { mod = mod("DamageTaken", "INC", num, { type = "Multiplier", var = "BrandsAttached" }) }) } end,
	-- Inquisitor
	["critical strikes ignore enemy monster elemental resistances"] = { flag("IgnoreElementalResistances", { type = "Condition", var = "CriticalStrike" }) },
	["non%-critical strikes penetrate (%d+)%% of enemy elemental resistances"] = function(num) return { mod("ElementalPenetration", "BASE", num, { type = "Condition", var = "CriticalStrike", neg = true }) } end,
	["consecrated ground you create applies (%d+)%% increased damage taken to enemies"] = function(num) return { mod("EnemyModifier", "LIST", { mod = mod("DamageTaken", "INC", num, { type = "Condition", var = "OnConsecratedGround" }) }) } end,
	["nearby enemies take (%d+)%% increased elemental damage"] = function(num) return { mod("EnemyModifier", "LIST", { mod = mod("ElementalDamageTaken", "INC", num) }) } end,
	["you have consecrated ground around you while stationary"] = { flag("Condition:OnConsecratedGround", { type = "Condition", var = "Stationary" }) },
	-- Juggernaut
	["armour received from body armour is doubled"] = { flag("Unbreakable") },
	["movement speed cannot be modified to below base value"] = { flag("MovementSpeedCannotBeBelowBase") },
	["you cannot be slowed to below base speed"] = { flag("ActionSpeedCannotBeBelowBase") },
	["cannot be slowed to below base speed"] = { flag("ActionSpeedCannotBeBelowBase") },
	["gain accuracy rating equal to your strength"] = { mod("Accuracy", "BASE", 1, { type = "PerStat", stat = "Str" }) },
	-- Necromancer
	["your offering skills also affect you"] = { mod("ExtraSkillMod", "LIST", { mod = mod("SkillData", "LIST", { key = "buffNotPlayer", value = false }) }, { type = "SkillName", skillNameList = { "Bone Offering", "Flesh Offering", "Spirit Offering" } }) },
	["your offerings have (%d+)%% reduced effect on you"] = function(num) return { mod("ExtraSkillMod", "LIST", { mod = mod("BuffEffectOnPlayer", "INC", -num) }, { type = "SkillName", skillNameList = { "Bone Offering", "Flesh Offering", "Spirit Offering" } }) } end,
	["if you've consumed a corpse recently, you and your minions have (%d+)%% increased area of effect"] = function(num) return { mod("AreaOfEffect", "INC", num, { type = "Condition", var = "ConsumedCorpseRecently" }), mod("MinionModifier", "LIST", { mod = mod("AreaOfEffect", "INC", num) }, { type = "Condition", var = "ConsumedCorpseRecently" }) } end,
	["with at least one nearby corpse, you and nearby allies deal (%d+)%% more damage"] = function(num) return { mod("ExtraAura", "LIST", { mod = mod("Damage", "MORE", num) }, { type = "MultiplierThreshold", var = "NearbyCorpse", threshold = 1 }) } end,
	["for each nearby corpse, you and nearby allies regenerate ([%d%.]+)%% of energy shield per second, up to ([%d%.]+)%% per second"] = function(num, _, limit) return { mod("ExtraAura", "LIST", { mod = mod("EnergyShieldRegenPercent", "BASE", num) }, { type = "Multiplier", var = "NearbyCorpse", limit = tonumber(limit), limitTotal = true }) } end,
	["for each nearby corpse, you and nearby allies regenerate (%d+) mana per second, up to (%d+) per second"] = function(num, _, limit) return { mod("ExtraAura", "LIST", { mod = mod("ManaRegen", "BASE", num) }, { type = "Multiplier", var = "NearbyCorpse", limit = tonumber(limit), limitTotal = true }) } end,
	-- Occultist
	["enemies you curse have malediction"] = { mod("AffectedByCurseMod", "LIST", { mod = mod("DamageTaken", "INC", 10) }) },
	["nearby enemies have (%-%d+)%% to chaos resistance"] = function(num) return { mod("EnemyModifier", "LIST", { mod = mod("ChaosResist", "BASE", num) }) } end,
	["nearby enemies have (%-%d+)%% to cold resistance"] = function(num) return { mod("EnemyModifier", "LIST", { mod = mod("ColdResist", "BASE", num) }) } end,
	["when you kill an enemy, for each curse on that enemy, gain (%d+)%% of non%-chaos damage as extra chaos damage for 4 seconds"] = function(num) return { 
		mod("NonChaosDamageGainAsChaos", "BASE", num, { type = "Condition", var = "KilledRecently" }, { type = "Multiplier", var = "CurseOnEnemy" }), 
	} end,
	["cannot be stunned while you have energy shield"] = { mod("AvoidStun", "BASE", 100, { type = "Condition", var = "HaveEnergyShield" }) },
	["inflict withered on nearby enemies for 15 seconds"] = {
		flag("Condition:CanWither"),
		mod("Dummy", "DUMMY", 1, { type = "Condition", var = "CanWither" }) -- Make the Configuration option appear
	},
	-- Pathfinder
	["always poison on hit while using a flask"] = { mod("PoisonChance", "BASE", 100, { type = "Condition", var = "UsingFlask" }) },
	["poisons you inflict during any flask effect have (%d+)%% chance to deal (%d+)%% more damage"] = function(num, _, more) return { mod("Damage", "MORE", tonumber(more) * num / 100, nil, 0, KeywordFlag.Poison, { type = "Condition", var = "UsingFlask" }) } end,
	-- Raider
	["you have phasing while at maximum frenzy charges"] = { flag("Condition:Phasing", { type = "StatThreshold", stat = "FrenzyCharges", thresholdStat = "FrenzyChargesMax" }) },
	["you have phasing during onslaught"] = { flag("Condition:Phasing", { type = "Condition", var = "Onslaught" }) },
	["you have onslaught while on full frenzy charges"] = { flag("Condition:Onslaught", { type = "StatThreshold", stat = "FrenzyCharges", thresholdStat = "FrenzyChargesMax" }) },
	["you have onslaught while at maximum endurance charges"] = { flag("Condition:Onslaught", { type = "StatThreshold", stat = "EnduranceCharges", thresholdStat = "EnduranceChargesMax" }) },
	-- Saboteur
	-- Slayer
	["deal up to (%d+)%% more melee damage to enemies, based on proximity"] = function(num) return { mod("Damage", "MORE", num, nil, bor(ModFlag.Attack, ModFlag.Melee), { type = "MeleeProximity", ramp = {num,0} }) } end,
	["cannot be stunned while leeching"] = { mod("AvoidStun", "BASE", 100, { type = "Condition", var = "Leeching" }) },
	["you are immune to bleeding while leeching"] = { mod("AvoidBleed", "BASE", 100, { type = "Condition", var = "Leeching" }) },
	["life leech effects are not removed at full life"] = { flag("CanLeechLifeOnFullLife") },
	["gain (%d+)%% increased movement speed for 20 seconds when you kill an enemy"] = function(num) return { mod("MovementSpeed", "INC", num, { type = "Condition", var = "KilledRecently" }) } end,
	["gain (%d+)%% increased attack speed for 20 seconds when you kill a rare or unique enemy"] = function(num) return { mod("Speed", "INC", num, { type = "Condition", var = "conditionKilledUniqueEnemy" }) } end,
	
	-- Trickster
	["(%d+)%% chance to gain (%d+)%% of non%-chaos damage with hits as extra chaos damage"] = function(num, _, perc) return { mod("NonChaosDamageGainAsChaos", "BASE", num / 100 * tonumber(perc)) } end,
	["movement skills cost no mana"] = { mod("ManaCost", "MORE", -100, nil, 0, KeywordFlag.Movement) },
	-- Item local modifiers
	["has no sockets"] = { flag("NoSockets") },
	["has (%d+) sockets?"] = function(num) return { mod("SocketCount", "BASE", num) } end,
	["has (%d+) abyssal sockets?"] = function(num) return { mod("AbyssalSocketCount", "BASE", num) } end,
	["no physical damage"] = { mod("WeaponData", "LIST", { key = "PhysicalMin" }), mod("WeaponData", "LIST", { key = "PhysicalMax" }), mod("WeaponData", "LIST", { key = "PhysicalDPS" }) },
	["all attacks with this weapon are critical strikes"] = { mod("WeaponData", "LIST", { key = "CritChance", value = 100 }) },
	["counts as dual wielding"] = { mod("WeaponData", "LIST", { key = "countsAsDualWielding", value = true}) },
	["counts as all one handed melee weapon types"] = { mod("WeaponData", "LIST", { key = "countsAsAll1H", value = true }) },
	["no block chance"] = { mod("ArmourData", "LIST", { key = "BlockChance", value = 0 }) },
	["hits can't be evaded"] = { flag("CannotBeEvaded", { type = "Condition", var = "{Hand}Attack" }) },
	["causes bleeding on hit"] = { mod("BleedChance", "BASE", 100, { type = "Condition", var = "{Hand}Attack" }) },
	["poisonous hit"] = { mod("PoisonChance", "BASE", 100, { type = "Condition", var = "{Hand}Attack" }) },
	["attacks with this weapon deal double damage"] = { mod("DoubleDamageChance", "BASE", 100, nil, ModFlag.Hit, { type = "Condition", var = "{Hand}Attack" }, { type = "SkillType", skillType = SkillType.Attack }) },
	["attacks with this weapon deal double damage to chilled enemies"] = { mod("DoubleDamageChance", "BASE", 100, nil, ModFlag.Hit, { type = "Condition", var = "{Hand}Attack" }, { type = "SkillType", skillType = SkillType.Attack }, { type = "ActorCondition", actor = "enemy", var = "Chilled" }) },
	["life leech from hits with this weapon applies instantly"] = { flag("InstantLifeLeech", { type = "Condition", var = "{Hand}Attack" }) },
	["gain life from leech instantly from hits with this weapon"] = { flag("InstantLifeLeech", { type = "Condition", var = "{Hand}Attack" }, { type = "SkillType", skillType = SkillType.Attack }) },
	["instant recovery"] = {  mod("FlaskInstantRecovery", "BASE", 100) },
	["(%d+)%% of recovery applied instantly"] = function(num) return { mod("FlaskInstantRecovery", "BASE", num) } end,
	["has no attribute requirements"] = { flag("NoAttributeRequirements") },
	-- Socketed gem modifiers
	["%+(%d+) to level of socketed gems"] = function(num) return { mod("GemProperty", "LIST", { keyword = "all", key = "level", value = num }, { type = "SocketedIn", slotName = "{SlotName}" }) } end,
	["%+(%d+) to level of socketed ([%a ]+) gems"] = function(num, _, type) return { mod("GemProperty", "LIST", { keyword = type, key = "level", value = num }, { type = "SocketedIn", slotName = "{SlotName}" }) } end,
	["%+(%d+)%% to quality of socketed ([%a ]+) gems"] = function(num, _, type) return { mod("GemProperty", "LIST", { keyword = type, key = "quality", value = num }, { type = "SocketedIn", slotName = "{SlotName}" }) } end,
	["%+(%d+) to level of active socketed skill gems"] = function(num) return { mod("GemProperty", "LIST", { keyword = "active_skill", key = "level", value = num }, { type = "SocketedIn", slotName = "{SlotName}" }) } end,
	["%+(%d+) to level of socketed active skill gems"] = function(num) return { mod("GemProperty", "LIST", { keyword = "active_skill", key = "level", value = num }, { type = "SocketedIn", slotName = "{SlotName}" }) } end,
	["%+(%d+) to level of socketed active skill gems per (%d+) player levels"] = function(num, _, div) return { mod("GemProperty", "LIST", { keyword = "active_skill", key = "level", value = num }, { type = "SocketedIn", slotName = "{SlotName}" }, { type = "Multiplier", var = "Level", div = tonumber(div) }) } end,
	["socketed gems fire an additional projectile"] = { mod("ExtraSkillMod", "LIST", { mod = mod("ProjectileCount", "BASE", 1) }, { type = "SocketedIn", slotName = "{SlotName}" }) },
	["socketed gems fire (%d+) additional projectiles"] = function(num) return { mod("ExtraSkillMod", "LIST", { mod = mod("ProjectileCount", "BASE", num) }, { type = "SocketedIn", slotName = "{SlotName}" }) } end,
	["socketed gems reserve no mana"] = { mod("ManaReserved", "MORE", -100, { type = "SocketedIn", slotName = "{SlotName}" }) },
	["socketed skill gems get a (%d+)%% mana multiplier"] = function(num) return { mod("ExtraSkillMod", "LIST", { mod = mod("SupportManaMultiplier", "MORE", num - 100) }, { type = "SocketedIn", slotName = "{SlotName}" }) } end,
	["socketed gems have blood magic"] = { flag("SkillBloodMagic", { type = "SocketedIn", slotName = "{SlotName}" }) },
	["socketed gems gain (%d+)%% of physical damage as extra lightning damage"] = function(num) return { mod("ExtraSkillMod", "LIST", { mod = mod("PhysicalDamageGainAsLightning", "BASE", num) }, { type = "SocketedIn", slotName = "{SlotName}" }) } end,
	["socketed red gems get (%d+)%% physical damage as extra fire damage"] = function(num) return { mod("ExtraSkillMod", "LIST", { mod = mod("PhysicalDamageGainAsFire", "BASE", num) }, { type = "SocketedIn", slotName = "{SlotName}", keyword = "strength" }) } end,
	-- Global gem modifiers
	["%+(%d+) to level of all minion skill gems"] = function(num) return { mod("GemProperty", "LIST", { keywordList = { "minion", "active_skill" }, key = "level", value = num }) } end,
	["%+(%d+) to level of all spell skill gems"] = function(num) return { mod("GemProperty", "LIST", { keywordList = { "spell", "active_skill" }, key = "level", value = num }) } end,
	["%+(%d+) to level of all physical spell skill gems"] = function(num) return { mod("GemProperty", "LIST", { keywordList = { "spell", "physical", "active_skill" }, key = "level", value = num }) } end,
	["%+(%d+) to level of all physical skill gems"] = function(num) return { mod("GemProperty", "LIST", { keywordList = { "physical", "active_skill" }, key = "level", value = num }) } end,
	["%+(%d+) to level of all lightning spell skill gems"] = function(num) return { mod("GemProperty", "LIST", { keywordList = { "spell", "lightning", "active_skill" }, key = "level", value = num }) } end,
	["%+(%d+) to level of all lightning skill gems"] = function(num) return { mod("GemProperty", "LIST", { keywordList = { "lightning", "active_skill" }, key = "level", value = num }) } end,
	["%+(%d+) to level of all cold spell skill gems"] = function(num) return { mod("GemProperty", "LIST", { keywordList = { "spell", "cold", "active_skill" }, key = "level", value = num }) } end,
	["%+(%d+) to level of all cold skill gems"] = function(num) return { mod("GemProperty", "LIST", { keywordList = { "cold", "active_skill" }, key = "level", value = num }) } end,
	["%+(%d+) to level of all fire spell skill gems"] = function(num) return { mod("GemProperty", "LIST", { keywordList = { "spell", "fire", "active_skill" }, key = "level", value = num }) } end,
	["%+(%d+) to level of all fire skill gems"] = function(num) return { mod("GemProperty", "LIST", { keywordList = { "fire", "active_skill" }, key = "level", value = num }) } end,
	["%+(%d+) to level of all chaos spell skill gems"] = function(num) return { mod("GemProperty", "LIST", { keywordList = { "spell", "chaos", "active_skill" }, key = "level", value = num }) } end,
	["%+(%d+) to level of all chaos skill gems"] = function(num) return { mod("GemProperty", "LIST", { keywordList = { "chaos", "active_skill" }, key = "level", value = num }) } end,
	["%+(%d+) to level of all strength skill gems"] = function(num) return { mod("GemProperty", "LIST", { keywordList = { "strength", "active_skill" }, key = "level", value = num }) } end,
	["%+(%d+) to level of all dexterity skill gems"] = function(num) return { mod("GemProperty", "LIST", { keywordList = { "dexterity", "active_skill" }, key = "level", value = num }) } end,
	["%+(%d+) to level of all intelligence skill gems"] = function(num) return { mod("GemProperty", "LIST", { keywordList = { "intelligence", "active_skill" }, key = "level", value = num }) } end,
	["%+(%d+) to level of all (.+) gems"] = function(num, _, skill) return { mod("GemProperty", "LIST", {keyword = skill, key = "level", value = num }) } end,
	-- Extra skill/support
	["grants (%D+)"] = function(_, skill) return extraSkill(skill, 1) end,
	["grants level (%d+) (.+)"] = function(num, _, skill) return extraSkill(skill, num) end,
	["[ct][ar][si][tg]g?e?r?s? level (%d+) (.+) when equipped"] = function(num, _, skill) return extraSkill(skill, num) end,
	["[ct][ar][si][tg]g?e?r?s? level (%d+) (.+) on %a+"] = function(num, _, skill) return extraSkill(skill, num) end,
	["use level (%d+) (.+) on %a+"] = function(num, _, skill) return extraSkill(skill, num) end,
	["[ct][ar][si][tg]g?e?r?s? level (%d+) (.+) when you attack"] = function(num, _, skill) return extraSkill(skill, num) end,
	["[ct][ar][si][tg]g?e?r?s? level (%d+) (.+) when you deal a critical strike"] = function(num, _, skill) return extraSkill(skill, num) end,
	["[ct][ar][si][tg]g?e?r?s? level (%d+) (.+) when hit"] = function(num, _, skill) return extraSkill(skill, num) end,
	["[ct][ar][si][tg]g?e?r?s? level (%d+) (.+) when you kill an enemy"] = function(num, _, skill) return extraSkill(skill, num) end,
	["[ct][ar][si][tg]g?e?r?s? level (%d+) (.+) when you use a skill"] = function(num, _, skill) return extraSkill(skill, num) end,
	["trigger level (%d+) (.+) when you use a skill while you have a spirit charge"] = function(num, _, skill) return extraSkill(skill, num) end,
	["trigger level (%d+) (.+) when you hit an enemy while cursed"] = function(num, _, skill) return extraSkill(skill, num) end,
	["trigger level (%d+) (.+) when you kill a frozen enemy"] = function(num, _, skill) return extraSkill(skill, num) end,
	["trigger level (%d+) (.+) when you consume a corpse"] = function(num, _, skill) return skill == "summon phantasm skill" and extraSkill("triggered summon phantasm skill", num) or extraSkill(skill, num) end,
	["trigger level (%d+) (.+) when you attack with a bow"] = function(num, _, skill) return extraSkill(skill, num) end,
	["trigger level (%d+) (.+) when animated guardian kills an enemy"] = function(num, _, skill) return extraSkill(skill, num) end,
	["trigger level (%d+) (.+) when you lose cat's stealth"] = function(num, _, skill) return extraSkill(skill, num) end,
	["%d+%% chance to attack with level (%d+) (.+) on melee hit"] = function(num, _, skill) return extraSkill(skill, num) end,
	["%d+%% chance to trigger level (%d+) (.+) when animated weapon kills an enemy"] = function(num, _, skill) return extraSkill(skill, num) end,
	["%d+%% chance to trigger level (%d+) (.+) on melee hit"] = function(num, _, skill) return extraSkill(skill, num) end,
	["%d+%% chance to trigger level (%d+) (.+) [ow][nh]e?n? ?y?o?u? kill ?a?n? ?e?n?e?m?y?"] = function(num, _, skill) return extraSkill(skill, num) end,
	["%d+%% chance to trigger level (%d+) (.+) when you use a socketed skill"] = function(num, _, skill) return extraSkill(skill, num) end,
	["%d+%% chance to trigger level (%d+) (.+) when you gain avian's might or avian's flight"] = function(num, _, skill) return extraSkill(skill, num) end,
	["%d+%% chance to [ct][ar][si][tg]g?e?r? level (%d+) (.+) on %a+"] = function(num, _, skill) return extraSkill(skill, num) end,
	["attack with level (%d+) (.+) when you kill a bleeding enemy"] = function(num, _, skill) return extraSkill(skill, num) end,
	["triggers? level (%d+) (.+) when you kill a bleeding enemy"] = function(num, _, skill) return extraSkill(skill, num) end,
	["curse enemies with (%D+) on %a+"] = function(_, skill) return extraSkill(skill, 1, true) end,
	["curse enemies with level (%d+) (%D+) on %a+, which can apply to hexproof enemies"] = function(num, _, skill) return extraSkill(skill, num, true) end,
	["curse enemies with level (%d+) (.+) on %a+"] = function(num, _, skill) return extraSkill(skill, num, true) end,
	["[ct][ar][si][tg]g?e?r?s? (.+) on %a+"] = function(_, skill) return extraSkill(skill, 1, true) end,
	["[at][tr][ti][ag][cg][ke]r? (.+) on %a+"] = function(_, skill) return extraSkill(skill, 1, true) end,
	["[at][tr][ti][ag][cg][ke]r? with (.+) on %a+"] = function(_, skill) return extraSkill(skill, 1, true) end,
	["[ct][ar][si][tg]g?e?r?s? (.+) when hit"] = function(_, skill) return extraSkill(skill, 1, true) end,
	["[at][tr][ti][ag][cg][ke]r? (.+) when hit"] = function(_, skill) return extraSkill(skill, 1, true) end,
	["[at][tr][ti][ag][cg][ke]r? with (.+) when hit"] = function(_, skill) return extraSkill(skill, 1, true) end,
	["[ct][ar][si][tg]g?e?r?s? (.+) when your skills or minions kill"] = function(_, skill) return extraSkill(skill, 1, true) end,
	["[at][tr][ti][ag][cg][ke]r? (.+) when you take a critical strike"] = function( _, skill) return extraSkill(skill, 1, true) end,
	["[at][tr][ti][ag][cg][ke]r? with (.+) when you take a critical strike"] = function( _, skill) return extraSkill(skill, 1, true) end,
	["trigger (.+) on critical strike"] = function( _, skill) return extraSkill(skill, 1, true) end,
	["triggers? (.+) when you take a critical strike"] = function( _, skill) return extraSkill(skill, 1, true) end,
	["socketed [%a+]* ?gems a?r?e? ?supported by level (%d+) (.+)"] = function(num, _, support) return { mod("ExtraSupport", "LIST", { skillId = gemIdLookup[support] or gemIdLookup[support:gsub("^increased ","")] or "Unknown", level = num }, { type = "SocketedIn", slotName = "{SlotName}" }) } end,
	["trigger level (%d+) (.+) every (%d+) seconds"] = function(num, _, skill) return extraSkill(skill, num) end,
	["trigger level (%d+) (.+), (.+) or (.+) every (%d+) seconds"] = function(num, _, skill1, skill2, skill3) return {
		mod("ExtraSkill", "LIST", { skillId = gemIdLookup[skill1], level = num }),
		mod("ExtraSkill", "LIST", { skillId = gemIdLookup[skill2], level = num }),
		mod("ExtraSkill", "LIST", { skillId = gemIdLookup[skill3], level = num })
	} end,
	["offering skills triggered this way also affect you"] = { mod("ExtraSkillMod", "LIST", { mod = mod("SkillData", "LIST", { key = "buffNotPlayer", value = false }) }, { type = "SkillName", skillNameList = { "Bone Offering", "Flesh Offering", "Spirit Offering" } }, { type = "SocketedIn", slotName = "{SlotName}" }) },
	["trigger level (%d+) (.+) after spending a total of (%d+) mana"] = function(num, _, skill) return extraSkill(skill, num) end,
	["consumes a void charge to trigger level (%d+) (.+) when you fire arrows"] = function(num, _, skill) return extraSkill(skill, num) end,
	-- Conversion
	["increases and reductions to minion damage also affects? you"] = { flag("MinionDamageAppliesToPlayer") },
	["increases and reductions to minion attack speed also affects? you"] = { flag("MinionAttackSpeedAppliesToPlayer") },
	["increases and reductions to spell damage also apply to attacks"] = { flag("SpellDamageAppliesToAttacks") },
	["increases and reductions to spell damage also apply to attacks while wielding a wand"] = { flag("SpellDamageAppliesToAttacks", { type = "Condition", var = "UsingWand" }) },
	["modifiers to claw damage also apply to unarmed"] = { flag("ClawDamageAppliesToUnarmed") },
	["modifiers to claw damage also apply to unarmed attack damage"] = { flag("ClawDamageAppliesToUnarmed") },
	["modifiers to claw attack speed also apply to unarmed"] = { flag("ClawAttackSpeedAppliesToUnarmed") },
	["modifiers to claw attack speed also apply to unarmed attack speed"] = { flag("ClawAttackSpeedAppliesToUnarmed") },
	["modifiers to claw critical strike chance also apply to unarmed"] = { flag("ClawCritChanceAppliesToUnarmed") },
	["modifiers to claw critical strike chance also apply to unarmed attack critical strike chance"] = { flag("ClawCritChanceAppliesToUnarmed") },
	["increases and reductions to light radius also apply to accuracy"] = { flag("LightRadiusAppliesToAccuracy") },
	["increases and reductions to light radius also apply to area of effect at 50%% of their value"] = { flag("LightRadiusAppliesToAreaOfEffect") },
	["increases and reductions to light radius also apply to damage"] = { flag("LightRadiusAppliesToDamage") },
	["increases and reductions to cast speed also apply to trap throwing speed"] = { flag("CastSpeedAppliesToTrapThrowingSpeed") },
	["gain (%d+)%% of bow physical damage as extra damage of each element"] = function(num) return { 
		mod("PhysicalDamageGainAsLightning", "BASE", num, nil, ModFlag.Bow), 
		mod("PhysicalDamageGainAsCold", "BASE", num, nil, ModFlag.Bow), 
		mod("PhysicalDamageGainAsFire", "BASE", num, nil, ModFlag.Bow) 
	} end,
	["gain (%d+)%% of weapon physical damage as extra damage of each element"] = function(num) return { 
		mod("PhysicalDamageGainAsLightning", "BASE", num, nil, ModFlag.Weapon), 
		mod("PhysicalDamageGainAsCold", "BASE", num, nil, ModFlag.Weapon), 
		mod("PhysicalDamageGainAsFire", "BASE", num, nil, ModFlag.Weapon) 
	} end,
	-- Crit
	["your critical strike chance is lucky"] = { flag("CritChanceLucky") },
	["your critical strike chance is lucky while focussed"] = { flag("CritChanceLucky", { type = "Condition", var = "Focused"}) },
	["your critical strikes do not deal extra damage"] = { flag("NoCritMultiplier") },
	["critical strikes deal no damage"] = { mod("Damage", "MORE", -100, { type = "Condition", var = "CriticalStrike" }) },
	["critical strike chance is increased by uncapped lightning resistance"] = { mod("CritChance", "INC", 1, { type = "PerStat", stat = "LightningResistTotal", div = 1 }) },
	["critical strike chance is increased by lightning resistance"] = { mod("CritChance", "INC", 1, { type = "PerStat", stat = "LightningResist", div = 1 }) },
	["non%-critical strikes deal (%d+)%% damage"] = function(num) return { mod("Damage", "MORE", -100+num, nil, ModFlag.Hit, { type = "Condition", var = "CriticalStrike", neg = true }) } end,
	["critical strikes penetrate (%d+)%% of enemy elemental resistances while affected by zealotry"] = function(num) return { mod("ElementalPenetration", "BASE", num, { type = "Condition", var = "CriticalStrike"}, { type = "Condition", var = "AffectedByZealotry" }) } end,
	-- Generic Ailments
	["enemies take (%d+)%% increased damage for each type of ailment you have inflicted on them"] = function(num) return {
		mod("EnemyModifier", "LIST", { mod = mod("DamageTaken", "INC", num) }, { type = "ActorCondition", actor = "enemy", var = "Frozen"}),
		mod("EnemyModifier", "LIST", { mod = mod("DamageTaken", "INC", num) }, { type = "ActorCondition", actor = "enemy", var = "Chilled"}),
		mod("EnemyModifier", "LIST", { mod = mod("DamageTaken", "INC", num) }, { type = "ActorCondition", actor = "enemy", var = "Ignited"}),
		mod("EnemyModifier", "LIST", { mod = mod("DamageTaken", "INC", num) }, { type = "ActorCondition", actor = "enemy", var = "Shocked"}),
		mod("EnemyModifier", "LIST", { mod = mod("DamageTaken", "INC", num) }, { type = "ActorCondition", actor = "enemy", var = "Bleeding"}),
		mod("EnemyModifier", "LIST", { mod = mod("DamageTaken", "INC", num) }, { type = "ActorCondition", actor = "enemy", var = "Poisoned"})
	} end,
	-- Elemental Ailments
	["your elemental damage can shock"] = { flag("ColdCanShock"), flag("FireCanShock") },
	["your cold damage can ignite"] = { flag("ColdCanIgnite") },
	["your lightning damage can ignite"] = { flag("LightningCanIgnite") },
	["your fire damage can shock but not ignite"] = { flag("FireCanShock"), flag("FireCannotIgnite") },
	["your cold damage can ignite but not freeze or chill"] = { flag("ColdCanIgnite"), flag("ColdCannotFreeze"), flag("ColdCannotChill") },
	["your lightning damage can freeze but not shock"] = { flag("LightningCanFreeze"), flag("LightningCannotShock") },
	["your chaos damage can shock"] = { flag("ChaosCanShock") },
	["chaos damage can ignite, chill and shock"] = { flag("ChaosCanIgnite"), flag("ChaosCanChill"), flag("ChaosCanShock") },
	["your physical damage can chill"] = { flag("PhysicalCanChill") },
	["your physical damage can shock"] = { flag("PhysicalCanShock") },
	["you always ignite while burning"] = { mod("EnemyIgniteChance", "BASE", 100, { type = "Condition", var = "Burning" }) },
	["critical strikes do not always freeze"] = { flag("CritsDontAlwaysFreeze") },
	["you can inflict up to (%d+) ignites on an enemy"] = { flag("IgniteCanStack") },
	["enemies chilled by you take (%d+)%% increased burning damage"] = function(num) return { mod("EnemyModifier", "LIST", { mod = mod("FireDamageTakenOverTime", "INC", num) }, { type = "ActorCondition", actor = "enemy", var = "Chilled" }) } end,
	["enemies frozen by you take (%d+)%% increased damage"] = function(num) return { mod("EnemyModifier", "LIST", { mod = mod("DamageTaken", "INC", num) }, { type = "ActorCondition", actor = "enemy", var = "Frozen" }) } end,
	["ignited enemies burn (%d+)%% faster"] = function(num) return { mod("IgniteBurnFaster", "INC", num) } end,
	["ignited enemies burn (%d+)%% slower"] = function(num) return { mod("IgniteBurnSlower", "INC", num) } end,
	["enemies ignited by an attack burn (%d+)%% faster"] = function(num) return { mod("IgniteBurnFaster", "INC", num, nil, ModFlag.Attack) } end,
	["ignites you inflict with attacks deal damage (%d+)%% faster"] = function(num) return { mod("IgniteBurnFaster", "INC", num, nil, ModFlag.Attack) } end,
	["ignites you inflict deal damage (%d+)%% faster"] = function(num) return { mod("IgniteBurnFaster", "INC", num) } end,
	["enemies ignited by you during flask effect take (%d+)%% increased damage"] = function(num) return { mod("EnemyModifier", "LIST", { mod = mod("DamageTaken", "INC", num) }, { type = "ActorCondition", actor = "enemy", var = "Ignited" }) } end,
	["cannot inflict ignite"] = { flag("CannotIgnite") },
	["cannot inflict freeze or chill"] = { flag("CannotFreeze"), flag("CannotChill") },
	["cannot inflict shock"] = { flag("CannotShock") },
	-- Bleed
	["melee attacks cause bleeding"] = { mod("BleedChance", "BASE", 100, nil, ModFlag.Melee) },
	["attacks cause bleeding when hitting cursed enemies"] = { mod("BleedChance", "BASE", 100, nil, ModFlag.Attack, { type = "ActorCondition", actor = "enemy", var = "Cursed" }) },
	["melee critical strikes cause bleeding"] = { mod("BleedChance", "BASE", 100, nil, ModFlag.Melee, { type = "Condition", var = "CriticalStrike" }) },
	["causes bleeding on melee critical strike"] = { mod("BleedChance", "BASE", 100, nil, ModFlag.Melee, { type = "Condition", var = "CriticalStrike" }) },
	["melee critical strikes have (%d+)%% chance to cause bleeding"] = function(num) return { mod("BleedChance", "BASE", num, nil, ModFlag.Melee, { type = "Condition", var = "CriticalStrike" }) } end,
	["attacks always inflict bleeding while you have cat's stealth"] = { mod("BleedChance", "BASE", 100, nil, ModFlag.Attack, { type = "Condition", var = "AffectedByCat'sStealth" }) },
	["you have crimson dance while you have cat's stealth"] = { mod("Keystone", "LIST", "Crimson Dance", { type = "Condition", var = "AffectedByCat'sStealth" }) },
	["you have crimson dance if you have dealt a critical strike recently"] = { mod("Keystone", "LIST", "Crimson Dance", { type = "Condition", var = "CritRecently" }) },
	["bleeding you inflict deals damage (%d+)%% faster"] = function(num) return { mod("BleedFaster", "INC", num) } end,
	["(%d+)%% chance for bleeding inflicted with this weapon to deal (%d+)%% more damage"] = function(num, _, more) return {
		mod("Damage", "MORE", tonumber(more) * num / 200, nil, 0, bor(KeywordFlag.Bleed, KeywordFlag.Attack), { type = "Condition", var = "DualWielding"}, { type = "SkillType", skillType = SkillType.Attack }),
		mod("Damage", "MORE", tonumber(more) * num / 100, nil, 0, bor(KeywordFlag.Bleed, KeywordFlag.Attack), { type = "Condition", var = "DualWielding", neg = true }, { type = "SkillType", skillType = SkillType.Attack })
	} end,
	-- Poison
	["y?o?u?r? ?fire damage can poison"] = { flag("FireCanPoison") },
	["y?o?u?r? ?cold damage can poison"] = { flag("ColdCanPoison") },
	["y?o?u?r? ?lightning damage can poison"] = { flag("LightningCanPoison") },
	["your chaos damage poisons enemies"] = { mod("ChaosPoisonChance", "BASE", 100) },
	["your chaos damage has (%d+)%% chance to poison enemies"] = function(num) return { mod("ChaosPoisonChance", "BASE", num) } end,
	["melee attacks poison on hit"] = { mod("PoisonChance", "BASE", 100, nil, ModFlag.Melee) },
	["melee critical strikes have (%d+)%% chance to poison the enemy"] = function(num) return { mod("PoisonChance", "BASE", num, nil, ModFlag.Melee, { type = "Condition", var = "CriticalStrike" }) } end,
	["critical strikes with daggers have a (%d+)%% chance to poison the enemy"] = function(num) return { mod("PoisonChance", "BASE", num, nil, ModFlag.Dagger, { type = "Condition", var = "CriticalStrike" }) } end,
	["poison cursed enemies on hit"] = { mod("PoisonChance", "BASE", 100, { type = "ActorCondition", actor = "enemy", var = "Cursed" }) },
	["wh[ie][ln]e? at maximum frenzy charges, attacks poison enemies"] = { mod("PoisonChance", "BASE", 100, nil, ModFlag.Attack, { type = "StatThreshold", stat = "FrenzyCharges", thresholdStat = "FrenzyChargesMax" }) },
	["traps and mines have a (%d+)%% chance to poison on hit"] = function(num) return { mod("PoisonChance", "BASE", num, nil, 0, bor(KeywordFlag.Trap, KeywordFlag.Mine)) } end,
	["poisons you inflict deal damage (%d+)%% faster"] = function(num) return { mod("PoisonFaster", "INC", num) } end,
	["(%d+)%% chance for poisons inflicted with this weapon to deal (%d+)%% more damage"] = function(num, _, more) return {
		mod("Damage", "MORE", tonumber(more) * num / 200, nil, 0, bor(KeywordFlag.Poison, KeywordFlag.Attack), { type = "Condition", var = "DualWielding"}, { type = "SkillType", skillType = SkillType.Attack }),
		mod("Damage", "MORE", tonumber(more) * num / 100, nil, 0, bor(KeywordFlag.Poison, KeywordFlag.Attack), { type = "Condition", var = "DualWielding", neg = true }, { type = "SkillType", skillType = SkillType.Attack })
	} end,
	-- Buffs/debuffs
	["phasing"] = { flag("Condition:Phasing") },
	["onslaught"] = { flag("Condition:Onslaught") },
	["you have phasing if you've killed recently"] = { flag("Condition:Phasing", { type = "Condition", var = "KilledRecently" }) },
	["you have phasing if you have blocked recently"] = { flag("Condition:Phasing", { type = "Condition", var = "BlockedRecently" }) },
	["you have phasing while affected by haste"] = { flag("Condition:Phasing", { type = "Condition", var = "AffectedByHaste" }) },
	["you have phasing while you have cat's stealth"] = { flag("Condition:Phasing", { type = "Condition", var = "AffectedByCat'sStealth" }) },
	["you have onslaught while on low life"] = { flag("Condition:Onslaught", { type = "Condition", var = "LowLife" }) },
	["you have onslaught while not on low mana"] = { flag("Condition:Onslaught", { type = "Condition", var = "LowMana", neg = true }) },
	["your aura buffs do not affect allies"] = { flag("SelfAurasCannotAffectAllies") },
	["nearby allies' damage with hits is lucky"] = { mod("ExtraAura", "LIST", { onlyAllies = true, mod = mod("LuckyHits", "BASE") }) },
	["allies' aura buffs do not affect you"] = { flag("AlliesAurasCannotAffectSelf") },
	["enemies can have 1 additional curse"] = { mod("EnemyCurseLimit", "BASE", 1) },
	["you can apply an additional curse"] = { mod("EnemyCurseLimit", "BASE", 1) },
	["nearby enemies have (%d+)%% increased effect of curses on them"] = function(num) return { mod("EnemyModifier", "LIST", { mod = mod("CurseEffectOnSelf", "INC", num) }) } end,
	["nearby enemies have an additional (%d+)%% chance to receive a critical strike"] = function(num) return { mod("EnemyModifier", "LIST", { mod = mod("SelfExtraCritChance", "BASE", num) }) } end,
	["nearby enemies have (%-%d+)%% to all resistances"] = function(num) return {
		mod("EnemyModifier", "LIST", { mod = mod("ElementalResist", "BASE", num) }),
		mod("EnemyModifier", "LIST", { mod = mod("ChaosResist", "BASE", num) }) 
	} end,
	["your hits inflict decay, dealing (%d+) chaos damage per second for %d+ seconds"] = function(num) return { mod("SkillData", "LIST", { key = "decay", value = num, merge = "MAX" }) } end,
	["temporal chains has (%d+)%% reduced effect on you"] = function(num) return { mod("CurseEffectOnSelf", "INC", -num, { type = "SkillName", skillName = "Temporal Chains" }) } end,
	["unaffected by temporal chains"] = { mod("CurseEffectOnSelf", "MORE", -100, { type = "SkillName", skillName = "Temporal Chains" }) },
	["([%+%-]%d+) seconds to cat's stealth duration"] = function(num) return { mod("PrimaryDuration", "BASE", num, { type = "SkillName", skillName = "Aspect of the Cat" }) } end,
	["([%+%-]%d+) seconds to avian's might duration"] = function(num) return { mod("PrimaryDuration", "BASE", num, { type = "SkillName", skillName = "Aspect of the Avian" }) } end,
	["([%+%-]%d+) seconds to avian's flight duration"] = function(num) return { mod("SecondaryDuration", "BASE", num, { type = "SkillName", skillName = "Aspect of the Avian" }) } end,
	["aspect of the spider can inflict spider's web on enemies an additional time"] = { mod("ExtraSkillMod", "LIST", { mod = mod("Multiplier:SpiderWebApplyStackMax", "BASE", 1) }, { type = "SkillName", skillName = "Aspect of the Spider" }) },
	["enemies affected by your spider's webs have (%-%d+)%% to all resistances"] = function(num) return {
		mod("EnemyModifier", "LIST", { mod = mod("ElementalResist", "BASE", num, { type = "MultiplierThreshold", var = "Spider's WebStack", threshold = 1 }) }),
		mod("EnemyModifier", "LIST", { mod = mod("ChaosResist", "BASE", num, { type = "MultiplierThreshold", var = "Spider's WebStack", threshold = 1 }) }),
	} end,
	["you are cursed with level (%d+) (%D+)"] = function(num, _, name) return { mod("ExtraCurse", "LIST", { skillId = gemIdLookup[name], level = num, applyToPlayer = true }) } end,
	["you count as on low life while you are cursed with vulnerability"] = { flag("Condition:LowLife", { type = "Condition", var = "AffectedByVulnerability" }) },
	["if you consumed a corpse recently, you and nearby allies regenerate (%d+)%% of life per second"] = function (num) return { mod("ExtraAura", "LIST", { mod = mod("LifeRegenPercent", "BASE", num) }, { type = "Condition", var = "ConsumedCorpseRecently" }) } end,
	["if you have blocked recently, you and nearby allies regenerate (%d+)%% of life per second"] = function (num) return { mod("ExtraAura", "LIST", { mod = mod("LifeRegenPercent", "BASE", num) }, { type = "Condition", var = "BlockedRecently" }) } end,
	["you are at maximum chance to block attack damage if you have not blocked recently"] = { flag("MaxBlockIfNotBlockedRecently", { type = "Condition", var = "BlockedRecently", neg = true }) },
	["(%d+)%% of evasion rating is regenerated as life per second while focussed"] = function(num) return { mod("LifeRegen", "BASE", num / 100, { type = "PerStat", stat = "Evasion"}, { type = "Condition", var = "Focused" }) } end,
	["nearby allies have (%d+)%% increased defences per (%d+) strength you have"] = function(num, _, div) return { mod("ExtraAura", "LIST", { onlyAllies = true, mod = mod("Defences", "INC", num) }, { type = "PerStat", stat = "Str", div = tonumber(div) }) } end,
	["nearby allies have %+(%d+)%% to critical strike multiplier per (%d+) dexterity you have"] = function(num, _, div) return { mod("ExtraAura", "LIST", { onlyAllies = true, mod = mod("CritMultiplier", "BASE", num) }, { type = "PerStat", stat = "Dex", div = tonumber(div) }) } end,
	["nearby allies have (%d+)%% increased cast speed per (%d+) intelligence you have"] = function(num, _, div) return { mod("ExtraAura", "LIST", { onlyAllies = true, mod = mod("Speed", "INC", num, nil, ModFlag.Cast ) }, { type = "PerStat", stat = "Int", div = tonumber(div) }) } end,
	["you gain divinity for %d+ seconds on reaching maximum divine charges"] = { 
		mod("ElementalDamage", "MORE", 50, { type = "Condition", var = "Divinity" }),
		mod("ElementalDamageTaken", "MORE", -20, { type = "Condition", var = "Divinity" }),
	},
	["your maximum endurance charges is equal to your maximum frenzy charges"] = { flag("MaximumEnduranceChargesIsMaximumFrenzyCharges") },
	["your maximum frenzy charges is equal to your maximum power charges"] = { flag("MaximumFrenzyChargesIsMaximumPowerCharges") },
	["consecrated ground you create while affected by zealotry causes enemies to take (%d+)%% increased damage"] = function(num) return { mod("EnemyModifier", "LIST", { mod = mod("DamageTaken", "INC", num) }, { type = "ActorCondition", actor = "enemy", var = "OnConsecratedGround" }, { type = "Condition", var = "AffectedByZealotry" }) } end,
	["if you've warcried recently, you and nearby allies have (%d+)%% increased attack, cast and movement speed"] = function(num) return {
		mod("ExtraAura", "LIST", { mod = mod("Speed", "INC", num) }, { type = "Condition", var = "UsedWarcryRecently" }),
		mod("ExtraAura", "LIST", { mod = mod("MovementSpeed", "INC", num) }, { type = "Condition", var = "UsedWarcryRecently" }),
	} end,
	["enemies in your chilling areas take (%d+)%% increased lightning damage"] = function(num) return { mod("EnemyModifier", "LIST", { mod = mod("LightningDamageTaken", "INC", num) }, { type = "ActorCondition", actor = "enemy", var = "InChillingArea" }) } end,
	["enemies hindered by you take (%d+)%% increased chaos damage"] = function(num) return { mod("EnemyModifier", "LIST", { mod = mod("ChaosDamageTaken", "INC", num) }, { type = "ActorCondition", actor = "enemy", var = "Hindered" }) } end,
	["warcries count as having (%d+) additional nearby enemies"] = function(num) return {
		mod("Multiplier:WarcryNearbyEnemies", "BASE", num),
	} end,
	["enemies you curse take (%d+)%% increased damage"] = function(num) return { mod("EnemyModifier", "LIST", { mod = mod("DamageTaken", "INC", num, { type = "Condition", var = "Cursed" }) }) } end,
	-- Traps, Mines and Totems
	["traps and mines deal (%d+)%-(%d+) additional physical damage"] = function(_, min, max) return { mod("PhysicalMin", "BASE", tonumber(min), nil, 0, bor(KeywordFlag.Trap, KeywordFlag.Mine)), mod("PhysicalMax", "BASE", tonumber(max), nil, 0, bor(KeywordFlag.Trap, KeywordFlag.Mine)) } end,
	["traps and mines deal (%d+) to (%d+) additional physical damage"] = function(_, min, max) return { mod("PhysicalMin", "BASE", tonumber(min), nil, 0, bor(KeywordFlag.Trap, KeywordFlag.Mine)), mod("PhysicalMax", "BASE", tonumber(max), nil, 0, bor(KeywordFlag.Trap, KeywordFlag.Mine)) } end,
	["can have up to (%d+) additional traps? placed at a time"] = function(num) return { mod("ActiveTrapLimit", "BASE", num) } end,
	["can have up to (%d+) additional remote mines? placed at a time"] = function(num) return { mod("ActiveMineLimit", "BASE", num) } end,
	["can have up to (%d+) additional totems? summoned at a time"] = function(num) return { mod("ActiveTotemLimit", "BASE", num) } end,
	["attack skills can have (%d+) additional totems? summoned at a time"] = function(num) return { mod("ActiveTotemLimit", "BASE", num, nil, 0, KeywordFlag.Attack) } end,
	["can [hs][au][vm][em]o?n? 1 additional siege ballista totem per (%d+) dexterity"] = function(num) return { mod("ActiveTotemLimit", "BASE", 1, { type = "SkillName", skillName = "Siege Ballista" }, { type = "PerStat", stat = "Dex", div = num }) } end,
	["totems fire (%d+) additional projectiles"] = function(num) return { mod("ProjectileCount", "BASE", num, nil, 0, KeywordFlag.Totem) } end,
	["([%d%.]+)%% of damage dealt by y?o?u?r? ?totems is leeched to you as life"] = function(num) return { mod("DamageLifeLeechToPlayer", "BASE", num, nil, 0, KeywordFlag.Totem) } end,
	["([%d%.]+)%% of damage dealt by y?o?u?r? ?mines is leeched to you as life"] = function(num) return { mod("DamageLifeLeechToPlayer", "BASE", num, nil, 0, KeywordFlag.Mine) } end,
	["you can cast an additional brand"] = { mod("ActiveBrandLimit", "BASE", 1) },
	-- Minions
	["your strength is added to your minions"] = { flag("HalfStrengthAddedToMinions") },
	["half of your strength is added to your minions"] = { flag("HalfStrengthAddedToMinions") },
	["minions poison enemies on hit"] = { mod("MinionModifier", "LIST", { mod = mod("PoisonChance", "BASE", 100) }) },
	["minions have (%d+)%% chance to poison enemies on hit"] = function(num) return { mod("MinionModifier", "LIST", { mod = mod("PoisonChance", "BASE", num) }) } end,
	["(%d+)%% increased minion damage if you have hit recently"] = function(num) return { mod("MinionModifier", "LIST", { mod = mod("Damage", "INC", num) }, { type = "Condition", var = "HitRecently" }) } end,
	["(%d+)%% increased minion damage if you've used a minion skill recently"] = function(num) return { mod("MinionModifier", "LIST", { mod = mod("Damage", "INC", num) }, { type = "Condition", var = "UsedMinionSkillRecently" }) } end,
	["(%d+)%% increased minion attack speed per (%d+) dexterity"] = function(num, _, div) return { mod("MinionModifier", "LIST", { mod = mod("Speed", "INC", num, nil, ModFlag.Attack) }, { type = "PerStat", stat = "Dex", div = tonumber(div) }) } end,
	["(%d+)%% increased minion movement speed per (%d+) dexterity"] = function(num, _, div) return { mod("MinionModifier", "LIST", { mod = mod("MovementSpeed", "INC", num) }, { type = "PerStat", stat = "Dex", div = tonumber(div) }) } end,
	["minions deal (%d+)%% increased damage per (%d+) dexterity"] = function(num, _, div) return { mod("MinionModifier", "LIST", { mod = mod("Damage", "INC", num) }, { type = "PerStat", stat = "Dex", div = tonumber(div) }) } end,
	["(%d+)%% increased golem damage for each type of golem you have summoned"] = function(num) return {
		mod("MinionModifier", "LIST", { mod = mod("Damage", "INC", num, { type = "ActorCondition", actor = "parent", var = "HavePhysicalGolem" }) }, { type = "SkillType", skillType = SkillType.Golem }),
		mod("MinionModifier", "LIST", { mod = mod("Damage", "INC", num, { type = "ActorCondition", actor = "parent", var = "HaveLightningGolem" }) }, { type = "SkillType", skillType = SkillType.Golem }),
		mod("MinionModifier", "LIST", { mod = mod("Damage", "INC", num, { type = "ActorCondition", actor = "parent", var = "HaveColdGolem" }) }, { type = "SkillType", skillType = SkillType.Golem }),
		mod("MinionModifier", "LIST", { mod = mod("Damage", "INC", num, { type = "ActorCondition", actor = "parent", var = "HaveFireGolem" }) }, { type = "SkillType", skillType = SkillType.Golem }),
		mod("MinionModifier", "LIST", { mod = mod("Damage", "INC", num, { type = "ActorCondition", actor = "parent", var = "HaveChaosGolem" }) }, { type = "SkillType", skillType = SkillType.Golem }),
		mod("MinionModifier", "LIST", { mod = mod("Damage", "INC", num, { type = "ActorCondition", actor = "parent", var = "HaveCarrionGolem" }) }, { type = "SkillType", skillType = SkillType.Golem }),
	} end,
	["can summon up to (%d) additional golems? at a time"] = function(num) return { mod("ActiveGolemLimit", "BASE", num) } end,
	["if you have 3 primordial jewels, can summon up to (%d) additional golems? at a time"] = function(num) return { mod("ActiveGolemLimit", "BASE", num, { type = "MultiplierThreshold", var = "PrimordialItem", threshold = 3 }) } end,
	["golems regenerate (%d)%% of their maximum life per second"] = function(num) return { mod("MinionModifier", "LIST", { mod = mod("LifeRegenPercent", "BASE", num) }, { type = "SkillType", skillType = SkillType.Golem }) } end,
	["raging spirits' hits always ignite"] = { mod("MinionModifier", "LIST", { mod = mod("EnemyIgniteChance", "BASE", 100) }, { type = "SkillName", skillName = "Summon Raging Spirit" }) },
	["summoned skeletons have avatar of fire"] = { mod("MinionModifier", "LIST", { mod = mod("Keystone", "LIST", "Avatar of Fire") }, { type = "SkillName", skillName = "Summon Skeleton" }) },
	["summoned skeletons take ([%d%.]+)%% of their maximum life per second as fire damage"] = function(num) return { mod("MinionModifier", "LIST", { mod = mod("FireDegen", "BASE", num/100, { type = "PerStat", stat = "Life", div = 1 }) }, { type = "SkillName", skillName = "Summon Skeleton" }) } end,
	["summoned skeletons have (%d+)%% chance to wither enemies for (%d+) seconds on hit"] = {
		flag("Condition:CanWither"),
		mod("Dummy", "DUMMY", 1, { type = "Condition", var = "CanWither" }), -- Make the Configuration option appear
		mod("ExtraSkillMod", "LIST", { mod = mod("ChaosDamageTaken", "INC", 6, 0, 0, { type = "GlobalEffect", effectType = "Debuff", effectName = "Withered", effectStackVar = "WitheredStackCount", effectStackLimit = 15 }) }, { type = "SkillName", skillName = "Summon Skeleton" }),
	},
	["summoned skeletons have (%d+)%% of physical damage converted to chaos damage"] = function(num) return { mod("MinionModifier", "LIST", { mod = mod("PhysicalDamageConvertToChaos", "BASE", num) }, { type = "SkillName", skillName = "Summon Skeleton" }) } end,
	["minions convert (%d+)%% of physical damage to fire damage per red socket"] = function(num) return { mod("MinionModifier", "LIST", { mod = mod("PhysicalDamageConvertToFire", "BASE", num) }, { type = "Multiplier", var = "RedSocketIn{SlotName}" }) } end,
	["minions convert (%d+)%% of physical damage to cold damage per green socket"] = function(num) return { mod("MinionModifier", "LIST", { mod = mod("PhysicalDamageConvertToCold", "BASE", num) }, { type = "Multiplier", var = "GreenSocketIn{SlotName}" }) } end,
	["minions convert (%d+)%% of physical damage to lightning damage per blue socket"] = function(num) return { mod("MinionModifier", "LIST", { mod = mod("PhysicalDamageConvertToLightning", "BASE", num) }, { type = "Multiplier", var = "BlueSocketIn{SlotName}" }) } end,
	["minions convert (%d+)%% of physical damage to chaos damage per white socket"] = function(num) return { mod("MinionModifier", "LIST", { mod = mod("PhysicalDamageConvertToChaos", "BASE", num) }, { type = "Multiplier", var = "WhiteSocketIn{SlotName}" }) } end,
	-- Projectiles
	["skills chain %+(%d) times"] = function(num) return { mod("ChainCountMax", "BASE", num) } end,
	["skills chain an additional time while at maximum frenzy charges"] = { mod("ChainCountMax", "BASE", 1, { type = "StatThreshold", stat = "FrenzyCharges", thresholdStat = "FrenzyChargesMax" }) },
	["attacks chain an additional time when in main hand"] = { mod("ChainCountMax", "BASE", 1, nil, ModFlag.Attack, { type = "SlotNumber", num = 1 }) },
	["adds an additional arrow"] = { mod("ProjectileCount", "BASE", 1, nil, ModFlag.Attack) },
	["(%d+) additional arrows"] = function(num) return { mod("ProjectileCount", "BASE", num, nil, ModFlag.Attack) } end,
	["bow attacks fire an additional arrow"] = { mod("ProjectileCount", "BASE", 1, nil, ModFlag.Bow) },
	["bow attacks fire (%d+) additional arrows"] = function(num) return { mod("ProjectileCount", "BASE", num, nil, ModFlag.Bow) } end,
	["skills fire an additional projectile"] = { mod("ProjectileCount", "BASE", 1) },
	["spells have an additional projectile"] = { mod("ProjectileCount", "BASE", 1, nil, ModFlag.Spell) },
	["attacks have an additional projectile when in off hand"] = { mod("ProjectileCount", "BASE", 1, nil, ModFlag.Attack, { type = "SlotNumber", num = 2 }) },
	["projectiles pierce an additional target"] = { mod("PierceCount", "BASE", 1) },
	["projectiles pierce (%d+) targets?"] = function(num) return { mod("PierceCount", "BASE", num) } end,
	["projectiles pierce (%d+) additional targets?"] = function(num) return { mod("PierceCount", "BASE", num) } end,
	["projectiles pierce (%d+) additional targets while you have phasing"] = function(num) return { mod("PierceCount", "BASE", num, { type = "Condition", var = "Phasing" }) } end,
	["arrows pierce an additional target"] = { mod("PierceCount", "BASE", 1, nil, ModFlag.Attack) },
	["arrows pierce one target"] = { mod("PierceCount", "BASE", 1, nil, ModFlag.Attack) },
	["arrows pierce (%d+) targets?"] = function(num) return { mod("PierceCount", "BASE", num, nil, ModFlag.Attack) } end,
	["always pierce with arrows"] = { flag("PierceAllTargets", nil, ModFlag.Attack) },
	["arrows always pierce"] = { flag("PierceAllTargets", nil, ModFlag.Attack) },
	["arrows pierce all targets"] = { flag("PierceAllTargets", nil, ModFlag.Attack) },
	["arrows that pierce cause bleeding"] = { mod("BleedChance", "BASE", 100, nil, bor(ModFlag.Attack, ModFlag.Projectile), { type = "StatThreshold", stat = "PierceCount", threshold = 1 }) },
	["arrows that pierce have (%d+)%% chance to cause bleeding"] = function(num) return { mod("BleedChance", "BASE", num, nil, bor(ModFlag.Attack, ModFlag.Projectile), { type = "StatThreshold", stat = "PierceCount", threshold = 1 }) } end,
	["arrows that pierce deal (%d+)%% increased damage"] = function(num) return { mod("Damage", "INC", num, nil, bor(ModFlag.Attack, ModFlag.Projectile), { type = "StatThreshold", stat = "PierceCount", threshold = 1 }) } end,
	["projectiles gain (%d+)%% of non%-chaos damage as extra chaos damage per chain"] = function(num) return { mod("NonChaosDamageGainAsChaos", "BASE", num, nil, ModFlag.Projectile, { type = "PerStat", stat = "Chain" }) } end,
	["left ring slot: projectiles from spells cannot chain"] = { flag("CannotChain", nil, bor(ModFlag.Spell, ModFlag.Projectile), { type = "SlotNumber", num = 1 }) },
	["right ring slot: projectiles from spells chain %+1 times"] = { mod("ChainCountMax", "BASE", 1, nil, bor(ModFlag.Spell, ModFlag.Projectile), { type = "SlotNumber", num = 2 }) },
	["projectiles from spells cannot pierce"] = { flag("CannotPierce", nil, ModFlag.Spell) },
	["modifiers to number of projectiles instead apply to the number of targets projectiles split towards"] = { flag("NoAdditionalProjectiles") },
	-- Leech/Gain on Hit
	["cannot leech life"] = { flag("CannotLeechLife") },
	["cannot leech mana"] = { flag("CannotLeechMana") },
	["cannot leech when on low life"] = { flag("CannotLeechLife", { type = "Condition", var = "LowLife" }), flag("CannotLeechMana", { type = "Condition", var = "LowLife" }) },
	["cannot leech life from critical strikes"] = { flag("CannotLeechLife", { type = "Condition", var = "CriticalStrike" }) },
	["leech applies instantly on critical strike"] = { flag("InstantLifeLeech", { type = "Condition", var = "CriticalStrike" }), flag("InstantManaLeech", { type = "Condition", var = "CriticalStrike" }) },
	["gain life and mana from leech instantly on critical strike"] = { flag("InstantLifeLeech", { type = "Condition", var = "CriticalStrike" }), flag("InstantManaLeech", { type = "Condition", var = "CriticalStrike" }) },
	["life and mana leech from critical strikes are instant"] = { flag("InstantLifeLeech", { type = "Condition", var = "CriticalStrike" }), flag("InstantManaLeech", { type = "Condition", var = "CriticalStrike" }) },
	["leech applies instantly during flask effect"] = { flag("InstantLifeLeech", { type = "Condition", var = "UsingFlask" }), flag("InstantManaLeech", { type = "Condition", var = "UsingFlask" }) },
	["gain life and mana from leech instantly during flask effect"] = { flag("InstantLifeLeech", { type = "Condition", var = "UsingFlask" }), flag("InstantManaLeech", { type = "Condition", var = "UsingFlask" }) },
	["life and mana leech from critical strikes are instant"] = { flag("InstantLifeLeech", { type = "Condition", var = "CriticalStrike" }), flag("InstantManaLeech", { type = "Condition", var = "CriticalStrike" }) },
	["gain life and mana from leech instantly during effect"] = { flag("InstantLifeLeech", { type = "Condition", var = "UsingFlask" }), flag("InstantManaLeech", { type = "Condition", var = "UsingFlask" }) },
	["with 5 corrupted items equipped: life leech recovers based on your chaos damage instead"] = { flag("LifeLeechBasedOnChaosDamage", { type = "MultiplierThreshold", var = "CorruptedItem", threshold = 5 }) },
	["you have vaal pact if you've dealt a critical strike recently"] = { mod("Keystone", "LIST", "Vaal Pact", { type = "Condition", var = "CritRecently" }) },
	["gain (%d+) energy shield for each enemy you hit which is affected by a spider's web"] = function(num) return { mod("EnergyShieldOnHit", "BASE", num, { type = "MultiplierThreshold", actor = "enemy", var = "Spider's WebStack", threshold = 1 }) } end,
	["(%d+) life gained for each enemy hit if you have used a vaal skill recently"] = function(num) return { mod("LifeOnHit", "BASE", num, { type = "Condition", var = "UsedVaalSkillRecently"}) } end,
	-- Defences
	["cannot evade enemy attacks"] = { flag("CannotEvade") },
	["cannot block"] = { flag("CannotBlockAttacks"), flag("CannotBlockSpells") },
	["cannot block attacks"] = { flag("CannotBlockAttacks") },
	["cannot block spells"] = { flag("CannotBlockSpells") },
	["you have no life regeneration"] = { flag("NoLifeRegen") },
	["you have no armour or energy shield"] = {
		mod("Armour", "MORE", -100),
		mod("EnergyShield", "MORE", -100),
	},
	["elemental resistances are zero"] = {
		mod("FireResist", "OVERRIDE", 0),
		mod("ColdResist", "OVERRIDE", 0),
		mod("LightningResist", "OVERRIDE", 0)
	},
	["your maximum resistances are (%d+)%%"] = function(num) return {
		mod("FireResistMax", "OVERRIDE", num),
		mod("ColdResistMax", "OVERRIDE", num),
		mod("LightningResistMax", "OVERRIDE", num),
		mod("ChaosResistMax", "OVERRIDE", num)
	} end,
	["fire resistance is (%d+)%%"] = function(num) return { mod("FireResist", "OVERRIDE", num) } end,
	["cold resistance is (%d+)%%"] = function(num) return { mod("ColdResist", "OVERRIDE", num) } end,
	["lightning resistance is (%d+)%%"] = function(num) return { mod("LightningResist", "OVERRIDE", num) } end,
	["chaos resistance is doubled"] = { mod("ChaosResist", "MORE", 100) },
	["armour is increased by uncapped fire resistance"] = { mod("Armour", "INC", 1, { type = "PerStat", stat = "FireResistTotal", div = 1 }) },
	["evasion rating is increased by uncapped cold resistance"] = { mod("Evasion", "INC", 1, { type = "PerStat", stat = "ColdResistTotal", div = 1 }) },
	["reflects (%d+) physical damage to melee attackers"] = { },
	["ignore all movement penalties from armour"] = { flag("Condition:IgnoreMovementPenalties") },
	["gain armour equal to your reserved mana"] = { mod("Armour", "BASE", 1, { type = "PerStat", stat = "ManaReserved", div = 1 }) },
	["cannot be stunned"] = { mod("AvoidStun", "BASE", 100) },
	["cannot be stunned if you haven't been hit recently"] = { mod("AvoidStun", "BASE", 100, { type = "Condition", var = "BeenHitRecently", neg = true }) },
	["cannot be stunned if you have at least (%d+) crab barriers"] = function(num) return { mod("AvoidStun", "BASE", 100, { type = "StatThreshold", stat = "CrabBarriers", threshold = num }) } end,
	["cannot be shocked"] = { mod("AvoidShock", "BASE", 100) },
	["immune to shock"] = { mod("AvoidShock", "BASE", 100) },
	["cannot be frozen"] = { mod("AvoidFreeze", "BASE", 100) },
	["immune to freeze"] = { mod("AvoidFreeze", "BASE", 100) },
	["cannot be chilled"] = { mod("AvoidChill", "BASE", 100) },
	["immune to chill"] = { mod("AvoidChill", "BASE", 100) },
	["cannot be ignited"] = { mod("AvoidIgnite", "BASE", 100) },
	["immune to ignite"] = { mod("AvoidIgnite", "BASE", 100) },
	["you cannot be shocked while at maximum endurance charges"] = { mod("AvoidShock", "BASE", 100, { type = "StatThreshold", stat = "EnduranceCharges", thresholdStat = "EnduranceChargesMax" }) },
	["cannot be shocked if intelligence is higher than strength"] = { mod("AvoidShock", "BASE", 100, { type = "Condition", var = "IntHigherThanStr" }) },
	["cannot be frozen if dexterity is higher than intelligence"] = { mod("AvoidFreeze", "BASE", 100, { type = "Condition", var = "DexHigherThanInt" }) },
	["cannot be ignited if strength is higher than dexterity"] = { mod("AvoidIgnite", "BASE", 100, { type = "Condition", var = "StrHigherThanDex" }) },
	["cannot be inflicted with bleeding"] = { mod("AvoidBleed", "BASE", 100) },
	["you are immune to bleeding"] = { mod("AvoidBleed", "BASE", 100) },
	["immune to poison"] = { mod("AvoidPoison", "BASE", 100) },
	["immunity to shock during flask effect"] = { mod("AvoidShock", "BASE", 100, { type = "Condition", var = "UsingFlask" }) },
	["immunity to freeze and chill during flask effect"] = { 
		mod("AvoidFreeze", "BASE", 100, { type = "Condition", var = "UsingFlask" }), 
		mod("AvoidChill", "BASE", 100, { type = "Condition", var = "UsingFlask" }) 
	},
	["immunity to ignite during flask effect"] = { mod("AvoidIgnite", "BASE", 100, { type = "Condition", var = "UsingFlask" }) },
	["immunity to bleeding during flask effect"] = { mod("AvoidBleed", "BASE", 100, { type = "Condition", var = "UsingFlask" }) },
	["immune to poison during flask effect"] = { mod("AvoidPoison", "BASE", 100, { type = "Condition", var = "UsingFlask" }) },
	["immune to curses during flask effect"] = { mod("AvoidCurse", "BASE", 100, { type = "Condition", var = "UsingFlask" }) },
	["immune to freeze, chill, curses and stuns during flask effect"] = { 
		mod("AvoidFreeze", "BASE", 100, { type = "Condition", var = "UsingFlask" }), 
		mod("AvoidChill", "BASE", 100, { type = "Condition", var = "UsingFlask" }),
		mod("AvoidCurse", "BASE", 100, { type = "Condition", var = "UsingFlask" }),
		mod("AvoidStun", "BASE", 100, { type = "Condition", var = "UsingFlask" }),
	},
	["unaffected by curses"] = { mod("CurseEffectOnSelf", "MORE", -100) },
	["the effect of chill on you is reversed"] = { flag("SelfChillEffectIsReversed") },
	-- Knockback
	["cannot knock enemies back"] = { flag("CannotKnockback") },
	["knocks back enemies if you get a critical strike with a staff"] = { mod("EnemyKnockbackChance", "BASE", 100, nil, ModFlag.Staff, { type = "Condition", var = "CriticalStrike" }) },
	["knocks back enemies if you get a critical strike with a bow"] = { mod("EnemyKnockbackChance", "BASE", 100, nil, ModFlag.Bow, { type = "Condition", var = "CriticalStrike" }) },
	["bow knockback at close range"] = { mod("EnemyKnockbackChance", "BASE", 100, nil, ModFlag.Bow, { type = "Condition", var = "AtCloseRange" }) },
	["adds knockback during flask effect"] = { mod("EnemyKnockbackChance", "BASE", 100, { type = "Condition", var = "UsingFlask" }) },
	["adds knockback to melee attacks during flask effect"] = { mod("EnemyKnockbackChance", "BASE", 100, nil, ModFlag.Melee, { type = "Condition", var = "UsingFlask" }) },
	-- Flasks
	["flasks do not apply to you"] = { flag("FlasksDoNotApplyToPlayer") },
	["flasks apply to your zombies and spectres"] = { flag("FlasksApplyToMinion", { type = "SkillName", skillNameList = { "Raise Zombie", "Raise Spectre" } }) },
	["flasks apply to your raised zombies and spectres"] = { flag("FlasksApplyToMinion", { type = "SkillName", skillNameList = { "Raise Zombie", "Raise Spectre" } }) },
	["your minions use your flasks when summoned"] = { flag("FlasksApplyToMinion") },
	["creates a smoke cloud on use"] = { },
	["creates chilled ground on use"] = { },
	["creates consecrated ground on use"] = { },
	["gain unholy might during flask effect"] = { flag("Condition:UnholyMight", { type = "Condition", var = "UsingFlask" }) },
	["zealot's oath during flask effect"] = { mod("ZealotsOath", "FLAG", true, { type = "Condition", var = "UsingFlask" }) },
	["grants level (%d+) (.+) curse aura during flask effect"] = function(num, _, skill) return { mod("ExtraCurse", "LIST", { skillId = gemIdLookup[skill:gsub(" skill","")] or "Unknown", level = num }, { type = "Condition", var = "UsingFlask" }) } end,
	["during flask effect, (%d+)%% reduced damage taken of each element for which your uncapped elemental resistance is lowest"] = function(num) return {
		mod("LightningDamageTaken", "INC", -num, { type = "StatThreshold", stat = "LightningResistTotal", thresholdStat = "ColdResistTotal", upper = true }, { type = "StatThreshold", stat = "LightningResistTotal", thresholdStat = "FireResistTotal", upper = true }),
		mod("ColdDamageTaken", "INC", -num, { type = "StatThreshold", stat = "ColdResistTotal", thresholdStat = "LightningResistTotal", upper = true }, { type = "StatThreshold", stat = "ColdResistTotal", thresholdStat = "FireResistTotal", upper = true }),
		mod("FireDamageTaken", "INC", -num, { type = "StatThreshold", stat = "FireResistTotal", thresholdStat = "LightningResistTotal", upper = true }, { type = "StatThreshold", stat = "FireResistTotal", thresholdStat = "ColdResistTotal", upper = true }),
	} end,
	["during flask effect, damage penetrates (%d+)%% o?f? ?resistance of each element for which your uncapped elemental resistance is highest"] = function(num) return {
		mod("LightningPenetration", "BASE", num, { type = "StatThreshold", stat = "LightningResistTotal", thresholdStat = "ColdResistTotal" }, { type = "StatThreshold", stat = "LightningResistTotal", thresholdStat = "FireResistTotal" }),
		mod("ColdPenetration", "BASE", num, { type = "StatThreshold", stat = "ColdResistTotal", thresholdStat = "LightningResistTotal" }, { type = "StatThreshold", stat = "ColdResistTotal", thresholdStat = "FireResistTotal" }),
		mod("FirePenetration", "BASE", num, { type = "StatThreshold", stat = "FireResistTotal", thresholdStat = "LightningResistTotal" }, { type = "StatThreshold", stat = "FireResistTotal", thresholdStat = "ColdResistTotal" }),
	} end,
	["(%d+)%% of maximum life taken as chaos damage per second"] = function(num) return { mod("ChaosDegen", "BASE", num/100, { type = "PerStat", stat = "Life", div = 1 }) } end,
	["your critical strikes do not deal extra damage during flask effect"] = { flag("NoCritMultiplier", { type = "Condition", var = "UsingFlask" }) },
	["grants perfect agony during flask effect"] = { mod("Keystone", "LIST", "Perfect Agony", { type = "Condition", var = "UsingFlask" }) },
	["consecrated ground created during effect applies (%d+)%% increased damage taken to enemies"] = function(num) return { mod("EnemyModifier", "LIST", { mod = mod("DamageTaken", "INC", num, { type = "Condition", var = "OnConsecratedGround" }) }, { type = "Condition", var = "UsingFlask" }) } end,	-- Jewels
	["passives in radius can be allocated without being connected to your tree"] = { mod("JewelData", "LIST", { key = "intuitiveLeapLike", value = true }) },
	["affects passives in small ring"] = { mod("JewelData", "LIST", { key = "radiusIndex", value = 4 }) },
	["affects passives in medium ring"] = { mod("JewelData", "LIST", { key = "radiusIndex", value = 5 }) },
	["affects passives in large ring"] = { mod("JewelData", "LIST", { key = "radiusIndex", value = 6 }) },
	["affects passives in very large ring"] = { mod("JewelData", "LIST", { key = "radiusIndex", value = 7 }) },
	["(%d+)%% increased elemental damage per grand spectrum"] = function(num) return {
		mod("ElementalDamage", "INC", num, { type = "Multiplier", var = "GrandSpectrum" }), 
		mod("Multiplier:GrandSpectrum", "BASE", 1) 
	} end,
	["gain (%d+) armour per grand spectrum"] = function(num) return { 
		mod("Armour", "BASE", num, { type = "Multiplier", var = "GrandSpectrum" }), 
		mod("Multiplier:GrandSpectrum", "BASE", 1) 
	} end,
	["gain (%d+) mana per grand spectrum"] = function(num) return {
		mod("Mana", "BASE", num, { type = "Multiplier", var = "GrandSpectrum" }),
		mod("Multiplier:GrandSpectrum", "BASE", 1) 
	} end,
	["primordial"] = { mod("Multiplier:PrimordialItem", "BASE", 1) },
	["spectres have a base duration of (%d+) seconds"] = function(num) return { mod("SkillData", "LIST", { key = "duration", value = 6 }, { type = "SkillName", skillName = "Raise Spectre" }) } end,
	["flasks applied to you have (%d+)%% increased effect"] = function(num) return { mod("FlaskEffect", "INC", num) } end,
	-- Misc
	["iron will"] = { flag("IronWill") },
	["iron reflexes while stationary"] = { mod("Keystone", "LIST", "Iron Reflexes", { type = "Condition", var = "Stationary" }) },
	["you have zealot's oath if you haven't been hit recently"] = { mod("Keystone", "LIST", "Zealot's Oath", { type = "Condition", var = "BeenHitRecently", neg = true }) },
	["deal no physical damage"] = { flag("DealNoPhysical") },
	["deal no elemental damage"] = { flag("DealNoLightning"), flag("DealNoCold"), flag("DealNoFire") },
	["deal no chaos damage"] = { flag("DealNoChaos") },
	["deal no non%-elemental damage"] = { flag("DealNoPhysical"), flag("DealNoChaos") },
	["attacks have blood magic"] = { flag("SkillBloodMagic", nil, ModFlag.Attack) },
	["(%d+)%% chance to cast a? ?socketed lightning spells? on hit"] = function(num) return { mod("ExtraSupport", "LIST", { name = "SupportUniqueMjolnerLightningSpellsCastOnHit", level = 1 }, { type = "SocketedIn", slotName = "{SlotName}" }) } end,
	["cast a socketed lightning spell on hit"] = { mod("ExtraSupport", "LIST", { name = "SupportUniqueMjolnerLightningSpellsCastOnHit", level = 1 }, { type = "SocketedIn", slotName = "{SlotName}" }) },
	["trigger a socketed lightning spell on hit"] = { mod("ExtraSupport", "LIST", { name = "SupportUniqueMjolnerLightningSpellsCastOnHit", level = 1 }, { type = "SocketedIn", slotName = "{SlotName}" }) },
	["cast a socketed cold s[pk][ei]ll on melee critical strike"] = { mod("ExtraSupport", "LIST", { name = "SupportUniqueCosprisMaliceColdSpellsCastOnMeleeCriticalStrike", level = 1 }, { type = "SocketedIn", slotName = "{SlotName}" }) },
	["your curses can apply to hexproof enemies"] = { flag("CursesIgnoreHexproof") },
	["you have onslaught while you have fortify"] = { flag("Condition:Onslaught", { type = "Condition", var = "Fortify" }) },
	["reserves (%d+)%% of life"] = function(num) return { mod("ExtraLifeReserved", "BASE", num) } end,
	["items and gems have (%d+)%% reduced attribute requirements"] = function(num) return { mod("GlobalAttributeRequirements", "INC", -num) } end,
	["items and gems have (%d+)%% increased attribute requirements"] = function(num) return { mod("GlobalAttributeRequirements", "INC", num) } end,
	["mana reservation of herald skills is always (%d+)%%"] = function(num) return { mod("SkillData", "LIST", { key = "manaCostForced", value = num }, { type = "SkillType", skillType = SkillType.Herald }) } end,
	["([%a%s]+) reserves no mana"] = function(_, name) return { mod("SkillData", "LIST", { key = "manaCostForced", value = 0 }, { type = "SkillId", skillId = gemIdLookup[name] }) } end,
	["banner skills reserve no mana"] = { mod("SkillData", "LIST", { key = "manaCostForced", value = 0 }, { type = "SkillName", skillNameList = { "Dread Banner", "War Banner" } }) },
	["your spells are disabled"] = { flag("DisableSkill", { type = "SkillType", skillType = SkillType.Spell }) },
	["strength's damage bonus instead grants (%d+)%% increased melee physical damage per (%d+) strength"] = function(num, _, perStr) return { mod("StrDmgBonusRatioOverride", "BASE", num / tonumber(perStr)) } end,
	["while in her embrace, take ([%d%.]+)%% of your total maximum life and energy shield as fire damage per second per level"] = function(num) return { 
		mod("FireDegen", "BASE", 0.005, { type = "PerStat", stat = "Life" }, { type = "Multiplier", var = "Level" }, { type = "Condition", var = "HerEmbrace" }),
		mod("FireDegen", "BASE", 0.005, { type = "PerStat", stat = "EnergyShield" }, { type = "Multiplier", var = "Level" }, { type = "Condition", var = "HerEmbrace" }),
	} end,
	["gain her embrace for %d+ seconds when you ignite an enemy"] = { flag("Condition:CanGainHerEmbrace") },
	["when you cast a spell, sacrifice all mana to gain added maximum lightning damage equal to (%d+)%% of sacrificed mana for 4 seconds"] = function(num) return {
		flag("Condition:HaveManaStorm"),
		mod("Dummy", "DUMMY", 1, { type = "Condition", var = "HaveManaStorm" }), -- Make the Configuration option appear
		mod("LightningMax", "BASE", 1, { type = "PerStat", stat = "ManaUnreserved" , div = 100 / num}, { type = "Condition", var = "SacrificeManaForLightning" }) 
	} end,
	
	["every 16 seconds you gain iron reflexes for 8 seconds"] = { 
		flag("Condition:HaveArborix"),
		mod("Dummy", "DUMMY", 1, { type = "Condition", var = "HaveArborix" }), -- Make the Configuration option appear
	},
	["every 16 seconds you gain elemental overload for 8 seconds"] = { 
		flag("Condition:HaveAugyre"),
		mod("Dummy", "DUMMY", 1, { type = "Condition", var = "HaveAugyre" }), -- Make the Configuration option appear
	},
	["every 8 seconds, gain avatar of fire for 4 seconds"] = { 
		flag("Condition:HaveVulconus"),
		mod("Dummy", "DUMMY", 1, { type = "Condition", var = "HaveVulconus" }), -- Make the Configuration option appear
	},
	["you have far shot while you do not have iron reflexes"] = { flag("FarShot", { neg = true, type = "Condition", var = "HaveIronReflexes" }) },
	["you have resolute technique while you do not have elemental overload"] = { mod("Keystone", "LIST", "Resolute Technique", { neg = true, type = "Condition", var = "HaveElementalOverload" }) },
	["hits ignore enemy monster fire resistance while you are ignited"] = { flag("IgnoreFireResistance", { type = "Condition", var = "Ignited" }) },
	["your hits can't be evaded by blinded enemies"] = { flag("CannotBeEvaded", { type = "ActorCondition", actor = "enemy", var = "Blinded" }) },
	["skills which throw traps have blood magic"] = { flag("BloodMagic", { type = "SkillType", skillType = SkillType.Trap }) },
	["lose ([%d%.]+) mana per second"] = function(num) return { mod("ManaDegen", "BASE", num) } end,
	["lose ([%d%.]+)%% of maximum mana per second"] = function(num) return { mod("ManaDegen", "BASE", num/100, { type = "PerStat", stat = "Mana" }) } end,
	["strength provides no bonus to maximum life"] = { flag("NoStrBonusToLife") },
	["intelligence provides no bonus to maximum mana"] = { flag("NoIntBonusToMana") },
	["with a ghastly eye jewel socketed, minions have %+(%d+) to accuracy rating"] = function(num) return { mod("MinionModifier", "LIST", { mod = mod("Accuracy", "BASE", num) }, { type = "Condition", var = "HaveGhastlyEyeJewelIn{SlotName}" }) } end,
	["hits ignore enemy monster chaos resistance if all equipped items are shaper items"] = { flag("IgnoreChaosResistance", { type = "MultiplierThreshold", var = "NonShaperItem", upper = true, threshold = 0 }) },
	["gain %d+ rage on critical hit with attacks, no more than once every [%d%.]+ seconds"] = {
		flag("Condition:CanGainRage"),
		mod("Dummy", "DUMMY", 1, { type = "Condition", var = "CanGainRage" }) -- Make the Configuration option appear
	},
	["attacks with axes or swords grant (%d+) rage on hit, no more than once every second"] = {
		flag("Condition:CanGainRage", { type = "Condition", varList = { "UsingAxe", "UsingSword" } } ),
		mod("Dummy", "DUMMY", 1, { type = "Condition", var = "CanGainRage" }) -- Make the Configuration option appear
	},
	["warcry skills' cooldown time is (%d+) seconds"] = function(num) return { mod("CooldownRecovery", "OVERRIDE", 2, nil, 0, KeywordFlag.Warcry) } end,
	["your critical strike multiplier is (%d+)%%"] = function(num) return { mod("CritMultiplier", "OVERRIDE", num) } end,
	["base critical strike chance for attacks with weapons is ([%d%.]+)%%"] = function(num) return { mod("WeaponBaseCritChance", "OVERRIDE", num) } end,
	["allocates (.+)"] = function(_, passive) return { mod("GrantedPassive", "LIST", passive) } end,
	["transfiguration of body"] = { flag("TransfigurationOfBody") },
	["transfiguration of mind"] = { flag("TransfigurationOfMind") },
	["transfiguration of soul"] = { flag("TransfigurationOfSoul") },
	["offering skills have (%d+)%% reduced duration"] = function(num) return {
		mod("Duration", "INC", -num, { type = "SkillName", skillNameList = { "Bone Offering", "Flesh Offering", "Spirit Offering" } }),
	} end,
	["enemies have %-(%d+)%% to total physical damage reduction against your hits"] = function(num) return {
		mod("EnemyPhysicalDamageReduction", "BASE", -num)
	} end,
	["enemies on fungal ground you kill explode, dealing 5%% of their life as chaos damage"] = {},
	["you have fungal ground around you while stationary"] = {
		mod("ExtraAura", "LIST", { mod = mod("NonChaosDamageGainAsChaos", "BASE", 10, { type = "Condition", var = "OnFungalGround" }, { type = "Condition", var = "Stationary" }) }),
		mod("EnemyModifier", "LIST", { mod = mod("Damage", "MORE", -10, { type = "ActorCondition", actor = "enemy", var = "OnFungalGround" }, { type = "Condition", var = "Stationary" }) })
	},
	["nearby enemies have (%-%d+)%% to fire resistance"] = function(num) return { mod("EnemyModifier", "LIST", { mod = mod("FireResist", "BASE", num) }) } end,
	["nearby enemies have (%-%d+)%% to lightning resistance"] = function(num) return { mod("EnemyModifier", "LIST", { mod = mod("LightningResist", "BASE", num) }) } end,
	["nearby enemies take (%d+)%% increased physical damage"] = function(num) return { mod("EnemyModifier", "LIST", { mod = mod("PhysicalDamageTaken", "INC", num) }) } end,
	["while stationary, gain (%d+)%% increased area of effect every second, up to a maximum of (%d+)%%"] = function(num, _, limit) return {
		flag("Condition:Stationary"),
		mod("Dummy", "DUMMY", 1, { type = "Condition", var = "Stationary" }), -- Make the Configuration option appear 
		mod("AreaOfEffect", "INC", num, { type = "Multiplier", var = "StationarySeconds", limit = tonumber(limit), limitTotal = true })
	} end,
	-- Pantheon: Soul of Tukohama support
	["while stationary, gain ([%d%.]+)%% of life regenerated per second every second, up to a maximum of (%d+)%%"] = function(num, _, limit) return {
		flag("Condition:Stationary"),
		mod("Dummy", "DUMMY", 1, { type = "Condition", var = "Stationary" }), -- Make the Configuration option appear 
		mod("LifeRegenPercent", "BASE", num, { type = "Multiplier", var = "StationarySeconds", limit = tonumber(limit), limitTotal = true })
	} end,
	-- Pantheon: Soul of Tukohama support
	["while stationary, gain (%d+)%% additional physical damage reduction every second, up to a maximum of (%d+)%%"] = function(num, _, limit) return {
		flag("Condition:Stationary"),
		mod("Dummy", "DUMMY", 1, { type = "Condition", var = "Stationary" }), -- Make the Configuration option appear 
		mod("PhysicalDamageReduction", "BASE", num, { type = "Multiplier", var = "StationarySeconds", limit = tonumber(limit), limitTotal = true })
	} end,
	-- Skill-specific enchantment modifiers
	["(%d+)%% increased decoy totem life"] = function(num) return { mod("TotemLife", "INC", num, { type = "SkillName", skillName = "Decoy Totem" }) } end,
	["(%d+)%% increased ice spear critical strike chance in second form"] = function(num) return { mod("CritChance", "INC", num, { type = "SkillName", skillName = "Ice Spear" }, { type = "SkillPart", skillPart = 2 }) } end,
	["shock nova ring deals (%d+)%% increased damage"] = function(num) return { mod("Damage", "INC", num, { type = "SkillName", skillName = "Shock Nova" }, { type = "SkillPart", skillPart = 1 }) } end,
	["lightning strike pierces (%d) additional targets?"] = function(num) return { mod("PierceCount", "BASE", num, { type = "SkillName", skillName = "Lightning Strike" }) } end,
	["lightning trap pierces (%d) additional targets?"] = function(num) return { mod("PierceCount", "BASE", num, { type = "SkillName", skillName = "Lightning Trap" }) } end,
	["enemies affected by bear trap take (%d+)%% increased damage from trap or mine hits"] = function(num) return { mod("ExtraSkillMod", "LIST", { mod = mod("TrapMineDamageTaken", "INC", num, { type = "GlobalEffect", effectType = "Debuff" }) }, { type = "SkillName", skillName = "Bear Trap" }) } end,
	["blade vortex has %+(%d+)%% to critical strike multiplier for each blade"] = function(num) return { mod("CritMultiplier", "BASE", num, { type = "Multiplier", var = "BladeVortexBlade" }, { type = "SkillName", skillName = "Blade Vortex" }) } end,
	["double strike has a (%d+)%% chance to deal double damage to bleeding enemies"] = function(num) return { mod("DoubleDamageChance", "BASE", num, { type = "ActorCondition", actor = "enemy", var = "Bleeding" }, { type = "SkillName", skillName = "Double Strike" }) } end,
	["ethereal knives pierces an additional target"] = { mod("PierceCount", "BASE", 1, { type = "SkillName", skillName = "Ethereal Knives" }) },
	["frost bomb has (%d+)%% increased debuff duration"] = function(num) return { mod("SecondaryDuration", "INC", num, { type = "SkillName", skillName = "Frost Bomb" }) } end,
	["incinerate has %+(%d+) to maximum stages"] = function(num) return {
		mod("Multiplier:IncinerateStage", "BASE", num/2, 0, 0, { type = "SkillPart", skillPart = 2 }),
		mod("Multiplier:IncinerateStage", "BASE", num, 0, 0, { type = "SkillPart", skillPart = 3 })
	} end,
	["perforate creates %+(%d+) spikes?"] = function(num) return { mod("Multiplier:PerforateMaxSpikes", "BASE", num) } end,
	["scourge arrow has (%d+)%% chance to poison per stage"] = function(num) return { mod("PoisonChance", "BASE", num, { type = "SkillName", skillName = "Scourge Arrow" }, { type = "Multiplier", var = "ScourgeArrowStage" }) } end,
	["winter orb has %+(%d+) maximum stages"] = function(num) return { mod("Multiplier:WinterOrbMaxStage", "BASE", num) } end,
	["winter orb has (%d+)%% increased area of effect per stage"] = function(num) return { mod("AreaOfEffect", "INC", num, { type = "SkillName", skillName = "Winter Orb"}, { type = "Multiplier", var = "WinterOrbStage" }) } end,
	["wave of conviction's exposure applies (%-%d+)%% elemental resistance"] = function(num) return { mod("ExtraSkillStat", "LIST", { key = "purge_expose_resist_%_matching_highest_element_damage", value = num }, { type = "SkillName", skillName = "Wave of Conviction" }) } end,
	-- Display-only modifiers
	["prefixes:"] = { },
	["suffixes:"] = { },
	["while your passive skill tree connects to a class' starting location, you gain:"] = { },
	["socketed lightning spells [hd][ae][va][el] (%d+)%% increased spell damage if triggered"] = { },
	["manifeste?d? dancing dervish disables both weapon slots"] = { },
	["manifeste?d? dancing dervish dies when rampage ends"] = { },
	["you can have two different banners at the same time"] = { },
}
local keystoneList = {
	-- List of keystones that can be found on uniques
	"Acrobatics",
	"Ancestral Bond",
	"Arrow Dancing",
	"Avatar of Fire",
	"Blood Magic",
	"Conduit",
	"Crimson Dance",
	"Eldritch Battery",
	"Elemental Equilibrium",
	"Elemental Overload",
	"Ghost Reaver",
	"Iron Grip",
	"Iron Reflexes",
	"Mind Over Matter",
	"Minion Instability",
	"Pain Attunement",
	"Perfect Agony",
	"Phase Acrobatics",
	"Point Blank",
	"Resolute Technique",
	"Unwavering Stance",
	"Vaal Pact",
	"Zealot's Oath",
}
for _, name in pairs(keystoneList) do
	specialModList[name:lower()] = { mod("Keystone", "LIST", name) }
end
local oldList = specialModList
specialModList = { }
for k, v in pairs(oldList) do
	specialModList["^"..k.."$"] = v
end

-- Modifiers that are recognised but unsupported
local unsupportedModList = {
	["culling strike"] = true,
	["properties are doubled while in a breach"] = true,
}

-- Special lookups used for various modifier forms
local suffixTypes = {
	["as extra lightning damage"] = "GainAsLightning",
	["added as lightning damage"] = "GainAsLightning",
	["gained as extra lightning damage"] = "GainAsLightning",
	["as extra cold damage"] = "GainAsCold",
	["added as cold damage"] = "GainAsCold",
	["gained as extra cold damage"] = "GainAsCold",
	["as extra fire damage"] = "GainAsFire",
	["added as fire damage"] = "GainAsFire",
	["gained as extra fire damage"] = "GainAsFire",
	["as extra chaos damage"] = "GainAsChaos",
	["added as chaos damage"] = "GainAsChaos",
	["gained as extra chaos damage"] = "GainAsChaos",
	["converted to lightning"] = "ConvertToLightning",
	["converted to lightning damage"] = "ConvertToLightning",
	["converted to cold damage"] = "ConvertToCold",
	["converted to fire damage"] = "ConvertToFire",
	["converted to fire"] = "ConvertToFire",
	["converted to chaos damage"] = "ConvertToChaos",
	["added as energy shield"] = "GainAsEnergyShield",
	["as extra maximum energy shield"] = "GainAsEnergyShield",
	["converted to energy shield"] = "ConvertToEnergyShield",
	["as physical damage"] = "AsPhysical",
	["as lightning damage"] = "AsLightning",
	["as cold damage"] = "AsCold",
	["as fire damage"] = "AsFire",
	["as chaos damage"] = "AsChaos",
	["leeched as life and mana"] = "Leech",
	["leeched as life"] = "LifeLeech",
	["is leeched as life"] = "LifeLeech",
	["leeched as mana"] = "ManaLeech",
	["is leeched as mana"] = "ManaLeech",
	["leeched as energy shield"] = "EnergyShieldLeech",
	["is leeched as energy shield"] = "EnergyShieldLeech",
}
local dmgTypes = {
	["physical"] = "Physical",
	["lightning"] = "Lightning",
	["cold"] = "Cold",
	["fire"] = "Fire",
	["chaos"] = "Chaos",
}
local penTypes = {
	["lightning resistance"] = "LightningPenetration",
	["cold resistance"] = "ColdPenetration",
	["fire resistance"] = "FirePenetration",
	["elemental resistance"] = "ElementalPenetration",
	["elemental resistances"] = "ElementalPenetration",
	["chaos resistance"] = "ChaosPenetration",
}
local regenTypes = {
	["life"] = "LifeRegen",
	["maximum life"] = "LifeRegen",
	["life and mana"] = { "LifeRegen", "ManaRegen" },
	["mana"] = "ManaRegen",
	["maximum mana"] = "ManaRegen",
	["energy shield"] = "EnergyShieldRegen",
	["maximum energy shield"] = "EnergyShieldRegen",
	["maximum mana and energy shield"] = { "ManaRegen", "EnergyShieldRegen" },
}

-- Build active skill name lookup
local skillNameList = {
	[" corpse cremation " ] = { tag = { type = "SkillName", skillName = "Cremation" } }, -- Sigh.
}
local preSkillNameList = { }
for gemId, gemData in pairs(data["3_0"].gems) do
	local grantedEffect = gemData.grantedEffect
	if not grantedEffect.hidden and not grantedEffect.support then
		local skillName = grantedEffect.name
		skillNameList[" "..skillName:lower().." "] = { tag = { type = "SkillName", skillName = skillName } }
		preSkillNameList["^"..skillName:lower().." "] = { tag = { type = "SkillName", skillName = skillName } }
		preSkillNameList["^"..skillName:lower().." has ?a? "] = { tag = { type = "SkillName", skillName = skillName } }
		preSkillNameList["^"..skillName:lower().." deals "] = { tag = { type = "SkillName", skillName = skillName } }
		preSkillNameList["^"..skillName:lower().." damage "] = { tag = { type = "SkillName", skillName = skillName } }
		if gemData.tags.totem then
			preSkillNameList["^"..skillName:lower().." totem deals "] = { tag = { type = "SkillName", skillName = skillName } }
			preSkillNameList["^"..skillName:lower().." totem grants "] = { addToSkill = { type = "SkillName", skillName = skillName }, tag = { type = "GlobalEffect", effectType = "Buff" } }
		end
		if grantedEffect.skillTypes[SkillType.Buff] or grantedEffect.baseFlags.buff then
			preSkillNameList["^"..skillName:lower().." grants "] = { addToSkill = { type = "SkillName", skillName = skillName }, tag = { type = "GlobalEffect", effectType = "Buff" } }
			preSkillNameList["^"..skillName:lower().." grants a?n? ?additional "] = { addToSkill = { type = "SkillName", skillName = skillName }, tag = { type = "GlobalEffect", effectType = "Buff" } }
		end
		if gemData.tags.aura or gemData.tags.herald then
			skillNameList["while affected by "..skillName:lower()] = { tag = { type = "Condition", var = "AffectedBy"..skillName:gsub(" ","") } }
			skillNameList["while using "..skillName:lower()] = { tag = { type = "Condition", var = "AffectedBy"..skillName:gsub(" ","") } }
		end
		if gemData.tags.mine then
			specialModList["^"..skillName:lower().." has (%d+)%% increased throwing speed"] = function(num) return { mod("ExtraSkillMod", "LIST", { mod = mod("MineLayingSpeed", "INC", num) }, { type = "SkillName", skillName = skillName }) } end
		end
		if gemData.tags.chaining then
			specialModList["^"..skillName:lower().." chains an additional time"] = { mod("ExtraSkillMod", "LIST", { mod = mod("ChainCountMax", "BASE", 1) }, { type = "SkillName", skillName = skillName }) }
			specialModList["^"..skillName:lower().." chains an additional (%d+) times"] = function(num) return { mod("ExtraSkillMod", "LIST", { mod = mod("ChainCountMax", "BASE", num) }, { type = "SkillName", skillName = skillName }) } end
			specialModList["^"..skillName:lower().." chains (%d+) additional times"] = function(num) return { mod("ExtraSkillMod", "LIST", { mod = mod("ChainCountMax", "BASE", num) }, { type = "SkillName", skillName = skillName }) } end
		end
		if gemData.tags.bow then
			specialModList["^"..skillName:lower().." fires (%d+) additional arrows?"] = function(num) return { mod("ExtraSkillMod", "LIST", { mod = mod("ProjectileCount", "BASE", num) }, { type = "SkillName", skillName = skillName }) } end
		end
		if gemData.tags.bow or gemData.tags.projectile then
			specialModList["^"..skillName:lower().." fires an additional projectile"] = { mod("ExtraSkillMod", "LIST", { mod = mod("ProjectileCount", "BASE", 1) }, { type = "SkillName", skillName = skillName }) }
			specialModList["^"..skillName:lower().." fires (%d+) additional projectiles"] = function(num) return { mod("ExtraSkillMod", "LIST", { mod = mod("ProjectileCount", "BASE", num) }, { type = "SkillName", skillName = skillName }) } end
		end
	end	
end

-- Radius jewels that modify other nodes
local function getSimpleConv(srcList, dst, type, remove, factor)
	return function(node, out, data)
		if node then
			for _, src in pairs(srcList) do
				for _, mod in ipairs(node.modList) do
					if mod.name == src and mod.type == type then
						if remove then
							out:MergeNewMod(src, type, -mod.value, mod.source, mod.flags, mod.keywordFlags, unpack(mod))
						end
						if factor then
							out:MergeNewMod(dst, type, math.floor(mod.value * factor), mod.source, mod.flags, mod.keywordFlags, unpack(mod))
						else
							out:MergeNewMod(dst, type, mod.value, mod.source, mod.flags, mod.keywordFlags, unpack(mod))
						end
					end
				end	
			end
		end
	end
end
local jewelOtherFuncs = {
	["Strength from Passives in Radius is Transformed to Dexterity"] = getSimpleConv({"Str"}, "Dex", "BASE", true),
	["Dexterity from Passives in Radius is Transformed to Strength"] = getSimpleConv({"Dex"}, "Str", "BASE", true),
	["Strength from Passives in Radius is Transformed to Intelligence"] = getSimpleConv({"Str"}, "Int", "BASE", true),
	["Intelligence from Passives in Radius is Transformed to Strength"] = getSimpleConv({"Int"}, "Str", "BASE", true),
	["Dexterity from Passives in Radius is Transformed to Intelligence"] = getSimpleConv({"Dex"}, "Int", "BASE", true),
	["Intelligence from Passives in Radius is Transformed to Dexterity"] = getSimpleConv({"Int"}, "Dex", "BASE", true),
	["Increases and Reductions to Life in Radius are Transformed to apply to Energy Shield"] = getSimpleConv({"Life"}, "EnergyShield", "INC", true),
	["Increases and Reductions to Energy Shield in Radius are Transformed to apply to Armour at 200% of their value"] = getSimpleConv({"EnergyShield"}, "Armour", "INC", true, 2),
	["Increases and Reductions to Life in Radius are Transformed to apply to Mana at 200% of their value"] = getSimpleConv({"Life"}, "Mana", "INC", true, 2),
	["Increases and Reductions to Physical Damage in Radius are Transformed to apply to Cold Damage"] = getSimpleConv({"PhysicalDamage"}, "ColdDamage", "INC", true),
	["Increases and Reductions to Cold Damage in Radius are Transformed to apply to Physical Damage"] = getSimpleConv({"ColdDamage"}, "PhysicalDamage", "INC", true),
	["Increases and Reductions to other Damage Types in Radius are Transformed to apply to Fire Damage"] = getSimpleConv({"PhysicalDamage","ColdDamage","LightningDamage","ChaosDamage"}, "FireDamage", "INC", true),
	["Passives granting Lightning Resistance or all Elemental Resistances in Radius also grant Chance to Block Spells at 35% of its value"] = getSimpleConv({"LightningResist","ElementalResist"}, "SpellBlockChance", "BASE", false, 0.35),
	["Passives granting Cold Resistance or all Elemental Resistances in Radius also grant Chance to Dodge Attacks at 35% of its value"] = getSimpleConv({"ColdResist","ElementalResist"}, "AttackDodgeChance", "BASE", false, 0.35),
	["Passives granting Fire Resistance or all Elemental Resistances in Radius also grant Chance to Block Attack Damage at 35% of its value"] = getSimpleConv({"FireResist","ElementalResist"}, "BlockChance", "BASE", false, 0.35),
	["Passives granting Fire Resistance or all Elemental Resistances in Radius also grant Chance to Block at 35% of its value"] = getSimpleConv({"FireResist","ElementalResist"}, "BlockChance", "BASE", false, 0.35),
	["Melee and Melee Weapon Type modifiers in Radius are Transformed to Bow Modifiers"] = function(node, out, data)
		if node then
			local mask1 = bor(ModFlag.Axe, ModFlag.Claw, ModFlag.Dagger, ModFlag.Mace, ModFlag.Staff, ModFlag.Sword, ModFlag.Melee)
			local mask2 = bor(ModFlag.Weapon1H, ModFlag.WeaponMelee)
			local mask3 = bor(ModFlag.Weapon2H, ModFlag.WeaponMelee)
			for _, mod in ipairs(node.modList) do
				if band(mod.flags, mask1) ~= 0 or band(mod.flags, mask2) == mask2 or band(mod.flags, mask3) == mask3 then
					out:MergeNewMod(mod.name, mod.type, -mod.value, mod.source, mod.flags, mod.keywordFlags, unpack(mod))
					out:MergeNewMod(mod.name, mod.type, mod.value, mod.source, bor(band(mod.flags, bnot(bor(mask1, mask2, mask3))), ModFlag.Bow), mod.keywordFlags, unpack(mod))
				elseif mod[1] then
					local using = { UsingAxe = true, UsingClaw = true, UsingDagger = true, UsingMace = true, UsingStaff = true, UsingSword = true, UsingMeleeWeapon = true }
					for _, tag in ipairs(mod) do
						if tag.type == "Condition" and using[tag.var] then
							local newTagList = copyTable(mod)
							for _, tag in ipairs(newTagList) do
								if tag.type == "Condition" and using[tag.var] then
									tag.var = "UsingBow"
									break
								end
							end
							out:MergeNewMod(mod.name, mod.type, -mod.value, mod.source, mod.flags, mod.keywordFlags, unpack(mod))
							out:MergeNewMod(mod.name, mod.type, mod.value, mod.source, mod.flags, mod.keywordFlags, unpack(newTagList))
							break
						end
					end
				end
			end
		end
	end,
	["50% increased Effect of non-Keystone Passive Skills in Radius"] = function(node, out, data)
		if node and node.type ~= "Keystone" then
			out:NewMod("PassiveSkillEffect", "INC", 50, data.modSource)
		end
	end,
	["Notable Passive Skills in Radius grant nothing"] = function(node, out, data)
		if node and node.type == "Notable" then
			out:NewMod("PassiveSkillHasNoEffect", "FLAG", true, data.modSource)
		end
	end,
	["Allocated Small Passive Skills in Radius grant nothing"] = function(node, out, data)
		if node and node.type == "Normal" then
			out:NewMod("AllocatedPassiveSkillHasNoEffect", "FLAG", true, data.modSource)
		end
	end,
	["Passive Skills in Radius also grant: Traps and Mines deal (%d+) to (%d+) added Physical Damage"] = function(min, max)
		return function(node, out, data)
			if node and node.type ~= "Keystone" then
				out:NewMod("PhysicalMin", "BASE", min, data.modSource, 0, bor(KeywordFlag.Trap, KeywordFlag.Mine))
				out:NewMod("PhysicalMax", "BASE", max, data.modSource, 0, bor(KeywordFlag.Trap, KeywordFlag.Mine))
			end
		end
	end,
	["Passives in radius are Conquered by the Eternal Empire"] = function(node, out, data)
		if node and node.type ~= "Keystone" then
			out:NewMod("PassiveSkillHasNoEffect", "FLAG", true, data.modSource)
		end
	end,
	["Passives in radius are Conquered by the Karui"] = function(node, out, data)
		local attributes = { "Dexterity", "Intelligence", "Strength" }
		if node and node.type == "Normal" then
			if isValueInArray(attributes, node.dn) then
				out:NewMod("Str", "BASE", 2, data.modSource)
			else
				out:NewMod("Str", "BASE", 4, data.modSource)
			end
		end
	end,
	["Passives in radius are Conquered by the Maraketh"] = function(node, out, data)
		local attributes = { "Dexterity", "Intelligence", "Strength" }
		if node and node.type == "Normal" then
			if isValueInArray(attributes, node.dn) then
				out:NewMod("Dex", "BASE", 2, data.modSource)
			else
				out:NewMod("Dex", "BASE", 4, data.modSource)
			end
		end
	end,
}

-- Radius jewels that modify the jewel itself based on nearby allocated nodes
local function getPerStat(dst, modType, flags, stat, factor)
	return function(node, out, data)
		if node then
			data[stat] = (data[stat] or 0) + out:Sum("BASE", nil, stat)
		elseif data[stat] ~= 0 then
			out:NewMod(dst, modType, math.floor((data[stat] or 0) * factor + 0.5), data.modSource, flags)
		end
	end
end
local jewelSelfFuncs = {
	["Adds 1 to maximum Life per 3 Intelligence in Radius"] = getPerStat("Life", "BASE", 0, "Int", 1 / 3),
	["Adds 1 to Maximum Life per 3 Intelligence Allocated in Radius"] = getPerStat("Life", "BASE", 0, "Int", 1 / 3),
	["1% increased Evasion Rating per 3 Dexterity Allocated in Radius"] = getPerStat("Evasion", "INC", 0, "Dex", 1 / 3),
	["1% increased Claw Physical Damage per 3 Dexterity Allocated in Radius"] = getPerStat("PhysicalDamage", "INC", ModFlag.Claw, "Dex", 1 / 3),
	["1% increased Melee Physical Damage while Unarmed per 3 Dexterity Allocated in Radius"] = getPerStat("PhysicalDamage", "INC", ModFlag.Unarmed, "Dex", 1 / 3),
	["3% increased Totem Life per 10 Strength in Radius"] = getPerStat("TotemLife", "INC", 0, "Str", 3 / 10),
	["3% increased Totem Life per 10 Strength Allocated in Radius"] = getPerStat("TotemLife", "INC", 0, "Str", 3 / 10),
	["Adds 1 maximum Lightning Damage to Attacks per 1 Dexterity Allocated in Radius"] = getPerStat("LightningMax", "BASE", ModFlag.Attack, "Dex", 1),
	["5% increased Chaos damage per 10 Intelligence from Allocated Passives in Radius"] = getPerStat("ChaosDamage", "INC", 0, "Int", 5 / 10),
	["Dexterity and Intelligence from passives in Radius count towards Strength Melee Damage bonus"] = function(node, out, data)
		if node then
			data.Dex = (data.Dex or 0) + node.modList:Sum("BASE", nil, "Dex")
			data.Int = (data.Int or 0) + node.modList:Sum("BASE", nil, "Int")
		else
			out:NewMod("DexIntToMeleeBonus", "BASE", data.Dex + data.Int, data.modSource)
		end
	end,
	["-1 Strength per 1 Strength on Allocated Passives in Radius"] = getPerStat("Str", "BASE", 0, "Str", -1),
	["1% additional Physical Damage Reduction per 10 Strength on Allocated Passives in Radius"] = getPerStat("PhysicalDamageReduction", "BASE", 0, "Str", 1 / 10),
	["-1 Intelligence per 1 Intelligence on Allocated Passives in Radius"] = getPerStat("Int", "BASE", 0, "Int", -1),
	["0.4% of Energy Shield Regenerated per Second for every 10 Intelligence on Allocated Passives in Radius"] = getPerStat("EnergyShieldRegenPercent", "BASE", 0, "Int", 0.4 / 10),
	["-1 Dexterity per 1 Dexterity on Allocated Passives in Radius"] = getPerStat("Dex", "BASE", 0, "Dex", -1),
	["2% increased Movement Speed per 10 Dexterity on Allocated Passives in Radius"] = getPerStat("MovementSpeed", "INC", 0, "Dex", 2 / 10),
}
local jewelSelfUnallocFuncs = {
	["+5% to Critical Strike Multiplier per 10 Strength on Unallocated Passives in Radius"] = getPerStat("CritMultiplier", "BASE", 0, "Str", 5 / 10),
	["+7% to Critical Strike Multiplier per 10 Strength on Unallocated Passives in Radius"] = getPerStat("CritMultiplier", "BASE", 0, "Str", 7 / 10),
	["+15 to maximum Mana per 10 Dexterity on Unallocated Passives in Radius"] = getPerStat("Mana", "BASE", 0, "Dex", 15 / 10),
	["+100 to Accuracy Rating per 10 Intelligence on Unallocated Passives in Radius"] = getPerStat("Accuracy", "BASE", 0, "Int", 100 / 10),
	["+125 to Accuracy Rating per 10 Intelligence on Unallocated Passives in Radius"] = getPerStat("Accuracy", "BASE", 0, "Int", 125 / 10),
	["Grants all bonuses of Unallocated Small Passive Skills in Radius"] = function(node, out, data)
		if node then
			if node.type == "Normal" then
				data.modList = data.modList or new("ModList")
				data.modList:AddList(out)
			end
		elseif data.modList then
			out:AddList(data.modList)
		end
	end,
}

-- Radius jewels with bonuses conditional upon attributes of nearby nodes
local function getThreshold(attrib, name, modType, value, ...)
	local baseMod = mod(name, modType, value, "", ...)
	return function(node, out, data)
		if node then
			if type(attrib) == "table" then
				for _, att in ipairs(attrib) do
					local nodeVal = out:Sum("BASE", nil, att)
					data[att] = (data[att] or 0) + nodeVal
					data.total = (data.total or 0) + nodeVal
				end
			else
				local nodeVal = out:Sum("BASE", nil, attrib)
				data[attrib] = (data[attrib] or 0) + nodeVal
				data.total = (data.total or 0) + nodeVal
			end
		elseif (data.total or 0) >= 40 then
			local mod = copyTable(baseMod)
			mod.source = data.modSource
			if type(value) == "table" and value.mod then
				value.mod.source = data.modSource
			end
			out:AddMod(mod)
		end
	end
end
local jewelThresholdFuncs = {
	["With at least 40 Dexterity in Radius, Frost Blades Melee Damage Penetrates 15% Cold Resistance"] = getThreshold("Dex", "ColdPenetration", "BASE", 15, ModFlag.Melee, { type = "SkillName", skillName = "Frost Blades" }),
	["With at least 40 Dexterity in Radius, Melee Damage dealt by Frost Blades Penetrates 15% Cold Resistance"] = getThreshold("Dex", "ColdPenetration", "BASE", 15, ModFlag.Melee, { type = "SkillName", skillName = "Frost Blades" }),
	["With at least 40 Dexterity in Radius, Frost Blades has 25% increased Projectile Speed"] = getThreshold("Dex", "ProjectileSpeed", "INC", 25, { type = "SkillName", skillName = "Frost Blades" }),
	["With at least 40 Dexterity in Radius, Ice Shot has 25% increased Area of Effect"] = getThreshold("Dex", "AreaOfEffect", "INC", 25, { type = "SkillName", skillName = "Ice Shot" }),
	["Ice Shot Pierces 5 additional Targets with 40 Dexterity in Radius"] = getThreshold("Dex", "PierceCount", "BASE", 5, { type = "SkillName", skillName = "Ice Shot" }),
	["With at least 40 Dexterity in Radius, Ice Shot Pierces 3 additional Targets"] = getThreshold("Dex", "PierceCount", "BASE", 3, { type = "SkillName", skillName = "Ice Shot" }),
	["With at least 40 Dexterity in Radius, Ice Shot Pierces 5 additional Targets"] = getThreshold("Dex", "PierceCount", "BASE", 5, { type = "SkillName", skillName = "Ice Shot" }),
	["With at least 40 Intelligence in Radius, Frostbolt fires 2 additional Projectiles"] = getThreshold("Int", "ProjectileCount", "BASE", 2, { type = "SkillName", skillName = "Frostbolt" }),
	["With at least 40 Intelligence in Radius, Magma Orb fires an additional Projectile"] = getThreshold("Int", "ProjectileCount", "BASE", 1, { type = "SkillName", skillName = "Magma Orb" }),
	["With at least 40 Intelligence in Radius, Magma Orb has 10% increased Area of Effect per Chain"] = getThreshold("Int", "AreaOfEffect", "INC", 10, { type = "SkillName", skillName = "Magma Orb" }, { type = "PerStat", stat = "Chain" }),
	["With at least 40 Dexterity in Radius, Shrapnel Shot has 25% increased Area of Effect"] = getThreshold("Dex", "AreaOfEffect", "INC", 25, { type = "SkillName", skillName = "Shrapnel Shot" }),
	["With at least 40 Dexterity in Radius, Shrapnel Shot's cone has a 50% chance to deal Double Damage"] = getThreshold("Dex", "DoubleDamageChance", "BASE", 50, { type = "SkillName", skillName = "Shrapnel Shot" }, { type = "SkillPart", skillPart = 2 }),
	["With at least 40 Intelligence in Radius, Freezing Pulse fires 2 additional Projectiles"] = getThreshold("Int", "ProjectileCount", "BASE", 2, { type = "SkillName", skillName = "Freezing Pulse" }),
	["With at least 40 Intelligence in Radius, 25% increased Freezing Pulse Damage if you've Shattered an Enemy Recently"] = getThreshold("Int", "Damage", "INC", 25, { type = "SkillName", skillName = "Freezing Pulse" }, { type = "Condition", var = "ShatteredEnemyRecently" }),
	["With at least 40 Dexterity in Radius, Ethereal Knives fires 10 additional Projectiles"] = getThreshold("Dex", "ProjectileCount", "BASE", 10, { type = "SkillName", skillName = "Ethereal Knives" }),
	["With at least 40 Dexterity in Radius, Ethereal Knives fires 5 additional Projectiles"] = getThreshold("Dex", "ProjectileCount", "BASE", 5, { type = "SkillName", skillName = "Ethereal Knives" }),
	["With at least 40 Strength in Radius, Molten Strike fires 2 additional Projectiles"] = getThreshold("Str", "ProjectileCount", "BASE", 2, { type = "SkillName", skillName = "Molten Strike" }),
	["With at least 40 Strength in Radius, Molten Strike has 25% increased Area of Effect"] = getThreshold("Str", "AreaOfEffect", "INC", 25, { type = "SkillName", skillName = "Molten Strike" }),
	["With at least 40 Strength in Radius, 25% of Glacial Hammer Physical Damage converted to Cold Damage"] = getThreshold("Str", "SkillPhysicalDamageConvertToCold", "BASE", 25, { type = "SkillName", skillName = "Glacial Hammer" }),
	["With at least 40 Strength in Radius, Heavy Strike has a 20% chance to deal Double Damage"] = getThreshold("Str", "DoubleDamageChance", "BASE", 20, { type = "SkillName", skillName = "Heavy Strike" }),
	["With at least 40 Strength in Radius, Heavy Strike has a 20% chance to deal Double Damage."] = getThreshold("Str", "DoubleDamageChance", "BASE", 20, { type = "SkillName", skillName = "Heavy Strike" }),
	["With at least 40 Dexterity in Radius, Dual Strike has a 20% chance to deal Double Damage with the Main-Hand Weapon"] = getThreshold("Dex", "DoubleDamageChance", "BASE", 20, { type = "SkillName", skillName = "Dual Strike" }, { type = "Condition", var = "MainHandAttack" }),
	["With at least 40 Intelligence in Radius, Raised Zombies' Slam Attack has 100% increased Cooldown Recovery Speed"] = getThreshold("Int", "MinionModifier", "LIST", { mod = mod("CooldownRecovery", "INC", 100, { type = "SkillId", skillId = "ZombieSlam" }) }),
	["With at least 40 Intelligence in Radius, Raised Zombies' Slam Attack deals 30% increased Damage"] = getThreshold("Int", "MinionModifier", "LIST", { mod = mod("Damage", "INC", 30, { type = "SkillId", skillId = "ZombieSlam" }) }),
	["With at least 40 Dexterity in Radius, Viper Strike deals 2% increased Attack Damage for each Poison on the Enemy"] = getThreshold("Dex", "Damage", "INC", 2, ModFlag.Attack, { type = "SkillName", skillName = "Viper Strike" }, { type = "Multiplier", actor = "enemy", var = "PoisonStack" }),
	["With at least 40 Dexterity in Radius, Viper Strike deals 2% increased Damage with Hits and Poison for each Poison on the Enemy"] = getThreshold("Dex", "Damage", "INC", 2, 0, bor(KeywordFlag.Hit, KeywordFlag.Poison), { type = "SkillName", skillName = "Viper Strike" }, { type = "Multiplier", actor = "enemy", var = "PoisonStack" }),
	["With at least 40 Intelligence in Radius, Spark fires 2 additional Projectiles"] = getThreshold("Int", "ProjectileCount", "BASE", 2, { type = "SkillName", skillName = "Spark" }),
	["With at least 40 Intelligence in Radius, Blight has 50% increased Hinder Duration"] = getThreshold("Int", "SecondaryDuration", "INC", 50, { type = "SkillName", skillName = "Blight" }),
	["With at least 40 Intelligence in Radius, Enemies Hindered by Blight take 25% increased Chaos Damage"] = getThreshold("Int", "ExtraSkillMod", "LIST", { mod = mod("ChaosDamageTaken", "INC", 25, { type = "GlobalEffect", effectType = "Debuff", effectName = "Hinder" }) }, { type = "SkillName", skillName = "Blight" }, { type = "ActorCondition", actor = "enemy", var = "Hindered" }),
	["With 40 Intelligence in Radius, 20% of Glacial Cascade Physical Damage Converted to Cold Damage"] = getThreshold("Int", "SkillPhysicalDamageConvertToCold", "BASE", 20, { type = "SkillName", skillName = "Glacial Cascade" }),
	["With at least 40 Intelligence in Radius, 20% of Glacial Cascade Physical Damage Converted to Cold Damage"] = getThreshold("Int", "SkillPhysicalDamageConvertToCold", "BASE", 20, { type = "SkillName", skillName = "Glacial Cascade" }),
	["With 40 total Intelligence and Dexterity in Radius, Elemental Hit and Wild Strike deal 50% less Fire Damage"] = getThreshold({"Int","Dex"}, "FireDamage", "MORE", -50, { type = "SkillName", skillNameList = { "Elemental Hit", "Wild Strike" } }),
	["With 40 total Strength and Intelligence in Radius, Elemental Hit and Wild Strike deal 50% less Cold Damage"] = getThreshold({"Str","Int"}, "ColdDamage", "MORE", -50, { type = "SkillName", skillNameList = { "Elemental Hit", "Wild Strike" } }),
	["With 40 total Dexterity and Strength in Radius, Elemental Hit and Wild Strike deal 50% less Lightning Damage"] = getThreshold({"Dex","Str"}, "LightningDamage", "MORE", -50, { type = "SkillName", skillNameList = { "Elemental Hit", "Wild Strike" } }),
	["With 40 total Dexterity and Strength in Radius, Spectral Shield Throw Chains +4 times"] = getThreshold({"Dex","Str"}, "ChainCountMax", "BASE", 4, { type = "SkillName", skillName = "Spectral Shield Throw" }),
	["With 40 total Dexterity and Strength in Radius, Spectral Shield Throw fires 75% less Shard Projectiles"] = getThreshold({"Dex","Str"}, "ProjectileCount", "MORE", -75, { type = "SkillName", skillName = "Spectral Shield Throw" }),
	["With at least 40 Intelligence in Radius, Blight inflicts Withered for 2 seconds"] = getThreshold({"Int"}, "Dummy", "DUMMY", 1, { type = "Condition", var = "CanWither" }, { type = "SkillName", skillName = "Blight" } , flag("Condition:CanWither")),
	--[""] = getThreshold("", "", "", , { type = "SkillName", skillName = "" }),
}

-- Unified list of jewel functions
local jewelFuncList = { }
for k, v in pairs(jewelOtherFuncs) do
	jewelFuncList[k:lower()] = { func = v, type = "Other" }
end
for k, v in pairs(jewelSelfFuncs) do
	jewelFuncList[k:lower()] = { func = v, type = "Self" }
end
for k, v in pairs(jewelSelfUnallocFuncs) do
	jewelFuncList[k:lower()] = { func = v, type = "SelfUnalloc" }
end
for k, v in pairs(jewelThresholdFuncs) do
	jewelFuncList[k:lower()] = { func = v, type = "Threshold" }
end

-- Scan a line for the earliest and longest match from the pattern list
-- If a match is found, returns the corresponding value from the pattern list, plus the remainder of the line and a table of captures
local function scan(line, patternList, plain)
	local bestIndex, bestEndIndex
	local bestPattern = ""
	local bestVal, bestStart, bestEnd, bestCaps
	local lineLower = line:lower()
	for pattern, patternVal in pairs(patternList) do
		local index, endIndex, cap1, cap2, cap3, cap4, cap5 = lineLower:find(pattern, 1, plain)
		if index and (not bestIndex or index < bestIndex or (index == bestIndex and (endIndex > bestEndIndex or (endIndex == bestEndIndex and #pattern > #bestPattern)))) then
			bestIndex = index
			bestEndIndex = endIndex
			bestPattern = pattern
			bestVal = patternVal
			bestStart = index
			bestEnd = endIndex
			bestCaps = { cap1, cap2, cap3, cap4, cap5 }
		end
	end
	if bestVal then
		return bestVal, line:sub(1, bestStart - 1) .. line:sub(bestEnd + 1, -1), bestCaps
	else
		return nil, line
	end
end

local function parseMod(line, order)
	-- Check if this is a special modifier
	local lineLower = line:lower()
	for pattern, patternVal in pairs(jewelFuncList) do
		local _, _, cap1, cap2, cap3, cap4, cap5 = lineLower:find(pattern, 1)
		if cap1 then
			return {mod("JewelFunc", "LIST", {func = patternVal.func(cap1, cap2, cap3, cap4, cap5), type = patternVal.type}) }
		end
	end
	local jewelFunc = jewelFuncList[lineLower]
	if jewelFunc then
		return { mod("JewelFunc", "LIST", jewelFunc) }
	end
	if unsupportedModList[lineLower] then
		return { }, line
	end
	local specialMod, specialLine, cap = scan(line, specialModList)
	if specialMod and #specialLine == 0 then
		if type(specialMod) == "function" then
			return specialMod(tonumber(cap[1]), unpack(cap))
		else
			return copyTable(specialMod)
		end
	end

	line = line .. " "

	-- Check for a flag/tag specification at the start of the line
	local preFlag
	preFlag, line = scan(line, preFlagList)

	-- Check for skill name at the start of the line
	local skillTag
	skillTag, line = scan(line, preSkillNameList)

	-- Scan for modifier form
	local modForm, formCap
	modForm, line, formCap = scan(line, formList)
	if not modForm then
		return nil, line
	end
	local num = tonumber(formCap[1])

	-- Check for tags (per-charge, conditionals)
	local modTag, modTag2, tagCap
	modTag, line, tagCap = scan(line, modTagList)
	if type(modTag) == "function" then
		modTag = modTag(tonumber(tagCap[1]), unpack(tagCap))
	end
	if modTag then
		modTag2, line, tagCap = scan(line, modTagList)
		if type(modTag2) == "function" then
			modTag2 = modTag2(tonumber(tagCap[1]), unpack(tagCap))
		end
	end
	
	-- Scan for modifier name and skill name
	local modName
	if order == 2 and not skillTag then
		skillTag, line = scan(line, skillNameList, true)
	end
	if modForm == "PEN" then
		modName, line = scan(line, penTypes, true)
		if not modName then
			return { }, line
		end
		local _
		_, line = scan(line, modNameList, true)
	else
		modName, line = scan(line, modNameList, true)
	end
	if order == 1 and not skillTag then
		skillTag, line = scan(line, skillNameList, true)
	end
	
	-- Scan for flags
	local modFlag
	modFlag, line = scan(line, modFlagList, true)

	-- Find modifier value and type according to form
	local modValue = num
	local modType = "BASE"
	local modSuffix
	if modForm == "INC" then
		modType = "INC"
	elseif modForm == "RED" then
		modValue = -num
		modType = "INC"
	elseif modForm == "MORE" then
		modType = "MORE"
	elseif modForm == "LESS" then
		modValue = -num
		modType = "MORE"
	elseif modForm == "BASE" then
		modSuffix, line = scan(line, suffixTypes, true)
	elseif modForm == "CHANCE" then
	elseif modForm == "REGENPERCENT" then
		modName = regenTypes[formCap[2]]
		modSuffix = "Percent"
	elseif modForm == "REGENFLAT" then
		modName = regenTypes[formCap[2]]
	elseif modForm == "DEGEN" then
		local damageType = dmgTypes[formCap[2]]
		if not damageType then
			return { }, line
		end
		modName = damageType .. "Degen"
		modSuffix = ""
	elseif modForm == "DMG" then
		local damageType = dmgTypes[formCap[3]]
		if not damageType then
			return { }, line
		end
		modValue = { tonumber(formCap[1]), tonumber(formCap[2]) }
		modName = { damageType.."Min", damageType.."Max" }
	elseif modForm == "DMGATTACKS" then
		local damageType = dmgTypes[formCap[3]]
		if not damageType then
			return { }, line
		end
		modValue = { tonumber(formCap[1]), tonumber(formCap[2]) }
		modName = { damageType.."Min", damageType.."Max" }
		modFlag = modFlag or { keywordFlags = KeywordFlag.Attack }
	elseif modForm == "DMGSPELLS" then
		local damageType = dmgTypes[formCap[3]]
		if not damageType then
			return { }, line
		end
		modValue = { tonumber(formCap[1]), tonumber(formCap[2]) }
		modName = { damageType.."Min", damageType.."Max" }
		modFlag = modFlag or { keywordFlags = KeywordFlag.Spell }
	elseif modForm == "DMGBOTH" then
		local damageType = dmgTypes[formCap[3]]
		if not damageType then
			return { }, line
		end
		modValue = { tonumber(formCap[1]), tonumber(formCap[2]) }
		modName = { damageType.."Min", damageType.."Max" }
		modFlag = modFlag or { keywordFlags = bor(KeywordFlag.Attack, KeywordFlag.Spell) }
	end
	if not modName then
		return { }, line
	end

	-- Combine flags and tags
	local flags = 0
	local keywordFlags = 0
	local tagList = { }
	local misc = { }
	for _, data in pairs({ modName, preFlag, modFlag, modTag, modTag2, skillTag }) do
		if type(data) == "table" then
			flags = bor(flags, data.flags or 0)
			keywordFlags = bor(keywordFlags, data.keywordFlags or 0)
			if data.tag then
				t_insert(tagList, copyTable(data.tag))
			elseif data.tagList then
				for _, tag in ipairs(data.tagList) do
					t_insert(tagList, copyTable(tag))
				end
			end
			for k, v in pairs(data) do
				misc[k] = v
			end
		end
	end

	-- Generate modifier list
	local nameList = modName
	local modList = { }
	for i, name in ipairs(type(nameList) == "table" and nameList or { nameList }) do
		modList[i] = {
			name = name .. (modSuffix or misc.modSuffix or ""),
			type = modType,
			value = type(modValue) == "table" and modValue[i] or modValue,
			flags = flags,
			keywordFlags = keywordFlags,
			unpack(tagList)
		}
	end
	if modList[1] then
		-- Special handling for various modifier types
		if misc.addToAura then
			-- Modifiers that add effects to your auras
			for i, effectMod in ipairs(modList) do
				modList[i] = mod("ExtraAuraEffect", "LIST", { mod = effectMod })
			end
		elseif misc.newAura then
			-- Modifiers that add extra auras
			for i, effectMod in ipairs(modList) do
				local tagList = { }
				for i, tag in ipairs(effectMod) do
					tagList[i] = tag
					effectMod[i] = nil
				end
				modList[i] = mod("ExtraAura", "LIST", { mod = effectMod, onlyAllies = misc.newAuraOnlyAllies }, unpack(tagList))
			end
		elseif misc.affectedByAura then
			-- Modifiers that apply to actors affected by your auras
			for i, effectMod in ipairs(modList) do
				modList[i] = mod("AffectedByAuraMod", "LIST", { mod = effectMod })
			end
		elseif misc.addToMinion then
			-- Minion modifiers
			for i, effectMod in ipairs(modList) do
				modList[i] = mod("MinionModifier", "LIST", { mod = effectMod }, misc.addToMinionTag)
			end
		elseif misc.addToSkill then
			-- Skill enchants or socketed gem modifiers that add additional effects
			for i, effectMod in ipairs(modList) do
				modList[i] = mod("ExtraSkillMod", "LIST", { mod = effectMod }, misc.addToSkill)
			end
		elseif misc.convertFortifyEffect then
			for i, effectMod in ipairs(modList) do
				modList[i] = mod("convertFortifyBuff", "LIST", { mod = effectMod })
			end
		end
	end
	return modList, line:match("%S") and line
end

local cache = { }
local unsupported = { }
local count = 0
--local foo = io.open("../unsupported.txt", "w")
--foo:close()
return function(line, isComb)
	if not cache[line] then
		local modList, extra = parseMod(line, 1)
		if modList and extra then
			modList, extra = parseMod(line, 2)
		end
		cache[line] = { modList, extra }
		if foo and not isComb and not cache[line][1] then
			local form = line:gsub("[%+%-]?%d+%.?%d*","{num}")
			if not unsupported[form] then
				unsupported[form] = true
				count = count + 1
				foo = io.open("../unsupported.txt", "a+")
				foo:write(count, ': ', form, (cache[line][2] and #cache[line][2] < #line and ('    {' .. cache[line][2]).. '}') or "", '\n')
				foo:close()
			end
		end
	end
	return unpack(copyTable(cache[line]))
end, cache<|MERGE_RESOLUTION|>--- conflicted
+++ resolved
@@ -1148,13 +1148,11 @@
 	["modifiers to critical strike multiplier also apply to damage over time multiplier for ailments from critical strikes at (%d+)%% of their value"] = function(num) return { mod("CritMultiplierAppliesToDegen", "BASE", num) } end,
 	["your bleeding does not deal extra damage while the enemy is moving"] = { flag("Condition:NoExtraBleedDamageToMovingEnemy") },
 	["you can inflict bleeding on an enemy up to (%d+) times?"] = function(num) return { mod("BleedStacksMax", "OVERRIDE", num) } end,
-<<<<<<< HEAD
 	["gain (%d+) grasping vines each second while stationary"] = function(num) return {
 		flag("Condition:Stationary"),
 		mod("Dummy", "DUMMY", 1, { type = "Condition", var = "Stationary" }), -- Make the Configuration option appear
 		mod("Multiplier:GraspingVinesCount", "BASE", num, { type = "Multiplier", var = "StationarySeconds", limit = 10, limitTotal = true })
 	} end,
-=======
 	["attack projectiles always inflict bleeding and maim, and knock back enemies"] = {
 		mod("BleedChance", "BASE", 100, nil, bor(ModFlag.Attack, ModFlag.Projectile)),
 		mod("EnemyKnockbackChance", "BASE", 100, nil, bor(ModFlag.Attack, ModFlag.Projectile)),
@@ -1163,7 +1161,6 @@
 		flag("CannotPierce", nil, ModFlag.Projectile),
 		flag("CannotChain", nil, ModFlag.Projectile),
 	},
->>>>>>> f7daadda
 	-- Ascendant
 	["grants (%d+) passive skill points?"] = function(num) return { mod("ExtraPoints", "BASE", num) } end,
 	["can allocate passives from the %a+'s starting point"] = { },
