-- Path of Building
--
-- Module: Mod Parser for 3.0
-- Parser function for modifier names
--
local pairs = pairs
local ipairs = ipairs
local t_insert = table.insert
local band = bit.band
local bor = bit.bor
local bnot = bit.bnot

-- List of modifier forms
local formList = {
	["^(%d+)%% increased"] = "INC",
	["^(%d+)%% faster"] = "INC",
	["^(%d+)%% reduced"] = "RED",
	["^(%d+)%% slower"] = "RED",
	["^(%d+)%% more"] = "MORE",
	["^(%d+)%% less"] = "LESS",
	["^([%+%-][%d%.]+)%%?"] = "BASE",
	["^([%+%-][%d%.]+)%%? to"] = "BASE",
	["^([%+%-]?[%d%.]+)%%? of"] = "BASE",
	["^([%+%-][%d%.]+)%%? base"] = "BASE",
	["^([%+%-]?[%d%.]+)%%? additional"] = "BASE",
	["(%d+) additional hits?"] = "BASE",
	["^you gain ([%d%.]+)"] = "BASE",
	["^gains? ([%d%.]+)%% of"] = "BASE",
	["^([%+%-]?%d+)%% chance"] = "CHANCE",
	["^([%+%-]?%d+)%% additional chance"] = "CHANCE",
	["penetrates? (%d+)%%"] = "PEN",
	["penetrates (%d+)%% of"] = "PEN",
	["penetrates (%d+)%% of enemy"] = "PEN",
	["^([%d%.]+) (.+) regenerated per second"] = "REGENFLAT",
	["^([%d%.]+)%% (.+) regenerated per second"] = "REGENPERCENT",
	["^([%d%.]+)%% of (.+) regenerated per second"] = "REGENPERCENT",
	["^regenerate ([%d%.]+) (.+) per second"] = "REGENFLAT",
	["^regenerate ([%d%.]+)%% (.-) per second"] = "REGENPERCENT",
	["^regenerate ([%d%.]+)%% of (.-) per second"] = "REGENPERCENT",
	["^regenerate ([%d%.]+)%% of your (.-) per second"] = "REGENPERCENT",
	["^you regenerate ([%d%.]+)%% of (.+) per second"] = "REGENPERCENT",
	["^([%d%.]+) (%a+) damage taken per second"] = "DEGEN",
	["^([%d%.]+) (%a+) damage per second"] = "DEGEN",
	["(%d+) to (%d+) added (%a+) damage"] = "DMG",
	["(%d+)%-(%d+) added (%a+) damage"] = "DMG",
	["(%d+) to (%d+) additional (%a+) damage"] = "DMG",
	["(%d+)%-(%d+) additional (%a+) damage"] = "DMG",
	["^(%d+) to (%d+) (%a+) damage"] = "DMG",
	["adds (%d+) to (%d+) (%a+) damage"] = "DMG",
	["adds (%d+)%-(%d+) (%a+) damage"] = "DMG",
	["adds (%d+) to (%d+) (%a+) damage to attacks"] = "DMGATTACKS",
	["adds (%d+)%-(%d+) (%a+) damage to attacks"] = "DMGATTACKS",
	["adds (%d+) to (%d+) (%a+) attack damage"] = "DMGATTACKS",
	["adds (%d+)%-(%d+) (%a+) attack damage"] = "DMGATTACKS",
	["adds (%d+) to (%d+) (%a+) damage to spells"] = "DMGSPELLS",
	["adds (%d+)%-(%d+) (%a+) damage to spells"] = "DMGSPELLS",
	["adds (%d+) to (%d+) (%a+) spell damage"] = "DMGSPELLS",
	["adds (%d+)%-(%d+) (%a+) spell damage"] = "DMGSPELLS",
	["adds (%d+) to (%d+) (%a+) damage to attacks and spells"] = "DMGBOTH",
	["adds (%d+)%-(%d+) (%a+) damage to attacks and spells"] = "DMGBOTH",
	["adds (%d+) to (%d+) (%a+) damage to spells and attacks"] = "DMGBOTH", -- o_O
	["adds (%d+)%-(%d+) (%a+) damage to spells and attacks"] = "DMGBOTH", -- o_O
	["adds (%d+) to (%d+) (%a+) damage to hits"] = "DMGBOTH",
	["adds (%d+)%-(%d+) (%a+) damage to hits"] = "DMGBOTH",
}

-- Map of modifier names
local modNameList = {
	-- Attributes
	["strength"] = "Str",
	["dexterity"] = "Dex",
	["intelligence"] = "Int",
	["strength and dexterity"] = { "Str", "Dex" },
	["strength and intelligence"] = { "Str", "Int" },
	["dexterity and intelligence"] = { "Dex", "Int" },
	["attributes"] = { "Str", "Dex", "Int" },
	["all attributes"] = { "Str", "Dex", "Int" },
	-- Life/mana
	["life"] = "Life",
	["maximum life"] = "Life",
	["mana"] = "Mana",
	["maximum mana"] = "Mana",
	["mana regeneration"] = "ManaRegen",
	["mana regeneration rate"] = "ManaRegen",
	["mana cost"] = "ManaCost",
	["mana cost of"] = "ManaCost",
	["mana cost of skills"] = "ManaCost",
	["total mana cost"] = "ManaCost",
	["total mana cost of skills"] = "ManaCost",
	["mana reserved"] = "ManaReserved",
	["mana reservation"] = "ManaReserved",
	["mana reservation of skills"] = "ManaReserved",
	-- Primary defences
	["maximum energy shield"] = "EnergyShield",
	["energy shield recharge rate"] = "EnergyShieldRecharge",
	["start of energy shield recharge"] = "EnergyShieldRechargeFaster",
	["armour"] = "Armour",
	["evasion"] = "Evasion",
	["evasion rating"] = "Evasion",
	["energy shield"] = "EnergyShield",
	["armour and evasion"] = "ArmourAndEvasion",
	["armour and evasion rating"] = "ArmourAndEvasion",
	["evasion rating and armour"] = "ArmourAndEvasion",
	["armour and energy shield"] = "ArmourAndEnergyShield",
	["evasion rating and energy shield"] = "EvasionAndEnergyShield",
	["evasion and energy shield"] = "EvasionAndEnergyShield",
	["armour, evasion and energy shield"] = "Defences",
	["defences"] = "Defences",
	["to evade"] = "EvadeChance",
	["chance to evade"] = "EvadeChance",
	["to evade attacks"] = "EvadeChance",
	["to evade attack hits"] = "EvadeChance",
	["chance to evade attacks"] = "EvadeChance",
	["chance to evade attack hits"] = "EvadeChance",
	["chance to evade projectile attacks"] = "ProjectileEvadeChance",
	["chance to evade melee attacks"] = "MeleeEvadeChance",
	-- Resistances
	["physical damage reduction"] = "PhysicalDamageReduction",
	["physical damage reduction from hits"] = "PhysicalDamageReductionWhenHit",
	["fire resistance"] = "FireResist",
	["maximum fire resistance"] = "FireResistMax",
	["cold resistance"] = "ColdResist",
	["maximum cold resistance"] = "ColdResistMax",
	["lightning resistance"] = "LightningResist",
	["maximum lightning resistance"] = "LightningResistMax",
	["chaos resistance"] = "ChaosResist",
	["maximum chaos resistance"] = "ChaosResistMax",
	["fire and cold resistances"] = { "FireResist", "ColdResist" },
	["fire and lightning resistances"] = { "FireResist", "LightningResist" },
	["cold and lightning resistances"] = { "ColdResist", "LightningResist" },
	["elemental resistances"] = "ElementalResist",
	["all elemental resistances"] = "ElementalResist",
	["all resistances"] = { "ElementalResist", "ChaosResist" },
	["all maximum elemental resistances"] = "ElementalResistMax",
	["all maximum resistances"] = { "ElementalResistMax", "ChaosResistMax" },
	["all elemental resistances and maximum elemental resistances"] = {"ElementalResist", "ElementalResistMax"},
	["fire and chaos resistances"] = { "FireResist", "ChaosResist" },
	["cold and chaos resistances"] = { "ColdResist", "ChaosResist" },
	["lightning and chaos resistances"] = { "LightningResist", "ChaosResist" },
	-- Damage taken
	["damage taken"] = "DamageTaken",
	["damage taken when hit"] = "DamageTakenWhenHit",
	["damage taken from damage over time"] = "DamageTakenOverTime",
	["physical damage taken"] = "PhysicalDamageTaken",
	["physical damage from hits taken"] = "PhysicalDamageTaken",
	["physical damage taken when hit"] = "PhysicalDamageTakenWhenHit",
	["physical damage taken over time"] = "PhysicalDamageTakenOverTime",
	["physical damage over time damage taken"] = "PhysicalDamageTakenOverTime",
	["lightning damage taken"] = "LightningDamageTaken",
	["lightning damage from hits taken"] = "LightningDamageTaken",
	["lightning damage taken when hit"] = "LightningDamageTakenWhenHit",
	["lightning damage taken over time"] = "LightningDamageTakenOverTime",
	["cold damage taken"] = "ColdDamageTaken",
	["cold damage from hits taken"] = "ColdDamageTaken",
	["cold damage taken when hit"] = "ColdDamageTakenWhenHit",
	["cold damage taken over time"] = "ColdDamageTakenOverTime",
	["fire damage taken"] = "FireDamageTaken",
	["fire damage from hits taken"] = "FireDamageTaken",
	["fire damage taken when hit"] = "FireDamageTakenWhenHit",
	["fire damage taken over time"] = "FireDamageTakenOverTime",
	["chaos damage taken"] = "ChaosDamageTaken",
	["chaos damage from hits taken"] = "ChaosDamageTaken",
	["chaos damage taken when hit"] = "ChaosDamageTakenWhenHit",
	["chaos damage taken over time"] = "ChaosDamageTakenOverTime",
	["chaos damage over time taken"] = "ChaosDamageTakenOverTime",
	["elemental damage taken"] = "ElementalDamageTaken",
	["elemental damage taken when hit"] = "ElementalDamageTakenWhenHit",
	["elemental damage taken over time"] = "ElementalDamageTakenOverTime",
	-- Other defences
	["to dodge attacks"] = "AttackDodgeChance",
	["to dodge attack hits"] = "AttackDodgeChance",
	["to dodge spells"] = "SpellDodgeChance",
	["to dodge spell hits"] = "SpellDodgeChance",
	["to dodge spell damage"] = "SpellDodgeChance",
	["to dodge attacks and spells"] = { "AttackDodgeChance", "SpellDodgeChance" },
	["to dodge attacks and spell damage"] = { "AttackDodgeChance", "SpellDodgeChance" },
	["to dodge attack and spell hits"] = { "AttackDodgeChance", "SpellDodgeChance" },
	["to dodge attack or spell hits"] = { "AttackDodgeChance", "SpellDodgeChance" },
	["to block"] = "BlockChance",
	["to block attacks"] = "BlockChance",
	["to block attack damage"] = "BlockChance",
	["block chance"] = "BlockChance",
	["block chance with staves"] = { "BlockChance", tag = { type = "Condition", var = "UsingStaff" } },
	["to block with staves"] = { "BlockChance", tag = { type = "Condition", var = "UsingStaff" } },
	["spell block chance"] = "SpellBlockChance",
	["to block spells"] = "SpellBlockChance",
	["to block spell damage"] = "SpellBlockChance",
	["chance to block attacks and spells"] = { "BlockChance", "SpellBlockChance" },
	["maximum block chance"] = "BlockChanceMax",
	["maximum chance to block attack damage"] = "BlockChanceMax",
	["maximum chance to block spell damage"] = "SpellBlockChanceMax",
	["to avoid being stunned"] = "AvoidStun",
	["to avoid being shocked"] = "AvoidShock",
	["to avoid being frozen"] = "AvoidFrozen",
	["to avoid being chilled"] = "AvoidChilled",
	["to avoid being ignited"] = "AvoidIgnite",
	["to avoid elemental ailments"] = { "AvoidShock", "AvoidFrozen", "AvoidChilled", "AvoidIgnite" },
	["to avoid elemental status ailments"] = { "AvoidShock", "AvoidFrozen", "AvoidChilled", "AvoidIgnite" },
	["to avoid bleeding"] = "AvoidBleed",
	["to avoid being poisoned"] = "AvoidPoison",
	["damage is taken from mana before life"] = "DamageTakenFromManaBeforeLife",
	["damage taken from mana before life"] = "DamageTakenFromManaBeforeLife",
	["effect of curses on you"] = "CurseEffectOnSelf",
	["life recovery rate"] = "LifeRecoveryRate",
	["mana recovery rate"] = "ManaRecoveryRate",
	["energy shield recovery rate"] = "EnergyShieldRecoveryRate",
	["energy shield regeneration rate"] = "EnergyShieldRegen",
	["recovery rate of life, mana and energy shield"] = { "LifeRecoveryRate", "ManaRecoveryRate", "EnergyShieldRecoveryRate" },
	["recovery rate of life and energy shield"] = { "LifeRecoveryRate", "EnergyShieldRecoveryRate" },
	["maximum life, mana and global energy shield"] = { "Life", "Mana", "EnergyShield", tag = { type = "Global" } },
	-- Stun/knockback modifiers
	["stun recovery"] = "StunRecovery",
	["stun and block recovery"] = "StunRecovery",
	["block and stun recovery"] = "StunRecovery",
	["stun threshold"] = "StunThreshold",
	["block recovery"] = "BlockRecovery",
	["enemy stun threshold"] = "EnemyStunThreshold",
	["stun duration on enemies"] = "EnemyStunDuration",
	["stun duration"] = "EnemyStunDuration",
	["to knock enemies back on hit"] = "EnemyKnockbackChance",
	["knockback distance"] = "EnemyKnockbackDistance",
	-- Auras/curses/buffs
	["aura effect"] = "AuraEffect",
	["effect of non-curse auras you cast"] = "AuraEffect",
	["effect of non-curse auras from your skills"] = "AuraEffect",
	["effect of your curses"] = "CurseEffect",
	["effect of auras on you"] = "AuraEffectOnSelf",
	["effect of auras on your minions"] = { "AuraEffectOnSelf", addToMinion = true },
	["effect of auras from mines"] = { "AuraEffect", keywordFlags = KeywordFlag.Mine },
	["curse effect"] = "CurseEffect",
	["effect of curses applied by bane"] = { "CurseEffect", tag = { type = "Condition", var = "AppliedByBane" } },
	["curse duration"] = { "Duration", keywordFlags = KeywordFlag.Curse },
	["radius of auras"] = { "AreaOfEffect", keywordFlags = KeywordFlag.Aura },
	["radius of curses"] = { "AreaOfEffect", keywordFlags = KeywordFlag.Curse },
	["buff effect"] = "BuffEffect",
	["effect of buffs on you"] = "BuffEffectOnSelf",
	["effect of buffs granted by your golems"] = { "BuffEffect", tag = { type = "SkillType", skillType = SkillType.Golem } },
	["effect of buffs granted by socketed golem skills"] = { "BuffEffect", addToSkill = { type = "SocketedIn", slotName = "{SlotName}", keyword = "golem" } },
	["effect of the buff granted by your stone golems"] = { "BuffEffect", tag = { type = "SkillName", skillName = "Summon Stone Golem" } },
	["effect of the buff granted by your lightning golems"] = { "BuffEffect", tag = { type = "SkillName", skillName = "Summon Lightning Golem" } },
	["effect of the buff granted by your ice golems"] = { "BuffEffect", tag = { type = "SkillName", skillName = "Summon Ice Golem" } },
	["effect of the buff granted by your flame golems"] = { "BuffEffect", tag = { type = "SkillName", skillName = "Summon Flame Golem" } },
	["effect of the buff granted by your chaos golems"] = { "BuffEffect", tag = { type = "SkillName", skillName = "Summon Chaos Golem" } },
	["effect of the buff granted by your carrion golems"] = { "BuffEffect", tag = { type = "SkillName", skillName = "Summon Carrion Golem" } },
	["effect of offering spells"] = { "BuffEffect", tag = { type = "SkillName", skillNameList = { "Bone Offering", "Flesh Offering", "Spirit Offering" } } },
	["effect of offerings"] = { "BuffEffect", tag = { type = "SkillName", skillNameList = { "Bone Offering", "Flesh Offering", "Spirit Offering" } } },
	["effect of heralds on you"] = { "BuffEffect", tag = { type = "SkillType", skillType = SkillType.Herald } },
	["effect of herald buffs on you"] = { "BuffEffect", tag = { type = "SkillType", skillType = SkillType.Herald } },
	["effect of buffs granted by your active ancestor totems"] = { "BuffEffect", tag = { type = "SkillName", skillNameList = { "Ancestral Warchief", "Ancestral Protector" } } },
	["warcry effect"] = { "BuffEffect", keywordFlags = KeywordFlag.Warcry },
	["aspect of the avian buff effect"] = { "BuffEffect", tag = { type = "SkillName", skillName = "Aspect of the Avian" } },
	["effect of arcane surge on you"] = { "BuffEffect", tag = { type = "SkillName", skillName = "Arcane Surge" } },
	-- Charges
	["maximum power charge"] = "PowerChargesMax",
	["maximum power charges"] = "PowerChargesMax",
	["minimum power charge"] = "PowerChargesMin",
	["minimum power charges"] = "PowerChargesMin",
	["power charge duration"] = "PowerChargesDuration",
	["maximum frenzy charge"] = "FrenzyChargesMax",
	["maximum frenzy charges"] = "FrenzyChargesMax",
	["minimum frenzy charge"] = "FrenzyChargesMin",
	["minimum frenzy charges"] = "FrenzyChargesMin",
	["frenzy charge duration"] = "FrenzyChargesDuration",
	["maximum endurance charge"] = "EnduranceChargesMax",
	["maximum endurance charges"] = "EnduranceChargesMax",
	["minimum endurance charge"] = "EnduranceChargesMin",
	["minimum endurance charges"] = "EnduranceChargesMin",
	["endurance charge duration"] = "EnduranceChargesDuration",
	["maximum frenzy charges and maximum power charges"] = { "FrenzyChargesMax", "PowerChargesMax" },
	["endurance, frenzy and power charge duration"] = { "PowerChargesDuration", "FrenzyChargesDuration", "EnduranceChargesDuration" },
	["maximum siphoning charge"] = "SiphoningChargesMax",
	["maximum siphoning charges"] = "SiphoningChargesMax",
	["maximum challenger charges"] = "ChallengerChargesMax",
	["maximum blitz charges"] = "BlitzChargesMax",
	["maximum number of crab barriers"] = "CrabBarriersMax",
	-- On hit/kill/leech effects
	["life gained on kill"] = "LifeOnKill",
	["mana gained on kill"] = "ManaOnKill",
	["life gained for each enemy hit"] = { "LifeOnHit" },
	["life gained for each enemy hit by attacks"] = { "LifeOnHit", flags = ModFlag.Attack },
	["life gained for each enemy hit by your attacks"] = { "LifeOnHit", flags = ModFlag.Attack },
	["life gained for each enemy hit by spells"] = { "LifeOnHit", flags = ModFlag.Spell },
	["life gained for each enemy hit by your spells"] = { "LifeOnHit", flags = ModFlag.Spell },
	["mana gained for each enemy hit by attacks"] = { "ManaOnHit", flags = ModFlag.Attack },
	["mana gained for each enemy hit by your attacks"] = { "ManaOnHit", flags = ModFlag.Attack },
	["energy shield gained for each enemy hit"] = { "EnergyShieldOnHit" },
	["energy shield gained for each enemy hit by attacks"] = { "EnergyShieldOnHit", flags = ModFlag.Attack },
	["energy shield gained for each enemy hit by your attacks"] = { "EnergyShieldOnHit", flags = ModFlag.Attack },
	["life and mana gained for each enemy hit"] = { "LifeOnHit", "ManaOnHit", flags = ModFlag.Attack },
	["damage as life"] = "DamageLifeLeech",
	["life leeched per second"] = "LifeLeechRate",
	["mana leeched per second"] = "ManaLeechRate",
	["total recovery per second from life leech"] = "LifeLeechRate",
	["total recovery per second from energy shield leech"] = "EnergyShieldLeechRate",
	["total recovery per second from mana leech"] = "ManaLeechRate",
	["maximum recovery per life leech"] = "MaxLifeLeechInstance",
	["maximum recovery per energy shield leech"] = "MaxEnergyShieldLeechInstance",
	["maximum recovery per mana leech"] = "MaxManaLeechInstance",
	["maximum total recovery per second from life leech"] = "MaxLifeLeechRate",
	["maximum total recovery per second from energy shield leech"] = "MaxEnergyShieldLeechRate",
	["maximum total recovery per second from mana leech"] = "MaxManaLeechRate",
	["to impale enemies on hit"] = "ImpaleChance",
    ["impale effect"] = "ImpaleEffect",
	-- Projectile modifiers
	["projectile"] = "ProjectileCount",
	["projectiles"] = "ProjectileCount",
	["projectile speed"] = "ProjectileSpeed",
	["arrow speed"] = { "ProjectileSpeed", flags = ModFlag.Bow },
	-- Totem/trap/mine/brand modifiers
	["totem placement speed"] = "TotemPlacementSpeed",
	["totem life"] = "TotemLife",
	["totem duration"] = "TotemDuration",
	["maximum number of summoned totems"] = "ActiveTotemLimit",
	["maximum number of summoned totems."] = "ActiveTotemLimit", -- Mark plz
	["maximum number of summoned ballista totems"] = "ActiveTotemLimit", -- Mark plz
	["trap throwing speed"] = "TrapThrowingSpeed",
	["trap trigger area of effect"] = "TrapTriggerAreaOfEffect",
	["trap duration"] = "TrapDuration",
	["cooldown recovery speed for throwing traps"] = { "CooldownRecovery", keywordFlags = KeywordFlag.Trap },
	["mine laying speed"] = "MineLayingSpeed",
	["mine throwing speed"] = "MineLayingSpeed",
	["mine detonation area of effect"] = "MineDetonationAreaOfEffect",
	["mine duration"] = "MineDuration",
	["activation frequency"] = "BrandActivationFrequency",
	["brand activation frequency"] = "BrandActivationFrequency",
	["brand attachment range"] = "BrandAttachmentRange",
	-- Minion modifiers
	["maximum number of skeletons"] = "ActiveSkeletonLimit",
	["maximum number of zombies"] = "ActiveZombieLimit",
	["maximum number of raised zombies"] = "ActiveZombieLimit",
	["number of zombies allowed"] = "ActiveZombieLimit",
	["maximum number of spectres"] = "ActiveSpectreLimit",
	["maximum number of golems"] = "ActiveGolemLimit",
	["maximum number of summoned golems"] = "ActiveGolemLimit",
	["maximum number of summoned raging spirits"] = "ActiveRagingSpiritLimit",
	["maximum number of summoned holy relics"] = "ActiveHolyRelicLimit",
	["minion duration"] = { "Duration", tag = { type = "SkillType", skillType = SkillType.CreateMinion } },
	["skeleton duration"] = { "Duration", tag = { type = "SkillName", skillName = "Summon Skeleton" } },
	["sentinel of dominance duration"] = { "Duration", tag = { type = "SkillName", skillName = "Dominating Blow" } },
	-- Other skill modifiers
	["radius"] = "AreaOfEffect",
	["radius of area skills"] = "AreaOfEffect",
	["area of effect radius"] = "AreaOfEffect",
	["area of effect"] = "AreaOfEffect",
	["area of effect of skills"] = "AreaOfEffect",
	["area of effect of area skills"] = "AreaOfEffect",
	["aspect of the spider area of effect"] = { "AreaOfEffect", tag = { type = "SkillName", skillName = "Aspect of the Spider" } },
	["firestorm explosion area of effect"] = { "AreaOfEffectSecondary", tag = { type = "SkillName", skillName = "Firestorm" } },
	["duration"] = "Duration",
	["skill effect duration"] = "Duration",
	["chaos skill effect duration"] = { "Duration", keywordFlags = KeywordFlag.Chaos },
	["aspect of the spider debuff duration"] = { "Duration", tag = { type = "SkillName", skillName = "Aspect of the Spider" } },
	["fire trap burning ground duration"] = { "Duration", tag = { type = "SkillName", skillName = "Fire Trap" } },
	["cooldown recovery"] = "CooldownRecovery",
	["cooldown recovery speed"] = "CooldownRecovery",
	["weapon range"] = "WeaponRange",
	["melee range"] = "MeleeWeaponRange",
	["melee weapon range"] = "MeleeWeaponRange",
	["melee strike range"] = { "MeleeWeaponRange", "UnarmedRange" },
	["melee weapon and unarmed range"] = { "MeleeWeaponRange", "UnarmedRange" },
	["melee weapon and unarmed attack range"] = { "MeleeWeaponRange", "UnarmedRange" },
	["melee strike range"] = { "MeleeWeaponRange", "UnarmedRange" },
	["to deal double damage"] = "DoubleDamageChance",
	-- Buffs
	["onslaught effect"] = "OnslaughtEffect",
	["fortify duration"] = "FortifyDuration",
	["adrenaline duration"] = "AdrenalineDuration",
	["effect of fortify on you"] = "FortifyEffectOnSelf",
	["effect of tailwind on you"] = "TailwindEffectOnSelf",
	["elusive effect"] = "ElusiveEffect",
	["effect of elusive on you"] = "ElusiveEffect",
	-- Basic damage types
	["damage"] = "Damage",
	["physical damage"] = "PhysicalDamage",
	["lightning damage"] = "LightningDamage",
	["cold damage"] = "ColdDamage",
	["fire damage"] = "FireDamage",
	["chaos damage"] = "ChaosDamage",
	["non-chaos damage"] = "NonChaosDamage",
	["elemental damage"] = "ElementalDamage",
	-- Other damage forms
	["attack damage"] = { "Damage", flags = ModFlag.Attack },
	["attack physical damage"] = { "PhysicalDamage", flags = ModFlag.Attack },
	["physical attack damage"] = { "PhysicalDamage", flags = ModFlag.Attack },
	["minimum physical attack damage"] = { "MinPhysicalDamage", flags = ModFlag.Attack },
	["maximum physical attack damage"] = { "MaxPhysicalDamage", flags = ModFlag.Attack },
	["physical weapon damage"] = { "PhysicalDamage", flags = ModFlag.Weapon },
	["physical damage with weapons"] = { "PhysicalDamage", flags = ModFlag.Weapon },
	["physical melee damage"] = { "PhysicalDamage", flags = ModFlag.Melee },
	["melee physical damage"] = { "PhysicalDamage", flags = ModFlag.Melee },
	["projectile damage"] = { "Damage", flags = ModFlag.Projectile },
	["projectile attack damage"] = { "Damage", flags = bor(ModFlag.Projectile, ModFlag.Attack) },
	["bow damage"] = { "Damage", flags = bor(ModFlag.Bow, ModFlag.Hit) },
	["damage with arrow hits"] = { "Damage", flags = bor(ModFlag.Bow, ModFlag.Hit) },
	["wand damage"] = { "Damage", flags = bor(ModFlag.Wand, ModFlag.Hit) },
	["wand physical damage"] = { "PhysicalDamage", flags = bor(ModFlag.Wand, ModFlag.Hit) },
	["claw physical damage"] = { "PhysicalDamage", flags = bor(ModFlag.Claw, ModFlag.Hit) },
	["sword physical damage"] = { "PhysicalDamage", flags = bor(ModFlag.Sword, ModFlag.Hit) },
	["damage over time"] = { "Damage", flags = ModFlag.Dot },
	["physical damage over time"] = { "PhysicalDamage", keywordFlags = KeywordFlag.PhysicalDot },
	["burning damage"] = { "FireDamage", keywordFlags = KeywordFlag.FireDot },
	["damage with ignite"] = { "Damage", keywordFlags = KeywordFlag.Ignite },
	["damage with ignites"] = { "Damage", keywordFlags = KeywordFlag.Ignite },
	["incinerate damage for each stage"] = { "Damage", tagList = { { type = "Multiplier", var = "IncinerateStage" }, { type = "SkillName", skillName = "Incinerate" } } },
	["physical damage over time multiplier"] = "PhysicalDotMultiplier",
	["fire damage over time multiplier"] = "FireDotMultiplier",
	["cold damage over time multiplier"] = "ColdDotMultiplier",
	["chaos damage over time multiplier"] = "ChaosDotMultiplier",
	["damage over time multiplier"] = "DotMultiplier",
	-- Crit/accuracy/speed modifiers
	["critical strike chance"] = "CritChance",
	["attack critical strike chance"] = { "CritChance", flags = ModFlag.Attack },
	["critical strike multiplier"] = "CritMultiplier",
	["accuracy"] = "Accuracy",
	["accuracy rating"] = "Accuracy",
	["minion accuracy rating"] = { "Accuracy", addToMinion = true },
	["attack speed"] = { "Speed", flags = ModFlag.Attack },
	["cast speed"] = { "Speed", flags = ModFlag.Cast },
	["attack and cast speed"] = "Speed",
	["attack and movement speed"] = { "Speed", "MovementSpeed" },
	-- Elemental ailments
	["to shock"] = "EnemyShockChance",
	["shock chance"] = "EnemyShockChance",
	["to freeze"] = "EnemyFreezeChance",
	["freeze chance"] = "EnemyFreezeChance",
	["to ignite"] = "EnemyIgniteChance",
	["ignite chance"] = "EnemyIgniteChance",
	["to freeze, shock and ignite"] = { "EnemyFreezeChance", "EnemyShockChance", "EnemyIgniteChance" },
	["effect of shock"] = "EnemyShockEffect",
	["effect of shock you inflict"] = "EnemyShockEffect",
	["effect of chill"] = "EnemyChillEffect",
	["effect of chill you inflict"] = "EnemyChillEffect",
	["effect of chill on you"] = "SelfChillEffect",
	["effect of non-damaging ailments"] = { "EnemyShockEffect", "EnemyChillEffect", "EnemyFreezeEffect" },
	["shock duration"] = "EnemyShockDuration",
	["freeze duration"] = "EnemyFreezeDuration",
	["chill duration"] = "EnemyChillDuration",
	["ignite duration"] = "EnemyIgniteDuration",
	["duration of elemental ailments"] = { "EnemyShockDuration", "EnemyFreezeDuration", "EnemyChillDuration", "EnemyIgniteDuration" },
	["duration of elemental status ailments"] = { "EnemyShockDuration", "EnemyFreezeDuration", "EnemyChillDuration", "EnemyIgniteDuration" },
	["duration of ailments"] = { "EnemyShockDuration", "EnemyFreezeDuration", "EnemyChillDuration", "EnemyIgniteDuration", "EnemyPoisonDuration", "EnemyBleedDuration" },
	["duration of ailments you inflict"] = { "EnemyShockDuration", "EnemyFreezeDuration", "EnemyChillDuration", "EnemyIgniteDuration", "EnemyPoisonDuration", "EnemyBleedDuration" },
	-- Other ailments
	["to poison"] = "PoisonChance",
	["to cause poison"] = "PoisonChance",
	["to poison on hit"] = "PoisonChance",
	["poison duration"] = { "EnemyPoisonDuration" },
	["duration of poisons you inflict"] = { "EnemyPoisonDuration" },
	["to cause bleeding"] = "BleedChance",
	["to cause bleeding on hit"] = "BleedChance",
	["to inflict bleeding"] = "BleedChance",
	["to inflict bleeding on hit"] = "BleedChance",
	["bleed duration"] = { "EnemyBleedDuration" },
	["bleeding duration"] = { "EnemyBleedDuration" },
	-- Misc modifiers
	["movement speed"] = "MovementSpeed",
	["attack, cast and movement speed"] = { "Speed", "MovementSpeed" },
	["light radius"] = "LightRadius",
	["rarity of items found"] = "LootRarity",
	["quantity of items found"] = "LootQuantity",
	["item quantity"] = "LootQuantity",
	["strength requirement"] = "StrRequirement",
	["dexterity requirement"] = "DexRequirement",
	["intelligence requirement"] = "IntRequirement",
	["strength and intelligence requirement"] = { "StrRequirement", "IntRequirement" },
	["attribute requirements"] = { "StrRequirement", "DexRequirement", "IntRequirement" },
	["effect of socketed jewels"] = "SocketedJewelEffect",
	-- Flask modifiers
	["effect"] = "FlaskEffect",
	["effect of flasks"] = "FlaskEffect",
	["effect of flasks on you"] = "FlaskEffect",
	["amount recovered"] = "FlaskRecovery",
	["life recovered"] = "FlaskRecovery",
	["life recovery from flasks used"] = "FlaskLifeRecovery",
	["mana recovered"] = "FlaskRecovery",
	["life recovery from flasks"] = "FlaskLifeRecovery",
	["mana recovery from flasks"] = "FlaskManaRecovery",
	["flask effect duration"] = "FlaskDuration",
	["recovery speed"] = "FlaskRecoveryRate",
	["recovery rate"] = "FlaskRecoveryRate",
	["flask recovery rate"] = "FlaskRecoveryRate",
	["flask recovery speed"] = "FlaskRecoveryRate",
	["flask life recovery rate"] = "FlaskLifeRecoveryRate",
	["flask mana recovery rate"] = "FlaskManaRecoveryRate",
	["extra charges"] = "FlaskCharges",
	["maximum charges"] = "FlaskCharges",
	["charges used"] = "FlaskChargesUsed",
	["flask charges used"] = "FlaskChargesUsed",
	["flask charges gained"] = "FlaskChargesGained",
	["charge recovery"] = "FlaskChargeRecovery",
	["impales you inflict last"] = "ImpaleStacksMax",
}

-- List of modifier flags
local modFlagList = {
	-- Weapon types
	["with axes"] = { flags = bor(ModFlag.Axe, ModFlag.Hit) },
	["to axe attacks"] = { flags = bor(ModFlag.Axe, ModFlag.Hit) },
	["with axes or swords"] = { flags = ModFlag.Hit, tag = { type = "ModFlagOr", modFlags = bor(ModFlag.Axe, ModFlag.Sword) } },
	["with bows"] = { flags = bor(ModFlag.Bow, ModFlag.Hit) },
	["to bow attacks"] = { flags = bor(ModFlag.Bow, ModFlag.Hit) },
	["with claws"] = { flags = bor(ModFlag.Claw, ModFlag.Hit) },
	["with claws or daggers"] = { flags = ModFlag.Hit, tag = { type = "ModFlagOr", modFlags = bor(ModFlag.Claw, ModFlag.Dagger) } },
	["to claw attacks"] = { flags = bor(ModFlag.Claw, ModFlag.Hit) },
	["dealt with claws"] = { flags = bor(ModFlag.Claw, ModFlag.Hit) },
	["with daggers"] = { flags = bor(ModFlag.Dagger, ModFlag.Hit) },
	["to dagger attacks"] = { flags = bor(ModFlag.Dagger, ModFlag.Hit) },
	["with maces"] = { flags = bor(ModFlag.Mace, ModFlag.Hit) },
	["to mace attacks"] = { flags = bor(ModFlag.Mace, ModFlag.Hit) },
	["with maces and sceptres"] = { flags = bor(ModFlag.Mace, ModFlag.Hit) },
	["with maces or sceptres"] = { flags = bor(ModFlag.Mace, ModFlag.Hit) },
	["with maces, sceptres or staves"] = { flags = ModFlag.Hit, tag = { type = "ModFlagOr", modFlags = bor(ModFlag.Mace, ModFlag.Staff) } },
	["to mace and sceptre attacks"] = { flags = bor(ModFlag.Mace, ModFlag.Hit) },
	["to mace or sceptre attacks"] = { flags = bor(ModFlag.Mace, ModFlag.Hit) },
	["with staves"] = { flags = bor(ModFlag.Staff, ModFlag.Hit) },
	["to staff attacks"] = { flags = bor(ModFlag.Staff, ModFlag.Hit) },
	["with swords"] = { flags = bor(ModFlag.Sword, ModFlag.Hit) },
	["to sword attacks"] = { flags = bor(ModFlag.Sword, ModFlag.Hit) },
	["with wands"] = { flags = bor(ModFlag.Wand, ModFlag.Hit) },
	["to wand attacks"] = { flags = bor(ModFlag.Wand, ModFlag.Hit) },
	["unarmed"] = { flags = bor(ModFlag.Unarmed, ModFlag.Hit) },
	["with unarmed attacks"] = { flags = bor(ModFlag.Unarmed, ModFlag.Hit) },
	["to unarmed attacks"] = { flags = bor(ModFlag.Unarmed, ModFlag.Hit) },
	["with one handed weapons"] = { flags = bor(ModFlag.Weapon1H, ModFlag.Hit) },
	["with one handed melee weapons"] = { flags = bor(ModFlag.Weapon1H, ModFlag.WeaponMelee, ModFlag.Hit) },
	["with two handed weapons"] = { flags = bor(ModFlag.Weapon2H, ModFlag.Hit) },
	["with two handed melee weapons"] = { flags = bor(ModFlag.Weapon2H, ModFlag.WeaponMelee, ModFlag.Hit) },
	["with ranged weapons"] = { flags = bor(ModFlag.WeaponRanged, ModFlag.Hit) },
	-- Skill types
	["spell"] = { flags = ModFlag.Spell },
	["with spells"] = { flags = ModFlag.Spell },
	["with spell damage"] = { flags = ModFlag.Spell },
	["for spells"] = { flags = ModFlag.Spell },
	["with attacks"] = { keywordFlags = KeywordFlag.Attack },
	["with attack skills"] = { keywordFlags = KeywordFlag.Attack },
	["for attacks"] = { flags = ModFlag.Attack },
	["weapon"] = { flags = ModFlag.Weapon },
	["with weapons"] = { flags = ModFlag.Weapon },
	["melee"] = { flags = ModFlag.Melee },
	["with melee attacks"] = { flags = ModFlag.Melee },
	["with melee critical strikes"] = { flags = ModFlag.Melee, tag = { type = "Condition", var = "CriticalStrike" } },
	["with bow skills"] = { keywordFlags = KeywordFlag.Bow },
	["on melee hit"] = { flags = ModFlag.Melee },
	["with hits"] = { keywordFlags = KeywordFlag.Hit },
	["with hits and ailments"] = { keywordFlags = bor(KeywordFlag.Hit, KeywordFlag.Ailment) },
	["with ailments"] = { flags = ModFlag.Ailment },
	["with ailments from attack skills"] = { flags = ModFlag.Ailment, keywordFlags = KeywordFlag.Attack },
	["with poison"] = { keywordFlags = KeywordFlag.Poison },
	["with bleeding"] = { keywordFlags = KeywordFlag.Bleed },
	["for ailments"] = { flags = ModFlag.Ailment },
	["for poison"] = { keywordFlags = KeywordFlag.Poison },
	["for bleeding"] = { keywordFlags = KeywordFlag.Bleed },
	["for ignite"] = { keywordFlags = KeywordFlag.Ignite },
	["area"] = { flags = ModFlag.Area },
	["mine"] = { keywordFlags = KeywordFlag.Mine },
	["with mines"] = { keywordFlags = KeywordFlag.Mine },
	["trap"] = { keywordFlags = KeywordFlag.Trap },
	["with traps"] = { keywordFlags = KeywordFlag.Trap },
	["for traps"] = { keywordFlags = KeywordFlag.Trap },
	["that place mines or throw traps"] = { keywordFlags = bor(KeywordFlag.Mine, KeywordFlag.Trap) },
	["that throw mines"] = { keywordFlags = KeywordFlag.Mine },
	["that throw traps"] = { keywordFlags = KeywordFlag.Trap },
	["totem"] = { keywordFlags = KeywordFlag.Totem },
	["with totem skills"] = { keywordFlags = KeywordFlag.Totem },
	["for skills used by totems"] = { keywordFlags = KeywordFlag.Totem },
	["of aura skills"] = { tag = { type = "SkillType", skillType = SkillType.Aura } },
	["of curse skills"] = { keywordFlags = KeywordFlag.Curse },
	["with curse skills"] = { keywordFlags = KeywordFlag.Curse },
	["of herald skills"] = { tag = { type = "SkillType", skillType = SkillType.Herald } },
	["with herald skills"] = { tag = { type = "SkillType", skillType = SkillType.Herald } },
	["with hits from herald skills"] = { tag = { type = "SkillType", skillType = SkillType.Herald }, keywordFlags = KeywordFlag.Hit },
	["minion skills"] = { tag = { type = "SkillType", skillType = SkillType.Minion } },
	["of minion skills"] = { tag = { type = "SkillType", skillType = SkillType.Minion } },
	["for curses"] = { keywordFlags = KeywordFlag.Curse },
	["warcry"] = { keywordFlags = KeywordFlag.Warcry },
	["vaal"] = { keywordFlags = KeywordFlag.Vaal },
	["vaal skill"] = { keywordFlags = KeywordFlag.Vaal },
	["with movement skills"] = { keywordFlags = KeywordFlag.Movement },
	["of movement skills"] = { keywordFlags = KeywordFlag.Movement },
	["of travel skills"] = { tag = { type = "SkillType", skillType = SkillType.TravelSkill } },
	["with lightning skills"] = { keywordFlags = KeywordFlag.Lightning },
	["with cold skills"] = { keywordFlags = KeywordFlag.Cold },
	["with fire skills"] = { keywordFlags = KeywordFlag.Fire },
	["with elemental skills"] = { keywordFlags = bor(KeywordFlag.Lightning, KeywordFlag.Cold, KeywordFlag.Fire) },
	["with chaos skills"] = { keywordFlags = KeywordFlag.Chaos },
	["with channelling skills"] = { tag = { type = "SkillType", skillType = SkillType.Channelled } },
	["channelling skills"] = { tag = { type = "SkillType", skillType = SkillType.Channelled } },
	["with brand skills"] = { tag = { type = "SkillType", skillType = SkillType.Brand } },
	["zombie"] = { addToMinion = true, addToMinionTag = { type = "SkillName", skillName = "Raise Zombie" } },
	["raised zombie"] = { addToMinion = true, addToMinionTag = { type = "SkillName", skillName = "Raise Zombie" } },
	["skeleton"] = { addToMinion = true, addToMinionTag = { type = "SkillName", skillName = "Summon Skeleton" } },
	["spectre"] = { addToMinion = true, addToMinionTag = { type = "SkillName", skillName = "Raise Spectre" } },
	["raised spectre"] = { addToMinion = true, addToMinionTag = { type = "SkillName", skillName = "Raise Spectre" } },
	["golem"] = { addToMinion = true, addToMinionTag = { type = "SkillType", skillType = SkillType.Golem } },
	["chaos golem"] = { addToMinion = true, addToMinionTag = { type = "SkillName", skillName = "Summon Chaos Golem" } },
	["flame golem"] = { addToMinion = true, addToMinionTag = { type = "SkillName", skillName = "Summon Flame Golem" } },
	["increased flame golem"] = { addToMinion = true, addToMinionTag = { type = "SkillName", skillName = "Summon Flame Golem" } },
	["ice golem"] = { addToMinion = true, addToMinionTag = { type = "SkillName", skillName = "Summon Ice Golem" } },
	["lightning golem"] = { addToMinion = true, addToMinionTag = { type = "SkillName", skillName = "Summon Lightning Golem" } },
	["stone golem"] = { addToMinion = true, addToMinionTag = { type = "SkillName", skillName = "Summon Stone Golem" } },
	["animated guardian"] = { addToMinion = true, addToMinionTag = { type = "SkillName", skillName = "Animate Guardian" } },
	-- Other
	["global"] = { tag = { type = "Global" } },
	["from equipped shield"] = { tag = { type = "SlotName", slotName = "Weapon 2" } },
	["from body armour"] = { tag = { type = "SlotName", slotName = "Body Armour" } },
}

-- List of modifier flags/tags that appear at the start of a line
local preFlagList = {
	-- Weapon types
	["^axe attacks [hd][ae][va][el] "] = { flags = ModFlag.Axe },
	["^axe or sword attacks [hd][ae][va][el] "] = { tag = { type = "ModFlagOr", modFlags = bor(ModFlag.Axe, ModFlag.Sword) } },
	["^bow attacks [hd][ae][va][el] "] = { flags = ModFlag.Bow },
	["^claw attacks [hd][ae][va][el] "] = { flags = ModFlag.Claw },
	["^claw or dagger attacks [hd][ae][va][el] "] = { tag = { type = "ModFlagOr", modFlags = bor(ModFlag.Claw, ModFlag.Dagger) } },
	["^dagger attacks [hd][ae][va][el] "] = { flags = ModFlag.Dagger },
	["^mace or sceptre attacks [hd][ae][va][el] "] = { flags = ModFlag.Mace },
	["^mace, sceptre or staff attacks [hd][ae][va][el] "] = { tag = { type = "ModFlagOr", modFlags = bor(ModFlag.Mace, ModFlag.Staff) } },
	["^staff attacks [hd][ae][va][el] "] = { flags = ModFlag.Staff },
	["^sword attacks [hd][ae][va][el] "] = { flags = ModFlag.Sword },
	["^wand attacks [hd][ae][va][el] "] = { flags = ModFlag.Wand },
	["^unarmed attacks [hd][ae][va][el] "] = { flags = ModFlag.Unarmed },
	["^attacks with one handed weapons [hd][ae][va][el] "] = { flags = ModFlag.Weapon1H },
	["^attacks with two handed weapons [hd][ae][va][el] "] = { flags = ModFlag.Weapon2H },
	["^attacks with melee weapons [hd][ae][va][el] "] = { flags = ModFlag.WeaponMelee },
	["^attacks with one handed melee weapons [hd][ae][va][el] "] = { flags = bor(ModFlag.Weapon1H, ModFlag.WeaponMelee) },
	["^attacks with two handed melee weapons [hd][ae][va][el] "] = { flags = bor(ModFlag.Weapon2H, ModFlag.WeaponMelee) },
	["^attacks with ranged weapons [hd][ae][va][el] "] = { flags = ModFlag.WeaponRanged },
	-- Damage types
	["^hits deal "] = { keywordFlags = KeywordFlag.Hit },
	["^critical strikes deal "] = { tag = { type = "Condition", var = "CriticalStrike" } },
	-- Add to minion
	["^minions "] = { addToMinion = true },
	["^minions [hd][ae][va][el] "] = { addToMinion = true },
	["^minions leech "] = { addToMinion = true },
	["^minions' attacks deal "] = { addToMinion = true, flags = ModFlag.Attack },
	["^golems [hd][ae][va][el] "] = { addToMinion = true, addToMinionTag = { type = "SkillType", skillType = SkillType.Golem } },
	["^golem skills have "] = { tag = { type = "SkillType", skillType = SkillType.Golem } },
	["^zombies [hd][ae][va][el] "] = { addToMinion = true, addToMinionTag = { type = "SkillName", skillName = "Raise Zombie" } },
	["^raised zombies [hd][ae][va][el] "] = { addToMinion = true, addToMinionTag = { type = "SkillName", skillName = "Raise Zombie" } },
	["^skeletons [hd][ae][va][el] "] = { addToMinion = true, addToMinionTag = { type = "SkillName", skillName = "Summon Skeleton" } },
	["^raging spirits [hd][ae][va][el] "] = { addToMinion = true, addToMinionTag = { type = "SkillName", skillName = "Summon Raging Spirit" } },
	["^summoned raging spirits [hd][ae][va][el] "] = { addToMinion = true, addToMinionTag = { type = "SkillName", skillName = "Summon Raging Spirit" } },
	["^spectres [hd][ae][va][el] "] = { addToMinion = true, addToMinionTag = { type = "SkillName", skillName = "Raise Spectre" } },
	["^chaos golems [hd][ae][va][el] "] = { addToMinion = true, addToMinionTag = { type = "SkillName", skillName = "Summon Chaos Golem" } },
	["^summoned chaos golems [hd][ae][va][el] "] = { addToMinion = true, addToMinionTag = { type = "SkillName", skillName = "Summon Chaos Golem" } },
	["^flame golems [hd][ae][va][el] "] = { addToMinion = true, addToMinionTag = { type = "SkillName", skillName = "Summon Flame Golem" } },
	["^summoned flame golems [hd][ae][va][el] "] = { addToMinion = true, addToMinionTag = { type = "SkillName", skillName = "Summon Flame Golem" } },
	["^ice golems [hd][ae][va][el] "] = { addToMinion = true, addToMinionTag = { type = "SkillName", skillName = "Summon Ice Golem" } },
	["^summoned ice golems [hd][ae][va][el] "] = { addToMinion = true, addToMinionTag = { type = "SkillName", skillName = "Summon Ice Golem" } },
	["^lightning golems [hd][ae][va][el] "] = { addToMinion = true, addToMinionTag = { type = "SkillName", skillName = "Summon Lightning Golem" } },
	["^summoned lightning golems [hd][ae][va][el] "] = { addToMinion = true, addToMinionTag = { type = "SkillName", skillName = "Summon Lightning Golem" } },
	["^stone golems [hd][ae][va][el] "] = { addToMinion = true, addToMinionTag = { type = "SkillName", skillName = "Summon Stone Golem" } },
	["^summoned stone golems [hd][ae][va][el] "] = { addToMinion = true, addToMinionTag = { type = "SkillName", skillName = "Summon Stone Golem" } },
	["^summoned carrion golems [hd][ae][va][el] "] = { addToMinion = true, addToMinionTag = { type = "SkillName", skillName = "Summon Carrion Golem" } },
	["^summoned skitterbots [hd][ae][va][el] "] = { addToMinion = true, addToMinionTag = { type = "SkillName", skillName = "Summon Carrion Golem" } },
	["^blink arrow and blink arrow clones [hd][ae][va][el] "] = { addToMinion = true, addToMinionTag = { type = "SkillName", skillName = "Blink Arrow" } },
	["^mirror arrow and mirror arrow clones [hd][ae][va][el] "] = { addToMinion = true, addToMinionTag = { type = "SkillName", skillName = "Mirror Arrow" } },
	["^animated weapons [hd][ae][va][el] "] = { addToMinion = true, addToMinionTag = { type = "SkillName", skillName = "Animate Weapon" } },
	["^animated guardian deals "] = { addToMinion = true, addToMinionTag = { type = "SkillName", skillName = "Animate Guardian" } },
	["^summoned holy relics [hd][ae][va][el] "] = { addToMinion = true, addToMinionTag = { type = "SkillName", skillName = "Summon Holy Relic" } },
	["^herald skills [hd][ae][va][el] "] = { tag = { type = "SkillType", skillType = SkillType.Herald } },
	["^agony crawler deals "] = { addToMinion = true, addToMinionTag = { type = "SkillName", skillName = "Herald of Agony" } },
	["^sentinels of purity deal "] = { addToMinion = true, addToMinionTag = { type = "SkillName", skillName = "Herald of Purity" } },
	["^raised zombies' slam attack has "] = { addToMinion = true, tag = { type = "SkillId", skillId = "ZombieSlam" } },
	["^raised spectres, raised zombies, and summoned skeletons have "] = { addToMinion = true, addToMinionTag = { type = "SkillName", skillNameList = { "Raise Spectre", "Raise Zombie", "Summon Skeleton" } } },
	-- Totem/trap/mine
	["^attacks used by totems have "] = { keywordFlags = KeywordFlag.Totem },
	["^spells cast by totems have "] = { keywordFlags = KeywordFlag.Totem },
	["^trap and mine damage "] = { keywordFlags = bor(KeywordFlag.Trap, KeywordFlag.Mine) },
	["^skills used by traps [hd][ae][va][el] "] = { keywordFlags = KeywordFlag.Trap },
	["^skills used by mines [hd][ae][va][el] "] = { keywordFlags = KeywordFlag.Mine },
	-- Local damage
	["^attacks with this weapon "] = { tagList = { { type = "Condition", var = "{Hand}Attack" }, { type = "SkillType", skillType = SkillType.Attack } } },
	["^attacks with this weapon [hd][ae][va][el] "] = { tagList = { { type = "Condition", var = "{Hand}Attack" }, { type = "SkillType", skillType = SkillType.Attack } } },
	["^attacks with two handed weapons [hd][ae][va][el] "] = { flags = ModFlag.Weapon2H, tag = { type = "SkillType", skillType = SkillType.Attack } },
	["^hits with this weapon [hd][ae][va][el] "] = { flags = ModFlag.Hit, tagList = { { type = "Condition", var = "{Hand}Attack" }, { type = "SkillType", skillType = SkillType.Attack } } },
	-- Skill types
	["^attacks [hd][ae][va][el] "] = { flags = ModFlag.Attack },
	["^attack skills [hd][ae][va][el] "] = { keywordFlags = KeywordFlag.Attack },
	["^spells [hd][ae][va][el] "] = { flags = ModFlag.Spell },
	["^spell skills [hd][ae][va][el] "] = { keywordFlags = KeywordFlag.Spell },
	["^projectile attack skills [hd][ae][va][el] "] = { tagList = { { type = "SkillType", skillType = SkillType.Attack }, { type = "SkillType", skillType = SkillType.Projectile } } },
	["^projectiles from attacks [hd][ae][va][el] "] = { tagList = { { type = "SkillType", skillType = SkillType.Attack }, { type = "SkillType", skillType = SkillType.Projectile } } },
	["^arrows [hd][ae][va][el] "] = { keywordFlags = KeywordFlag.Bow },
	["^projectiles [hdf][aei][var][el] "] = { flags = ModFlag.Projectile },
	["^melee attacks have "] = { flags = ModFlag.Melee },
	["^movement attack skills have "] = { flags = ModFlag.Attack, keywordFlags = KeywordFlag.Movement },
	["^travel skills have "] = { tag = { type = "SkillType", skillType = SkillType.TravelSkill } },
	["^lightning skills [hd][ae][va][el] "] = { keywordFlags = KeywordFlag.Lightning },
	["^lightning spells [hd][ae][va][el] "] = { keywordFlags = KeywordFlag.Lightning, flags = ModFlag.Spell },
	["^cold skills [hd][ae][va][el] "] = { keywordFlags = KeywordFlag.Cold },
	["^cold spells [hd][ae][va][el] "] = { keywordFlags = KeywordFlag.Cold, flags = ModFlag.Spell },
	["^fire skills [hd][ae][va][el] "] = { keywordFlags = KeywordFlag.Fire },
	["^fire spells [hd][ae][va][el] "] = { keywordFlags = KeywordFlag.Fire, flags = ModFlag.Spell },
	["^chaos skills [hd][ae][va][el] "] = { keywordFlags = KeywordFlag.Chaos },
	["^vaal skills [hd][ae][va][el] "] = { keywordFlags = KeywordFlag.Vaal },
	["^brand skills [hd][ae][va][el] "] = { tag = { type = "SkillType", skillType = SkillType.Brand } },
	["^channelling skills [hd][ae][va][el] "] = { tag = { type = "SkillType", skillType = SkillType.Channelled } },
	["^curse skills [hd][ae][va][el] "] = { tag = { type = "SkillType", skillType = SkillType.Curse } },
	["^melee skills [hd][ae][va][el] "] = { tag = { type = "SkillType", skillType = SkillType.Melee } },
	["^guard skills [hd][ae][va][el] "] = { tag = { type = "SkillType", skillType = SkillType.Guard } },
	["^nova spells [hd][ae][va][el] "] = { tag = { type = "SkillType", skillType = SkillType.NovaSpell } },
	["^area skills [hd][ae][va][el] "] = { tag = { type = "SkillType", skillType = SkillType.Area } },
	["^warcry skills have "] = { tag = { type = "SkillType", skillType = SkillType.Warcry } },
	["^skills [hdfg][aei][vari][eln] "] = { },
	-- Slot specific
	["^left ring slot: "] = { tag = { type = "SlotNumber", num = 1 } },
	["^right ring slot: "] = { tag = { type = "SlotNumber", num = 2 } },
	["^socketed gems [hgd][ae][via][enl] "] = { addToSkill = { type = "SocketedIn", slotName = "{SlotName}" } },
	["^socketed skills [hgd][ae][via][enl] "] = { addToSkill = { type = "SocketedIn", slotName = "{SlotName}" } },
	["^socketed attacks [hgd][ae][via][enl] "] = { addToSkill = { type = "SocketedIn", slotName = "{SlotName}", keyword = "attack" } },
	["^socketed spells [hgd][ae][via][enl] "] = { addToSkill = { type = "SocketedIn", slotName = "{SlotName}", keyword = "spell" } },
	["^socketed curse gems [hgd][ae][via][enl] "] = { addToSkill = { type = "SocketedIn", slotName = "{SlotName}", keyword = "curse" } },
	["^socketed melee gems [hgd][ae][via][enl] "] = { addToSkill = { type = "SocketedIn", slotName = "{SlotName}", keyword = "melee" } },
	["^socketed golem gems [hgd][ae][via][enl] "] = { addToSkill = { type = "SocketedIn", slotName = "{SlotName}", keyword = "golem" } },
	["^socketed golem skills [hgd][ae][via][enl] "] = { addToSkill = { type = "SocketedIn", slotName = "{SlotName}", keyword = "golem" } },
	-- Other
	["^your flasks grant "] = { },
	["^when hit, "] = { },
	["^you and allies [hgd][ae][via][enl] "] = { },
	["^auras from your skills grant "] = { addToAura = true },
	["^you and nearby allies [hgd][ae][via][enl] "] = { newAura = true },
	["^nearby allies [hgd][ae][via][enl] "] = { newAura = true, newAuraOnlyAllies = true },
	["^you and allies affected by auras from your skills [hgd][ae][via][enl] "] = { affectedByAura = true },
	["^take "] = { modSuffix = "Taken" },
	["^fortify buffs you create instead grant "] = { convertFortifyEffect = true },
	["^marauder: melee skills have "] = { flags = ModFlag.Melee, tag = { type = "Condition", var = "ConnectedToMarauderStart" } },
	["^duelist: "] = { tag = { type = "Condition", var = "ConnectedToDuelistStart" } },
	["^ranger: "] = { tag = { type = "Condition", var = "ConnectedToRangerStart" } },
	["^shadow: "] = { tag = { type = "Condition", var = "ConnectedToShadowStart" } },
	["^witch: "] = { tag = { type = "Condition", var = "ConnectedToWitchStart" } },
	["^templar: "] = { tag = { type = "Condition", var = "ConnectedToTemplarStart" } },
	["^scion: "] = { tag = { type = "Condition", var = "ConnectedToScionStart" } },
}

-- List of modifier tags
local modTagList = {
	["on enemies"] = { },
	["while active"] = { },
	[" on critical strike"] = { tag = { type = "Condition", var = "CriticalStrike" } },
	["from critical strikes"] = { tag = { type = "Condition", var = "CriticalStrike" } },
	["with critical strikes"] = { tag = { type = "Condition", var = "CriticalStrike" } },
	["while affected by auras you cast"] = { affectedByAura = true },
	["for you and nearby allies"] = { newAura = true },
	-- Multipliers
	["per power charge"] = { tag = { type = "Multiplier", var = "PowerCharge" } },
	["per frenzy charge"] = { tag = { type = "Multiplier", var = "FrenzyCharge" } },
	["per endurance charge"] = { tag = { type = "Multiplier", var = "EnduranceCharge" } },
	["per siphoning charge"] = { tag = { type = "Multiplier", var = "SiphoningCharge" } },
	["per challenger charge"] = { tag = { type = "Multiplier", var = "ChallengerCharge" } },
	["per blitz charge"] = { tag = { type = "Multiplier", var = "BlitzCharge" } },
	["per ghost shroud"] = { tag = { type = "Multiplier", var = "GhostShroud" } },
	["per crab barrier"] = { tag = { type = "Multiplier", var = "CrabBarrier" } },
	["per (%d+) rage"] = function(num) return { tag = { type = "Multiplier", var = "Rage", div = num } } end,
	["per level"] = { tag = { type = "Multiplier", var = "Level" } },
	["per (%d+) player levels"] = function(num) return { tag = { type = "Multiplier", var = "Level", div = num } } end,
	["for each equipped normal item"] = { tag = { type = "Multiplier", var = "NormalItem" } },
	["for each normal item equipped"] = { tag = { type = "Multiplier", var = "NormalItem" } },
	["for each normal item you have equipped"] = { tag = { type = "Multiplier", var = "NormalItem" } },
	["for each equipped magic item"] = { tag = { type = "Multiplier", var = "MagicItem" } },
	["for each magic item equipped"] = { tag = { type = "Multiplier", var = "MagicItem" } },
	["for each magic item you have equipped"] = { tag = { type = "Multiplier", var = "MagicItem" } },
	["for each equipped rare item"] = { tag = { type = "Multiplier", var = "RareItem" } },
	["for each rare item equipped"] = { tag = { type = "Multiplier", var = "RareItem" } },
	["for each rare item you have equipped"] = { tag = { type = "Multiplier", var = "RareItem" } },
	["for each equipped unique item"] = { tag = { type = "Multiplier", var = "UniqueItem" } },
	["for each unique item equipped"] = { tag = { type = "Multiplier", var = "UniqueItem" } },
	["for each unique item you have equipped"] = { tag = { type = "Multiplier", var = "UniqueItem" } },
	["per elder item equipped"] = { tag = { type = "Multiplier", var = "ElderItem" } },
	["per shaper item equipped"] = { tag = { type = "Multiplier", var = "ShaperItem" } },
	["per elder or shaper item equipped"] = { tag = { type = "Multiplier", varList = { "ElderItem", "ShaperItem" } } },
	["for each corrupted item equipped"] = { tag = { type = "Multiplier", var = "CorruptedItem" } },
	["for each uncorrupted item equipped"] = { tag = { type = "Multiplier", var = "NonCorruptedItem" } },
	["per abyssa?l? jewel affecting you"] = { tag = { type = "Multiplier", var = "AbyssJewel" } },
	["for each type of abyssa?l? jewel affecting you"] = { tag = { type = "Multiplier", var = "AbyssJewelType" } },
	["per sextant affecting the area"] = { tag = { type = "Multiplier", var = "Sextant" } },
	["per buff on you"] = { tag = { type = "Multiplier", var = "BuffOnSelf" } },
	["per curse on enemy"] = { tag = { type = "Multiplier", var = "CurseOnEnemy" } },
	["for each curse on enemy"] = { tag = { type = "Multiplier", var = "CurseOnEnemy" } },
	["per curse on you"] = { tag = { type = "Multiplier", var = "CurseOnSelf" } },
	["per poison on you"] = { tag = { type = "Multiplier", var = "PoisonStack" } },
	["per poison on you, up to (%d+) per second"] = function(num) return { tag = { type = "Multiplier", var = "PoisonStack", limit = tonumber(num), limitTotal = true } } end,
	["for each poison you have inflicted recently"] = { tag = { type = "Multiplier", var = "PoisonAppliedRecently" } },
	["for each shocked enemy you've killed recently"] = { tag = { type = "Multiplier", var = "ShockedEnemyKilledRecently" } },
	["per enemy killed recently, up to (%d+)%%"] = function(num) return { tag = { type = "Multiplier", var = "EnemyKilledRecently", limit = tonumber(num), limitTotal = true } } end,
	["per (%d+) rampage kills"] = function(num) return { tag = { type = "Multiplier", var = "Rampage", div = num, limit = 1000/num, limitTotal = true } } end,
	["per minion, up to (%d+)%%"] = function(num) return { tag = { type = "Multiplier", var = "SummonedMinion", limit = tonumber(num), limitTotal = true } } end,
	["for each enemy you or your minions have killed recently, up to (%d+)%%"] = function(num) return { tag = { type = "Multiplier", varList = {"EnemyKilledRecently","EnemyKilledByMinionsRecently"}, limit = tonumber(num), limitTotal = true } } end,
	["for each enemy you or your minions have killed recently, up to (%d+)%% per second"] = function(num) return { tag = { type = "Multiplier", varList = {"EnemyKilledRecently","EnemyKilledByMinionsRecently"}, limit = tonumber(num), limitTotal = true } } end,
	["for each (%d+) total mana you have spent recently"] = function(num) return { tag = { type = "Multiplier", var = "ManaSpentRecently", div = num } } end,
	["for each (%d+) total mana you have spent recently, up to (%d+)%%"] = function(num, _, limit) return { tag = { type = "Multiplier", var = "ManaSpentRecently", div = num, limit = tonumber(limit), limitTotal = true } } end,
	["per (%d+) mana spent recently, up to (%d+)%%"] = function(num, _, limit) return { tag = { type = "Multiplier", var = "ManaSpentRecently", div = num, limit = tonumber(limit), limitTotal = true } } end,
	["per enemy killed by you or your totems recently"] = { tag = { type = "Multiplier", varList = {"EnemyKilledRecently","EnemyKilledByTotemsRecently"} } },
	["per nearby enemy, up to %+?(%d+)%%"] = function(num) return { tag = { type = "Multiplier", var = "NearbyEnemies", limit = num, limitTotal = true } } end,
	["to you and allies"] = { },
	["per red socket"] = { tag = { type = "Multiplier", var = "RedSocketIn{SlotName}" } },
	["per green socket"] = { tag = { type = "Multiplier", var = "GreenSocketIn{SlotName}" } },
	["per blue socket"] = { tag = { type = "Multiplier", var = "BlueSocketIn{SlotName}" } },
	["per white socket"] = { tag = { type = "Multiplier", var = "WhiteSocketIn{SlotName}" } },
	["for each impale on enemy"] = { tag = { type = "Multiplier", var = "ImpaleStacks", actor = "enemy" } },
	["per animated weapon"] = { tag = { type = "Multiplier", var = "AnimatedWeapon", actor = "parent" } },
	["per grasping vine"] = { tag =  { type = "Multiplier", var = "GraspingVinesCount" } },
	-- Per stat
	["per (%d+) strength"] = function(num) return { tag = { type = "PerStat", stat = "Str", div = num } } end,
	["per (%d+) dexterity"] = function(num) return { tag = { type = "PerStat", stat = "Dex", div = num } } end,
	["per (%d+) intelligence"] = function(num) return { tag = { type = "PerStat", stat = "Int", div = num } } end,
	["per (%d+) total attributes"] = function(num) return { tag = { type = "PerStat", statList = { "Str", "Dex", "Int" }, div = num } } end,
	["per (%d+) of your lowest attribute"] = function(num) return { tag = { type = "PerStat", stat = "LowestAttribute", div = num } } end,
	["per (%d+) reserved life"] = function(num) return { tag = { type = "PerStat", stat = "LifeReserved", div = num } } end,
	["per (%d+) unreserved maximum mana, up to (%d+)%%"] = function(num, _, limit) return { tag = { type = "PerStat", stat = "ManaUnreserved", div = num, limit = tonumber(limit), limitTotal = true } } end,
	["per (%d+) evasion rating"] = function(num) return { tag = { type = "PerStat", stat = "Evasion", div = num } } end,
	["per (%d+) evasion rating, up to (%d+)%%"] = function(num, _, limit) return { tag = { type = "PerStat", stat = "Evasion", div = num, limit = tonumber(limit), limitTotal = true } } end,
	["per (%d+) maximum energy shield"] = function(num) return { tag = { type = "PerStat", stat = "EnergyShield", div = num } } end,
	["per (%d+) maximum life"] = function(num) return { tag = { type = "PerStat", stat = "Life", div = num } } end,
	["per (%d+) maximum mana, up to (%d+)%%"] = function(num, _, limit) return { tag = { type = "PerStat", stat = "Mana", div = num, limit = tonumber(limit), limitTotal = true } } end,
	["per (%d+) accuracy rating"] = function(num) return { tag = { type = "PerStat", stat = "Accuracy", div = num } } end,
	["per (%d+)%% block chance"] = function(num) return { tag = { type = "PerStat", stat = "BlockChance", div = num } } end,
	["per (%d+)%% chance to block attack damage"] = function(num) return { tag = { type = "PerStat", stat = "BlockChance", div = num } } end,
	["per (%d+)%% chance to block spell damage"] = function(num) return { tag = { type = "PerStat", stat = "SpellBlockChance", div = num } } end,
	["per (%d+) of the lowest of armour and evasion rating"] = function(num) return { tag = { type = "PerStat", stat = "LowestOfArmourAndEvasion", div = num } } end,
	["per (%d+) maximum energy shield on helmet"] = function(num) return { tag = { type = "PerStat", stat = "EnergyShieldOnHelmet", div = num } } end,
	["per (%d+) evasion rating on body armour"] = function(num) return { tag = { type = "PerStat", stat = "EvasionOnBody Armour", div = num } } end,
	["per (%d+) armour on equipped shield"] = function(num) return { tag = { type = "PerStat", stat = "ArmourOnWeapon 2", div = num } } end,
	["per (%d+) armour or evasion rating on shield"] = function(num) return { tag = { type = "PerStat", statList = {"ArmourOnWeapon 2", "EvasionOnWeapon 2"}, div = num } } end,
	["per (%d+) evasion rating on equipped shield"] = function(num) return { tag = { type = "PerStat", stat = "EvasionOnWeapon 2", div = num } } end,
	["per (%d+) maximum energy shield on equipped shield"] = function(num) return { tag = { type = "PerStat", stat = "EnergyShieldOnWeapon 2", div = num } } end,
	["per (%d+) maximum energy shield on shield"] = function(num) return { tag = { type = "PerStat", stat = "EnergyShieldOnWeapon 2", div = num } } end,
	["per (%d+)%% cold resistance above 75%%"] = function(num) return { tag  = { type = "PerStat", stat = "ColdResistOver75", div = num } } end,
	["per (%d+)%% lightning resistance above 75%%"] = function(num) return { tag  = { type = "PerStat", stat = "LightningResistOver75", div = num } } end,
	["per totem"] = { tag = { type = "PerStat", stat = "ActiveTotemLimit" } },
	["per summoned totem"] = { tag = { type = "PerStat", stat = "ActiveTotemLimit" } },
	["for each summoned totem"] = { tag = { type = "PerStat", stat = "ActiveTotemLimit" } },
	["for each time they have chained"] = { tag = { type = "PerStat", stat = "Chain" } },
	["for each time it has chained"] = { tag = { type = "PerStat", stat = "Chain" } },
	["for each summoned golem"] = { tag = { type = "PerStat", stat = "ActiveGolemLimit" } },
	["for each golem you have summoned"] = { tag = { type = "PerStat", stat = "ActiveGolemLimit" } },
	["per summoned golem"] = { tag = { type = "PerStat", stat = "ActiveGolemLimit" } },
	-- Stat conditions
	["with (%d+) or more strength"] = function(num) return { tag = { type = "StatThreshold", stat = "Str", threshold = num } } end,
	["with at least (%d+) strength"] = function(num) return { tag = { type = "StatThreshold", stat = "Str", threshold = num } } end,
	["w?h?i[lf]e? you have at least (%d+) strength"] = function(num) return { tag = { type = "StatThreshold", stat = "Str", threshold = num } } end,
	["w?h?i[lf]e? you have at least (%d+) dexterity"] = function(num) return { tag = { type = "StatThreshold", stat = "Dex", threshold = num } } end,
	["w?h?i[lf]e? you have at least (%d+) intelligence"] = function(num) return { tag = { type = "StatThreshold", stat = "Int", threshold = num } } end,
	["at least (%d+) intelligence"] = function(num) return { tag = { type = "StatThreshold", stat = "Int", threshold = num } } end, -- lol
	["if dexterity is higher than intelligence"] = { tag = { type = "StatThreshold", var = "DexHigherThanInt" } },
	["if strength is higher than intelligence"] = { tag = { type = "StatThreshold", var = "StrHigherThanInt" } },
	["w?h?i[lf]e? you have at least (%d+) maximum energy shield"] = function(num) return { tag = { type = "StatThreshold", stat = "EnergyShield", threshold = num } } end,
	["against targets they pierce"] = { tag = { type = "StatThreshold", stat = "PierceCount", threshold = 1 } },
	["against pierced targets"] = { tag = { type = "StatThreshold", stat = "PierceCount", threshold = 1 } },
	["to targets they pierce"] = { tag = { type = "StatThreshold", stat = "PierceCount", threshold = 1 } },
	-- Slot conditions
	["when in main hand"] = { tag = { type = "SlotNumber", num = 1 } },
	["when in off hand"] = { tag = { type = "SlotNumber", num = 2 } },
	["in main hand"] = { tag = { type = "InSlot", num = 1 } },
	["in off hand"] = { tag = { type = "InSlot", num = 2 } },
	["with main hand"] = { tagList = { { type = "Condition", var = "MainHandAttack" }, { type = "SkillType", skillType = SkillType.Attack } } },
	["with off hand"] = { tagList = { { type = "Condition", var = "OffHandAttack" }, { type = "SkillType", skillType = SkillType.Attack } } },
	["with this weapon"] = { tagList = { { type = "Condition", var = "{Hand}Attack" }, { type = "SkillType", skillType = SkillType.Attack } } },
	["if your other ring is a shaper item"] = { tag = { type = "Condition", var = "ShaperItemInRing {OtherSlotNum}" } },
	["if your other ring is an elder item"] = { tag = { type = "Condition", var = "ElderItemInRing {OtherSlotNum}" } },
	-- Equipment conditions
	["while holding a shield"] = { tag = { type = "Condition", var = "UsingShield" } },
	["while your off hand is empty"] = { tag = { type = "Condition", var = "OffHandIsEmpty" } },
	["with shields"] = { tag = { type = "Condition", var = "UsingShield" } },
	["while dual wielding"] = { tag = { type = "Condition", var = "DualWielding" } },
	["while dual wielding claws"] = { tag = { type = "Condition", var = "DualWieldingClaws" } },
	["while dual wielding or holding a shield"] = { tag = { type = "Condition", varList = { "DualWielding", "UsingShield" } } },
	["while wielding an axe"] = { tag = { type = "Condition", var = "UsingAxe" } },
	["while wielding a bow"] = { tag = { type = "Condition", var = "UsingBow" } },
	["while wielding a claw"] = { tag = { type = "Condition", var = "UsingClaw" } },
	["while wielding a dagger"] = { tag = { type = "Condition", var = "UsingDagger" } },
	["while wielding a mace"] = { tag = { type = "Condition", var = "UsingMace" } },
	["while wielding a mace or sceptre"] = { tag = { type = "Condition", var = "UsingMace" } },
	["while wielding a mace, sceptre or staff"] = { tag = { type = "Condition", varList = { "UsingMace", "UsingStaff" } } },
	["while wielding a staff"] = { tag = { type = "Condition", var = "UsingStaff" } },
	["while wielding a sword"] = { tag = { type = "Condition", var = "UsingSword" } },
	["while wielding a melee weapon"] = { tag = { type = "Condition", var = "UsingMeleeWeapon" } },
	["while wielding a one handed weapon"] = { tag = { type = "Condition", var = "UsingOneHandedWeapon" } },
	["while wielding a two handed weapon"] = { tag = { type = "Condition", var = "UsingTwoHandedWeapon" } },
	["while wielding a two handed melee weapon"] = { tagList = { { type = "Condition", var = "UsingTwoHandedWeapon" }, { type = "Condition", var = "UsingMeleeWeapon" } } },
	["while wielding a wand"] = { tag = { type = "Condition", var = "UsingWand" } },
	["while wielding two different weapon types"] = { tag = { type = "Condition", var = "WieldingDifferentWeaponTypes" } },
	["while unarmed"] = { tag = { type = "Condition", var = "Unarmed" } },
	["with a normal item equipped"] = { tag = { type = "MultiplierThreshold", var = "NormalItem", threshold = 1 } },
	["with a magic item equipped"] = { tag = { type = "MultiplierThreshold", var = "MagicItem", threshold = 1 } },
	["with a rare item equipped"] = { tag = { type = "MultiplierThreshold", var = "RareItem", threshold = 1 } },
	["with a unique item equipped"] = { tag = { type = "MultiplierThreshold", var = "UniqueItem", threshold = 1 } },
	["if you wear no corrupted items"] = { tag = { type = "MultiplierThreshold", var = "CorruptedItem", threshold = 0, upper = true } },
	["if no worn items are corrupted"] = { tag = { type = "MultiplierThreshold", var = "CorruptedItem", threshold = 0, upper = true } },
	["if no equipped items are corrupted"] = { tag = { type = "MultiplierThreshold", var = "CorruptedItem", threshold = 0, upper = true } },
	["if all worn items are corrupted"] = { tag = { type = "MultiplierThreshold", var = "NonCorruptedItem", threshold = 0, upper = true } },
	["if all equipped items are corrupted"] = { tag = { type = "MultiplierThreshold", var = "NonCorruptedItem", threshold = 0, upper = true } },
	["if equipped shield has at least (%d+)%% chance to block"] = function(num) return { tag = { type = "StatThreshold", stat = "ShieldBlockChance", threshold = num } } end,
	["if you have (%d+) primordial items socketed or equipped"] = function(num) return { tag = { type = "MultiplierThreshold", var = "PrimordialItem", threshold = num } } end,
	-- Player status conditions
	["wh[ie][ln]e? on low life"] = { tag = { type = "Condition", var = "LowLife" } },
	["wh[ie][ln]e? not on low life"] = { tag = { type = "Condition", var = "LowLife", neg = true } },
	["wh[ie][ln]e? on full life"] = { tag = { type = "Condition", var = "FullLife" } },
	["wh[ie][ln]e? not on full life"] = { tag = { type = "Condition", var = "FullLife", neg = true } },
	["wh[ie][ln]e? no life is reserved"] = { tag = { type = "StatThreshold", stat = "LifeReserved", threshold = 0, upper = true } },
	["wh[ie][ln]e? no mana is reserved"] = { tag = { type = "StatThreshold", stat = "ManaReserved", threshold = 0, upper = true } },
	["wh[ie][ln]e? on full energy shield"] = { tag = { type = "Condition", var = "FullEnergyShield" } },
	["wh[ie][ln]e? not on full energy shield"] = { tag = { type = "Condition", var = "FullEnergyShield", neg = true } },
	["wh[ie][ln]e? you have energy shield"] = { tag = { type = "Condition", var = "HaveEnergyShield" } },
	["if you have energy shield"] = { tag = { type = "Condition", var = "HaveEnergyShield" } },
	["while stationary"] = { tag = { type = "Condition", var = "Stationary" } },
	["while moving"] = { tag = { type = "Condition", var = "Moving" } },
	["while channelling"] = { tag = { type = "Condition", var = "Channelling" } },
	["if you've been channelling for at least 1 second"] = { tag = { type = "Condition", var = "Channelling" } },
	["while you have no power charges"] = { tag = { type = "StatThreshold", stat = "PowerCharges", threshold = 0, upper = true } },
	["while you have no frenzy charges"] = { tag = { type = "StatThreshold", stat = "FrenzyCharges", threshold = 0, upper = true } },
	["while you have no endurance charges"] = { tag = { type = "StatThreshold", stat = "EnduranceCharges", threshold = 0, upper = true } },
	["while you have a power charge"] = { tag = { type = "StatThreshold", stat = "PowerCharges", threshold = 1 } },
	["while you have a frenzy charge"] = { tag = { type = "StatThreshold", stat = "FrenzyCharges", threshold = 1 } },
	["while you have an endurance charge"] = { tag = { type = "StatThreshold", stat = "EnduranceCharges", threshold = 1 } },
	["while at maximum power charges"] = { tag = { type = "StatThreshold", stat = "PowerCharges", thresholdStat = "PowerChargesMax" } },
	["while at maximum frenzy charges"] = { tag = { type = "StatThreshold", stat = "FrenzyCharges", thresholdStat = "FrenzyChargesMax" } },
	["while at maximum endurance charges"] = { tag = { type = "StatThreshold", stat = "EnduranceCharges", thresholdStat = "EnduranceChargesMax" } },
	["while you have at least (%d+) crab barriers"] = function(num) return { tag = { type = "StatThreshold", stat = "CrabBarriers", threshold = num } } end,
	["while you have a totem"] = { tag = { type = "Condition", var = "HaveTotem" } },
	["while you have at least one nearby ally"] = { tag = { type = "MultiplierThreshold", var = "NearbyAlly", threshold = 1 } },
	["while you have fortify"] = { tag = { type = "Condition", var = "Fortify" } },
	["during onslaught"] = { tag = { type = "Condition", var = "Onslaught" } },
	["while you have onslaught"] = { tag = { type = "Condition", var = "Onslaught" } },
	["while phasing"] = { tag = { type = "Condition", var = "Phasing" } },
	["while you have tailwind"] = { tag = { type = "Condition", var = "Tailwind" } },
	["while elusive"] = { tag = { type = "Condition", var = "Elusive" } },
	["gain elusive"] = { tag = { type = "Condition", varList = { "CanBeElusive", "Elusive" } } },
	["while you have arcane surge"] = { tag = { type = "Condition", var = "AffectedByArcaneSurge" } },
	["while you have cat's stealth"] = { tag = { type = "Condition", var = "AffectedByCat'sStealth" } },
	["while you have avian's might"] = { tag = { type = "Condition", var = "AffectedByAvian'sMight" } },
	["while you have avian's flight"] = { tag = { type = "Condition", var = "AffectedByAvian'sFlight" } },
	["while affected by aspect of the cat"] = { tag = { type = "Condition", varList = { "AffectedByCat'sStealth", "AffectedByCat'sAgility" } } },
	["while affected by a herald"] = { tag = { type = "Condition", varList = { "AffectedByHeraldofAgony", "AffectedByHeraldofAsh", "AffectedByHeraldofIce", "AffectedByHeraldofPurity", "AffectedByHeraldofThunder" } } },
	["while affected by a non%-vaal guard skill"] = { tag = { type = "Condition", varList = {"AffectedByImmortalCall", "AffectedByMoltenShell", "AffectedBySteelskin"} } },
	["if a non%-vaal guard buff was lost recently"] = { tag = { type = "Condition", var = "LostNonVaalBuffRecently" } },
	["while affected by a guard skill buff"] = { tag = { type = "Condition", varList = {"AffectedByImmortalCall", "AffectedByVaalImmortalCall", "AffectedByMoltenShell", "AffectedByVaalMoltenShell", "AffectedBySteelskin"} } },
	["while you have a bestial minion"] = { tag = { type = "Condition", var = "HaveBestialMinion" } },
	["while focussed"] = { tag = { type = "Condition", var = "Focused" } },
	["while leeching"] = { tag = { type = "Condition", var = "Leeching" } },
	["while leeching energy shield"] = { tag = { type = "Condition", var = "LeechingEnergyShield" } },
	["while using a flask"] = { tag = { type = "Condition", var = "UsingFlask" } },
	["during effect"] = { tag = { type = "Condition", var = "UsingFlask" } },
	["during flask effect"] = { tag = { type = "Condition", var = "UsingFlask" } },
	["during any flask effect"] = { tag = { type = "Condition", var = "UsingFlask" } },
	["while under no flask effects"] = { tag = { type = "Condition", var = "UsingFlask", neg = true } },
	["while on consecrated ground"] = { tag = { type = "Condition", var = "OnConsecratedGround" } },
	["on burning ground"] = { tag = { type = "Condition", var = "OnBurningGround" } },
	["while on burning ground"] = { tag = { type = "Condition", var = "OnBurningGround" } },
	["on chilled ground"] = { tag = { type = "Condition", var = "OnChilledGround" } },
	["on shocked ground"] = { tag = { type = "Condition", var = "OnShockedGround" } },
	["while in a caustic cloud"] = { tag = { type = "Condition", var = "OnCausticCloud" } },
	["while burning"] = { tag = { type = "Condition", var = "Burning" } },
	["while ignited"] = { tag = { type = "Condition", var = "Ignited" } },
	["while frozen"] = { tag = { type = "Condition", var = "Frozen" } },
	["while shocked"] = { tag = { type = "Condition", var = "Shocked" } },
	["while not ignited, frozen or shocked"] = { tag = { type = "Condition", varList = { "Ignited", "Frozen", "Shocked" }, neg = true } },
	["while bleeding"] = { tag = { type = "Condition", var = "Bleeding" } },
	["while poisoned"] = { tag = { type = "Condition", var = "Poisoned" } },
	["while cursed"] = { tag = { type = "Condition", var = "Cursed" } },
	["while not cursed"] = { tag = { type = "Condition", var = "Cursed", neg = true } },
	["against damage over time"] = { tag = { type = "Condition", varList = { "AgainstDamageOverTime" } } },
	["while there is only one nearby enemy"] = { tag = { type = "Condition", var = "OnlyOneNearbyEnemy" } },
	["while t?h?e?r?e? ?i?s? ?a rare or unique enemy i?s? ?nearby"] = { tag = { type = "ActorCondition", actor = "enemy", varList = {"NearbyRareOrUniqueEnemy", "RareOrUnique"} } },
	["if you[' ]h?a?ve hit recently"] = { tag = { type = "Condition", var = "HitRecently" } },
	["if you[' ]h?a?ve hit an enemy recently"] = { tag = { type = "Condition", var = "HitRecently" } },
	["if you[' ]h?a?ve hit a cursed enemy recently"] = { tagList = { { type = "Condition", var = "HitRecently" }, { type = "ActorCondition", actor = "enemy", var = "Cursed" } } },
	["if you[' ]h?a?ve crit recently"] = { tag = { type = "Condition", var = "CritRecently" } },
	["if you[' ]h?a?ve dealt a critical strike recently"] = { tag = { type = "Condition", var = "CritRecently" } },
	["if you[' ]h?a?ve crit in the past 8 seconds"] = { tag = { type = "Condition", var = "CritInPast8Sec" } },
	["if you[' ]h?a?ve dealt a crit in the past 8 seconds"] = { tag = { type = "Condition", var = "CritInPast8Sec" } },
	["if you[' ]h?a?ve dealt a critical strike in the past 8 seconds"] = { tag = { type = "Condition", var = "CritInPast8Sec" } },
	["if you haven't crit recently"] = { tag = { type = "Condition", var = "CritRecently", neg = true } },
	["if you haven't dealt a critical strike recently"] = { tag = { type = "Condition", var = "CritRecently", neg = true } },
	["if you[' ]h?a?ve dealt a non%-critical strike recently"] = { tag = { type = "Condition", var = "NonCritRecently" } },
	["if your skills have dealt a critical strike recently"] = { tag = { type = "Condition", var = "SkillCritRecently" } },
	["if you dealt a critical strike with a herald skill recently"] = { tag = { type = "Condition", var = "CritWithHeraldSkillRecently" } },
	["if you[' ]h?a?ve dealt a critical strike with a two handed melee weapon recently"] = { flags = bor(ModFlag.Weapon2H, ModFlag.WeaponMelee), tag = { type = "Condition", var = "CritRecently" } },
	["if you[' ]h?a?ve killed recently"] = { tag = { type = "Condition", var = "KilledRecently" } },
	["if you[' ]h?a?ve killed an enemy recently"] = { tag = { type = "Condition", var = "KilledRecently" } },
	["if you[' ]h?a?ve killed at least (%d) enemies recently"] = function(num) return { tag = { type = "MultiplierThreshold", var = "EnemyKilledRecently", threshold = num } } end,
	["if you haven't killed recently"] = { tag = { type = "Condition", var = "KilledRecently", neg = true } },
	["if you or your totems have killed recently"] = { tag = { type = "Condition", varList = {"KilledRecently","TotemsKilledRecently"} } },
	["if you[' ]h?a?ve killed a maimed enemy recently"] = { tagList = { { type = "Condition", var = "KilledRecently" }, { type = "ActorCondition", actor = "enemy", var = "Maimed" } } },
	["if you[' ]h?a?ve killed a cursed enemy recently"] = { tagList = { { type = "Condition", var = "KilledRecently" }, { type = "ActorCondition", actor = "enemy", var = "Cursed" } } },
	["if you[' ]h?a?ve killed a bleeding enemy recently"] = { tagList = { { type = "Condition", var = "KilledRecently" }, { type = "ActorCondition", actor = "enemy", var = "Bleeding" } } },
	["if you[' ]h?a?ve killed an enemy affected by your damage over time recently"] = { tag = { type = "Condition", var = "KilledAffectedByDotRecently" } },
	["if you[' ]h?a?ve frozen an enemy recently"] = { tag = { type = "Condition", var = "FrozenEnemyRecently" } },
	["if you[' ]h?a?ve ignited an enemy recently"] = { tag = { type = "Condition", var = "IgnitedEnemyRecently" } },
	["if you[' ]h?a?ve shocked an enemy recently"] = { tag = { type = "Condition", var = "ShockedEnemyRecently" } },
	["if you[' ]h?a?ve stunned an enemy recently"] = { tag = { type = "Condition", var = "StunnedEnemyRecently" } },
	["if you[' ]h?a?ve stunned an enemy with a two handed melee weapon recently"] = { flags = bor(ModFlag.Weapon2H, ModFlag.WeaponMelee), tag = { type = "Condition", var = "StunnedEnemyRecently" } },
	["if you[' ]h?a?ve been hit recently"] = { tag = { type = "Condition", var = "BeenHitRecently" } },
	["if you were hit recently"] = { tag = { type = "Condition", var = "BeenHitRecently" } },
	["if you were damaged by a hit recently"] = { tag = { type = "Condition", var = "BeenHitRecently" } },
	["if you[' ]h?a?ve taken a critical strike recently"] = { tag = { type = "Condition", var = "BeenCritRecently" } },
	["if you[' ]h?a?ve taken a savage hit recently"] = { tag = { type = "Condition", var = "BeenSavageHitRecently" } },
	["if you have ?n[o']t been hit recently"] = { tag = { type = "Condition", var = "BeenHitRecently", neg = true } },
	["if you[' ]h?a?ve taken no damage from hits recently"] = { tag = { type = "Condition", var = "BeenHitRecently", neg = true } },
	["if you[' ]h?a?ve taken fire damage from a hit recently"] = { tag = { type = "Condition", var = "HitByFireDamageRecently" } },
	["if you[' ]h?a?ve taken fire damage from an enemy hit recently"] = { tag = { type = "Condition", var = "TakenFireDamageFromEnemyHitRecently" } },
	["if you[' ]h?a?ve taken spell damage recently"] = { tag = { type = "Condition", var = "HitBySpellDamageRecently" } },
	["if you[' ]h?a?ve blocked recently"] = { tag = { type = "Condition", var = "BlockedRecently" } },
	["if you haven't blocked recently"] = { tag = { type = "Condition", var = "BlockedRecently", neg = true } },
	["if you[' ]h?a?ve blocked an attack recently"] = { tag = { type = "Condition", var = "BlockedAttackRecently" } },
	["if you[' ]h?a?ve blocked a spell recently"] = { tag = { type = "Condition", var = "BlockedSpellRecently" } },
	["if you[' ]h?a?ve blocked damage from a unique enemy in the past 10 seconds"] = { tag = { type = "Condition", var = "BlockedHitFromUniqueEnemyInPast10Sec" } },
	["if you[' ]h?a?ve attacked recently"] = { tag = { type = "Condition", var = "AttackedRecently" } },
	["if you[' ]h?a?ve cast a spell recently"] = { tag = { type = "Condition", var = "CastSpellRecently" } },
	["if you[' ]h?a?ve consumed a corpse recently"] = { tag = { type = "Condition", var = "ConsumedCorpseRecently" } },
	["if you have ?n[o']t consumed a corpse recently"] = { tag = { type = "Condition", var = "ConsumedCorpseRecently", neg = true } },
	["for each corpse consumed recently"] = { tag = { type = "Multiplier", var = "CorpseConsumedRecently" } },
	["if you[' ]h?a?ve taunted an enemy recently"] = { tag = { type = "Condition", var = "TauntedEnemyRecently" } },
	["if you[' ]h?a?ve used a skill recently"] = { tag = { type = "Condition", var = "UsedSkillRecently" } },
	["for each skill you've used recently, up to (%d+)%%"] = function(num) return { tag = { type = "Multiplier", var = "SkillUsedRecently", limit = num, limitTotal = true } } end,
	["if you[' ]h?a?ve used a warcry recently"] = { tag = { type = "Condition", var = "UsedWarcryRecently" } },
	["if you[' ]h?a?ve warcried recently"] = { tag = { type = "Condition", var = "UsedWarcryRecently" } },
	["if you[' ]h?a?ve warcried in the past 8 seconds"] = { tag = { type = "Condition", var = "UsedWarcryInPast8Seconds" } },
	["for each of your mines detonated recently, up to (%d+)%%"] = function(num) return { tag = { type = "Multiplier", var = "MineDetonatedRecently", limit = num, limitTotal = true } } end,
	["for each mine detonated recently, up to (%d+)%%"] = function(num) return { tag = { type = "Multiplier", var = "MineDetonatedRecently", limit = num, limitTotal = true } } end,
	["for each mine detonated recently, up to (%d+)%% per second"] = function(num) return { tag = { type = "Multiplier", var = "MineDetonatedRecently", limit = num, limitTotal = true } } end,
	["for each of your traps triggered recently, up to (%d+)%%"] = function(num) return { tag = { type = "Multiplier", var = "TrapTriggeredRecently", limit = num, limitTotal = true } } end,
	["for each trap triggered recently, up to (%d+)%%"] = function(num) return { tag = { type = "Multiplier", var = "TrapTriggeredRecently", limit = num, limitTotal = true } } end,
	["for each trap triggered recently, up to (%d+)%% per second"] = function(num) return { tag = { type = "Multiplier", var = "TrapTriggeredRecently", limit = num, limitTotal = true } } end,
	["if you[' ]h?a?ve used a fire skill recently"] = { tag = { type = "Condition", var = "UsedFireSkillRecently" } },
	["if you[' ]h?a?ve used a cold skill recently"] = { tag = { type = "Condition", var = "UsedColdSkillRecently" } },
	["if you[' ]h?a?ve used a fire skill in the past 10 seconds"] = { tag = { type = "Condition", var = "UsedFireSkillInPast10Sec" } },
	["if you[' ]h?a?ve used a cold skill in the past 10 seconds"] = { tag = { type = "Condition", var = "UsedColdSkillInPast10Sec" } },
	["if you[' ]h?a?ve used a lightning skill in the past 10 seconds"] = { tag = { type = "Condition", var = "UsedLightningSkillInPast10Sec" } },
	["if you[' ]h?a?ve summoned a totem recently"] = { tag = { type = "Condition", var = "SummonedTotemRecently" } },
	["if you[' ]h?a?ve used a minion skill recently"] = { tag = { type = "Condition", var = "UsedMinionSkillRecently" } },
	["if you[' ]h?a?ve used a movement skill recently"] = { tag = { type = "Condition", var = "UsedMovementSkillRecently" } },
	["if you[' ]h?a?ve used a vaal skill recently"] = { tag = { type = "Condition", var = "UsedVaalSkillRecently" } },
	["if you[' ]h?a?ve spent (%d+) total mana recently"] = function(num) return { tag = { type = "MultiplierThreshold", var = "ManaSpentRecently", threshold = num } } end,
	["for 4 seconds after spending a total of (%d+) mana"] = function(num) return { tag = { type = "MultiplierThreshold", var = "ManaSpentRecently", threshold = num } } end,
	["if you've impaled an enemy recently"] = { tag = { type = "Condition", var = "ImpaledRecently" } },
	["if you've stopped taking damage over time recently"] = { tag = { type = "Condition", var = "StoppedTakingDamageOverTimeRecently" } },
	["during soul gain prevention"] = { tag = { type = "Condition", var = "SoulGainPrevention" } },
	["if you detonated mines recently"] = { tag = { type = "Condition", var = "DetonatedMinesRecently" } },
	["if you detonated a mine recently"] = { tag = { type = "Condition", var = "DetonatedMinesRecently" } },
	["if energy shield recharge has started recently"] = { tag = { type = "Condition", var = "EnergyShieldRechargeRecently" } },
	["when cast on frostbolt"] = { tag = { type = "Condition", var = "CastOnFrostbolt" } },
	["branded enemy's"] = { tag = { type = "MultiplierThreshold", var = "BrandsAttachedToEnemy", threshold = 1 } },
	["to enemies they're attached to"] = { tag = { type = "MultiplierThreshold", var = "BrandsAttachedToEnemy", threshold = 1 } },
	["for each hit you've taken recently up to a maximum of (%d+)%%"] = function(num) return { tag = { type = "Multiplier", var = "BeenHitRecently", limit = num, limitTotal = true } } end,
	["for each nearby enemy, up to (%d+)%%"] = function(num) return { tag = { type = "Multiplier", var = "NearbyEnemies", limit = num, limitTotal = true } } end,
	["while you have iron reflexes"] = { tag = { type = "Condition", var = "HaveIronReflexes" } },
	["while you do not have iron reflexes"] = { tag = { type = "Condition", var = "HaveIronReflexes", neg = true } },
	["while you have elemental overload"] = { tag = { type = "Condition", var = "HaveElementalOverload" } },
	["while you do not have elemental overload"] = { tag = { type = "Condition", var = "HaveElementalOverload", neg = true } },
	["while you have resolute technique"] = { tag = { type = "Condition", var = "HaveResoluteTechnique" } },
	["while you do not have resolute technique"] = { tag = { type = "Condition", var = "HaveResoluteTechnique", neg = true } },
	["while you have avatar of fire"] = { tag = { type = "Condition", var = "HaveAvatarOfFire" } },
	["while you do not have avatar of fire"] = { tag = { type = "Condition", var = "HaveAvatarOfFire", neg = true } },
	["if you have a summoned golem"] = { tag = { type = "Condition", varList = { "HavePhysicalGolem", "HaveLightningGolem", "HaveColdGolem", "HaveFireGolem", "HaveChaosGolem", "HaveCarrionGolem" } } },
	["while you have a summoned golem"] = { tag = { type = "Condition", varList = { "HavePhysicalGolem", "HaveLightningGolem", "HaveColdGolem", "HaveFireGolem", "HaveChaosGolem", "HaveCarrionGolem" } } },
	["if a minion has died recently"] = { tag = { type = "Condition", var = "MinionsDiedRecently" } },
	-- Enemy status conditions
	["at close range"] = { tag = { type = "Condition", var = "AtCloseRange" }, flags = ModFlag.Hit },
	["against rare and unique enemies"] = { tag = { type = "ActorCondition", actor = "enemy", var = "RareOrUnique" }, keywordFlags = KeywordFlag.Hit },
	["against unique enemies"] = { tag = { type = "ActorCondition", actor = "enemy", var = "RareOrUnique" }, keywordFlags = KeywordFlag.Hit },
	["against enemies on full life"] = { tag = { type = "ActorCondition", actor = "enemy", var = "FullLife" }, keywordFlags = KeywordFlag.Hit },
	["against enemies that are on full life"] = { tag = { type = "ActorCondition", actor = "enemy", var = "FullLife" }, keywordFlags = KeywordFlag.Hit },
	["against enemies on low life"] = { tag = { type = "ActorCondition", actor = "enemy", var = "LowLife" }, keywordFlags = KeywordFlag.Hit },
	["against enemies that are on low life"] = { tag = { type = "ActorCondition", actor = "enemy", var = "LowLife" }, keywordFlags = KeywordFlag.Hit },
	["against cursed enemies"] = { tag = { type = "ActorCondition", actor = "enemy", var = "Cursed" }, keywordFlags = KeywordFlag.Hit },
	["when hitting cursed enemies"] = { tag = { type = "ActorCondition", actor = "enemy", var = "Cursed" }, keywordFlags = KeywordFlag.Hit },
	["from cursed enemies"] = { tag = { type = "ActorCondition", actor = "enemy", var = "Cursed" } },
	["against taunted enemies"] = { tag = { type = "ActorCondition", actor = "enemy", var = "Taunted" }, keywordFlags = KeywordFlag.Hit },
	["against bleeding enemies"] = { tag = { type = "ActorCondition", actor = "enemy", var = "Bleeding" }, keywordFlags = KeywordFlag.Hit },
	["you inflict on bleeding enemies"] = { tag = { type = "ActorCondition", actor = "enemy", var = "Bleeding" } },
	["to bleeding enemies"] = { tag = { type = "ActorCondition", actor = "enemy", var = "Bleeding" }, keywordFlags = KeywordFlag.Hit },
	["from bleeding enemies"] = { tag = { type = "ActorCondition", actor = "enemy", var = "Bleeding" } },
	["against poisoned enemies"] = { tag = { type = "ActorCondition", actor = "enemy", var = "Poisoned" }, keywordFlags = KeywordFlag.Hit },
	["you inflict on poisoned enemies"] = { tag = { type = "ActorCondition", actor = "enemy", var = "Poisoned" } },
	["to poisoned enemies"] = { tag = { type = "ActorCondition", actor = "enemy", var = "Poisoned" }, keywordFlags = KeywordFlag.Hit },
	["against enemies affected by (%d+) or more poisons"] = function(num) return { tag = { type = "MultiplierThreshold", actor = "enemy", var = "PoisonStack", threshold = num } } end,
	["against enemies affected by at least (%d+) poisons"] = function(num) return { tag = { type = "MultiplierThreshold", actor = "enemy", var = "PoisonStack", threshold = num } } end,
	["against hindered enemies"] = { tag = { type = "ActorCondition", actor = "enemy", var = "Hindered" }, keywordFlags = KeywordFlag.Hit },
	["against maimed enemies"] = { tag = { type = "ActorCondition", actor = "enemy", var = "Maimed" }, keywordFlags = KeywordFlag.Hit },
	["you inflict on maimed enemies"] = { tag = { type = "ActorCondition", actor = "enemy", var = "Maimed" } },
	["against blinded enemies"] = { tag = { type = "ActorCondition", actor = "enemy", var = "Blinded" }, keywordFlags = KeywordFlag.Hit },
	["from blinded enemies"] = { tag = { type = "ActorCondition", actor = "enemy", var = "Blinded" } },
	["against burning enemies"] = { tag = { type = "ActorCondition", actor = "enemy", var = "Burning" }, keywordFlags = KeywordFlag.Hit },
	["against ignited enemies"] = { tag = { type = "ActorCondition", actor = "enemy", var = "Ignited" }, keywordFlags = KeywordFlag.Hit },
	["to ignited enemies"] = { tag = { type = "ActorCondition", actor = "enemy", var = "Ignited" }, keywordFlags = KeywordFlag.Hit },
	["against shocked enemies"] = { tag = { type = "ActorCondition", actor = "enemy", var = "Shocked" }, keywordFlags = KeywordFlag.Hit },
	["to shocked enemies"] = { tag = { type = "ActorCondition", actor = "enemy", var = "Shocked" }, keywordFlags = KeywordFlag.Hit },
	["against frozen enemies"] = { tag = { type = "ActorCondition", actor = "enemy", var = "Frozen" }, keywordFlags = KeywordFlag.Hit },
	["to frozen enemies"] = { tag = { type = "ActorCondition", actor = "enemy", var = "Frozen" }, keywordFlags = KeywordFlag.Hit },
	["against chilled enemies"] = { tag = { type = "ActorCondition", actor = "enemy", var = "Chilled" }, keywordFlags = KeywordFlag.Hit },
	["to chilled enemies"] = { tag = { type = "ActorCondition", actor = "enemy", var = "Chilled" }, keywordFlags = KeywordFlag.Hit },
	["inflicted on chilled enemies"] = { tag = { type = "ActorCondition", actor = "enemy", var = "Chilled" } },
	["enemies which are chilled"] = { tag = { type = "ActorCondition", actor = "enemy", var = "Chilled" }, keywordFlags = KeywordFlag.Hit },
	["against chilled or frozen enemies"] = { tag = { type = "ActorCondition", actor = "enemy", varList = {"Chilled","Frozen"} }, keywordFlags = KeywordFlag.Hit },
	["against frozen, shocked or ignited enemies"] = { tag = { type = "ActorCondition", actor = "enemy", varList = {"Frozen","Shocked","Ignited"} }, keywordFlags = KeywordFlag.Hit },
	["against enemies affected by elemental ailments"] = { tag = { type = "ActorCondition", actor = "enemy", varList = {"Frozen","Chilled","Shocked","Ignited"} }, keywordFlags = KeywordFlag.Hit },
	["against enemies affected by ailments"] = { tag = { type = "ActorCondition", actor = "enemy", varList = {"Frozen","Chilled","Shocked","Ignited","Poisoned","Bleeding"} }, keywordFlags = KeywordFlag.Hit },
	["against enemies that are affected by elemental ailments"] = { tag = { type = "ActorCondition", actor = "enemy", varList = {"Frozen","Chilled","Shocked","Ignited"} }, keywordFlags = KeywordFlag.Hit },
	["against enemies that are affected by no elemental ailments"] = { tagList = { { type = "ActorCondition", actor = "enemy", varList = {"Frozen","Chilled","Shocked","Ignited"}, neg = true }, { type = "Condition", var = "Effective" } }, keywordFlags = KeywordFlag.Hit },
	["against enemies affected by (%d+) spider's webs"] = function(num) return { tag = { type = "MultiplierThreshold", actor = "enemy", var = "Spider's WebStack", threshold = num } } end,
	["against enemies on consecrated ground"] = { tag = { type = "ActorCondition", actor = "enemy", var = "OnConsecratedGround" } },
	-- Enemy multipliers
	["per freeze, shock and ignite on enemy"] = { tag = { type = "Multiplier", var = "FreezeShockIgniteOnEnemy" }, keywordFlags = KeywordFlag.Hit },
	["per poison affecting enemy"] = { tag = { type = "Multiplier", actor = "enemy", var = "PoisonStack" } },
	["per poison affecting enemy, up to %+([%d%.]+)%%"] = function(num) return { tag = { type = "Multiplier", actor = "enemy", var = "PoisonStack", limit = num, limitTotal = true } } end,
	["for each spider's web on the enemy"] = { tag = { type = "Multiplier", actor = "enemy", var = "Spider's WebStack" } },
}

local mod = modLib.createMod
local function flag(name, ...)
	return mod(name, "FLAG", true, ...)
end

local gemIdLookup = { 
	["power charge on critical strike"] = "SupportPowerChargeOnCrit",
}
for name, grantedEffect in pairs(data["3_0"].skills) do
	if not grantedEffect.hidden or grantedEffect.fromItem then
		gemIdLookup[grantedEffect.name:lower()] = grantedEffect.id
	end
end
local function extraSkill(name, level, noSupports)
	name = name:gsub(" skill","")
	if gemIdLookup[name] then
		return { 
			mod("ExtraSkill", "LIST", { skillId = gemIdLookup[name], level = level, noSupports = noSupports }) 
		}
	end
end

-- List of special modifiers
local specialModList = {
	-- Keystones
	["your hits can't be evaded"] = { flag("CannotBeEvaded") },
	["never deal critical strikes"] = { flag("NeverCrit") },
	["no critical strike multiplier"] = { flag("NoCritMultiplier") },
	["ailments never count as being from critical strikes"] = { flag("AilmentsAreNeverFromCrit") },
	["the increase to physical damage from strength applies to projectile attacks as well as melee attacks"] = { flag("IronGrip") },
	["converts all evasion rating to armour%. dexterity provides no bonus to evasion rating"] = { flag("IronReflexes") },
	["30%% chance to dodge attack hits%. 50%% less armour, 30%% less energy shield, 30%% less chance to block spell and attack damage"] = { 
		mod("AttackDodgeChance", "BASE", 30), 
		mod("Armour", "MORE", -50), 
		mod("EnergyShield", "MORE", -30), 
		mod("BlockChance", "MORE", -30),
		mod("SpellBlockChance", "MORE", -30) 
	},
	["maximum life becomes 1, immune to chaos damage"] = { flag("ChaosInoculation") },
	["life regeneration is applied to energy shield instead"] = { flag("ZealotsOath") },
	["life leeched per second is doubled"] = { mod("LifeLeechRate", "MORE", 100) },
	["maximum total recovery per second from life leech is doubled"] = { mod("MaxLifeLeechRate", "MORE", 100) },
	["maximum total recovery per second from energy shield leech is doubled"] = { mod("MaxEnergyShieldLeechRate", "MORE", 100) },
	["life regeneration has no effect"] = { flag("NoLifeRegen") },
	["deal no non%-fire damage"] = { flag("DealNoPhysical"), flag("DealNoLightning"), flag("DealNoCold"), flag("DealNoChaos") },
	["(%d+)%% of physical, cold and lightning damage converted to fire damage"] = function(num) return {
		mod("PhysicalDamageConvertToFire", "BASE", num), 
		mod("LightningDamageConvertToFire", "BASE", num),
		mod("ColdDamageConvertToFire", "BASE", num) 
	} end,
	["removes all mana%. spend life instead of mana for skills"] = { mod("Mana", "MORE", -100), flag("BloodMagic") },
	["enemies you hit with elemental damage temporarily get (%+%d+)%% resistance to those elements and (%-%d+)%% resistance to other elements"] = function(plus, _, minus)
		minus = tonumber(minus)
		return {
			flag("ElementalEquilibrium"),
			mod("EnemyModifier", "LIST", { mod = mod("FireResist", "BASE", plus, { type = "Condition", var = "HitByFireDamage" }) }),
			mod("EnemyModifier", "LIST", { mod = mod("FireResist", "BASE", minus, { type = "Condition", var = "HitByFireDamage", neg = true }, { type = "Condition", varList={"HitByColdDamage","HitByLightningDamage"} }) }),
			mod("EnemyModifier", "LIST", { mod = mod("ColdResist", "BASE", plus, { type = "Condition", var = "HitByColdDamage" }) }),
			mod("EnemyModifier", "LIST", { mod = mod("ColdResist", "BASE", minus, { type = "Condition", var = "HitByColdDamage", neg = true }, { type = "Condition", varList={"HitByFireDamage","HitByLightningDamage"} }) }),
			mod("EnemyModifier", "LIST", { mod = mod("LightningResist", "BASE", plus, { type = "Condition", var = "HitByLightningDamage" }) }),
			mod("EnemyModifier", "LIST", { mod = mod("LightningResist", "BASE", minus, { type = "Condition", var = "HitByLightningDamage", neg = true }, { type = "Condition", varList={"HitByFireDamage","HitByColdDamage"} }) }),
		}
	end,
	["projectile attack hits deal up to 30%% more damage to targets at the start of their movement, dealing less damage to targets as the projectile travels farther"] = { flag("PointBlank") },
	["leech energy shield instead of life"] = { flag("GhostReaver") },
	["minions explode when reduced to low life, dealing 33%% of their maximum life as fire damage to surrounding enemies"] = { mod("ExtraMinionSkill", "LIST", { skillId = "MinionInstability" }) },
	["all bonuses from an equipped shield apply to your minions instead of you"] = { }, -- The node itself is detected by the code that handles it
	["spend energy shield before mana for skill costs"] = { },
	["energy shield protects mana instead of life"] = { flag("EnergyShieldProtectsMana") },
	["modifiers to critical strike multiplier also apply to damage over time multiplier for ailments from critical strikes at (%d+)%% of their value"] = function(num) return { mod("CritMultiplierAppliesToDegen", "BASE", num) } end,
	["your bleeding does not deal extra damage while the enemy is moving"] = { flag("Condition:NoExtraBleedDamageToMovingEnemy") },
	["you can inflict bleeding on an enemy up to (%d+) times?"] = function(num) return { mod("BleedStacksMax", "OVERRIDE", num) } end,
	["gain (%d+) grasping vines each second while stationary"] = function(num) return {
		flag("Condition:Stationary"),
		mod("Dummy", "DUMMY", 1, { type = "Condition", var = "Stationary" }), -- Make the Configuration option appear
		mod("Multiplier:GraspingVinesCount", "BASE", num, { type = "Multiplier", var = "StationarySeconds", limit = 10, limitTotal = true })
	} end,
	["attack projectiles always inflict bleeding and maim, and knock back enemies"] = {
		mod("BleedChance", "BASE", 100, nil, bor(ModFlag.Attack, ModFlag.Projectile)),
		mod("EnemyKnockbackChance", "BASE", 100, nil, bor(ModFlag.Attack, ModFlag.Projectile)),
	},
	["projectiles cannot pierce, fork or chain"] = {
		flag("CannotPierce", nil, ModFlag.Projectile),
		flag("CannotChain", nil, ModFlag.Projectile),
	},
	-- Ascendant
	["grants (%d+) passive skill points?"] = function(num) return { mod("ExtraPoints", "BASE", num) } end,
	["can allocate passives from the %a+'s starting point"] = { },
	["projectiles gain damage as they travel farther, dealing up to (%d+)%% increased damage with hits to targets"] = function(num) return { mod("Damage", "INC", num, nil, bor(ModFlag.Attack, ModFlag.Projectile), { type = "DistanceRamp", ramp = {{35,0},{70,1}} }) } end,
	["(%d+)%% chance to gain elusive on kill"] = {
		flag("Condition:CanBeElusive"),
		mod("Dummy", "DUMMY", 1, { type = "Condition", var = "CanBeElusive" }) -- Make the Configuration option appear
	},
	-- Assassin
	["poison you inflict with critical strikes deals (%d+)%% more damage"] = function(num) return { mod("Damage", "MORE", num, nil, 0, KeywordFlag.Poison, { type = "Condition", var = "CriticalStrike" }) } end,
	["(%d+)%% chance to gain elusive on critical strike"] = {
		flag("Condition:CanBeElusive"),
		mod("Dummy", "DUMMY", 1, { type = "Condition", var = "CanBeElusive" }) -- Make the Configuration option appear
	},
	["(%d+)%% more damage while there is at most one rare or unique enemy nearby"] = function(num) return { mod("Damage", "MORE", num, nil, 0, { type = "Condition", var = "OnlyOneNearbyRareOrUniqueEnemy" }) } end,
	["(%d+)%% reduced damage taken while there are at least two rare or unique enemies nearby"] = function(num) return { mod("DamageTaken", "INC", -num, nil, 0, { type = "MultiplierThreshold", var = "NearbyRareOrUniqueEnemies", threshold = 2 }) } end,
	-- Berserker
	["gain %d+ rage when you kill an enemy"] = {
		flag("Condition:CanGainRage"),
		mod("Dummy", "DUMMY", 1, { type = "Condition", var = "CanGainRage" }) -- Make the Configuration option appear
	},
	["gain %d+ rage when you use a warcry"] = {
		flag("Condition:CanGainRage"),
		mod("Dummy", "DUMMY", 1, { type = "Condition", var = "CanGainRage" }) -- Make the Configuration option appear
	},
	["you and nearby party members gain %d+ rage when you warcry"] = {
		flag("Condition:CanGainRage"),
		mod("Dummy", "DUMMY", 1, { type = "Condition", var = "CanGainRage" }) -- Make the Configuration option appear
	},
	["gain %d+ rage on hit with attacks, no more than once every [%d%.]+ seconds"] = {
		flag("Condition:CanGainRage"),
		mod("Dummy", "DUMMY", 1, { type = "Condition", var = "CanGainRage" }) -- Make the Configuration option appear
	},
	["inherent effects from having rage are tripled"] = { mod("Multiplier:RageEffect", "BASE", 2) },
	["cannot be stunned while you have at least (%d+) rage"] = function(num) return { mod("AvoidStun", "BASE", 100, { type = "MultiplierThreshold", var = "Rage", threshold = 25 }) } end,
	["lose ([%d%.]+)%% of life per second per rage while you are not losing rage"] = function(num) return { mod("LifeDegen", "BASE", num / 100, { type = "PerStat", stat = "Life" }, { type = "Multiplier", var = "Rage", limit = 50 }) } end,
	["if you've warcried recently, you and nearby allies have (%d+)%% increased attack speed"] = function(num) return { mod("ExtraAura", "LIST", { mod = mod("Speed", "INC", num, nil, ModFlag.Attack) }, { type = "Condition", var = "UsedWarcryRecently" }) } end,
	-- Champion
	["you have fortify"] = { flag("Condition:Fortify") },
	["cannot be stunned while you have fortify"] = { mod("AvoidStun", "BASE", 100, { type = "Condition", var = "Fortify" }) },
	["enemies taunted by you take (%d+)%% increased damage"] = function(num) return { mod("EnemyModifier", "LIST", { mod = mod("DamageTaken", "INC", num, { type = "Condition", var = "Taunted" }) }) } end,
	["enemies taunted by you cannot evade attacks"] = { mod("EnemyModifier", "LIST", { mod = flag("CannotEvade", { type = "Condition", var = "Taunted" }) }) },
	["if you've impaled an enemy recently, you and nearby allies have %+(%d+) to armour"] = function (num) return { mod("ExtraAura", "LIST", { mod = mod("Armour", "BASE", num) }, { type = "Condition", var = "ImpaledRecently" }) } end,
	-- Chieftain
	["enemies near your totems take (%d+)%% increased physical and fire damage"] = function(num) return {
		mod("EnemyModifier", "LIST", { mod = mod("PhysicalDamageTaken", "INC", num) }), 
		mod("EnemyModifier", "LIST", { mod = mod("FireDamageTaken", "INC", num) }) 
	} end,
	["every %d+ seconds, gain (%d+)%% of physical damage as extra fire damage for %d+ seconds"] = function(_, num, _) return {
		mod("PhysicalDamageGainAsFire", "BASE", num, { type = "Condition", var = "NgamahuFlamesAdvance" })
	} end,
	["(%d+)%% more damage for each endurance charge lost recently, up to (%d+)%%"] = function(num, _, limit) return {
		mod("Damage", "MORE", num, { type = "Multiplier", var = "EnduranceChargesLostRecently", limit = tonumber(limit), limitTotal = true })
	} end,
	-- Deadeye
	["projectiles pierce all nearby targets"] = { flag("PierceAllTargets") },
	["gain %+(%d+) life when you hit a bleeding enemy"] = function(num) return { mod("LifeOnHit", "BASE", num, { type = "ActorCondition", actor = "enemy", var = "Bleeding" }) } end,
	["accuracy rating is doubled"] = { mod("Accuracy", "MORE", 100) },
	["(%d+)%% increased blink arrow and mirror arrow cooldown recovery speed"] = function(num) return {
		mod("CooldownRecovery", "INC", num, { type = "SkillName", skillNameList = { "Blink Arrow", "Mirror Arrow" } }),
	} end,
	["if you've used a skill recently, you and nearby allies have tailwind"] = { mod("ExtraAura", "LIST", { mod = flag("Condition:Tailwind") }, { type = "Condition", var = "UsedSkillRecently" }) },
	["projectiles deal (%d+)%% more damage for each remaining chain"] = function(num) return { mod("Damage", "MORE", num, nil, ModFlag.Projectile, { type = "PerStat", stat = "ChainRemaining" }) } end,
	["projectiles deal (%d+)%% increased damage for each remaining chain"] = function(num) return { mod("Damage", "INC", num, nil, ModFlag.Projectile, { type = "PerStat", stat = "ChainRemaining" }) } end,
	["far shot"] = { flag("FarShot") },
	-- Elementalist
	["gain (%d+)%% increased area of effect for %d+ seconds"] = function(num) return { mod("AreaOfEffect", "INC", num, { type = "Condition", var = "PendulumOfDestructionAreaOfEffect" }) } end,
	["gain (%d+)%% increased elemental damage for %d+ seconds"] = function(num) return { mod("ElementalDamage", "INC", num, { type = "Condition", var = "PendulumOfDestructionElementalDamage" }) } end,
	["for each element you've been hit by damage of recently, (%d+)%% increased damage of that element"] = function(num) return { 
		mod("FireDamage", "INC", num, { type = "Condition", var = "HitByFireDamageRecently" }),
		mod("ColdDamage", "INC", num, { type = "Condition", var = "HitByColdDamageRecently" }),
		mod("LightningDamage", "INC", num, { type = "Condition", var = "HitByLightningDamageRecently" })
	} end,
	["for each element you've been hit by damage of recently, (%d+)%% reduced damage taken of that element"] = function(num) return { 
		mod("FireDamageTaken", "INC", -num, { type = "Condition", var = "HitByFireDamageRecently" }), 
		mod("ColdDamageTaken", "INC", -num, { type = "Condition", var = "HitByColdDamageRecently" }), 
		mod("LightningDamageTaken", "INC", -num, { type = "Condition", var = "HitByLightningDamageRecently" })
	} end,
	["every %d+ seconds:"] = { },
	["gain chilling conflux for %d seconds"] = { 
		flag("PhysicalCanChill", { type = "Condition", var = "ChillingConflux" }),
		flag("LightningCanChill", { type = "Condition", var = "ChillingConflux" }),
		flag("FireCanChill", { type = "Condition", var = "ChillingConflux" }),
		flag("ChaosCanChill", { type = "Condition", var = "ChillingConflux" }),
	},
	["gain shocking conflux for %d seconds"] = {
		mod("EnemyShockChance", "BASE", 100, { type = "Condition", var = "ShockingConflux" }),
		flag("PhysicalCanShock", { type = "Condition", var = "ShockingConflux" }),
		flag("ColdCanShock", { type = "Condition", var = "ShockingConflux" }),
		flag("FireCanShock", { type = "Condition", var = "ShockingConflux" }),
		flag("ChaosCanShock", { type = "Condition", var = "ShockingConflux" }),
	},
	["gain igniting conflux for %d seconds"] = {
		mod("EnemyIgniteChance", "BASE", 100, { type = "Condition", var = "IgnitingConflux" }),
		flag("PhysicalCanIgnite", { type = "Condition", var = "IgnitingConflux" }),
		flag("LightningCanIgnite", { type = "Condition", var = "IgnitingConflux" }),
		flag("ColdCanIgnite", { type = "Condition", var = "IgnitingConflux" }),
		flag("ChaosCanIgnite", { type = "Condition", var = "IgnitingConflux" }),
	},
	["gain chilling, shocking and igniting conflux for %d seconds"] = { },
	["(%d+)%% increased golem damage per summoned golem"] = function(num) return { mod("MinionModifier", "LIST", { mod = mod("Damage", "INC", num) }, { type = "SkillType", skillType = SkillType.Golem }, { type = "PerStat", stat = "ActiveGolemLimit" }) } end,
	-- Gladiator
	["enemies maimed by you take (%d+)%% increased physical damage"] = function(num) return { mod("EnemyModifier", "LIST", { mod = mod("PhysicalDamageTaken", "INC", num, { type = "Condition", var = "Maimed" }) }) } end,
	["chance to block spell damage is equal to chance to block attack damage"] = { flag("SpellBlockChanceIsBlockChance") },
	["maximum chance to block spell damage is equal to maximum chance to block attack damage"] = { flag("SpellBlockChanceMaxIsBlockChanceMax") },
	["your counterattacks deal double damage"] = {
		mod("DoubleDamageChance", "BASE", 100, { type = "SkillName", skillName = "Reckoning" }),
		mod("DoubleDamageChance", "BASE", 100, { type = "SkillName", skillName = "Riposte" }),
		mod("DoubleDamageChance", "BASE", 100, { type = "SkillName", skillName = "Vengeance" }),
	},
	-- Guardian
	["grants armour equal to (%d+)%% of your reserved life to you and nearby allies"] = function(num) return { mod("GrantReservedLifeAsAura", "LIST", { mod = mod("Armour", "BASE", num / 100) }) } end,
	["grants maximum energy shield equal to (%d+)%% of your reserved mana to you and nearby allies"] = function(num) return { mod("GrantReservedManaAsAura", "LIST", { mod = mod("EnergyShield", "BASE", num / 100) }) } end,
	["warcries cost no mana"] = { mod("ManaCost", "MORE", -100, nil, 0, KeywordFlag.Warcry) },
	["%+(%d+)%% chance to block attack damage for %d seconds? every %d seconds"] = function(num) return { mod("BlockChance", "BASE", num, { type = "Condition", var = "BastionOfHopeActive" }) } end,
	["if you've attacked recently, you and nearby allies have %+(%d+)%% chance to block attack damage"] = function(num) return { mod("ExtraAura", "LIST", { mod = mod("BlockChance", "BASE", num) }, { type = "Condition", var = "AttackedRecently" }) } end,
	["if you've cast a spell recently, you and nearby allies have %+(%d+)%% chance to block spell damage"] = function(num) return { mod("ExtraAura", "LIST", { mod = mod("SpellBlockChance", "BASE", num) }, { type = "Condition", var = "CastSpellRecently" }) } end,
	["while there is at least one nearby ally, you and nearby allies deal (%d+)%% more damage"] = function(num) return { mod("ExtraAura", "LIST", { mod = mod("Damage", "MORE", num) }, { type = "MultiplierThreshold", var = "NearbyAlly", threshold = 1 }) } end,
	["while there are at least five nearby allies, you and nearby allies have onslaught"] = { mod("ExtraAura", "LIST", { mod = flag("Onslaught") }, { type = "MultiplierThreshold", var = "NearbyAlly", threshold = 5 }) },
	-- Hierophant
	["you and your totems regenerate (%d+)%% of life per second for each summoned totem"] = function (num) return {
		mod("LifeRegenPercent", "BASE", num, {type = "PerStat", stat = "ActiveTotemLimit"}),
		mod("LifeRegenPercent", "BASE", num, {type = "PerStat", stat = "ActiveTotemLimit"}, 0, KeywordFlag.Totem),
	} end,
	["enemies take (%d+)%% increased damage for each of your brands attached to them"] = function(num) return { mod("EnemyModifier", "LIST", { mod = mod("DamageTaken", "INC", num, { type = "Multiplier", var = "BrandsAttached" }) }) } end,
	-- Inquisitor
	["critical strikes ignore enemy monster elemental resistances"] = { flag("IgnoreElementalResistances", { type = "Condition", var = "CriticalStrike" }) },
	["non%-critical strikes penetrate (%d+)%% of enemy elemental resistances"] = function(num) return { mod("ElementalPenetration", "BASE", num, { type = "Condition", var = "CriticalStrike", neg = true }) } end,
	["consecrated ground you create applies (%d+)%% increased damage taken to enemies"] = function(num) return { mod("EnemyModifier", "LIST", { mod = mod("DamageTaken", "INC", num, { type = "Condition", var = "OnConsecratedGround" }) }) } end,
	["nearby enemies take (%d+)%% increased elemental damage"] = function(num) return { mod("EnemyModifier", "LIST", { mod = mod("ElementalDamageTaken", "INC", num) }) } end,
	["you have consecrated ground around you while stationary"] = { flag("Condition:OnConsecratedGround", { type = "Condition", var = "Stationary" }) },
	-- Juggernaut
	["armour received from body armour is doubled"] = { flag("Unbreakable") },
	["movement speed cannot be modified to below base value"] = { flag("MovementSpeedCannotBeBelowBase") },
	["you cannot be slowed to below base speed"] = { flag("ActionSpeedCannotBeBelowBase") },
	["cannot be slowed to below base speed"] = { flag("ActionSpeedCannotBeBelowBase") },
	["gain accuracy rating equal to your strength"] = { mod("Accuracy", "BASE", 1, { type = "PerStat", stat = "Str" }) },
	-- Necromancer
	["your offering skills also affect you"] = { mod("ExtraSkillMod", "LIST", { mod = mod("SkillData", "LIST", { key = "buffNotPlayer", value = false }) }, { type = "SkillName", skillNameList = { "Bone Offering", "Flesh Offering", "Spirit Offering" } }) },
	["your offerings have (%d+)%% reduced effect on you"] = function(num) return { mod("ExtraSkillMod", "LIST", { mod = mod("BuffEffectOnPlayer", "INC", -num) }, { type = "SkillName", skillNameList = { "Bone Offering", "Flesh Offering", "Spirit Offering" } }) } end,
	["if you've consumed a corpse recently, you and your minions have (%d+)%% increased area of effect"] = function(num) return { mod("AreaOfEffect", "INC", num, { type = "Condition", var = "ConsumedCorpseRecently" }), mod("MinionModifier", "LIST", { mod = mod("AreaOfEffect", "INC", num) }, { type = "Condition", var = "ConsumedCorpseRecently" }) } end,
	["with at least one nearby corpse, you and nearby allies deal (%d+)%% more damage"] = function(num) return { mod("ExtraAura", "LIST", { mod = mod("Damage", "MORE", num) }, { type = "MultiplierThreshold", var = "NearbyCorpse", threshold = 1 }) } end,
	["for each nearby corpse, you and nearby allies regenerate ([%d%.]+)%% of energy shield per second, up to ([%d%.]+)%% per second"] = function(num, _, limit) return { mod("ExtraAura", "LIST", { mod = mod("EnergyShieldRegenPercent", "BASE", num) }, { type = "Multiplier", var = "NearbyCorpse", limit = tonumber(limit), limitTotal = true }) } end,
	["for each nearby corpse, you and nearby allies regenerate (%d+) mana per second, up to (%d+) per second"] = function(num, _, limit) return { mod("ExtraAura", "LIST", { mod = mod("ManaRegen", "BASE", num) }, { type = "Multiplier", var = "NearbyCorpse", limit = tonumber(limit), limitTotal = true }) } end,
	-- Occultist
	["enemies you curse have malediction"] = { mod("AffectedByCurseMod", "LIST", { mod = mod("DamageTaken", "INC", 10) }) },
	["nearby enemies have (%-%d+)%% to chaos resistance"] = function(num) return { mod("EnemyModifier", "LIST", { mod = mod("ChaosResist", "BASE", num) }) } end,
	["nearby enemies have (%-%d+)%% to cold resistance"] = function(num) return { mod("EnemyModifier", "LIST", { mod = mod("ColdResist", "BASE", num) }) } end,
	["when you kill an enemy, for each curse on that enemy, gain (%d+)%% of non%-chaos damage as extra chaos damage for 4 seconds"] = function(num) return { 
		mod("NonChaosDamageGainAsChaos", "BASE", num, { type = "Condition", var = "KilledRecently" }, { type = "Multiplier", var = "CurseOnEnemy" }), 
	} end,
	["cannot be stunned while you have energy shield"] = { mod("AvoidStun", "BASE", 100, { type = "Condition", var = "HaveEnergyShield" }) },
	["inflict withered on nearby enemies for 15 seconds"] = {
		flag("Condition:CanWither"),
		mod("Dummy", "DUMMY", 1, { type = "Condition", var = "CanWither" }) -- Make the Configuration option appear
	},
	-- Pathfinder
	["always poison on hit while using a flask"] = { mod("PoisonChance", "BASE", 100, { type = "Condition", var = "UsingFlask" }) },
	["poisons you inflict during any flask effect have (%d+)%% chance to deal (%d+)%% more damage"] = function(num, _, more) return { mod("Damage", "MORE", tonumber(more) * num / 100, nil, 0, KeywordFlag.Poison, { type = "Condition", var = "UsingFlask" }) } end,
	-- Raider
	["you have phasing while at maximum frenzy charges"] = { flag("Condition:Phasing", { type = "StatThreshold", stat = "FrenzyCharges", thresholdStat = "FrenzyChargesMax" }) },
	["you have phasing during onslaught"] = { flag("Condition:Phasing", { type = "Condition", var = "Onslaught" }) },
	["you have onslaught while on full frenzy charges"] = { flag("Condition:Onslaught", { type = "StatThreshold", stat = "FrenzyCharges", thresholdStat = "FrenzyChargesMax" }) },
	["you have onslaught while at maximum endurance charges"] = { flag("Condition:Onslaught", { type = "StatThreshold", stat = "EnduranceCharges", thresholdStat = "EnduranceChargesMax" }) },
	-- Saboteur
	-- Slayer
	["deal up to (%d+)%% more melee damage to enemies, based on proximity"] = function(num) return { mod("Damage", "MORE", num, nil, bor(ModFlag.Attack, ModFlag.Melee), { type = "MeleeProximity", ramp = {num,0} }) } end,
	["cannot be stunned while leeching"] = { mod("AvoidStun", "BASE", 100, { type = "Condition", var = "Leeching" }) },
	["you are immune to bleeding while leeching"] = { mod("AvoidBleed", "BASE", 100, { type = "Condition", var = "Leeching" }) },
	["life leech effects are not removed at full life"] = { flag("CanLeechLifeOnFullLife") },
	["gain (%d+)%% increased movement speed for 20 seconds when you kill an enemy"] = function(num) return { mod("MovementSpeed", "INC", num, { type = "Condition", var = "KilledRecently" }) } end,
	["gain (%d+)%% increased attack speed for 20 seconds when you kill a rare or unique enemy"] = function(num) return { mod("Speed", "INC", num, { type = "Condition", var = "conditionKilledUniqueEnemy" }) } end,
	
	-- Trickster
	["(%d+)%% chance to gain (%d+)%% of non%-chaos damage with hits as extra chaos damage"] = function(num, _, perc) return { mod("NonChaosDamageGainAsChaos", "BASE", num / 100 * tonumber(perc)) } end,
	["movement skills cost no mana"] = { mod("ManaCost", "MORE", -100, nil, 0, KeywordFlag.Movement) },
	-- Item local modifiers
	["has no sockets"] = { flag("NoSockets") },
	["has (%d+) sockets?"] = function(num) return { mod("SocketCount", "BASE", num) } end,
	["has (%d+) abyssal sockets?"] = function(num) return { mod("AbyssalSocketCount", "BASE", num) } end,
	["no physical damage"] = { mod("WeaponData", "LIST", { key = "PhysicalMin" }), mod("WeaponData", "LIST", { key = "PhysicalMax" }), mod("WeaponData", "LIST", { key = "PhysicalDPS" }) },
	["all attacks with this weapon are critical strikes"] = { mod("WeaponData", "LIST", { key = "CritChance", value = 100 }) },
	["counts as dual wielding"] = { mod("WeaponData", "LIST", { key = "countsAsDualWielding", value = true}) },
	["counts as all one handed melee weapon types"] = { mod("WeaponData", "LIST", { key = "countsAsAll1H", value = true }) },
	["no block chance"] = { mod("ArmourData", "LIST", { key = "BlockChance", value = 0 }) },
	["hits can't be evaded"] = { flag("CannotBeEvaded", { type = "Condition", var = "{Hand}Attack" }) },
	["causes bleeding on hit"] = { mod("BleedChance", "BASE", 100, { type = "Condition", var = "{Hand}Attack" }) },
	["poisonous hit"] = { mod("PoisonChance", "BASE", 100, { type = "Condition", var = "{Hand}Attack" }) },
	["attacks with this weapon deal double damage"] = { mod("DoubleDamageChance", "BASE", 100, nil, ModFlag.Hit, { type = "Condition", var = "{Hand}Attack" }, { type = "SkillType", skillType = SkillType.Attack }) },
	["attacks with this weapon deal double damage to chilled enemies"] = { mod("DoubleDamageChance", "BASE", 100, nil, ModFlag.Hit, { type = "Condition", var = "{Hand}Attack" }, { type = "SkillType", skillType = SkillType.Attack }, { type = "ActorCondition", actor = "enemy", var = "Chilled" }) },
	["life leech from hits with this weapon applies instantly"] = { flag("InstantLifeLeech", { type = "Condition", var = "{Hand}Attack" }) },
	["gain life from leech instantly from hits with this weapon"] = { flag("InstantLifeLeech", { type = "Condition", var = "{Hand}Attack" }, { type = "SkillType", skillType = SkillType.Attack }) },
	["instant recovery"] = {  mod("FlaskInstantRecovery", "BASE", 100) },
	["(%d+)%% of recovery applied instantly"] = function(num) return { mod("FlaskInstantRecovery", "BASE", num) } end,
	["has no attribute requirements"] = { flag("NoAttributeRequirements") },
	-- Socketed gem modifiers
	["%+(%d+) to level of socketed gems"] = function(num) return { mod("GemProperty", "LIST", { keyword = "all", key = "level", value = num }, { type = "SocketedIn", slotName = "{SlotName}" }) } end,
	["%+(%d+) to level of socketed ([%a ]+) gems"] = function(num, _, type) return { mod("GemProperty", "LIST", { keyword = type, key = "level", value = num }, { type = "SocketedIn", slotName = "{SlotName}" }) } end,
	["%+(%d+)%% to quality of socketed ([%a ]+) gems"] = function(num, _, type) return { mod("GemProperty", "LIST", { keyword = type, key = "quality", value = num }, { type = "SocketedIn", slotName = "{SlotName}" }) } end,
	["%+(%d+) to level of active socketed skill gems"] = function(num) return { mod("GemProperty", "LIST", { keyword = "active_skill", key = "level", value = num }, { type = "SocketedIn", slotName = "{SlotName}" }) } end,
	["%+(%d+) to level of socketed active skill gems"] = function(num) return { mod("GemProperty", "LIST", { keyword = "active_skill", key = "level", value = num }, { type = "SocketedIn", slotName = "{SlotName}" }) } end,
	["%+(%d+) to level of socketed active skill gems per (%d+) player levels"] = function(num, _, div) return { mod("GemProperty", "LIST", { keyword = "active_skill", key = "level", value = num }, { type = "SocketedIn", slotName = "{SlotName}" }, { type = "Multiplier", var = "Level", div = tonumber(div) }) } end,
	["socketed gems fire an additional projectile"] = { mod("ExtraSkillMod", "LIST", { mod = mod("ProjectileCount", "BASE", 1) }, { type = "SocketedIn", slotName = "{SlotName}" }) },
	["socketed gems fire (%d+) additional projectiles"] = function(num) return { mod("ExtraSkillMod", "LIST", { mod = mod("ProjectileCount", "BASE", num) }, { type = "SocketedIn", slotName = "{SlotName}" }) } end,
	["socketed gems reserve no mana"] = { mod("ManaReserved", "MORE", -100, { type = "SocketedIn", slotName = "{SlotName}" }) },
	["socketed skill gems get a (%d+)%% mana multiplier"] = function(num) return { mod("ExtraSkillMod", "LIST", { mod = mod("SupportManaMultiplier", "MORE", num - 100) }, { type = "SocketedIn", slotName = "{SlotName}" }) } end,
	["socketed gems have blood magic"] = { flag("SkillBloodMagic", { type = "SocketedIn", slotName = "{SlotName}" }) },
	["socketed gems gain (%d+)%% of physical damage as extra lightning damage"] = function(num) return { mod("ExtraSkillMod", "LIST", { mod = mod("PhysicalDamageGainAsLightning", "BASE", num) }, { type = "SocketedIn", slotName = "{SlotName}" }) } end,
	["socketed red gems get (%d+)%% physical damage as extra fire damage"] = function(num) return { mod("ExtraSkillMod", "LIST", { mod = mod("PhysicalDamageGainAsFire", "BASE", num) }, { type = "SocketedIn", slotName = "{SlotName}", keyword = "strength" }) } end,
	-- Global gem modifiers
	["%+(%d+) to level of all minion skill gems"] = function(num) return { mod("GemProperty", "LIST", { keywordList = { "minion", "active_skill" }, key = "level", value = num }) } end,
	["%+(%d+) to level of all spell skill gems"] = function(num) return { mod("GemProperty", "LIST", { keywordList = { "spell", "active_skill" }, key = "level", value = num }) } end,
	["%+(%d+) to level of all physical spell skill gems"] = function(num) return { mod("GemProperty", "LIST", { keywordList = { "spell", "physical", "active_skill" }, key = "level", value = num }) } end,
	["%+(%d+) to level of all physical skill gems"] = function(num) return { mod("GemProperty", "LIST", { keywordList = { "physical", "active_skill" }, key = "level", value = num }) } end,
	["%+(%d+) to level of all lightning spell skill gems"] = function(num) return { mod("GemProperty", "LIST", { keywordList = { "spell", "lightning", "active_skill" }, key = "level", value = num }) } end,
	["%+(%d+) to level of all lightning skill gems"] = function(num) return { mod("GemProperty", "LIST", { keywordList = { "lightning", "active_skill" }, key = "level", value = num }) } end,
	["%+(%d+) to level of all cold spell skill gems"] = function(num) return { mod("GemProperty", "LIST", { keywordList = { "spell", "cold", "active_skill" }, key = "level", value = num }) } end,
	["%+(%d+) to level of all cold skill gems"] = function(num) return { mod("GemProperty", "LIST", { keywordList = { "cold", "active_skill" }, key = "level", value = num }) } end,
	["%+(%d+) to level of all fire spell skill gems"] = function(num) return { mod("GemProperty", "LIST", { keywordList = { "spell", "fire", "active_skill" }, key = "level", value = num }) } end,
	["%+(%d+) to level of all fire skill gems"] = function(num) return { mod("GemProperty", "LIST", { keywordList = { "fire", "active_skill" }, key = "level", value = num }) } end,
	["%+(%d+) to level of all chaos spell skill gems"] = function(num) return { mod("GemProperty", "LIST", { keywordList = { "spell", "chaos", "active_skill" }, key = "level", value = num }) } end,
	["%+(%d+) to level of all chaos skill gems"] = function(num) return { mod("GemProperty", "LIST", { keywordList = { "chaos", "active_skill" }, key = "level", value = num }) } end,
	["%+(%d+) to level of all strength skill gems"] = function(num) return { mod("GemProperty", "LIST", { keywordList = { "strength", "active_skill" }, key = "level", value = num }) } end,
	["%+(%d+) to level of all dexterity skill gems"] = function(num) return { mod("GemProperty", "LIST", { keywordList = { "dexterity", "active_skill" }, key = "level", value = num }) } end,
	["%+(%d+) to level of all intelligence skill gems"] = function(num) return { mod("GemProperty", "LIST", { keywordList = { "intelligence", "active_skill" }, key = "level", value = num }) } end,
	["%+(%d+) to level of all (.+) gems"] = function(num, _, skill) return { mod("GemProperty", "LIST", {keyword = skill, key = "level", value = num }) } end,
	-- Extra skill/support
	["grants (%D+)"] = function(_, skill) return extraSkill(skill, 1) end,
	["grants level (%d+) (.+)"] = function(num, _, skill) return extraSkill(skill, num) end,
	["[ct][ar][si][tg]g?e?r?s? level (%d+) (.+) when equipped"] = function(num, _, skill) return extraSkill(skill, num) end,
	["[ct][ar][si][tg]g?e?r?s? level (%d+) (.+) on %a+"] = function(num, _, skill) return extraSkill(skill, num) end,
	["use level (%d+) (.+) on %a+"] = function(num, _, skill) return extraSkill(skill, num) end,
	["[ct][ar][si][tg]g?e?r?s? level (%d+) (.+) when you attack"] = function(num, _, skill) return extraSkill(skill, num) end,
	["[ct][ar][si][tg]g?e?r?s? level (%d+) (.+) when you deal a critical strike"] = function(num, _, skill) return extraSkill(skill, num) end,
	["[ct][ar][si][tg]g?e?r?s? level (%d+) (.+) when hit"] = function(num, _, skill) return extraSkill(skill, num) end,
	["[ct][ar][si][tg]g?e?r?s? level (%d+) (.+) when you kill an enemy"] = function(num, _, skill) return extraSkill(skill, num) end,
	["[ct][ar][si][tg]g?e?r?s? level (%d+) (.+) when you use a skill"] = function(num, _, skill) return extraSkill(skill, num) end,
	["trigger level (%d+) (.+) when you use a skill while you have a spirit charge"] = function(num, _, skill) return extraSkill(skill, num) end,
	["trigger level (%d+) (.+) when you hit an enemy while cursed"] = function(num, _, skill) return extraSkill(skill, num) end,
	["trigger level (%d+) (.+) when you kill a frozen enemy"] = function(num, _, skill) return extraSkill(skill, num) end,
	["trigger level (%d+) (.+) when you consume a corpse"] = function(num, _, skill) return skill == "summon phantasm skill" and extraSkill("triggered summon phantasm skill", num) or extraSkill(skill, num) end,
	["trigger level (%d+) (.+) when you attack with a bow"] = function(num, _, skill) return extraSkill(skill, num) end,
	["trigger level (%d+) (.+) when animated guardian kills an enemy"] = function(num, _, skill) return extraSkill(skill, num) end,
	["trigger level (%d+) (.+) when you lose cat's stealth"] = function(num, _, skill) return extraSkill(skill, num) end,
	["%d+%% chance to attack with level (%d+) (.+) on melee hit"] = function(num, _, skill) return extraSkill(skill, num) end,
	["%d+%% chance to trigger level (%d+) (.+) when animated weapon kills an enemy"] = function(num, _, skill) return extraSkill(skill, num) end,
	["%d+%% chance to trigger level (%d+) (.+) on melee hit"] = function(num, _, skill) return extraSkill(skill, num) end,
	["%d+%% chance to trigger level (%d+) (.+) [ow][nh]e?n? ?y?o?u? kill ?a?n? ?e?n?e?m?y?"] = function(num, _, skill) return extraSkill(skill, num) end,
	["%d+%% chance to trigger level (%d+) (.+) when you use a socketed skill"] = function(num, _, skill) return extraSkill(skill, num) end,
	["%d+%% chance to trigger level (%d+) (.+) when you gain avian's might or avian's flight"] = function(num, _, skill) return extraSkill(skill, num) end,
	["%d+%% chance to [ct][ar][si][tg]g?e?r? level (%d+) (.+) on %a+"] = function(num, _, skill) return extraSkill(skill, num) end,
	["attack with level (%d+) (.+) when you kill a bleeding enemy"] = function(num, _, skill) return extraSkill(skill, num) end,
	["triggers? level (%d+) (.+) when you kill a bleeding enemy"] = function(num, _, skill) return extraSkill(skill, num) end,
	["curse enemies with (%D+) on %a+"] = function(_, skill) return extraSkill(skill, 1, true) end,
	["curse enemies with level (%d+) (%D+) on %a+, which can apply to hexproof enemies"] = function(num, _, skill) return extraSkill(skill, num, true) end,
	["curse enemies with level (%d+) (.+) on %a+"] = function(num, _, skill) return extraSkill(skill, num, true) end,
	["[ct][ar][si][tg]g?e?r?s? (.+) on %a+"] = function(_, skill) return extraSkill(skill, 1, true) end,
	["[at][tr][ti][ag][cg][ke]r? (.+) on %a+"] = function(_, skill) return extraSkill(skill, 1, true) end,
	["[at][tr][ti][ag][cg][ke]r? with (.+) on %a+"] = function(_, skill) return extraSkill(skill, 1, true) end,
	["[ct][ar][si][tg]g?e?r?s? (.+) when hit"] = function(_, skill) return extraSkill(skill, 1, true) end,
	["[at][tr][ti][ag][cg][ke]r? (.+) when hit"] = function(_, skill) return extraSkill(skill, 1, true) end,
	["[at][tr][ti][ag][cg][ke]r? with (.+) when hit"] = function(_, skill) return extraSkill(skill, 1, true) end,
	["[ct][ar][si][tg]g?e?r?s? (.+) when your skills or minions kill"] = function(_, skill) return extraSkill(skill, 1, true) end,
	["[at][tr][ti][ag][cg][ke]r? (.+) when you take a critical strike"] = function( _, skill) return extraSkill(skill, 1, true) end,
	["[at][tr][ti][ag][cg][ke]r? with (.+) when you take a critical strike"] = function( _, skill) return extraSkill(skill, 1, true) end,
	["trigger (.+) on critical strike"] = function( _, skill) return extraSkill(skill, 1, true) end,
	["triggers? (.+) when you take a critical strike"] = function( _, skill) return extraSkill(skill, 1, true) end,
	["socketed [%a+]* ?gems a?r?e? ?supported by level (%d+) (.+)"] = function(num, _, support) return { mod("ExtraSupport", "LIST", { skillId = gemIdLookup[support] or gemIdLookup[support:gsub("^increased ","")] or "Unknown", level = num }, { type = "SocketedIn", slotName = "{SlotName}" }) } end,
	["trigger level (%d+) (.+) every (%d+) seconds"] = function(num, _, skill) return extraSkill(skill, num) end,
	["trigger level (%d+) (.+), (.+) or (.+) every (%d+) seconds"] = function(num, _, skill1, skill2, skill3) return {
		mod("ExtraSkill", "LIST", { skillId = gemIdLookup[skill1], level = num }),
		mod("ExtraSkill", "LIST", { skillId = gemIdLookup[skill2], level = num }),
		mod("ExtraSkill", "LIST", { skillId = gemIdLookup[skill3], level = num })
	} end,
	["offering skills triggered this way also affect you"] = { mod("ExtraSkillMod", "LIST", { mod = mod("SkillData", "LIST", { key = "buffNotPlayer", value = false }) }, { type = "SkillName", skillNameList = { "Bone Offering", "Flesh Offering", "Spirit Offering" } }, { type = "SocketedIn", slotName = "{SlotName}" }) },
	["trigger level (%d+) (.+) after spending a total of (%d+) mana"] = function(num, _, skill) return extraSkill(skill, num) end,
	["consumes a void charge to trigger level (%d+) (.+) when you fire arrows"] = function(num, _, skill) return extraSkill(skill, num) end,
	-- Conversion
	["increases and reductions to minion damage also affects? you"] = { flag("MinionDamageAppliesToPlayer") },
	["increases and reductions to minion attack speed also affects? you"] = { flag("MinionAttackSpeedAppliesToPlayer") },
	["increases and reductions to spell damage also apply to attacks"] = { flag("SpellDamageAppliesToAttacks") },
	["increases and reductions to spell damage also apply to attacks while wielding a wand"] = { flag("SpellDamageAppliesToAttacks", { type = "Condition", var = "UsingWand" }) },
	["modifiers to claw damage also apply to unarmed"] = { flag("ClawDamageAppliesToUnarmed") },
	["modifiers to claw damage also apply to unarmed attack damage"] = { flag("ClawDamageAppliesToUnarmed") },
	["modifiers to claw attack speed also apply to unarmed"] = { flag("ClawAttackSpeedAppliesToUnarmed") },
	["modifiers to claw attack speed also apply to unarmed attack speed"] = { flag("ClawAttackSpeedAppliesToUnarmed") },
	["modifiers to claw critical strike chance also apply to unarmed"] = { flag("ClawCritChanceAppliesToUnarmed") },
	["modifiers to claw critical strike chance also apply to unarmed attack critical strike chance"] = { flag("ClawCritChanceAppliesToUnarmed") },
	["increases and reductions to light radius also apply to accuracy"] = { flag("LightRadiusAppliesToAccuracy") },
	["increases and reductions to light radius also apply to area of effect at 50%% of their value"] = { flag("LightRadiusAppliesToAreaOfEffect") },
	["increases and reductions to light radius also apply to damage"] = { flag("LightRadiusAppliesToDamage") },
	["increases and reductions to cast speed also apply to trap throwing speed"] = { flag("CastSpeedAppliesToTrapThrowingSpeed") },
	["gain (%d+)%% of bow physical damage as extra damage of each element"] = function(num) return { 
		mod("PhysicalDamageGainAsLightning", "BASE", num, nil, ModFlag.Bow), 
		mod("PhysicalDamageGainAsCold", "BASE", num, nil, ModFlag.Bow), 
		mod("PhysicalDamageGainAsFire", "BASE", num, nil, ModFlag.Bow) 
	} end,
	["gain (%d+)%% of weapon physical damage as extra damage of each element"] = function(num) return { 
		mod("PhysicalDamageGainAsLightning", "BASE", num, nil, ModFlag.Weapon), 
		mod("PhysicalDamageGainAsCold", "BASE", num, nil, ModFlag.Weapon), 
		mod("PhysicalDamageGainAsFire", "BASE", num, nil, ModFlag.Weapon) 
	} end,
	-- Crit
	["your critical strike chance is lucky"] = { flag("CritChanceLucky") },
	["your critical strike chance is lucky while focussed"] = { flag("CritChanceLucky", { type = "Condition", var = "Focused"}) },
	["your critical strikes do not deal extra damage"] = { flag("NoCritMultiplier") },
	["critical strikes deal no damage"] = { mod("Damage", "MORE", -100, { type = "Condition", var = "CriticalStrike" }) },
	["critical strike chance is increased by uncapped lightning resistance"] = { mod("CritChance", "INC", 1, { type = "PerStat", stat = "LightningResistTotal", div = 1 }) },
	["critical strike chance is increased by lightning resistance"] = { mod("CritChance", "INC", 1, { type = "PerStat", stat = "LightningResist", div = 1 }) },
	["non%-critical strikes deal (%d+)%% damage"] = function(num) return { mod("Damage", "MORE", -100+num, nil, ModFlag.Hit, { type = "Condition", var = "CriticalStrike", neg = true }) } end,
	["critical strikes penetrate (%d+)%% of enemy elemental resistances while affected by zealotry"] = function(num) return { mod("ElementalPenetration", "BASE", num, { type = "Condition", var = "CriticalStrike"}, { type = "Condition", var = "AffectedByZealotry" }) } end,
	-- Generic Ailments
	["enemies take (%d+)%% increased damage for each type of ailment you have inflicted on them"] = function(num) return {
		mod("EnemyModifier", "LIST", { mod = mod("DamageTaken", "INC", num) }, { type = "ActorCondition", actor = "enemy", var = "Frozen"}),
		mod("EnemyModifier", "LIST", { mod = mod("DamageTaken", "INC", num) }, { type = "ActorCondition", actor = "enemy", var = "Chilled"}),
		mod("EnemyModifier", "LIST", { mod = mod("DamageTaken", "INC", num) }, { type = "ActorCondition", actor = "enemy", var = "Ignited"}),
		mod("EnemyModifier", "LIST", { mod = mod("DamageTaken", "INC", num) }, { type = "ActorCondition", actor = "enemy", var = "Shocked"}),
		mod("EnemyModifier", "LIST", { mod = mod("DamageTaken", "INC", num) }, { type = "ActorCondition", actor = "enemy", var = "Bleeding"}),
		mod("EnemyModifier", "LIST", { mod = mod("DamageTaken", "INC", num) }, { type = "ActorCondition", actor = "enemy", var = "Poisoned"})
	} end,
	-- Elemental Ailments
	["your elemental damage can shock"] = { flag("ColdCanShock"), flag("FireCanShock") },
	["your cold damage can ignite"] = { flag("ColdCanIgnite") },
	["your lightning damage can ignite"] = { flag("LightningCanIgnite") },
	["your fire damage can shock but not ignite"] = { flag("FireCanShock"), flag("FireCannotIgnite") },
	["your cold damage can ignite but not freeze or chill"] = { flag("ColdCanIgnite"), flag("ColdCannotFreeze"), flag("ColdCannotChill") },
	["your lightning damage can freeze but not shock"] = { flag("LightningCanFreeze"), flag("LightningCannotShock") },
	["your chaos damage can shock"] = { flag("ChaosCanShock") },
	["chaos damage can ignite, chill and shock"] = { flag("ChaosCanIgnite"), flag("ChaosCanChill"), flag("ChaosCanShock") },
	["your physical damage can chill"] = { flag("PhysicalCanChill") },
	["your physical damage can shock"] = { flag("PhysicalCanShock") },
	["you always ignite while burning"] = { mod("EnemyIgniteChance", "BASE", 100, { type = "Condition", var = "Burning" }) },
	["critical strikes do not always freeze"] = { flag("CritsDontAlwaysFreeze") },
	["you can inflict up to (%d+) ignites on an enemy"] = { flag("IgniteCanStack") },
	["enemies chilled by you take (%d+)%% increased burning damage"] = function(num) return { mod("EnemyModifier", "LIST", { mod = mod("FireDamageTakenOverTime", "INC", num) }, { type = "ActorCondition", actor = "enemy", var = "Chilled" }) } end,
	["enemies frozen by you take (%d+)%% increased damage"] = function(num) return { mod("EnemyModifier", "LIST", { mod = mod("DamageTaken", "INC", num) }, { type = "ActorCondition", actor = "enemy", var = "Frozen" }) } end,
	["damaging ailments deal damage (%d+)%% faster"] = function(num) return { mod("IgniteBurnFaster", "INC", num), mod("BleedFaster", "INC", num), mod("PoisonFaster", "INC", num) } end,
	["ignited enemies burn (%d+)%% faster"] = function(num) return { mod("IgniteBurnFaster", "INC", num) } end,
	["ignited enemies burn (%d+)%% slower"] = function(num) return { mod("IgniteBurnSlower", "INC", num) } end,
	["enemies ignited by an attack burn (%d+)%% faster"] = function(num) return { mod("IgniteBurnFaster", "INC", num, nil, ModFlag.Attack) } end,
	["ignites you inflict with attacks deal damage (%d+)%% faster"] = function(num) return { mod("IgniteBurnFaster", "INC", num, nil, ModFlag.Attack) } end,
	["ignites you inflict deal damage (%d+)%% faster"] = function(num) return { mod("IgniteBurnFaster", "INC", num) } end,
	["enemies ignited by you during flask effect take (%d+)%% increased damage"] = function(num) return { mod("EnemyModifier", "LIST", { mod = mod("DamageTaken", "INC", num) }, { type = "ActorCondition", actor = "enemy", var = "Ignited" }) } end,
	["enemies ignited by you have (%-%d+)%% to fire resistance"] = function(num) return { mod("EnemyModifier", "LIST", { mod = mod("FireResist", "BASE", num) }, { type = "ActorCondition", actor = "enemy", var = "Ignited" }) } end,
	["cannot inflict ignite"] = { flag("CannotIgnite") },
	["cannot inflict freeze or chill"] = { flag("CannotFreeze"), flag("CannotChill") },
	["cannot inflict shock"] = { flag("CannotShock") },
	-- Bleed
	["melee attacks cause bleeding"] = { mod("BleedChance", "BASE", 100, nil, ModFlag.Melee) },
	["attacks cause bleeding when hitting cursed enemies"] = { mod("BleedChance", "BASE", 100, nil, ModFlag.Attack, { type = "ActorCondition", actor = "enemy", var = "Cursed" }) },
	["melee critical strikes cause bleeding"] = { mod("BleedChance", "BASE", 100, nil, ModFlag.Melee, { type = "Condition", var = "CriticalStrike" }) },
	["causes bleeding on melee critical strike"] = { mod("BleedChance", "BASE", 100, nil, ModFlag.Melee, { type = "Condition", var = "CriticalStrike" }) },
	["melee critical strikes have (%d+)%% chance to cause bleeding"] = function(num) return { mod("BleedChance", "BASE", num, nil, ModFlag.Melee, { type = "Condition", var = "CriticalStrike" }) } end,
	["attacks always inflict bleeding while you have cat's stealth"] = { mod("BleedChance", "BASE", 100, nil, ModFlag.Attack, { type = "Condition", var = "AffectedByCat'sStealth" }) },
	["you have crimson dance while you have cat's stealth"] = { mod("Keystone", "LIST", "Crimson Dance", { type = "Condition", var = "AffectedByCat'sStealth" }) },
	["you have crimson dance if you have dealt a critical strike recently"] = { mod("Keystone", "LIST", "Crimson Dance", { type = "Condition", var = "CritRecently" }) },
	["bleeding you inflict deals damage (%d+)%% faster"] = function(num) return { mod("BleedFaster", "INC", num) } end,
	["(%d+)%% chance for bleeding inflicted with this weapon to deal (%d+)%% more damage"] = function(num, _, more) return {
		mod("Damage", "MORE", tonumber(more) * num / 200, nil, 0, bor(KeywordFlag.Bleed, KeywordFlag.Attack), { type = "Condition", var = "DualWielding"}, { type = "SkillType", skillType = SkillType.Attack }),
		mod("Damage", "MORE", tonumber(more) * num / 100, nil, 0, bor(KeywordFlag.Bleed, KeywordFlag.Attack), { type = "Condition", var = "DualWielding", neg = true }, { type = "SkillType", skillType = SkillType.Attack })
	} end,
	-- Poison
	["y?o?u?r? ?fire damage can poison"] = { flag("FireCanPoison") },
	["y?o?u?r? ?cold damage can poison"] = { flag("ColdCanPoison") },
	["y?o?u?r? ?lightning damage can poison"] = { flag("LightningCanPoison") },
	["your chaos damage poisons enemies"] = { mod("ChaosPoisonChance", "BASE", 100) },
	["your chaos damage has (%d+)%% chance to poison enemies"] = function(num) return { mod("ChaosPoisonChance", "BASE", num) } end,
	["melee attacks poison on hit"] = { mod("PoisonChance", "BASE", 100, nil, ModFlag.Melee) },
	["melee critical strikes have (%d+)%% chance to poison the enemy"] = function(num) return { mod("PoisonChance", "BASE", num, nil, ModFlag.Melee, { type = "Condition", var = "CriticalStrike" }) } end,
	["critical strikes with daggers have a (%d+)%% chance to poison the enemy"] = function(num) return { mod("PoisonChance", "BASE", num, nil, ModFlag.Dagger, { type = "Condition", var = "CriticalStrike" }) } end,
	["poison cursed enemies on hit"] = { mod("PoisonChance", "BASE", 100, { type = "ActorCondition", actor = "enemy", var = "Cursed" }) },
	["wh[ie][ln]e? at maximum frenzy charges, attacks poison enemies"] = { mod("PoisonChance", "BASE", 100, nil, ModFlag.Attack, { type = "StatThreshold", stat = "FrenzyCharges", thresholdStat = "FrenzyChargesMax" }) },
	["traps and mines have a (%d+)%% chance to poison on hit"] = function(num) return { mod("PoisonChance", "BASE", num, nil, 0, bor(KeywordFlag.Trap, KeywordFlag.Mine)) } end,
	["poisons you inflict deal damage (%d+)%% faster"] = function(num) return { mod("PoisonFaster", "INC", num) } end,
	["(%d+)%% chance for poisons inflicted with this weapon to deal (%d+)%% more damage"] = function(num, _, more) return {
		mod("Damage", "MORE", tonumber(more) * num / 200, nil, 0, bor(KeywordFlag.Poison, KeywordFlag.Attack), { type = "Condition", var = "DualWielding"}, { type = "SkillType", skillType = SkillType.Attack }),
		mod("Damage", "MORE", tonumber(more) * num / 100, nil, 0, bor(KeywordFlag.Poison, KeywordFlag.Attack), { type = "Condition", var = "DualWielding", neg = true }, { type = "SkillType", skillType = SkillType.Attack })
	} end,
	-- Buffs/debuffs
	["phasing"] = { flag("Condition:Phasing") },
	["onslaught"] = { flag("Condition:Onslaught") },
	["you have phasing if you've killed recently"] = { flag("Condition:Phasing", { type = "Condition", var = "KilledRecently" }) },
	["you have phasing if you have blocked recently"] = { flag("Condition:Phasing", { type = "Condition", var = "BlockedRecently" }) },
	["you have phasing while affected by haste"] = { flag("Condition:Phasing", { type = "Condition", var = "AffectedByHaste" }) },
	["you have phasing while you have cat's stealth"] = { flag("Condition:Phasing", { type = "Condition", var = "AffectedByCat'sStealth" }) },
	["you have onslaught while on low life"] = { flag("Condition:Onslaught", { type = "Condition", var = "LowLife" }) },
	["you have onslaught while not on low mana"] = { flag("Condition:Onslaught", { type = "Condition", var = "LowMana", neg = true }) },
	["your aura buffs do not affect allies"] = { flag("SelfAurasCannotAffectAllies") },
	["nearby allies' damage with hits is lucky"] = { mod("ExtraAura", "LIST", { onlyAllies = true, mod = mod("LuckyHits", "BASE") }) },
	["allies' aura buffs do not affect you"] = { flag("AlliesAurasCannotAffectSelf") },
	["enemies can have 1 additional curse"] = { mod("EnemyCurseLimit", "BASE", 1) },
	["you can apply an additional curse"] = { mod("EnemyCurseLimit", "BASE", 1) },
	["nearby enemies have (%d+)%% increased effect of curses on them"] = function(num) return { mod("EnemyModifier", "LIST", { mod = mod("CurseEffectOnSelf", "INC", num) }) } end,
	["nearby enemies have an additional (%d+)%% chance to receive a critical strike"] = function(num) return { mod("EnemyModifier", "LIST", { mod = mod("SelfExtraCritChance", "BASE", num) }) } end,
	["nearby enemies have (%-%d+)%% to all resistances"] = function(num) return {
		mod("EnemyModifier", "LIST", { mod = mod("ElementalResist", "BASE", num) }),
		mod("EnemyModifier", "LIST", { mod = mod("ChaosResist", "BASE", num) }) 
	} end,
	["your hits inflict decay, dealing (%d+) chaos damage per second for %d+ seconds"] = function(num) return { mod("SkillData", "LIST", { key = "decay", value = num, merge = "MAX" }) } end,
	["temporal chains has (%d+)%% reduced effect on you"] = function(num) return { mod("CurseEffectOnSelf", "INC", -num, { type = "SkillName", skillName = "Temporal Chains" }) } end,
	["unaffected by temporal chains"] = { mod("CurseEffectOnSelf", "MORE", -100, { type = "SkillName", skillName = "Temporal Chains" }) },
	["([%+%-]%d+) seconds to cat's stealth duration"] = function(num) return { mod("PrimaryDuration", "BASE", num, { type = "SkillName", skillName = "Aspect of the Cat" }) } end,
	["([%+%-]%d+) seconds to avian's might duration"] = function(num) return { mod("PrimaryDuration", "BASE", num, { type = "SkillName", skillName = "Aspect of the Avian" }) } end,
	["([%+%-]%d+) seconds to avian's flight duration"] = function(num) return { mod("SecondaryDuration", "BASE", num, { type = "SkillName", skillName = "Aspect of the Avian" }) } end,
	["aspect of the spider can inflict spider's web on enemies an additional time"] = { mod("ExtraSkillMod", "LIST", { mod = mod("Multiplier:SpiderWebApplyStackMax", "BASE", 1) }, { type = "SkillName", skillName = "Aspect of the Spider" }) },
	["enemies affected by your spider's webs have (%-%d+)%% to all resistances"] = function(num) return {
		mod("EnemyModifier", "LIST", { mod = mod("ElementalResist", "BASE", num, { type = "MultiplierThreshold", var = "Spider's WebStack", threshold = 1 }) }),
		mod("EnemyModifier", "LIST", { mod = mod("ChaosResist", "BASE", num, { type = "MultiplierThreshold", var = "Spider's WebStack", threshold = 1 }) }),
	} end,
	["you are cursed with level (%d+) (%D+)"] = function(num, _, name) return { mod("ExtraCurse", "LIST", { skillId = gemIdLookup[name], level = num, applyToPlayer = true }) } end,
	["you count as on low life while you are cursed with vulnerability"] = { flag("Condition:LowLife", { type = "Condition", var = "AffectedByVulnerability" }) },
	["if you consumed a corpse recently, you and nearby allies regenerate (%d+)%% of life per second"] = function (num) return { mod("ExtraAura", "LIST", { mod = mod("LifeRegenPercent", "BASE", num) }, { type = "Condition", var = "ConsumedCorpseRecently" }) } end,
	["if you have blocked recently, you and nearby allies regenerate (%d+)%% of life per second"] = function (num) return { mod("ExtraAura", "LIST", { mod = mod("LifeRegenPercent", "BASE", num) }, { type = "Condition", var = "BlockedRecently" }) } end,
	["you are at maximum chance to block attack damage if you have not blocked recently"] = { flag("MaxBlockIfNotBlockedRecently", { type = "Condition", var = "BlockedRecently", neg = true }) },
	["(%d+)%% of evasion rating is regenerated as life per second while focussed"] = function(num) return { mod("LifeRegen", "BASE", num / 100, { type = "PerStat", stat = "Evasion"}, { type = "Condition", var = "Focused" }) } end,
	["nearby allies have (%d+)%% increased defences per (%d+) strength you have"] = function(num, _, div) return { mod("ExtraAura", "LIST", { onlyAllies = true, mod = mod("Defences", "INC", num) }, { type = "PerStat", stat = "Str", div = tonumber(div) }) } end,
	["nearby allies have %+(%d+)%% to critical strike multiplier per (%d+) dexterity you have"] = function(num, _, div) return { mod("ExtraAura", "LIST", { onlyAllies = true, mod = mod("CritMultiplier", "BASE", num) }, { type = "PerStat", stat = "Dex", div = tonumber(div) }) } end,
	["nearby allies have (%d+)%% increased cast speed per (%d+) intelligence you have"] = function(num, _, div) return { mod("ExtraAura", "LIST", { onlyAllies = true, mod = mod("Speed", "INC", num, nil, ModFlag.Cast ) }, { type = "PerStat", stat = "Int", div = tonumber(div) }) } end,
	["you gain divinity for %d+ seconds on reaching maximum divine charges"] = { 
		mod("ElementalDamage", "MORE", 50, { type = "Condition", var = "Divinity" }),
		mod("ElementalDamageTaken", "MORE", -20, { type = "Condition", var = "Divinity" }),
	},
	["your maximum endurance charges is equal to your maximum frenzy charges"] = { flag("MaximumEnduranceChargesIsMaximumFrenzyCharges") },
	["your maximum frenzy charges is equal to your maximum power charges"] = { flag("MaximumFrenzyChargesIsMaximumPowerCharges") },
	["consecrated ground you create while affected by zealotry causes enemies to take (%d+)%% increased damage"] = function(num) return { mod("EnemyModifier", "LIST", { mod = mod("DamageTaken", "INC", num) }, { type = "ActorCondition", actor = "enemy", var = "OnConsecratedGround" }, { type = "Condition", var = "AffectedByZealotry" }) } end,
	["if you've warcried recently, you and nearby allies have (%d+)%% increased attack, cast and movement speed"] = function(num) return {
		mod("ExtraAura", "LIST", { mod = mod("Speed", "INC", num) }, { type = "Condition", var = "UsedWarcryRecently" }),
		mod("ExtraAura", "LIST", { mod = mod("MovementSpeed", "INC", num) }, { type = "Condition", var = "UsedWarcryRecently" }),
	} end,
	["enemies in your chilling areas take (%d+)%% increased lightning damage"] = function(num) return { mod("EnemyModifier", "LIST", { mod = mod("LightningDamageTaken", "INC", num) }, { type = "ActorCondition", actor = "enemy", var = "InChillingArea" }) } end,
	["enemies hindered by you take (%d+)%% increased chaos damage"] = function(num) return { mod("EnemyModifier", "LIST", { mod = mod("ChaosDamageTaken", "INC", num) }, { type = "ActorCondition", actor = "enemy", var = "Hindered" }) } end,
	["warcries count as having (%d+) additional nearby enemies"] = function(num) return {
		mod("Multiplier:WarcryNearbyEnemies", "BASE", num),
	} end,
	["enemies you curse take (%d+)%% increased damage"] = function(num) return { mod("EnemyModifier", "LIST", { mod = mod("DamageTaken", "INC", num, { type = "Condition", var = "Cursed" }) }) } end,
	-- Traps, Mines and Totems
	["traps and mines deal (%d+)%-(%d+) additional physical damage"] = function(_, min, max) return { mod("PhysicalMin", "BASE", tonumber(min), nil, 0, bor(KeywordFlag.Trap, KeywordFlag.Mine)), mod("PhysicalMax", "BASE", tonumber(max), nil, 0, bor(KeywordFlag.Trap, KeywordFlag.Mine)) } end,
	["traps and mines deal (%d+) to (%d+) additional physical damage"] = function(_, min, max) return { mod("PhysicalMin", "BASE", tonumber(min), nil, 0, bor(KeywordFlag.Trap, KeywordFlag.Mine)), mod("PhysicalMax", "BASE", tonumber(max), nil, 0, bor(KeywordFlag.Trap, KeywordFlag.Mine)) } end,
	["can have up to (%d+) additional traps? placed at a time"] = function(num) return { mod("ActiveTrapLimit", "BASE", num) } end,
	["can have up to (%d+) additional remote mines? placed at a time"] = function(num) return { mod("ActiveMineLimit", "BASE", num) } end,
	["can have up to (%d+) additional totems? summoned at a time"] = function(num) return { mod("ActiveTotemLimit", "BASE", num) } end,
	["attack skills can have (%d+) additional totems? summoned at a time"] = function(num) return { mod("ActiveTotemLimit", "BASE", num, nil, 0, KeywordFlag.Attack) } end,
	["can [hs][au][vm][em]o?n? 1 additional siege ballista totem per (%d+) dexterity"] = function(num) return { mod("ActiveTotemLimit", "BASE", 1, { type = "SkillName", skillName = "Siege Ballista" }, { type = "PerStat", stat = "Dex", div = num }) } end,
	["totems fire (%d+) additional projectiles"] = function(num) return { mod("ProjectileCount", "BASE", num, nil, 0, KeywordFlag.Totem) } end,
	["([%d%.]+)%% of damage dealt by y?o?u?r? ?totems is leeched to you as life"] = function(num) return { mod("DamageLifeLeechToPlayer", "BASE", num, nil, 0, KeywordFlag.Totem) } end,
	["([%d%.]+)%% of damage dealt by y?o?u?r? ?mines is leeched to you as life"] = function(num) return { mod("DamageLifeLeechToPlayer", "BASE", num, nil, 0, KeywordFlag.Mine) } end,
	["you can cast an additional brand"] = { mod("ActiveBrandLimit", "BASE", 1) },
	-- Minions
	["your strength is added to your minions"] = { flag("HalfStrengthAddedToMinions") },
	["half of your strength is added to your minions"] = { flag("HalfStrengthAddedToMinions") },
	["minions created recently have (%d+)%% increased attack and cast speed"] = function(num) return { mod("MinionModifier", "LIST", { mod = mod("Speed", "INC", num) }, { type = "Condition", var = "MinionsCreatedRecently" }) } end,
	["minions created recently have (%d+)%% increased movement speed"] = function(num) return { mod("MinionModifier", "LIST", { mod = mod("MovementSpeed", "INC", num) }, { type = "Condition", var = "MinionsCreatedRecently" }) } end,
	["minions poison enemies on hit"] = { mod("MinionModifier", "LIST", { mod = mod("PoisonChance", "BASE", 100) }) },
	["minions have (%d+)%% chance to poison enemies on hit"] = function(num) return { mod("MinionModifier", "LIST", { mod = mod("PoisonChance", "BASE", num) }) } end,
	["(%d+)%% increased minion damage if you have hit recently"] = function(num) return { mod("MinionModifier", "LIST", { mod = mod("Damage", "INC", num) }, { type = "Condition", var = "HitRecently" }) } end,
	["(%d+)%% increased minion damage if you've used a minion skill recently"] = function(num) return { mod("MinionModifier", "LIST", { mod = mod("Damage", "INC", num) }, { type = "Condition", var = "UsedMinionSkillRecently" }) } end,
	["(%d+)%% increased minion attack speed per (%d+) dexterity"] = function(num, _, div) return { mod("MinionModifier", "LIST", { mod = mod("Speed", "INC", num, nil, ModFlag.Attack) }, { type = "PerStat", stat = "Dex", div = tonumber(div) }) } end,
	["(%d+)%% increased minion movement speed per (%d+) dexterity"] = function(num, _, div) return { mod("MinionModifier", "LIST", { mod = mod("MovementSpeed", "INC", num) }, { type = "PerStat", stat = "Dex", div = tonumber(div) }) } end,
	["minions deal (%d+)%% increased damage per (%d+) dexterity"] = function(num, _, div) return { mod("MinionModifier", "LIST", { mod = mod("Damage", "INC", num) }, { type = "PerStat", stat = "Dex", div = tonumber(div) }) } end,
	["(%d+)%% increased golem damage for each type of golem you have summoned"] = function(num) return {
		mod("MinionModifier", "LIST", { mod = mod("Damage", "INC", num, { type = "ActorCondition", actor = "parent", var = "HavePhysicalGolem" }) }, { type = "SkillType", skillType = SkillType.Golem }),
		mod("MinionModifier", "LIST", { mod = mod("Damage", "INC", num, { type = "ActorCondition", actor = "parent", var = "HaveLightningGolem" }) }, { type = "SkillType", skillType = SkillType.Golem }),
		mod("MinionModifier", "LIST", { mod = mod("Damage", "INC", num, { type = "ActorCondition", actor = "parent", var = "HaveColdGolem" }) }, { type = "SkillType", skillType = SkillType.Golem }),
		mod("MinionModifier", "LIST", { mod = mod("Damage", "INC", num, { type = "ActorCondition", actor = "parent", var = "HaveFireGolem" }) }, { type = "SkillType", skillType = SkillType.Golem }),
		mod("MinionModifier", "LIST", { mod = mod("Damage", "INC", num, { type = "ActorCondition", actor = "parent", var = "HaveChaosGolem" }) }, { type = "SkillType", skillType = SkillType.Golem }),
		mod("MinionModifier", "LIST", { mod = mod("Damage", "INC", num, { type = "ActorCondition", actor = "parent", var = "HaveCarrionGolem" }) }, { type = "SkillType", skillType = SkillType.Golem }),
	} end,
	["can summon up to (%d) additional golems? at a time"] = function(num) return { mod("ActiveGolemLimit", "BASE", num) } end,
	["if you have 3 primordial jewels, can summon up to (%d) additional golems? at a time"] = function(num) return { mod("ActiveGolemLimit", "BASE", num, { type = "MultiplierThreshold", var = "PrimordialItem", threshold = 3 }) } end,
	["golems regenerate (%d)%% of their maximum life per second"] = function(num) return { mod("MinionModifier", "LIST", { mod = mod("LifeRegenPercent", "BASE", num) }, { type = "SkillType", skillType = SkillType.Golem }) } end,
	["raging spirits' hits always ignite"] = { mod("MinionModifier", "LIST", { mod = mod("EnemyIgniteChance", "BASE", 100) }, { type = "SkillName", skillName = "Summon Raging Spirit" }) },
	["summoned skeletons have avatar of fire"] = { mod("MinionModifier", "LIST", { mod = mod("Keystone", "LIST", "Avatar of Fire") }, { type = "SkillName", skillName = "Summon Skeleton" }) },
	["summoned skeletons take ([%d%.]+)%% of their maximum life per second as fire damage"] = function(num) return { mod("MinionModifier", "LIST", { mod = mod("FireDegen", "BASE", num/100, { type = "PerStat", stat = "Life", div = 1 }) }, { type = "SkillName", skillName = "Summon Skeleton" }) } end,
	["summoned skeletons have (%d+)%% chance to wither enemies for (%d+) seconds on hit"] = {
		flag("Condition:CanWither"),
		mod("Dummy", "DUMMY", 1, { type = "Condition", var = "CanWither" }), -- Make the Configuration option appear
		mod("ExtraSkillMod", "LIST", { mod = mod("ChaosDamageTaken", "INC", 6, 0, 0, { type = "GlobalEffect", effectType = "Debuff", effectName = "Withered", effectStackVar = "WitheredStackCount", effectStackLimit = 15 }) }, { type = "SkillName", skillName = "Summon Skeleton" }),
	},
	["summoned skeletons have (%d+)%% of physical damage converted to chaos damage"] = function(num) return { mod("MinionModifier", "LIST", { mod = mod("PhysicalDamageConvertToChaos", "BASE", num) }, { type = "SkillName", skillName = "Summon Skeleton" }) } end,
	["minions convert (%d+)%% of physical damage to fire damage per red socket"] = function(num) return { mod("MinionModifier", "LIST", { mod = mod("PhysicalDamageConvertToFire", "BASE", num) }, { type = "Multiplier", var = "RedSocketIn{SlotName}" }) } end,
	["minions convert (%d+)%% of physical damage to cold damage per green socket"] = function(num) return { mod("MinionModifier", "LIST", { mod = mod("PhysicalDamageConvertToCold", "BASE", num) }, { type = "Multiplier", var = "GreenSocketIn{SlotName}" }) } end,
	["minions convert (%d+)%% of physical damage to lightning damage per blue socket"] = function(num) return { mod("MinionModifier", "LIST", { mod = mod("PhysicalDamageConvertToLightning", "BASE", num) }, { type = "Multiplier", var = "BlueSocketIn{SlotName}" }) } end,
	["minions convert (%d+)%% of physical damage to chaos damage per white socket"] = function(num) return { mod("MinionModifier", "LIST", { mod = mod("PhysicalDamageConvertToChaos", "BASE", num) }, { type = "Multiplier", var = "WhiteSocketIn{SlotName}" }) } end,
<<<<<<< HEAD
	["minions from herald skills deal (%d+)%% more damage"] = function(num) return { mod("MinionModifier", "LIST", { mod = mod("Damage", "MORE", num) }, { type = "SkillType", skillType = SkillType.Herald })} end,
=======
	["minions have a (%d+)%% chance to impale on hit with attacks"] = function(num) return { mod("MinionModifier", "LIST", { mod = mod("ImpaleChance", "BASE", num ) }  ) } end,
>>>>>>> 83551aa4
	-- Projectiles
	["skills chain %+(%d) times"] = function(num) return { mod("ChainCountMax", "BASE", num) } end,
	["skills chain an additional time while at maximum frenzy charges"] = { mod("ChainCountMax", "BASE", 1, { type = "StatThreshold", stat = "FrenzyCharges", thresholdStat = "FrenzyChargesMax" }) },
	["attacks chain an additional time when in main hand"] = { mod("ChainCountMax", "BASE", 1, nil, ModFlag.Attack, { type = "SlotNumber", num = 1 }) },
	["adds an additional arrow"] = { mod("ProjectileCount", "BASE", 1, nil, ModFlag.Attack) },
	["(%d+) additional arrows"] = function(num) return { mod("ProjectileCount", "BASE", num, nil, ModFlag.Attack) } end,
	["bow attacks fire an additional arrow"] = { mod("ProjectileCount", "BASE", 1, nil, ModFlag.Bow) },
	["bow attacks fire (%d+) additional arrows"] = function(num) return { mod("ProjectileCount", "BASE", num, nil, ModFlag.Bow) } end,
	["skills fire an additional projectile"] = { mod("ProjectileCount", "BASE", 1) },
	["spells have an additional projectile"] = { mod("ProjectileCount", "BASE", 1, nil, ModFlag.Spell) },
	["attacks have an additional projectile when in off hand"] = { mod("ProjectileCount", "BASE", 1, nil, ModFlag.Attack, { type = "SlotNumber", num = 2 }) },
	["projectiles pierce an additional target"] = { mod("PierceCount", "BASE", 1) },
	["projectiles pierce (%d+) targets?"] = function(num) return { mod("PierceCount", "BASE", num) } end,
	["projectiles pierce (%d+) additional targets?"] = function(num) return { mod("PierceCount", "BASE", num) } end,
	["projectiles pierce (%d+) additional targets while you have phasing"] = function(num) return { mod("PierceCount", "BASE", num, { type = "Condition", var = "Phasing" }) } end,
	["arrows pierce an additional target"] = { mod("PierceCount", "BASE", 1, nil, ModFlag.Attack) },
	["arrows pierce one target"] = { mod("PierceCount", "BASE", 1, nil, ModFlag.Attack) },
	["arrows pierce (%d+) targets?"] = function(num) return { mod("PierceCount", "BASE", num, nil, ModFlag.Attack) } end,
	["always pierce with arrows"] = { flag("PierceAllTargets", nil, ModFlag.Attack) },
	["arrows always pierce"] = { flag("PierceAllTargets", nil, ModFlag.Attack) },
	["arrows pierce all targets"] = { flag("PierceAllTargets", nil, ModFlag.Attack) },
	["arrows that pierce cause bleeding"] = { mod("BleedChance", "BASE", 100, nil, bor(ModFlag.Attack, ModFlag.Projectile), { type = "StatThreshold", stat = "PierceCount", threshold = 1 }) },
	["arrows that pierce have (%d+)%% chance to cause bleeding"] = function(num) return { mod("BleedChance", "BASE", num, nil, bor(ModFlag.Attack, ModFlag.Projectile), { type = "StatThreshold", stat = "PierceCount", threshold = 1 }) } end,
	["arrows that pierce deal (%d+)%% increased damage"] = function(num) return { mod("Damage", "INC", num, nil, bor(ModFlag.Attack, ModFlag.Projectile), { type = "StatThreshold", stat = "PierceCount", threshold = 1 }) } end,
	["projectiles gain (%d+)%% of non%-chaos damage as extra chaos damage per chain"] = function(num) return { mod("NonChaosDamageGainAsChaos", "BASE", num, nil, ModFlag.Projectile, { type = "PerStat", stat = "Chain" }) } end,
	["left ring slot: projectiles from spells cannot chain"] = { flag("CannotChain", nil, bor(ModFlag.Spell, ModFlag.Projectile), { type = "SlotNumber", num = 1 }) },
	["right ring slot: projectiles from spells chain %+1 times"] = { mod("ChainCountMax", "BASE", 1, nil, bor(ModFlag.Spell, ModFlag.Projectile), { type = "SlotNumber", num = 2 }) },
	["projectiles from spells cannot pierce"] = { flag("CannotPierce", nil, ModFlag.Spell) },
	["modifiers to number of projectiles instead apply to the number of targets projectiles split towards"] = { flag("NoAdditionalProjectiles") },
	-- Leech/Gain on Hit
	["cannot leech life"] = { flag("CannotLeechLife") },
	["cannot leech mana"] = { flag("CannotLeechMana") },
	["cannot leech when on low life"] = { flag("CannotLeechLife", { type = "Condition", var = "LowLife" }), flag("CannotLeechMana", { type = "Condition", var = "LowLife" }) },
	["cannot leech life from critical strikes"] = { flag("CannotLeechLife", { type = "Condition", var = "CriticalStrike" }) },
	["leech applies instantly on critical strike"] = { flag("InstantLifeLeech", { type = "Condition", var = "CriticalStrike" }), flag("InstantManaLeech", { type = "Condition", var = "CriticalStrike" }) },
	["gain life and mana from leech instantly on critical strike"] = { flag("InstantLifeLeech", { type = "Condition", var = "CriticalStrike" }), flag("InstantManaLeech", { type = "Condition", var = "CriticalStrike" }) },
	["life and mana leech from critical strikes are instant"] = { flag("InstantLifeLeech", { type = "Condition", var = "CriticalStrike" }), flag("InstantManaLeech", { type = "Condition", var = "CriticalStrike" }) },
	["leech applies instantly during flask effect"] = { flag("InstantLifeLeech", { type = "Condition", var = "UsingFlask" }), flag("InstantManaLeech", { type = "Condition", var = "UsingFlask" }) },
	["gain life and mana from leech instantly during flask effect"] = { flag("InstantLifeLeech", { type = "Condition", var = "UsingFlask" }), flag("InstantManaLeech", { type = "Condition", var = "UsingFlask" }) },
	["life and mana leech from critical strikes are instant"] = { flag("InstantLifeLeech", { type = "Condition", var = "CriticalStrike" }), flag("InstantManaLeech", { type = "Condition", var = "CriticalStrike" }) },
	["gain life and mana from leech instantly during effect"] = { flag("InstantLifeLeech", { type = "Condition", var = "UsingFlask" }), flag("InstantManaLeech", { type = "Condition", var = "UsingFlask" }) },
	["with 5 corrupted items equipped: life leech recovers based on your chaos damage instead"] = { flag("LifeLeechBasedOnChaosDamage", { type = "MultiplierThreshold", var = "CorruptedItem", threshold = 5 }) },
	["you have vaal pact if you've dealt a critical strike recently"] = { mod("Keystone", "LIST", "Vaal Pact", { type = "Condition", var = "CritRecently" }) },
	["gain (%d+) energy shield for each enemy you hit which is affected by a spider's web"] = function(num) return { mod("EnergyShieldOnHit", "BASE", num, { type = "MultiplierThreshold", actor = "enemy", var = "Spider's WebStack", threshold = 1 }) } end,
	["(%d+) life gained for each enemy hit if you have used a vaal skill recently"] = function(num) return { mod("LifeOnHit", "BASE", num, { type = "Condition", var = "UsedVaalSkillRecently"}) } end,
	-- Defences
	["cannot evade enemy attacks"] = { flag("CannotEvade") },
	["cannot block"] = { flag("CannotBlockAttacks"), flag("CannotBlockSpells") },
	["cannot block attacks"] = { flag("CannotBlockAttacks") },
	["cannot block spells"] = { flag("CannotBlockSpells") },
	["you have no life regeneration"] = { flag("NoLifeRegen") },
	["you have no armour or energy shield"] = {
		mod("Armour", "MORE", -100),
		mod("EnergyShield", "MORE", -100),
	},
	["elemental resistances are zero"] = {
		mod("FireResist", "OVERRIDE", 0),
		mod("ColdResist", "OVERRIDE", 0),
		mod("LightningResist", "OVERRIDE", 0)
	},
	["your maximum resistances are (%d+)%%"] = function(num) return {
		mod("FireResistMax", "OVERRIDE", num),
		mod("ColdResistMax", "OVERRIDE", num),
		mod("LightningResistMax", "OVERRIDE", num),
		mod("ChaosResistMax", "OVERRIDE", num)
	} end,
	["fire resistance is (%d+)%%"] = function(num) return { mod("FireResist", "OVERRIDE", num) } end,
	["cold resistance is (%d+)%%"] = function(num) return { mod("ColdResist", "OVERRIDE", num) } end,
	["lightning resistance is (%d+)%%"] = function(num) return { mod("LightningResist", "OVERRIDE", num) } end,
	["chaos resistance is doubled"] = { mod("ChaosResist", "MORE", 100) },
	["armour is increased by uncapped fire resistance"] = { mod("Armour", "INC", 1, { type = "PerStat", stat = "FireResistTotal", div = 1 }) },
	["evasion rating is increased by uncapped cold resistance"] = { mod("Evasion", "INC", 1, { type = "PerStat", stat = "ColdResistTotal", div = 1 }) },
	["reflects (%d+) physical damage to melee attackers"] = { },
	["ignore all movement penalties from armour"] = { flag("Condition:IgnoreMovementPenalties") },
	["gain armour equal to your reserved mana"] = { mod("Armour", "BASE", 1, { type = "PerStat", stat = "ManaReserved", div = 1 }) },
	["cannot be stunned"] = { mod("AvoidStun", "BASE", 100) },
	["cannot be stunned if you haven't been hit recently"] = { mod("AvoidStun", "BASE", 100, { type = "Condition", var = "BeenHitRecently", neg = true }) },
	["cannot be stunned if you have at least (%d+) crab barriers"] = function(num) return { mod("AvoidStun", "BASE", 100, { type = "StatThreshold", stat = "CrabBarriers", threshold = num }) } end,
	["cannot be shocked"] = { mod("AvoidShock", "BASE", 100) },
	["immune to shock"] = { mod("AvoidShock", "BASE", 100) },
	["cannot be frozen"] = { mod("AvoidFreeze", "BASE", 100) },
	["immune to freeze"] = { mod("AvoidFreeze", "BASE", 100) },
	["cannot be chilled"] = { mod("AvoidChill", "BASE", 100) },
	["immune to chill"] = { mod("AvoidChill", "BASE", 100) },
	["cannot be ignited"] = { mod("AvoidIgnite", "BASE", 100) },
	["immune to ignite"] = { mod("AvoidIgnite", "BASE", 100) },
	["you cannot be shocked while at maximum endurance charges"] = { mod("AvoidShock", "BASE", 100, { type = "StatThreshold", stat = "EnduranceCharges", thresholdStat = "EnduranceChargesMax" }) },
	["cannot be shocked if intelligence is higher than strength"] = { mod("AvoidShock", "BASE", 100, { type = "Condition", var = "IntHigherThanStr" }) },
	["cannot be frozen if dexterity is higher than intelligence"] = { mod("AvoidFreeze", "BASE", 100, { type = "Condition", var = "DexHigherThanInt" }) },
	["cannot be ignited if strength is higher than dexterity"] = { mod("AvoidIgnite", "BASE", 100, { type = "Condition", var = "StrHigherThanDex" }) },
	["cannot be inflicted with bleeding"] = { mod("AvoidBleed", "BASE", 100) },
	["you are immune to bleeding"] = { mod("AvoidBleed", "BASE", 100) },
	["immune to poison"] = { mod("AvoidPoison", "BASE", 100) },
	["immunity to shock during flask effect"] = { mod("AvoidShock", "BASE", 100, { type = "Condition", var = "UsingFlask" }) },
	["immunity to freeze and chill during flask effect"] = { 
		mod("AvoidFreeze", "BASE", 100, { type = "Condition", var = "UsingFlask" }), 
		mod("AvoidChill", "BASE", 100, { type = "Condition", var = "UsingFlask" }) 
	},
	["immunity to ignite during flask effect"] = { mod("AvoidIgnite", "BASE", 100, { type = "Condition", var = "UsingFlask" }) },
	["immunity to bleeding during flask effect"] = { mod("AvoidBleed", "BASE", 100, { type = "Condition", var = "UsingFlask" }) },
	["immune to poison during flask effect"] = { mod("AvoidPoison", "BASE", 100, { type = "Condition", var = "UsingFlask" }) },
	["immune to curses during flask effect"] = { mod("AvoidCurse", "BASE", 100, { type = "Condition", var = "UsingFlask" }) },
	["immune to freeze, chill, curses and stuns during flask effect"] = { 
		mod("AvoidFreeze", "BASE", 100, { type = "Condition", var = "UsingFlask" }), 
		mod("AvoidChill", "BASE", 100, { type = "Condition", var = "UsingFlask" }),
		mod("AvoidCurse", "BASE", 100, { type = "Condition", var = "UsingFlask" }),
		mod("AvoidStun", "BASE", 100, { type = "Condition", var = "UsingFlask" }),
	},
	["unaffected by curses"] = { mod("CurseEffectOnSelf", "MORE", -100) },
	["the effect of chill on you is reversed"] = { flag("SelfChillEffectIsReversed") },
	-- Knockback
	["cannot knock enemies back"] = { flag("CannotKnockback") },
	["knocks back enemies if you get a critical strike with a staff"] = { mod("EnemyKnockbackChance", "BASE", 100, nil, ModFlag.Staff, { type = "Condition", var = "CriticalStrike" }) },
	["knocks back enemies if you get a critical strike with a bow"] = { mod("EnemyKnockbackChance", "BASE", 100, nil, ModFlag.Bow, { type = "Condition", var = "CriticalStrike" }) },
	["bow knockback at close range"] = { mod("EnemyKnockbackChance", "BASE", 100, nil, ModFlag.Bow, { type = "Condition", var = "AtCloseRange" }) },
	["adds knockback during flask effect"] = { mod("EnemyKnockbackChance", "BASE", 100, { type = "Condition", var = "UsingFlask" }) },
	["adds knockback to melee attacks during flask effect"] = { mod("EnemyKnockbackChance", "BASE", 100, nil, ModFlag.Melee, { type = "Condition", var = "UsingFlask" }) },
	-- Flasks
	["flasks do not apply to you"] = { flag("FlasksDoNotApplyToPlayer") },
	["flasks apply to your zombies and spectres"] = { flag("FlasksApplyToMinion", { type = "SkillName", skillNameList = { "Raise Zombie", "Raise Spectre" } }) },
	["flasks apply to your raised zombies and spectres"] = { flag("FlasksApplyToMinion", { type = "SkillName", skillNameList = { "Raise Zombie", "Raise Spectre" } }) },
	["your minions use your flasks when summoned"] = { flag("FlasksApplyToMinion") },
	["creates a smoke cloud on use"] = { },
	["creates chilled ground on use"] = { },
	["creates consecrated ground on use"] = { },
	["gain unholy might during flask effect"] = { flag("Condition:UnholyMight", { type = "Condition", var = "UsingFlask" }) },
	["zealot's oath during flask effect"] = { mod("ZealotsOath", "FLAG", true, { type = "Condition", var = "UsingFlask" }) },
	["grants level (%d+) (.+) curse aura during flask effect"] = function(num, _, skill) return { mod("ExtraCurse", "LIST", { skillId = gemIdLookup[skill:gsub(" skill","")] or "Unknown", level = num }, { type = "Condition", var = "UsingFlask" }) } end,
	["during flask effect, (%d+)%% reduced damage taken of each element for which your uncapped elemental resistance is lowest"] = function(num) return {
		mod("LightningDamageTaken", "INC", -num, { type = "StatThreshold", stat = "LightningResistTotal", thresholdStat = "ColdResistTotal", upper = true }, { type = "StatThreshold", stat = "LightningResistTotal", thresholdStat = "FireResistTotal", upper = true }),
		mod("ColdDamageTaken", "INC", -num, { type = "StatThreshold", stat = "ColdResistTotal", thresholdStat = "LightningResistTotal", upper = true }, { type = "StatThreshold", stat = "ColdResistTotal", thresholdStat = "FireResistTotal", upper = true }),
		mod("FireDamageTaken", "INC", -num, { type = "StatThreshold", stat = "FireResistTotal", thresholdStat = "LightningResistTotal", upper = true }, { type = "StatThreshold", stat = "FireResistTotal", thresholdStat = "ColdResistTotal", upper = true }),
	} end,
	["during flask effect, damage penetrates (%d+)%% o?f? ?resistance of each element for which your uncapped elemental resistance is highest"] = function(num) return {
		mod("LightningPenetration", "BASE", num, { type = "StatThreshold", stat = "LightningResistTotal", thresholdStat = "ColdResistTotal" }, { type = "StatThreshold", stat = "LightningResistTotal", thresholdStat = "FireResistTotal" }),
		mod("ColdPenetration", "BASE", num, { type = "StatThreshold", stat = "ColdResistTotal", thresholdStat = "LightningResistTotal" }, { type = "StatThreshold", stat = "ColdResistTotal", thresholdStat = "FireResistTotal" }),
		mod("FirePenetration", "BASE", num, { type = "StatThreshold", stat = "FireResistTotal", thresholdStat = "LightningResistTotal" }, { type = "StatThreshold", stat = "FireResistTotal", thresholdStat = "ColdResistTotal" }),
	} end,
	["(%d+)%% of maximum life taken as chaos damage per second"] = function(num) return { mod("ChaosDegen", "BASE", num/100, { type = "PerStat", stat = "Life", div = 1 }) } end,
	["your critical strikes do not deal extra damage during flask effect"] = { flag("NoCritMultiplier", { type = "Condition", var = "UsingFlask" }) },
	["grants perfect agony during flask effect"] = { mod("Keystone", "LIST", "Perfect Agony", { type = "Condition", var = "UsingFlask" }) },
	["consecrated ground created during effect applies (%d+)%% increased damage taken to enemies"] = function(num) return { mod("EnemyModifier", "LIST", { mod = mod("DamageTaken", "INC", num, { type = "Condition", var = "OnConsecratedGround" }) }, { type = "Condition", var = "UsingFlask" }) } end,	-- Jewels
	["passives in radius can be allocated without being connected to your tree"] = { mod("JewelData", "LIST", { key = "intuitiveLeapLike", value = true }) },
	["affects passives in small ring"] = { mod("JewelData", "LIST", { key = "radiusIndex", value = 4 }) },
	["affects passives in medium ring"] = { mod("JewelData", "LIST", { key = "radiusIndex", value = 5 }) },
	["affects passives in large ring"] = { mod("JewelData", "LIST", { key = "radiusIndex", value = 6 }) },
	["affects passives in very large ring"] = { mod("JewelData", "LIST", { key = "radiusIndex", value = 7 }) },
	["(%d+)%% increased elemental damage per grand spectrum"] = function(num) return {
		mod("ElementalDamage", "INC", num, { type = "Multiplier", var = "GrandSpectrum" }), 
		mod("Multiplier:GrandSpectrum", "BASE", 1) 
	} end,
	["gain (%d+) armour per grand spectrum"] = function(num) return { 
		mod("Armour", "BASE", num, { type = "Multiplier", var = "GrandSpectrum" }), 
		mod("Multiplier:GrandSpectrum", "BASE", 1) 
	} end,
	["gain (%d+) mana per grand spectrum"] = function(num) return {
		mod("Mana", "BASE", num, { type = "Multiplier", var = "GrandSpectrum" }),
		mod("Multiplier:GrandSpectrum", "BASE", 1) 
	} end,
	["primordial"] = { mod("Multiplier:PrimordialItem", "BASE", 1) },
	["spectres have a base duration of (%d+) seconds"] = function(num) return { mod("SkillData", "LIST", { key = "duration", value = 6 }, { type = "SkillName", skillName = "Raise Spectre" }) } end,
	["flasks applied to you have (%d+)%% increased effect"] = function(num) return { mod("FlaskEffect", "INC", num) } end,
	-- Misc
	["iron will"] = { flag("IronWill") },
	["iron reflexes while stationary"] = { mod("Keystone", "LIST", "Iron Reflexes", { type = "Condition", var = "Stationary" }) },
	["you have zealot's oath if you haven't been hit recently"] = { mod("Keystone", "LIST", "Zealot's Oath", { type = "Condition", var = "BeenHitRecently", neg = true }) },
	["deal no physical damage"] = { flag("DealNoPhysical") },
	["deal no elemental damage"] = { flag("DealNoLightning"), flag("DealNoCold"), flag("DealNoFire") },
	["deal no chaos damage"] = { flag("DealNoChaos") },
	["deal no non%-elemental damage"] = { flag("DealNoPhysical"), flag("DealNoChaos") },
	["attacks have blood magic"] = { flag("SkillBloodMagic", nil, ModFlag.Attack) },
	["(%d+)%% chance to cast a? ?socketed lightning spells? on hit"] = function(num) return { mod("ExtraSupport", "LIST", { name = "SupportUniqueMjolnerLightningSpellsCastOnHit", level = 1 }, { type = "SocketedIn", slotName = "{SlotName}" }) } end,
	["cast a socketed lightning spell on hit"] = { mod("ExtraSupport", "LIST", { name = "SupportUniqueMjolnerLightningSpellsCastOnHit", level = 1 }, { type = "SocketedIn", slotName = "{SlotName}" }) },
	["trigger a socketed lightning spell on hit"] = { mod("ExtraSupport", "LIST", { name = "SupportUniqueMjolnerLightningSpellsCastOnHit", level = 1 }, { type = "SocketedIn", slotName = "{SlotName}" }) },
	["cast a socketed cold s[pk][ei]ll on melee critical strike"] = { mod("ExtraSupport", "LIST", { name = "SupportUniqueCosprisMaliceColdSpellsCastOnMeleeCriticalStrike", level = 1 }, { type = "SocketedIn", slotName = "{SlotName}" }) },
	["your curses can apply to hexproof enemies"] = { flag("CursesIgnoreHexproof") },
	["you have onslaught while you have fortify"] = { flag("Condition:Onslaught", { type = "Condition", var = "Fortify" }) },
	["reserves (%d+)%% of life"] = function(num) return { mod("ExtraLifeReserved", "BASE", num) } end,
	["items and gems have (%d+)%% reduced attribute requirements"] = function(num) return { mod("GlobalAttributeRequirements", "INC", -num) } end,
	["items and gems have (%d+)%% increased attribute requirements"] = function(num) return { mod("GlobalAttributeRequirements", "INC", num) } end,
	["mana reservation of herald skills is always (%d+)%%"] = function(num) return { mod("SkillData", "LIST", { key = "manaCostForced", value = num }, { type = "SkillType", skillType = SkillType.Herald }) } end,
	["([%a%s]+) reserves no mana"] = function(_, name) return { mod("SkillData", "LIST", { key = "manaCostForced", value = 0 }, { type = "SkillId", skillId = gemIdLookup[name] }) } end,
	["banner skills reserve no mana"] = { mod("SkillData", "LIST", { key = "manaCostForced", value = 0 }, { type = "SkillName", skillNameList = { "Dread Banner", "War Banner" } }) },
	["your aura skills are disabled"] = { flag("DisableSkill", { type = "SkillType", skillType = SkillType.Aura }) },
	["your spells are disabled"] = { flag("DisableSkill", { type = "SkillType", skillType = SkillType.Spell }) },
	["strength's damage bonus instead grants (%d+)%% increased melee physical damage per (%d+) strength"] = function(num, _, perStr) return { mod("StrDmgBonusRatioOverride", "BASE", num / tonumber(perStr)) } end,
	["while in her embrace, take ([%d%.]+)%% of your total maximum life and energy shield as fire damage per second per level"] = function(num) return { 
		mod("FireDegen", "BASE", 0.005, { type = "PerStat", stat = "Life" }, { type = "Multiplier", var = "Level" }, { type = "Condition", var = "HerEmbrace" }),
		mod("FireDegen", "BASE", 0.005, { type = "PerStat", stat = "EnergyShield" }, { type = "Multiplier", var = "Level" }, { type = "Condition", var = "HerEmbrace" }),
	} end,
	["gain her embrace for %d+ seconds when you ignite an enemy"] = { flag("Condition:CanGainHerEmbrace") },
	["when you cast a spell, sacrifice all mana to gain added maximum lightning damage equal to (%d+)%% of sacrificed mana for 4 seconds"] = function(num) return {
		flag("Condition:HaveManaStorm"),
		mod("Dummy", "DUMMY", 1, { type = "Condition", var = "HaveManaStorm" }), -- Make the Configuration option appear
		mod("LightningMax", "BASE", 1, { type = "PerStat", stat = "ManaUnreserved" , div = 100 / num}, { type = "Condition", var = "SacrificeManaForLightning" }) 
	} end,
	
	["every 16 seconds you gain iron reflexes for 8 seconds"] = { 
		flag("Condition:HaveArborix"),
		mod("Dummy", "DUMMY", 1, { type = "Condition", var = "HaveArborix" }), -- Make the Configuration option appear
	},
	["every 16 seconds you gain elemental overload for 8 seconds"] = { 
		flag("Condition:HaveAugyre"),
		mod("Dummy", "DUMMY", 1, { type = "Condition", var = "HaveAugyre" }), -- Make the Configuration option appear
	},
	["every 8 seconds, gain avatar of fire for 4 seconds"] = { 
		flag("Condition:HaveVulconus"),
		mod("Dummy", "DUMMY", 1, { type = "Condition", var = "HaveVulconus" }), -- Make the Configuration option appear
	},
	["you have far shot while you do not have iron reflexes"] = { flag("FarShot", { neg = true, type = "Condition", var = "HaveIronReflexes" }) },
	["you have resolute technique while you do not have elemental overload"] = { mod("Keystone", "LIST", "Resolute Technique", { neg = true, type = "Condition", var = "HaveElementalOverload" }) },
	["hits ignore enemy monster fire resistance while you are ignited"] = { flag("IgnoreFireResistance", { type = "Condition", var = "Ignited" }) },
	["your hits can't be evaded by blinded enemies"] = { flag("CannotBeEvaded", { type = "ActorCondition", actor = "enemy", var = "Blinded" }) },
	["skills which throw traps have blood magic"] = { flag("BloodMagic", { type = "SkillType", skillType = SkillType.Trap }) },
	["lose ([%d%.]+) mana per second"] = function(num) return { mod("ManaDegen", "BASE", num) } end,
	["lose ([%d%.]+)%% of maximum mana per second"] = function(num) return { mod("ManaDegen", "BASE", num/100, { type = "PerStat", stat = "Mana" }) } end,
	["strength provides no bonus to maximum life"] = { flag("NoStrBonusToLife") },
	["intelligence provides no bonus to maximum mana"] = { flag("NoIntBonusToMana") },
	["with a ghastly eye jewel socketed, minions have %+(%d+) to accuracy rating"] = function(num) return { mod("MinionModifier", "LIST", { mod = mod("Accuracy", "BASE", num) }, { type = "Condition", var = "HaveGhastlyEyeJewelIn{SlotName}" }) } end,
	["hits ignore enemy monster chaos resistance if all equipped items are shaper items"] = { flag("IgnoreChaosResistance", { type = "MultiplierThreshold", var = "NonShaperItem", upper = true, threshold = 0 }) },
	["gain %d+ rage on critical hit with attacks, no more than once every [%d%.]+ seconds"] = {
		flag("Condition:CanGainRage"),
		mod("Dummy", "DUMMY", 1, { type = "Condition", var = "CanGainRage" }) -- Make the Configuration option appear
	},
	["warcry skills' cooldown time is (%d+) seconds"] = function(num) return { mod("CooldownRecovery", "OVERRIDE", num, nil, 0, KeywordFlag.Warcry) } end,
	["attacks with axes or swords grant (%d+) rage on hit, no more than once every second"] = {
		flag("Condition:CanGainRage", { type = "Condition", varList = { "UsingAxe", "UsingSword" } } ),
		mod("Dummy", "DUMMY", 1, { type = "Condition", var = "CanGainRage" }) -- Make the Configuration option appear
	},
	["your critical strike multiplier is (%d+)%%"] = function(num) return { mod("CritMultiplier", "OVERRIDE", num) } end,
	["base critical strike chance for attacks with weapons is ([%d%.]+)%%"] = function(num) return { mod("WeaponBaseCritChance", "OVERRIDE", num) } end,
	["allocates (.+)"] = function(_, passive) return { mod("GrantedPassive", "LIST", passive) } end,
	["transfiguration of body"] = { flag("TransfigurationOfBody") },
	["transfiguration of mind"] = { flag("TransfigurationOfMind") },
	["transfiguration of soul"] = { flag("TransfigurationOfSoul") },
	["offering skills have (%d+)%% reduced duration"] = function(num) return {
		mod("Duration", "INC", -num, { type = "SkillName", skillNameList = { "Bone Offering", "Flesh Offering", "Spirit Offering" } }),
	} end,
	["enemies have %-(%d+)%% to total physical damage reduction against your hits"] = function(num) return {
		mod("EnemyPhysicalDamageReduction", "BASE", -num)
	} end,
	["enemies on fungal ground you kill explode, dealing 5%% of their life as chaos damage"] = {},
	["you have fungal ground around you while stationary"] = {
		mod("ExtraAura", "LIST", { mod = mod("NonChaosDamageGainAsChaos", "BASE", 10, { type = "Condition", var = "OnFungalGround" }, { type = "Condition", var = "Stationary" }) }),
		mod("EnemyModifier", "LIST", { mod = mod("Damage", "MORE", -10, { type = "ActorCondition", actor = "enemy", var = "OnFungalGround" }, { type = "Condition", var = "Stationary" }) })
	},
	["nearby enemies have (%-%d+)%% to fire resistance"] = function(num) return { mod("EnemyModifier", "LIST", { mod = mod("FireResist", "BASE", num) }) } end,
	["nearby enemies have (%-%d+)%% to lightning resistance"] = function(num) return { mod("EnemyModifier", "LIST", { mod = mod("LightningResist", "BASE", num) }) } end,
	["nearby enemies take (%d+)%% increased physical damage"] = function(num) return { mod("EnemyModifier", "LIST", { mod = mod("PhysicalDamageTaken", "INC", num) }) } end,
	["you count as dual wielding while you are unencumbered"] = { flag("Condition:DualWielding", { type = "Condition", var = "Unencumbered" }) },
	["skills supported by intensify have %+(%d) to maximum intensity"] = function(num) return { mod("Multiplier:IntensityLimit", "BASE", num) } end,
	["while stationary, gain (%d+)%% increased area of effect every second, up to a maximum of (%d+)%%"] = function(num, _, limit) return {
		flag("Condition:Stationary"),
		mod("Dummy", "DUMMY", 1, { type = "Condition", var = "Stationary" }), -- Make the Configuration option appear 
		mod("AreaOfEffect", "INC", num, { type = "Multiplier", var = "StationarySeconds", limit = tonumber(limit), limitTotal = true })
	} end,
	-- Pantheon: Soul of Tukohama support
	["while stationary, gain ([%d%.]+)%% of life regenerated per second every second, up to a maximum of (%d+)%%"] = function(num, _, limit) return {
		flag("Condition:Stationary"),
		mod("Dummy", "DUMMY", 1, { type = "Condition", var = "Stationary" }), -- Make the Configuration option appear 
		mod("LifeRegenPercent", "BASE", num, { type = "Multiplier", var = "StationarySeconds", limit = tonumber(limit), limitTotal = true })
	} end,
	-- Pantheon: Soul of Tukohama support
	["while stationary, gain (%d+)%% additional physical damage reduction every second, up to a maximum of (%d+)%%"] = function(num, _, limit) return {
		flag("Condition:Stationary"),
		mod("Dummy", "DUMMY", 1, { type = "Condition", var = "Stationary" }), -- Make the Configuration option appear 
		mod("PhysicalDamageReduction", "BASE", num, { type = "Multiplier", var = "StationarySeconds", limit = tonumber(limit), limitTotal = true })
	} end,
	-- Skill-specific enchantment modifiers
	["(%d+)%% increased decoy totem life"] = function(num) return { mod("TotemLife", "INC", num, { type = "SkillName", skillName = "Decoy Totem" }) } end,
	["(%d+)%% increased ice spear critical strike chance in second form"] = function(num) return { mod("CritChance", "INC", num, { type = "SkillName", skillName = "Ice Spear" }, { type = "SkillPart", skillPart = 2 }) } end,
	["shock nova ring deals (%d+)%% increased damage"] = function(num) return { mod("Damage", "INC", num, { type = "SkillName", skillName = "Shock Nova" }, { type = "SkillPart", skillPart = 1 }) } end,
	["lightning strike pierces (%d) additional targets?"] = function(num) return { mod("PierceCount", "BASE", num, { type = "SkillName", skillName = "Lightning Strike" }) } end,
	["lightning trap pierces (%d) additional targets?"] = function(num) return { mod("PierceCount", "BASE", num, { type = "SkillName", skillName = "Lightning Trap" }) } end,
	["enemies affected by bear trap take (%d+)%% increased damage from trap or mine hits"] = function(num) return { mod("ExtraSkillMod", "LIST", { mod = mod("TrapMineDamageTaken", "INC", num, { type = "GlobalEffect", effectType = "Debuff" }) }, { type = "SkillName", skillName = "Bear Trap" }) } end,
	["blade vortex has %+(%d+)%% to critical strike multiplier for each blade"] = function(num) return { mod("CritMultiplier", "BASE", num, { type = "Multiplier", var = "BladeVortexBlade" }, { type = "SkillName", skillName = "Blade Vortex" }) } end,
	["double strike has a (%d+)%% chance to deal double damage to bleeding enemies"] = function(num) return { mod("DoubleDamageChance", "BASE", num, { type = "ActorCondition", actor = "enemy", var = "Bleeding" }, { type = "SkillName", skillName = "Double Strike" }) } end,
	["ethereal knives pierces an additional target"] = { mod("PierceCount", "BASE", 1, { type = "SkillName", skillName = "Ethereal Knives" }) },
	["frost bomb has (%d+)%% increased debuff duration"] = function(num) return { mod("SecondaryDuration", "INC", num, { type = "SkillName", skillName = "Frost Bomb" }) } end,
	["incinerate has %+(%d+) to maximum stages"] = function(num) return {
		mod("Multiplier:IncinerateStage", "BASE", num/2, 0, 0, { type = "SkillPart", skillPart = 2 }),
		mod("Multiplier:IncinerateStage", "BASE", num, 0, 0, { type = "SkillPart", skillPart = 3 })
	} end,
	["perforate creates %+(%d+) spikes?"] = function(num) return { mod("Multiplier:PerforateMaxSpikes", "BASE", num) } end,
	["scourge arrow has (%d+)%% chance to poison per stage"] = function(num) return { mod("PoisonChance", "BASE", num, { type = "SkillName", skillName = "Scourge Arrow" }, { type = "Multiplier", var = "ScourgeArrowStage" }) } end,
	["winter orb has %+(%d+) maximum stages"] = function(num) return { mod("Multiplier:WinterOrbMaxStage", "BASE", num) } end,
	["winter orb has (%d+)%% increased area of effect per stage"] = function(num) return { mod("AreaOfEffect", "INC", num, { type = "SkillName", skillName = "Winter Orb"}, { type = "Multiplier", var = "WinterOrbStage" }) } end,
	["wave of conviction's exposure applies (%-%d+)%% elemental resistance"] = function(num) return { mod("ExtraSkillStat", "LIST", { key = "purge_expose_resist_%_matching_highest_element_damage", value = num }, { type = "SkillName", skillName = "Wave of Conviction" }) } end,
	-- Display-only modifiers
	["prefixes:"] = { },
	["suffixes:"] = { },
	["while your passive skill tree connects to a class' starting location, you gain:"] = { },
	["socketed lightning spells [hd][ae][va][el] (%d+)%% increased spell damage if triggered"] = { },
	["manifeste?d? dancing dervish disables both weapon slots"] = { },
	["manifeste?d? dancing dervish dies when rampage ends"] = { },
	["you can have two different banners at the same time"] = { },
}
local keystoneList = {
	-- List of keystones that can be found on uniques
	"Acrobatics",
	"Ancestral Bond",
	"Arrow Dancing",
	"Avatar of Fire",
	"Blood Magic",
	"Conduit",
	"Crimson Dance",
	"Eldritch Battery",
	"Elemental Equilibrium",
	"Elemental Overload",
	"Ghost Reaver",
	"Iron Grip",
	"Iron Reflexes",
	"Mind Over Matter",
	"Minion Instability",
	"Pain Attunement",
	"Perfect Agony",
	"Phase Acrobatics",
	"Point Blank",
	"Resolute Technique",
	"Unwavering Stance",
	"Vaal Pact",
	"Zealot's Oath",
}
for _, name in pairs(keystoneList) do
	specialModList[name:lower()] = { mod("Keystone", "LIST", name) }
end
local oldList = specialModList
specialModList = { }
for k, v in pairs(oldList) do
	specialModList["^"..k.."$"] = v
end

-- Modifiers that are recognised but unsupported
local unsupportedModList = {
	["culling strike"] = true,
	["properties are doubled while in a breach"] = true,
}

-- Special lookups used for various modifier forms
local suffixTypes = {
	["as extra lightning damage"] = "GainAsLightning",
	["added as lightning damage"] = "GainAsLightning",
	["gained as extra lightning damage"] = "GainAsLightning",
	["as extra cold damage"] = "GainAsCold",
	["added as cold damage"] = "GainAsCold",
	["gained as extra cold damage"] = "GainAsCold",
	["as extra fire damage"] = "GainAsFire",
	["added as fire damage"] = "GainAsFire",
	["gained as extra fire damage"] = "GainAsFire",
	["as extra chaos damage"] = "GainAsChaos",
	["added as chaos damage"] = "GainAsChaos",
	["gained as extra chaos damage"] = "GainAsChaos",
	["converted to lightning"] = "ConvertToLightning",
	["converted to lightning damage"] = "ConvertToLightning",
	["converted to cold damage"] = "ConvertToCold",
	["converted to fire damage"] = "ConvertToFire",
	["converted to fire"] = "ConvertToFire",
	["converted to chaos damage"] = "ConvertToChaos",
	["added as energy shield"] = "GainAsEnergyShield",
	["as extra maximum energy shield"] = "GainAsEnergyShield",
	["converted to energy shield"] = "ConvertToEnergyShield",
	["as physical damage"] = "AsPhysical",
	["as lightning damage"] = "AsLightning",
	["as cold damage"] = "AsCold",
	["as fire damage"] = "AsFire",
	["as chaos damage"] = "AsChaos",
	["leeched as life and mana"] = "Leech",
	["leeched as life"] = "LifeLeech",
	["is leeched as life"] = "LifeLeech",
	["leeched as mana"] = "ManaLeech",
	["is leeched as mana"] = "ManaLeech",
	["leeched as energy shield"] = "EnergyShieldLeech",
	["is leeched as energy shield"] = "EnergyShieldLeech",
}
local dmgTypes = {
	["physical"] = "Physical",
	["lightning"] = "Lightning",
	["cold"] = "Cold",
	["fire"] = "Fire",
	["chaos"] = "Chaos",
}
local penTypes = {
	["lightning resistance"] = "LightningPenetration",
	["cold resistance"] = "ColdPenetration",
	["fire resistance"] = "FirePenetration",
	["elemental resistance"] = "ElementalPenetration",
	["elemental resistances"] = "ElementalPenetration",
	["chaos resistance"] = "ChaosPenetration",
}
local regenTypes = {
	["life"] = "LifeRegen",
	["maximum life"] = "LifeRegen",
	["life and mana"] = { "LifeRegen", "ManaRegen" },
	["mana"] = "ManaRegen",
	["maximum mana"] = "ManaRegen",
	["energy shield"] = "EnergyShieldRegen",
	["maximum energy shield"] = "EnergyShieldRegen",
	["maximum mana and energy shield"] = { "ManaRegen", "EnergyShieldRegen" },
}

-- Build active skill name lookup
local skillNameList = {
	[" corpse cremation " ] = { tag = { type = "SkillName", skillName = "Cremation" } }, -- Sigh.
}
local preSkillNameList = { }
for gemId, gemData in pairs(data["3_0"].gems) do
	local grantedEffect = gemData.grantedEffect
	if not grantedEffect.hidden and not grantedEffect.support then
		local skillName = grantedEffect.name
		skillNameList[" "..skillName:lower().." "] = { tag = { type = "SkillName", skillName = skillName } }
		preSkillNameList["^"..skillName:lower().." "] = { tag = { type = "SkillName", skillName = skillName } }
		preSkillNameList["^"..skillName:lower().." has ?a? "] = { tag = { type = "SkillName", skillName = skillName } }
		preSkillNameList["^"..skillName:lower().." deals "] = { tag = { type = "SkillName", skillName = skillName } }
		preSkillNameList["^"..skillName:lower().." damage "] = { tag = { type = "SkillName", skillName = skillName } }
		if gemData.tags.totem then
			preSkillNameList["^"..skillName:lower().." totem deals "] = { tag = { type = "SkillName", skillName = skillName } }
			preSkillNameList["^"..skillName:lower().." totem grants "] = { addToSkill = { type = "SkillName", skillName = skillName }, tag = { type = "GlobalEffect", effectType = "Buff" } }
		end
		if grantedEffect.skillTypes[SkillType.Buff] or grantedEffect.baseFlags.buff then
			preSkillNameList["^"..skillName:lower().." grants "] = { addToSkill = { type = "SkillName", skillName = skillName }, tag = { type = "GlobalEffect", effectType = "Buff" } }
			preSkillNameList["^"..skillName:lower().." grants a?n? ?additional "] = { addToSkill = { type = "SkillName", skillName = skillName }, tag = { type = "GlobalEffect", effectType = "Buff" } }
		end
		if gemData.tags.aura or gemData.tags.herald then
			skillNameList["while affected by "..skillName:lower()] = { tag = { type = "Condition", var = "AffectedBy"..skillName:gsub(" ","") } }
			skillNameList["while using "..skillName:lower()] = { tag = { type = "Condition", var = "AffectedBy"..skillName:gsub(" ","") } }
		end
		if gemData.tags.mine then
			specialModList["^"..skillName:lower().." has (%d+)%% increased throwing speed"] = function(num) return { mod("ExtraSkillMod", "LIST", { mod = mod("MineLayingSpeed", "INC", num) }, { type = "SkillName", skillName = skillName }) } end
		end
		if gemData.tags.chaining then
			specialModList["^"..skillName:lower().." chains an additional time"] = { mod("ExtraSkillMod", "LIST", { mod = mod("ChainCountMax", "BASE", 1) }, { type = "SkillName", skillName = skillName }) }
			specialModList["^"..skillName:lower().." chains an additional (%d+) times"] = function(num) return { mod("ExtraSkillMod", "LIST", { mod = mod("ChainCountMax", "BASE", num) }, { type = "SkillName", skillName = skillName }) } end
			specialModList["^"..skillName:lower().." chains (%d+) additional times"] = function(num) return { mod("ExtraSkillMod", "LIST", { mod = mod("ChainCountMax", "BASE", num) }, { type = "SkillName", skillName = skillName }) } end
		end
		if gemData.tags.bow then
			specialModList["^"..skillName:lower().." fires (%d+) additional arrows?"] = function(num) return { mod("ExtraSkillMod", "LIST", { mod = mod("ProjectileCount", "BASE", num) }, { type = "SkillName", skillName = skillName }) } end
		end
		if gemData.tags.bow or gemData.tags.projectile then
			specialModList["^"..skillName:lower().." fires an additional projectile"] = { mod("ExtraSkillMod", "LIST", { mod = mod("ProjectileCount", "BASE", 1) }, { type = "SkillName", skillName = skillName }) }
			specialModList["^"..skillName:lower().." fires (%d+) additional projectiles"] = function(num) return { mod("ExtraSkillMod", "LIST", { mod = mod("ProjectileCount", "BASE", num) }, { type = "SkillName", skillName = skillName }) } end
		end
	end	
end

-- Radius jewels that modify other nodes
local function getSimpleConv(srcList, dst, type, remove, factor)
	return function(node, out, data)
		if node then
			for _, src in pairs(srcList) do
				for _, mod in ipairs(node.modList) do
					if mod.name == src and mod.type == type then
						if remove then
							out:MergeNewMod(src, type, -mod.value, mod.source, mod.flags, mod.keywordFlags, unpack(mod))
						end
						if factor then
							out:MergeNewMod(dst, type, math.floor(mod.value * factor), mod.source, mod.flags, mod.keywordFlags, unpack(mod))
						else
							out:MergeNewMod(dst, type, mod.value, mod.source, mod.flags, mod.keywordFlags, unpack(mod))
						end
					end
				end	
			end
		end
	end
end
local jewelOtherFuncs = {
	["Strength from Passives in Radius is Transformed to Dexterity"] = getSimpleConv({"Str"}, "Dex", "BASE", true),
	["Dexterity from Passives in Radius is Transformed to Strength"] = getSimpleConv({"Dex"}, "Str", "BASE", true),
	["Strength from Passives in Radius is Transformed to Intelligence"] = getSimpleConv({"Str"}, "Int", "BASE", true),
	["Intelligence from Passives in Radius is Transformed to Strength"] = getSimpleConv({"Int"}, "Str", "BASE", true),
	["Dexterity from Passives in Radius is Transformed to Intelligence"] = getSimpleConv({"Dex"}, "Int", "BASE", true),
	["Intelligence from Passives in Radius is Transformed to Dexterity"] = getSimpleConv({"Int"}, "Dex", "BASE", true),
	["Increases and Reductions to Life in Radius are Transformed to apply to Energy Shield"] = getSimpleConv({"Life"}, "EnergyShield", "INC", true),
	["Increases and Reductions to Energy Shield in Radius are Transformed to apply to Armour at 200% of their value"] = getSimpleConv({"EnergyShield"}, "Armour", "INC", true, 2),
	["Increases and Reductions to Life in Radius are Transformed to apply to Mana at 200% of their value"] = getSimpleConv({"Life"}, "Mana", "INC", true, 2),
	["Increases and Reductions to Physical Damage in Radius are Transformed to apply to Cold Damage"] = getSimpleConv({"PhysicalDamage"}, "ColdDamage", "INC", true),
	["Increases and Reductions to Cold Damage in Radius are Transformed to apply to Physical Damage"] = getSimpleConv({"ColdDamage"}, "PhysicalDamage", "INC", true),
	["Increases and Reductions to other Damage Types in Radius are Transformed to apply to Fire Damage"] = getSimpleConv({"PhysicalDamage","ColdDamage","LightningDamage","ChaosDamage"}, "FireDamage", "INC", true),
	["Passives granting Lightning Resistance or all Elemental Resistances in Radius also grant Chance to Block Spells at 35% of its value"] = getSimpleConv({"LightningResist","ElementalResist"}, "SpellBlockChance", "BASE", false, 0.35),
	["Passives granting Cold Resistance or all Elemental Resistances in Radius also grant Chance to Dodge Attacks at 35% of its value"] = getSimpleConv({"ColdResist","ElementalResist"}, "AttackDodgeChance", "BASE", false, 0.35),
	["Passives granting Fire Resistance or all Elemental Resistances in Radius also grant Chance to Block Attack Damage at 35% of its value"] = getSimpleConv({"FireResist","ElementalResist"}, "BlockChance", "BASE", false, 0.35),
	["Passives granting Fire Resistance or all Elemental Resistances in Radius also grant Chance to Block at 35% of its value"] = getSimpleConv({"FireResist","ElementalResist"}, "BlockChance", "BASE", false, 0.35),
	["Melee and Melee Weapon Type modifiers in Radius are Transformed to Bow Modifiers"] = function(node, out, data)
		if node then
			local mask1 = bor(ModFlag.Axe, ModFlag.Claw, ModFlag.Dagger, ModFlag.Mace, ModFlag.Staff, ModFlag.Sword, ModFlag.Melee)
			local mask2 = bor(ModFlag.Weapon1H, ModFlag.WeaponMelee)
			local mask3 = bor(ModFlag.Weapon2H, ModFlag.WeaponMelee)
			for _, mod in ipairs(node.modList) do
				if band(mod.flags, mask1) ~= 0 or band(mod.flags, mask2) == mask2 or band(mod.flags, mask3) == mask3 then
					out:MergeNewMod(mod.name, mod.type, -mod.value, mod.source, mod.flags, mod.keywordFlags, unpack(mod))
					out:MergeNewMod(mod.name, mod.type, mod.value, mod.source, bor(band(mod.flags, bnot(bor(mask1, mask2, mask3))), ModFlag.Bow), mod.keywordFlags, unpack(mod))
				elseif mod[1] then
					local using = { UsingAxe = true, UsingClaw = true, UsingDagger = true, UsingMace = true, UsingStaff = true, UsingSword = true, UsingMeleeWeapon = true }
					for _, tag in ipairs(mod) do
						if tag.type == "Condition" and using[tag.var] then
							local newTagList = copyTable(mod)
							for _, tag in ipairs(newTagList) do
								if tag.type == "Condition" and using[tag.var] then
									tag.var = "UsingBow"
									break
								end
							end
							out:MergeNewMod(mod.name, mod.type, -mod.value, mod.source, mod.flags, mod.keywordFlags, unpack(mod))
							out:MergeNewMod(mod.name, mod.type, mod.value, mod.source, mod.flags, mod.keywordFlags, unpack(newTagList))
							break
						end
					end
				end
			end
		end
	end,
	["50% increased Effect of non-Keystone Passive Skills in Radius"] = function(node, out, data)
		if node and node.type ~= "Keystone" then
			out:NewMod("PassiveSkillEffect", "INC", 50, data.modSource)
		end
	end,
	["Notable Passive Skills in Radius grant nothing"] = function(node, out, data)
		if node and node.type == "Notable" then
			out:NewMod("PassiveSkillHasNoEffect", "FLAG", true, data.modSource)
		end
	end,
	["Allocated Small Passive Skills in Radius grant nothing"] = function(node, out, data)
		if node and node.type == "Normal" then
			out:NewMod("AllocatedPassiveSkillHasNoEffect", "FLAG", true, data.modSource)
		end
	end,
	["Passive Skills in Radius also grant: Traps and Mines deal (%d+) to (%d+) added Physical Damage"] = function(min, max)
		return function(node, out, data)
			if node and node.type ~= "Keystone" then
				out:NewMod("PhysicalMin", "BASE", min, data.modSource, 0, bor(KeywordFlag.Trap, KeywordFlag.Mine))
				out:NewMod("PhysicalMax", "BASE", max, data.modSource, 0, bor(KeywordFlag.Trap, KeywordFlag.Mine))
			end
		end
	end,
	["Passives in radius are Conquered by the Eternal Empire"] = function(node, out, data)
		if node and node.type ~= "Keystone" then
			out:NewMod("PassiveSkillHasNoEffect", "FLAG", true, data.modSource)
		end
	end,
	["Passives in radius are Conquered by the Karui"] = function(node, out, data)
		local attributes = { "Dexterity", "Intelligence", "Strength" }
		if node and node.type == "Normal" then
			if isValueInArray(attributes, node.dn) then
				out:NewMod("Str", "BASE", 2, data.modSource)
			else
				out:NewMod("Str", "BASE", 4, data.modSource)
			end
		end
	end,
	["Passives in radius are Conquered by the Maraketh"] = function(node, out, data)
		local attributes = { "Dexterity", "Intelligence", "Strength" }
		if node and node.type == "Normal" then
			if isValueInArray(attributes, node.dn) then
				out:NewMod("Dex", "BASE", 2, data.modSource)
			else
				out:NewMod("Dex", "BASE", 4, data.modSource)
			end
		end
	end,
}

-- Radius jewels that modify the jewel itself based on nearby allocated nodes
local function getPerStat(dst, modType, flags, stat, factor)
	return function(node, out, data)
		if node then
			data[stat] = (data[stat] or 0) + out:Sum("BASE", nil, stat)
		elseif data[stat] ~= 0 then
			out:NewMod(dst, modType, math.floor((data[stat] or 0) * factor + 0.5), data.modSource, flags)
		end
	end
end
local jewelSelfFuncs = {
	["Adds 1 to maximum Life per 3 Intelligence in Radius"] = getPerStat("Life", "BASE", 0, "Int", 1 / 3),
	["Adds 1 to Maximum Life per 3 Intelligence Allocated in Radius"] = getPerStat("Life", "BASE", 0, "Int", 1 / 3),
	["1% increased Evasion Rating per 3 Dexterity Allocated in Radius"] = getPerStat("Evasion", "INC", 0, "Dex", 1 / 3),
	["1% increased Claw Physical Damage per 3 Dexterity Allocated in Radius"] = getPerStat("PhysicalDamage", "INC", ModFlag.Claw, "Dex", 1 / 3),
	["1% increased Melee Physical Damage while Unarmed per 3 Dexterity Allocated in Radius"] = getPerStat("PhysicalDamage", "INC", ModFlag.Unarmed, "Dex", 1 / 3),
	["3% increased Totem Life per 10 Strength in Radius"] = getPerStat("TotemLife", "INC", 0, "Str", 3 / 10),
	["3% increased Totem Life per 10 Strength Allocated in Radius"] = getPerStat("TotemLife", "INC", 0, "Str", 3 / 10),
	["Adds 1 maximum Lightning Damage to Attacks per 1 Dexterity Allocated in Radius"] = getPerStat("LightningMax", "BASE", ModFlag.Attack, "Dex", 1),
	["5% increased Chaos damage per 10 Intelligence from Allocated Passives in Radius"] = getPerStat("ChaosDamage", "INC", 0, "Int", 5 / 10),
	["Dexterity and Intelligence from passives in Radius count towards Strength Melee Damage bonus"] = function(node, out, data)
		if node then
			data.Dex = (data.Dex or 0) + node.modList:Sum("BASE", nil, "Dex")
			data.Int = (data.Int or 0) + node.modList:Sum("BASE", nil, "Int")
		else
			out:NewMod("DexIntToMeleeBonus", "BASE", data.Dex + data.Int, data.modSource)
		end
	end,
	["-1 Strength per 1 Strength on Allocated Passives in Radius"] = getPerStat("Str", "BASE", 0, "Str", -1),
	["1% additional Physical Damage Reduction per 10 Strength on Allocated Passives in Radius"] = getPerStat("PhysicalDamageReduction", "BASE", 0, "Str", 1 / 10),
	["-1 Intelligence per 1 Intelligence on Allocated Passives in Radius"] = getPerStat("Int", "BASE", 0, "Int", -1),
	["0.4% of Energy Shield Regenerated per Second for every 10 Intelligence on Allocated Passives in Radius"] = getPerStat("EnergyShieldRegenPercent", "BASE", 0, "Int", 0.4 / 10),
	["-1 Dexterity per 1 Dexterity on Allocated Passives in Radius"] = getPerStat("Dex", "BASE", 0, "Dex", -1),
	["2% increased Movement Speed per 10 Dexterity on Allocated Passives in Radius"] = getPerStat("MovementSpeed", "INC", 0, "Dex", 2 / 10),
}
local jewelSelfUnallocFuncs = {
	["+5% to Critical Strike Multiplier per 10 Strength on Unallocated Passives in Radius"] = getPerStat("CritMultiplier", "BASE", 0, "Str", 5 / 10),
	["+7% to Critical Strike Multiplier per 10 Strength on Unallocated Passives in Radius"] = getPerStat("CritMultiplier", "BASE", 0, "Str", 7 / 10),
	["+15 to maximum Mana per 10 Dexterity on Unallocated Passives in Radius"] = getPerStat("Mana", "BASE", 0, "Dex", 15 / 10),
	["+100 to Accuracy Rating per 10 Intelligence on Unallocated Passives in Radius"] = getPerStat("Accuracy", "BASE", 0, "Int", 100 / 10),
	["+125 to Accuracy Rating per 10 Intelligence on Unallocated Passives in Radius"] = getPerStat("Accuracy", "BASE", 0, "Int", 125 / 10),
	["Grants all bonuses of Unallocated Small Passive Skills in Radius"] = function(node, out, data)
		if node then
			if node.type == "Normal" then
				data.modList = data.modList or new("ModList")
				data.modList:AddList(out)
			end
		elseif data.modList then
			out:AddList(data.modList)
		end
	end,
}

-- Radius jewels with bonuses conditional upon attributes of nearby nodes
local function getThreshold(attrib, name, modType, value, ...)
	local baseMod = mod(name, modType, value, "", ...)
	return function(node, out, data)
		if node then
			if type(attrib) == "table" then
				for _, att in ipairs(attrib) do
					local nodeVal = out:Sum("BASE", nil, att)
					data[att] = (data[att] or 0) + nodeVal
					data.total = (data.total or 0) + nodeVal
				end
			else
				local nodeVal = out:Sum("BASE", nil, attrib)
				data[attrib] = (data[attrib] or 0) + nodeVal
				data.total = (data.total or 0) + nodeVal
			end
		elseif (data.total or 0) >= 40 then
			local mod = copyTable(baseMod)
			mod.source = data.modSource
			if type(value) == "table" and value.mod then
				value.mod.source = data.modSource
			end
			out:AddMod(mod)
		end
	end
end
local jewelThresholdFuncs = {
	["With at least 40 Dexterity in Radius, Frost Blades Melee Damage Penetrates 15% Cold Resistance"] = getThreshold("Dex", "ColdPenetration", "BASE", 15, ModFlag.Melee, { type = "SkillName", skillName = "Frost Blades" }),
	["With at least 40 Dexterity in Radius, Melee Damage dealt by Frost Blades Penetrates 15% Cold Resistance"] = getThreshold("Dex", "ColdPenetration", "BASE", 15, ModFlag.Melee, { type = "SkillName", skillName = "Frost Blades" }),
	["With at least 40 Dexterity in Radius, Frost Blades has 25% increased Projectile Speed"] = getThreshold("Dex", "ProjectileSpeed", "INC", 25, { type = "SkillName", skillName = "Frost Blades" }),
	["With at least 40 Dexterity in Radius, Ice Shot has 25% increased Area of Effect"] = getThreshold("Dex", "AreaOfEffect", "INC", 25, { type = "SkillName", skillName = "Ice Shot" }),
	["Ice Shot Pierces 5 additional Targets with 40 Dexterity in Radius"] = getThreshold("Dex", "PierceCount", "BASE", 5, { type = "SkillName", skillName = "Ice Shot" }),
	["With at least 40 Dexterity in Radius, Ice Shot Pierces 3 additional Targets"] = getThreshold("Dex", "PierceCount", "BASE", 3, { type = "SkillName", skillName = "Ice Shot" }),
	["With at least 40 Dexterity in Radius, Ice Shot Pierces 5 additional Targets"] = getThreshold("Dex", "PierceCount", "BASE", 5, { type = "SkillName", skillName = "Ice Shot" }),
	["With at least 40 Intelligence in Radius, Frostbolt fires 2 additional Projectiles"] = getThreshold("Int", "ProjectileCount", "BASE", 2, { type = "SkillName", skillName = "Frostbolt" }),
	["With at least 40 Intelligence in Radius, Magma Orb fires an additional Projectile"] = getThreshold("Int", "ProjectileCount", "BASE", 1, { type = "SkillName", skillName = "Magma Orb" }),
	["With at least 40 Intelligence in Radius, Magma Orb has 10% increased Area of Effect per Chain"] = getThreshold("Int", "AreaOfEffect", "INC", 10, { type = "SkillName", skillName = "Magma Orb" }, { type = "PerStat", stat = "Chain" }),
	["With at least 40 Dexterity in Radius, Shrapnel Shot has 25% increased Area of Effect"] = getThreshold("Dex", "AreaOfEffect", "INC", 25, { type = "SkillName", skillName = "Shrapnel Shot" }),
	["With at least 40 Dexterity in Radius, Shrapnel Shot's cone has a 50% chance to deal Double Damage"] = getThreshold("Dex", "DoubleDamageChance", "BASE", 50, { type = "SkillName", skillName = "Shrapnel Shot" }, { type = "SkillPart", skillPart = 2 }),
	["With at least 40 Intelligence in Radius, Freezing Pulse fires 2 additional Projectiles"] = getThreshold("Int", "ProjectileCount", "BASE", 2, { type = "SkillName", skillName = "Freezing Pulse" }),
	["With at least 40 Intelligence in Radius, 25% increased Freezing Pulse Damage if you've Shattered an Enemy Recently"] = getThreshold("Int", "Damage", "INC", 25, { type = "SkillName", skillName = "Freezing Pulse" }, { type = "Condition", var = "ShatteredEnemyRecently" }),
	["With at least 40 Dexterity in Radius, Ethereal Knives fires 10 additional Projectiles"] = getThreshold("Dex", "ProjectileCount", "BASE", 10, { type = "SkillName", skillName = "Ethereal Knives" }),
	["With at least 40 Dexterity in Radius, Ethereal Knives fires 5 additional Projectiles"] = getThreshold("Dex", "ProjectileCount", "BASE", 5, { type = "SkillName", skillName = "Ethereal Knives" }),
	["With at least 40 Strength in Radius, Molten Strike fires 2 additional Projectiles"] = getThreshold("Str", "ProjectileCount", "BASE", 2, { type = "SkillName", skillName = "Molten Strike" }),
	["With at least 40 Strength in Radius, Molten Strike has 25% increased Area of Effect"] = getThreshold("Str", "AreaOfEffect", "INC", 25, { type = "SkillName", skillName = "Molten Strike" }),
	["With at least 40 Strength in Radius, 25% of Glacial Hammer Physical Damage converted to Cold Damage"] = getThreshold("Str", "SkillPhysicalDamageConvertToCold", "BASE", 25, { type = "SkillName", skillName = "Glacial Hammer" }),
	["With at least 40 Strength in Radius, Heavy Strike has a 20% chance to deal Double Damage"] = getThreshold("Str", "DoubleDamageChance", "BASE", 20, { type = "SkillName", skillName = "Heavy Strike" }),
	["With at least 40 Strength in Radius, Heavy Strike has a 20% chance to deal Double Damage."] = getThreshold("Str", "DoubleDamageChance", "BASE", 20, { type = "SkillName", skillName = "Heavy Strike" }),
	["With at least 40 Dexterity in Radius, Dual Strike has a 20% chance to deal Double Damage with the Main-Hand Weapon"] = getThreshold("Dex", "DoubleDamageChance", "BASE", 20, { type = "SkillName", skillName = "Dual Strike" }, { type = "Condition", var = "MainHandAttack" }),
	["With at least 40 Intelligence in Radius, Raised Zombies' Slam Attack has 100% increased Cooldown Recovery Speed"] = getThreshold("Int", "MinionModifier", "LIST", { mod = mod("CooldownRecovery", "INC", 100, { type = "SkillId", skillId = "ZombieSlam" }) }),
	["With at least 40 Intelligence in Radius, Raised Zombies' Slam Attack deals 30% increased Damage"] = getThreshold("Int", "MinionModifier", "LIST", { mod = mod("Damage", "INC", 30, { type = "SkillId", skillId = "ZombieSlam" }) }),
	["With at least 40 Dexterity in Radius, Viper Strike deals 2% increased Attack Damage for each Poison on the Enemy"] = getThreshold("Dex", "Damage", "INC", 2, ModFlag.Attack, { type = "SkillName", skillName = "Viper Strike" }, { type = "Multiplier", actor = "enemy", var = "PoisonStack" }),
	["With at least 40 Dexterity in Radius, Viper Strike deals 2% increased Damage with Hits and Poison for each Poison on the Enemy"] = getThreshold("Dex", "Damage", "INC", 2, 0, bor(KeywordFlag.Hit, KeywordFlag.Poison), { type = "SkillName", skillName = "Viper Strike" }, { type = "Multiplier", actor = "enemy", var = "PoisonStack" }),
	["With at least 40 Intelligence in Radius, Spark fires 2 additional Projectiles"] = getThreshold("Int", "ProjectileCount", "BASE", 2, { type = "SkillName", skillName = "Spark" }),
	["With at least 40 Intelligence in Radius, Blight has 50% increased Hinder Duration"] = getThreshold("Int", "SecondaryDuration", "INC", 50, { type = "SkillName", skillName = "Blight" }),
	["With at least 40 Intelligence in Radius, Enemies Hindered by Blight take 25% increased Chaos Damage"] = getThreshold("Int", "ExtraSkillMod", "LIST", { mod = mod("ChaosDamageTaken", "INC", 25, { type = "GlobalEffect", effectType = "Debuff", effectName = "Hinder" }) }, { type = "SkillName", skillName = "Blight" }, { type = "ActorCondition", actor = "enemy", var = "Hindered" }),
	["With 40 Intelligence in Radius, 20% of Glacial Cascade Physical Damage Converted to Cold Damage"] = getThreshold("Int", "SkillPhysicalDamageConvertToCold", "BASE", 20, { type = "SkillName", skillName = "Glacial Cascade" }),
	["With at least 40 Intelligence in Radius, 20% of Glacial Cascade Physical Damage Converted to Cold Damage"] = getThreshold("Int", "SkillPhysicalDamageConvertToCold", "BASE", 20, { type = "SkillName", skillName = "Glacial Cascade" }),
	["With 40 total Intelligence and Dexterity in Radius, Elemental Hit and Wild Strike deal 50% less Fire Damage"] = getThreshold({"Int","Dex"}, "FireDamage", "MORE", -50, { type = "SkillName", skillNameList = { "Elemental Hit", "Wild Strike" } }),
	["With 40 total Strength and Intelligence in Radius, Elemental Hit and Wild Strike deal 50% less Cold Damage"] = getThreshold({"Str","Int"}, "ColdDamage", "MORE", -50, { type = "SkillName", skillNameList = { "Elemental Hit", "Wild Strike" } }),
	["With 40 total Dexterity and Strength in Radius, Elemental Hit and Wild Strike deal 50% less Lightning Damage"] = getThreshold({"Dex","Str"}, "LightningDamage", "MORE", -50, { type = "SkillName", skillNameList = { "Elemental Hit", "Wild Strike" } }),
	["With 40 total Dexterity and Strength in Radius, Spectral Shield Throw Chains +4 times"] = getThreshold({"Dex","Str"}, "ChainCountMax", "BASE", 4, { type = "SkillName", skillName = "Spectral Shield Throw" }),
	["With 40 total Dexterity and Strength in Radius, Spectral Shield Throw fires 75% less Shard Projectiles"] = getThreshold({"Dex","Str"}, "ProjectileCount", "MORE", -75, { type = "SkillName", skillName = "Spectral Shield Throw" }),
	["With at least 40 Intelligence in Radius, Blight inflicts Withered for 2 seconds"] = getThreshold({"Int"}, "Dummy", "DUMMY", 1, { type = "Condition", var = "CanWither" }, { type = "SkillName", skillName = "Blight" } , flag("Condition:CanWither")),
	--[""] = getThreshold("", "", "", , { type = "SkillName", skillName = "" }),
}

-- Unified list of jewel functions
local jewelFuncList = { }
for k, v in pairs(jewelOtherFuncs) do
	jewelFuncList[k:lower()] = { func = v, type = "Other" }
end
for k, v in pairs(jewelSelfFuncs) do
	jewelFuncList[k:lower()] = { func = v, type = "Self" }
end
for k, v in pairs(jewelSelfUnallocFuncs) do
	jewelFuncList[k:lower()] = { func = v, type = "SelfUnalloc" }
end
for k, v in pairs(jewelThresholdFuncs) do
	jewelFuncList[k:lower()] = { func = v, type = "Threshold" }
end

-- Scan a line for the earliest and longest match from the pattern list
-- If a match is found, returns the corresponding value from the pattern list, plus the remainder of the line and a table of captures
local function scan(line, patternList, plain)
	local bestIndex, bestEndIndex
	local bestPattern = ""
	local bestVal, bestStart, bestEnd, bestCaps
	local lineLower = line:lower()
	for pattern, patternVal in pairs(patternList) do
		local index, endIndex, cap1, cap2, cap3, cap4, cap5 = lineLower:find(pattern, 1, plain)
		if index and (not bestIndex or index < bestIndex or (index == bestIndex and (endIndex > bestEndIndex or (endIndex == bestEndIndex and #pattern > #bestPattern)))) then
			bestIndex = index
			bestEndIndex = endIndex
			bestPattern = pattern
			bestVal = patternVal
			bestStart = index
			bestEnd = endIndex
			bestCaps = { cap1, cap2, cap3, cap4, cap5 }
		end
	end
	if bestVal then
		return bestVal, line:sub(1, bestStart - 1) .. line:sub(bestEnd + 1, -1), bestCaps
	else
		return nil, line
	end
end

local function parseMod(line, order)
	-- Check if this is a special modifier
	local lineLower = line:lower()
	for pattern, patternVal in pairs(jewelFuncList) do
		local _, _, cap1, cap2, cap3, cap4, cap5 = lineLower:find(pattern, 1)
		if cap1 then
			return {mod("JewelFunc", "LIST", {func = patternVal.func(cap1, cap2, cap3, cap4, cap5), type = patternVal.type}) }
		end
	end
	local jewelFunc = jewelFuncList[lineLower]
	if jewelFunc then
		return { mod("JewelFunc", "LIST", jewelFunc) }
	end
	if unsupportedModList[lineLower] then
		return { }, line
	end
	local specialMod, specialLine, cap = scan(line, specialModList)
	if specialMod and #specialLine == 0 then
		if type(specialMod) == "function" then
			return specialMod(tonumber(cap[1]), unpack(cap))
		else
			return copyTable(specialMod)
		end
	end

	line = line .. " "

	-- Check for a flag/tag specification at the start of the line
	local preFlag
	preFlag, line = scan(line, preFlagList)

	-- Check for skill name at the start of the line
	local skillTag
	skillTag, line = scan(line, preSkillNameList)

	-- Scan for modifier form
	local modForm, formCap
	modForm, line, formCap = scan(line, formList)
	if not modForm then
		return nil, line
	end
	local num = tonumber(formCap[1])

	-- Check for tags (per-charge, conditionals)
	local modTag, modTag2, tagCap
	modTag, line, tagCap = scan(line, modTagList)
	if type(modTag) == "function" then
		modTag = modTag(tonumber(tagCap[1]), unpack(tagCap))
	end
	if modTag then
		modTag2, line, tagCap = scan(line, modTagList)
		if type(modTag2) == "function" then
			modTag2 = modTag2(tonumber(tagCap[1]), unpack(tagCap))
		end
	end
	
	-- Scan for modifier name and skill name
	local modName
	if order == 2 and not skillTag then
		skillTag, line = scan(line, skillNameList, true)
	end
	if modForm == "PEN" then
		modName, line = scan(line, penTypes, true)
		if not modName then
			return { }, line
		end
		local _
		_, line = scan(line, modNameList, true)
	else
		modName, line = scan(line, modNameList, true)
	end
	if order == 1 and not skillTag then
		skillTag, line = scan(line, skillNameList, true)
	end
	
	-- Scan for flags
	local modFlag
	modFlag, line = scan(line, modFlagList, true)

	-- Find modifier value and type according to form
	local modValue = num
	local modType = "BASE"
	local modSuffix
	if modForm == "INC" then
		modType = "INC"
	elseif modForm == "RED" then
		modValue = -num
		modType = "INC"
	elseif modForm == "MORE" then
		modType = "MORE"
	elseif modForm == "LESS" then
		modValue = -num
		modType = "MORE"
	elseif modForm == "BASE" then
		modSuffix, line = scan(line, suffixTypes, true)
	elseif modForm == "CHANCE" then
	elseif modForm == "REGENPERCENT" then
		modName = regenTypes[formCap[2]]
		modSuffix = "Percent"
	elseif modForm == "REGENFLAT" then
		modName = regenTypes[formCap[2]]
	elseif modForm == "DEGEN" then
		local damageType = dmgTypes[formCap[2]]
		if not damageType then
			return { }, line
		end
		modName = damageType .. "Degen"
		modSuffix = ""
	elseif modForm == "DMG" then
		local damageType = dmgTypes[formCap[3]]
		if not damageType then
			return { }, line
		end
		modValue = { tonumber(formCap[1]), tonumber(formCap[2]) }
		modName = { damageType.."Min", damageType.."Max" }
	elseif modForm == "DMGATTACKS" then
		local damageType = dmgTypes[formCap[3]]
		if not damageType then
			return { }, line
		end
		modValue = { tonumber(formCap[1]), tonumber(formCap[2]) }
		modName = { damageType.."Min", damageType.."Max" }
		modFlag = modFlag or { keywordFlags = KeywordFlag.Attack }
	elseif modForm == "DMGSPELLS" then
		local damageType = dmgTypes[formCap[3]]
		if not damageType then
			return { }, line
		end
		modValue = { tonumber(formCap[1]), tonumber(formCap[2]) }
		modName = { damageType.."Min", damageType.."Max" }
		modFlag = modFlag or { keywordFlags = KeywordFlag.Spell }
	elseif modForm == "DMGBOTH" then
		local damageType = dmgTypes[formCap[3]]
		if not damageType then
			return { }, line
		end
		modValue = { tonumber(formCap[1]), tonumber(formCap[2]) }
		modName = { damageType.."Min", damageType.."Max" }
		modFlag = modFlag or { keywordFlags = bor(KeywordFlag.Attack, KeywordFlag.Spell) }
	end
	if not modName then
		return { }, line
	end

	-- Combine flags and tags
	local flags = 0
	local keywordFlags = 0
	local tagList = { }
	local misc = { }
	for _, data in pairs({ modName, preFlag, modFlag, modTag, modTag2, skillTag }) do
		if type(data) == "table" then
			flags = bor(flags, data.flags or 0)
			keywordFlags = bor(keywordFlags, data.keywordFlags or 0)
			if data.tag then
				t_insert(tagList, copyTable(data.tag))
			elseif data.tagList then
				for _, tag in ipairs(data.tagList) do
					t_insert(tagList, copyTable(tag))
				end
			end
			for k, v in pairs(data) do
				misc[k] = v
			end
		end
	end

	-- Generate modifier list
	local nameList = modName
	local modList = { }
	for i, name in ipairs(type(nameList) == "table" and nameList or { nameList }) do
		modList[i] = {
			name = name .. (modSuffix or misc.modSuffix or ""),
			type = modType,
			value = type(modValue) == "table" and modValue[i] or modValue,
			flags = flags,
			keywordFlags = keywordFlags,
			unpack(tagList)
		}
	end
	if modList[1] then
		-- Special handling for various modifier types
		if misc.addToAura then
			-- Modifiers that add effects to your auras
			for i, effectMod in ipairs(modList) do
				modList[i] = mod("ExtraAuraEffect", "LIST", { mod = effectMod })
			end
		elseif misc.newAura then
			-- Modifiers that add extra auras
			for i, effectMod in ipairs(modList) do
				local tagList = { }
				for i, tag in ipairs(effectMod) do
					tagList[i] = tag
					effectMod[i] = nil
				end
				modList[i] = mod("ExtraAura", "LIST", { mod = effectMod, onlyAllies = misc.newAuraOnlyAllies }, unpack(tagList))
			end
		elseif misc.affectedByAura then
			-- Modifiers that apply to actors affected by your auras
			for i, effectMod in ipairs(modList) do
				modList[i] = mod("AffectedByAuraMod", "LIST", { mod = effectMod })
			end
		elseif misc.addToMinion then
			-- Minion modifiers
			for i, effectMod in ipairs(modList) do
				modList[i] = mod("MinionModifier", "LIST", { mod = effectMod }, misc.addToMinionTag)
			end
		elseif misc.addToSkill then
			-- Skill enchants or socketed gem modifiers that add additional effects
			for i, effectMod in ipairs(modList) do
				modList[i] = mod("ExtraSkillMod", "LIST", { mod = effectMod }, misc.addToSkill)
			end
		elseif misc.convertFortifyEffect then
			for i, effectMod in ipairs(modList) do
				modList[i] = mod("convertFortifyBuff", "LIST", { mod = effectMod })
			end
		end
	end
	return modList, line:match("%S") and line
end

local cache = { }
local unsupported = { }
local count = 0
--local foo = io.open("../unsupported.txt", "w")
--foo:close()
return function(line, isComb)
	if not cache[line] then
		local modList, extra = parseMod(line, 1)
		if modList and extra then
			modList, extra = parseMod(line, 2)
		end
		cache[line] = { modList, extra }
		if foo and not isComb and not cache[line][1] then
			local form = line:gsub("[%+%-]?%d+%.?%d*","{num}")
			if not unsupported[form] then
				unsupported[form] = true
				count = count + 1
				foo = io.open("../unsupported.txt", "a+")
				foo:write(count, ': ', form, (cache[line][2] and #cache[line][2] < #line and ('    {' .. cache[line][2]).. '}') or "", '\n')
				foo:close()
			end
		end
	end
	return unpack(copyTable(cache[line]))
end, cache<|MERGE_RESOLUTION|>--- conflicted
+++ resolved
@@ -1676,11 +1676,8 @@
 	["minions convert (%d+)%% of physical damage to cold damage per green socket"] = function(num) return { mod("MinionModifier", "LIST", { mod = mod("PhysicalDamageConvertToCold", "BASE", num) }, { type = "Multiplier", var = "GreenSocketIn{SlotName}" }) } end,
 	["minions convert (%d+)%% of physical damage to lightning damage per blue socket"] = function(num) return { mod("MinionModifier", "LIST", { mod = mod("PhysicalDamageConvertToLightning", "BASE", num) }, { type = "Multiplier", var = "BlueSocketIn{SlotName}" }) } end,
 	["minions convert (%d+)%% of physical damage to chaos damage per white socket"] = function(num) return { mod("MinionModifier", "LIST", { mod = mod("PhysicalDamageConvertToChaos", "BASE", num) }, { type = "Multiplier", var = "WhiteSocketIn{SlotName}" }) } end,
-<<<<<<< HEAD
+	["minions have a (%d+)%% chance to impale on hit with attacks"] = function(num) return { mod("MinionModifier", "LIST", { mod = mod("ImpaleChance", "BASE", num ) }  ) } end,
 	["minions from herald skills deal (%d+)%% more damage"] = function(num) return { mod("MinionModifier", "LIST", { mod = mod("Damage", "MORE", num) }, { type = "SkillType", skillType = SkillType.Herald })} end,
-=======
-	["minions have a (%d+)%% chance to impale on hit with attacks"] = function(num) return { mod("MinionModifier", "LIST", { mod = mod("ImpaleChance", "BASE", num ) }  ) } end,
->>>>>>> 83551aa4
 	-- Projectiles
 	["skills chain %+(%d) times"] = function(num) return { mod("ChainCountMax", "BASE", num) } end,
 	["skills chain an additional time while at maximum frenzy charges"] = { mod("ChainCountMax", "BASE", 1, { type = "StatThreshold", stat = "FrenzyCharges", thresholdStat = "FrenzyChargesMax" }) },
