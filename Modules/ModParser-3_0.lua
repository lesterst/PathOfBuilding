-- Path of Building
--
-- Module: Mod Parser for 3.0
-- Parser function for modifier names
--
local pairs = pairs
local ipairs = ipairs
local t_insert = table.insert
local band = bit.band
local bor = bit.bor
local bnot = bit.bnot

-- List of modifier forms
local formList = {
	["^(%d+)%% increased"] = "INC",
	["^(%d+)%% faster"] = "INC",
	["^(%d+)%% reduced"] = "RED",
	["^(%d+)%% slower"] = "RED",
	["^(%d+)%% more"] = "MORE",
	["^(%d+)%% less"] = "LESS",
	["^([%+%-][%d%.]+)%%?"] = "BASE",
	["^([%+%-][%d%.]+)%%? to"] = "BASE",
	["^([%+%-]?[%d%.]+)%%? of"] = "BASE",
	["^([%+%-][%d%.]+)%%? base"] = "BASE",
	["^([%+%-]?[%d%.]+)%%? additional"] = "BASE",
	["(%d+) additional hits?"] = "BASE",
	["^you gain ([%d%.]+)"] = "BASE",
	["^gains? ([%d%.]+)%% of"] = "BASE",
	["^([%+%-]?%d+)%% chance"] = "CHANCE",
	["^([%+%-]?%d+)%% additional chance"] = "CHANCE",
	["penetrates? (%d+)%%"] = "PEN",
	["penetrates (%d+)%% of"] = "PEN",
	["penetrates (%d+)%% of enemy"] = "PEN",
	["^([%d%.]+) (.+) regenerated per second"] = "REGENFLAT",
	["^([%d%.]+)%% (.+) regenerated per second"] = "REGENPERCENT",
	["^([%d%.]+)%% of (.+) regenerated per second"] = "REGENPERCENT",
	["^regenerate ([%d%.]+) (.+) per second"] = "REGENFLAT",
	["^regenerate ([%d%.]+)%% (.-) per second"] = "REGENPERCENT",
	["^regenerate ([%d%.]+)%% of (.-) per second"] = "REGENPERCENT",
	["^regenerate ([%d%.]+)%% of your (.-) per second"] = "REGENPERCENT",
	["^you regenerate ([%d%.]+)%% of (.+) per second"] = "REGENPERCENT",
	["^([%d%.]+) (%a+) damage taken per second"] = "DEGEN",
	["^([%d%.]+) (%a+) damage per second"] = "DEGEN",
	["(%d+) to (%d+) added (%a+) damage"] = "DMG",
	["(%d+)%-(%d+) added (%a+) damage"] = "DMG",
	["(%d+) to (%d+) additional (%a+) damage"] = "DMG",
	["(%d+)%-(%d+) additional (%a+) damage"] = "DMG",
	["^(%d+) to (%d+) (%a+) damage"] = "DMG",
	["adds (%d+) to (%d+) (%a+) damage"] = "DMG",
	["adds (%d+)%-(%d+) (%a+) damage"] = "DMG",
	["adds (%d+) to (%d+) (%a+) damage to attacks"] = "DMGATTACKS",
	["adds (%d+)%-(%d+) (%a+) damage to attacks"] = "DMGATTACKS",
	["adds (%d+) to (%d+) (%a+) attack damage"] = "DMGATTACKS",
	["adds (%d+)%-(%d+) (%a+) attack damage"] = "DMGATTACKS",
	["(%d+) to (%d+) added attack (%a+) damage"] = "DMGATTACKS",
	["adds (%d+) to (%d+) (%a+) damage to spells"] = "DMGSPELLS",
	["adds (%d+)%-(%d+) (%a+) damage to spells"] = "DMGSPELLS",
	["adds (%d+) to (%d+) (%a+) spell damage"] = "DMGSPELLS",
	["adds (%d+)%-(%d+) (%a+) spell damage"] = "DMGSPELLS",
	["adds (%d+) to (%d+) (%a+) damage to attacks and spells"] = "DMGBOTH",
	["adds (%d+)%-(%d+) (%a+) damage to attacks and spells"] = "DMGBOTH",
	["adds (%d+) to (%d+) (%a+) damage to spells and attacks"] = "DMGBOTH", -- o_O
	["adds (%d+)%-(%d+) (%a+) damage to spells and attacks"] = "DMGBOTH", -- o_O
	["adds (%d+) to (%d+) (%a+) damage to hits"] = "DMGBOTH",
	["adds (%d+)%-(%d+) (%a+) damage to hits"] = "DMGBOTH",
}

-- Map of modifier names
local modNameList = {
	-- Attributes
	["strength"] = "Str",
	["dexterity"] = "Dex",
	["intelligence"] = "Int",
	["strength and dexterity"] = { "Str", "Dex" },
	["strength and intelligence"] = { "Str", "Int" },
	["dexterity and intelligence"] = { "Dex", "Int" },
	["attributes"] = { "Str", "Dex", "Int" },
	["all attributes"] = { "Str", "Dex", "Int" },
	-- Life/mana
	["life"] = "Life",
	["maximum life"] = "Life",
	["mana"] = "Mana",
	["maximum mana"] = "Mana",
	["mana regeneration"] = "ManaRegen",
	["mana regeneration rate"] = "ManaRegen",
	["mana cost"] = "ManaCost",
	["mana cost of"] = "ManaCost",
	["mana cost of skills"] = "ManaCost",
	["total mana cost"] = "ManaCost",
	["total mana cost of skills"] = "ManaCost",
	["mana reserved"] = "ManaReserved",
	["mana reservation"] = "ManaReserved",
	["mana reservation of skills"] = "ManaReserved",
	-- Primary defences
	["maximum energy shield"] = "EnergyShield",
	["energy shield recharge rate"] = "EnergyShieldRecharge",
	["start of energy shield recharge"] = "EnergyShieldRechargeFaster",
	["armour"] = "Armour",
	["to defend with double armour"] = "DoubleArmourChance",
	["evasion"] = "Evasion",
	["evasion rating"] = "Evasion",
	["energy shield"] = "EnergyShield",
	["armour and evasion"] = "ArmourAndEvasion",
	["armour and evasion rating"] = "ArmourAndEvasion",
	["evasion rating and armour"] = "ArmourAndEvasion",
	["armour and energy shield"] = "ArmourAndEnergyShield",
	["evasion rating and energy shield"] = "EvasionAndEnergyShield",
	["evasion and energy shield"] = "EvasionAndEnergyShield",
	["armour, evasion and energy shield"] = "Defences",
	["defences"] = "Defences",
	["to evade"] = "EvadeChance",
	["chance to evade"] = "EvadeChance",
	["to evade attacks"] = "EvadeChance",
	["to evade attack hits"] = "EvadeChance",
	["chance to evade attacks"] = "EvadeChance",
	["chance to evade attack hits"] = "EvadeChance",
	["chance to evade projectile attacks"] = "ProjectileEvadeChance",
	["chance to evade melee attacks"] = "MeleeEvadeChance",
	-- Resistances
	["physical damage reduction"] = "PhysicalDamageReduction",
	["physical damage reduction from hits"] = "PhysicalDamageReductionWhenHit",
	["fire resistance"] = "FireResist",
	["maximum fire resistance"] = "FireResistMax",
	["cold resistance"] = "ColdResist",
	["maximum cold resistance"] = "ColdResistMax",
	["lightning resistance"] = "LightningResist",
	["maximum lightning resistance"] = "LightningResistMax",
	["chaos resistance"] = "ChaosResist",
	["maximum chaos resistance"] = "ChaosResistMax",
	["fire and cold resistances"] = { "FireResist", "ColdResist" },
	["fire and lightning resistances"] = { "FireResist", "LightningResist" },
	["cold and lightning resistances"] = { "ColdResist", "LightningResist" },
	["elemental resistance"] = "ElementalResist",
	["elemental resistances"] = "ElementalResist",
	["all elemental resistances"] = "ElementalResist",
	["all resistances"] = { "ElementalResist", "ChaosResist" },
	["all maximum elemental resistances"] = "ElementalResistMax",
	["all maximum resistances"] = { "ElementalResistMax", "ChaosResistMax" },
	["all elemental resistances and maximum elemental resistances"] = { "ElementalResist", "ElementalResistMax" },
	["fire and chaos resistances"] = { "FireResist", "ChaosResist" },
	["cold and chaos resistances"] = { "ColdResist", "ChaosResist" },
	["lightning and chaos resistances"] = { "LightningResist", "ChaosResist" },
	-- Damage taken
	["damage taken"] = "DamageTaken",
	["damage taken when hit"] = "DamageTakenWhenHit",
	["damage taken from damage over time"] = "DamageTakenOverTime",
	["physical damage taken"] = "PhysicalDamageTaken",
	["physical damage from hits taken"] = "PhysicalDamageTaken",
	["physical damage taken when hit"] = "PhysicalDamageTakenWhenHit",
	["physical damage taken over time"] = "PhysicalDamageTakenOverTime",
	["physical damage over time damage taken"] = "PhysicalDamageTakenOverTime",
	["reflected physical damage taken"] = "PhysicalReflectedDamageTaken",
	["lightning damage taken"] = "LightningDamageTaken",
	["lightning damage from hits taken"] = "LightningDamageTaken",
	["lightning damage taken when hit"] = "LightningDamageTakenWhenHit",
	["lightning damage taken over time"] = "LightningDamageTakenOverTime",
	["cold damage taken"] = "ColdDamageTaken",
	["cold damage from hits taken"] = "ColdDamageTaken",
	["cold damage taken when hit"] = "ColdDamageTakenWhenHit",
	["cold damage taken over time"] = "ColdDamageTakenOverTime",
	["fire damage taken"] = "FireDamageTaken",
	["fire damage from hits taken"] = "FireDamageTaken",
	["fire damage taken when hit"] = "FireDamageTakenWhenHit",
	["fire damage taken over time"] = "FireDamageTakenOverTime",
	["chaos damage taken"] = "ChaosDamageTaken",
	["chaos damage from hits taken"] = "ChaosDamageTaken",
	["chaos damage taken when hit"] = "ChaosDamageTakenWhenHit",
	["chaos damage taken over time"] = "ChaosDamageTakenOverTime",
	["chaos damage over time taken"] = "ChaosDamageTakenOverTime",
	["elemental damage taken"] = "ElementalDamageTaken",
	["elemental damage taken when hit"] = "ElementalDamageTakenWhenHit",
	["elemental damage taken from hits"] = "ElementalDamageTakenWhenHit",
	["elemental damage taken over time"] = "ElementalDamageTakenOverTime",
	["reflected elemental damage taken"] = "ElementalReflectedDamageTaken",
	-- Other defences
	["to dodge attacks"] = "AttackDodgeChance",
	["to dodge attack hits"] = "AttackDodgeChance",
	["to dodge spells"] = "SpellDodgeChance",
	["to dodge spell hits"] = "SpellDodgeChance",
	["to dodge spell damage"] = "SpellDodgeChance",
	["to dodge attacks and spells"] = { "AttackDodgeChance", "SpellDodgeChance" },
	["to dodge attacks and spell damage"] = { "AttackDodgeChance", "SpellDodgeChance" },
	["to dodge attack and spell hits"] = { "AttackDodgeChance", "SpellDodgeChance" },
	["to dodge attack or spell hits"] = { "AttackDodgeChance", "SpellDodgeChance" },
	["to block"] = "BlockChance",
	["to block attacks"] = "BlockChance",
	["to block attack damage"] = "BlockChance",
	["block chance"] = "BlockChance",
	["block chance with staves"] = { "BlockChance", tag = { type = "Condition", var = "UsingStaff" } },
	["to block with staves"] = { "BlockChance", tag = { type = "Condition", var = "UsingStaff" } },
	["block chance against projectiles"] = "ProjectileBlockChance",
	["to block projectile attack damage"] = "ProjectileBlockChance",
	["spell block chance"] = "SpellBlockChance",
	["to block spells"] = "SpellBlockChance",
	["to block spell damage"] = "SpellBlockChance",
	["chance to block attacks and spells"] = { "BlockChance", "SpellBlockChance" },
	["maximum block chance"] = "BlockChanceMax",
	["maximum chance to block attack damage"] = "BlockChanceMax",
	["maximum chance to block spell damage"] = "SpellBlockChanceMax",
	["life gained when you block"] = "LifeOnBlock",
	["mana gained when you block"] = "ManaOnBlock",
	["to avoid physical damage from hits"] = "AvoidPhysicalDamageChance",
	["to avoid fire damage when hit"] = "AvoidFireDamageChance",
	["to avoid fire damage from hits"] = "AvoidFireDamageChance",
	["to avoid cold damage when hit"] = "AvoidColdDamageChance",
	["to avoid cold damage from hits"] = "AvoidColdDamageChance",
	["to avoid lightning damage when hit"] = "AvoidLightningDamageChance",
	["to avoid lightning damage from hits"] = "AvoidLightningDamageChance",
	["to avoid elemental damage when hit"] = {"AvoidFireDamageChance", "AvoidColdDamageChance", "AvoidLightningDamageChance"},
	["to avoid elemental damage from hits"] = {"AvoidFireDamageChance", "AvoidColdDamageChance", "AvoidLightningDamageChance"},
	["to avoid projectiles"] = "AvoidProjectilesChance",
	["to avoid being stunned"] = "AvoidStun",
	["to avoid interruption from stuns while casting"] = "AvoidInteruptStun",
	["to avoid being shocked"] = "AvoidShock",
	["to avoid being frozen"] = "AvoidFreeze",
	["to avoid being chilled"] = "AvoidChill",
	["to avoid being ignited"] = "AvoidIgnite",
	["to avoid elemental ailments"] = { "AvoidShock", "AvoidFreeze", "AvoidChill", "AvoidIgnite" },
	["to avoid elemental status ailments"] = { "AvoidShock", "AvoidFreeze", "AvoidChill", "AvoidIgnite" },
	["to avoid bleeding"] = "AvoidBleed",
	["to avoid being poisoned"] = "AvoidPoison",
	["damage is taken from mana before life"] = "DamageTakenFromManaBeforeLife",
	["lightning damage is taken from mana before life"] = "LightningDamageTakenFromManaBeforeLife",
	["damage taken from mana before life"] = "DamageTakenFromManaBeforeLife",
	["effect of curses on you"] = "CurseEffectOnSelf",
	["life recovery rate"] = "LifeRecoveryRate",
	["mana recovery rate"] = "ManaRecoveryRate",
	["energy shield recovery rate"] = "EnergyShieldRecoveryRate",
	["energy shield regeneration rate"] = "EnergyShieldRegen",
	["recovery rate of life, mana and energy shield"] = { "LifeRecoveryRate", "ManaRecoveryRate", "EnergyShieldRecoveryRate" },
	["recovery rate of life and energy shield"] = { "LifeRecoveryRate", "EnergyShieldRecoveryRate" },
	["maximum life, mana and global energy shield"] = { "Life", "Mana", "EnergyShield", tag = { type = "Global" } },
	["non-chaos damage taken bypasses energy shield"] = {"PhysicalEnergyShieldBypass", "LightningEnergyShieldBypass", "ColdEnergyShieldBypass", "FireEnergyShieldBypass" },
	-- Stun/knockback modifiers
	["stun recovery"] = "StunRecovery",
	["stun and block recovery"] = "StunRecovery",
	["block and stun recovery"] = "StunRecovery",
	["stun threshold"] = "StunThreshold",
	["block recovery"] = "BlockRecovery",
	["enemy stun threshold"] = "EnemyStunThreshold",
	["stun duration on enemies"] = "EnemyStunDuration",
	["stun duration"] = "EnemyStunDuration",
	["to knock enemies back on hit"] = "EnemyKnockbackChance",
	["knockback distance"] = "EnemyKnockbackDistance",
	-- Auras/curses/buffs
	["aura effect"] = "AuraEffect",
	["effect of non-curse auras you cast"] = "AuraEffect",
	["effect of non-curse auras from your skills"] = "AuraEffect",
	["effect of your curses"] = "CurseEffect",
	["effect of auras on you"] = "AuraEffectOnSelf",
	["effect of auras on your minions"] = { "AuraEffectOnSelf", addToMinion = true },
	["effect of auras from mines"] = { "AuraEffect", keywordFlags = KeywordFlag.Mine },
	["curse effect"] = "CurseEffect",
	["effect of curses applied by bane"] = { "CurseEffect", tag = { type = "Condition", var = "AppliedByBane" } },
	["effect of arcane surge on you"] = "ArcaneSurgeEffect",
	["curse duration"] = { "Duration", keywordFlags = KeywordFlag.Curse },
	["radius of auras"] = { "AreaOfEffect", keywordFlags = KeywordFlag.Aura },
	["radius of curses"] = { "AreaOfEffect", keywordFlags = KeywordFlag.Curse },
	["buff effect"] = "BuffEffect",
	["effect of buffs on you"] = "BuffEffectOnSelf",
	["effect of buffs granted by your golems"] = { "BuffEffect", tag = { type = "SkillType", skillType = SkillType.Golem } },
	["effect of buffs granted by socketed golem skills"] = { "BuffEffect", addToSkill = { type = "SocketedIn", slotName = "{SlotName}", keyword = "golem" } },
	["effect of the buff granted by your stone golems"] = { "BuffEffect", tag = { type = "SkillName", skillName = "Summon Stone Golem" } },
	["effect of the buff granted by your lightning golems"] = { "BuffEffect", tag = { type = "SkillName", skillName = "Summon Lightning Golem" } },
	["effect of the buff granted by your ice golems"] = { "BuffEffect", tag = { type = "SkillName", skillName = "Summon Ice Golem" } },
	["effect of the buff granted by your flame golems"] = { "BuffEffect", tag = { type = "SkillName", skillName = "Summon Flame Golem" } },
	["effect of the buff granted by your chaos golems"] = { "BuffEffect", tag = { type = "SkillName", skillName = "Summon Chaos Golem" } },
	["effect of the buff granted by your carrion golems"] = { "BuffEffect", tag = { type = "SkillName", skillName = "Summon Carrion Golem" } },
	["effect of offering spells"] = { "BuffEffect", tag = { type = "SkillName", skillNameList = { "Bone Offering", "Flesh Offering", "Spirit Offering" } } },
	["effect of offerings"] = { "BuffEffect", tag = { type = "SkillName", skillNameList = { "Bone Offering", "Flesh Offering", "Spirit Offering" } } },
	["effect of heralds on you"] = { "BuffEffect", tag = { type = "SkillType", skillType = SkillType.Herald } },
	["effect of herald buffs on you"] = { "BuffEffect", tag = { type = "SkillType", skillType = SkillType.Herald } },
	["effect of buffs granted by your active ancestor totems"] = { "BuffEffect", tag = { type = "SkillName", skillNameList = { "Ancestral Warchief", "Ancestral Protector" } } },
	["effect of withered"] = "WitherEffect",
	["warcry effect"] = { "BuffEffect", keywordFlags = KeywordFlag.Warcry },
	["aspect of the avian buff effect"] = { "BuffEffect", tag = { type = "SkillName", skillName = "Aspect of the Avian" } },
	["maximum rage"] = "MaximumRage",
	-- Charges
	["maximum power charge"] = "PowerChargesMax",
	["maximum power charges"] = "PowerChargesMax",
	["minimum power charge"] = "PowerChargesMin",
	["minimum power charges"] = "PowerChargesMin",
	["power charge duration"] = "PowerChargesDuration",
	["maximum frenzy charge"] = "FrenzyChargesMax",
	["maximum frenzy charges"] = "FrenzyChargesMax",
	["minimum frenzy charge"] = "FrenzyChargesMin",
	["minimum frenzy charges"] = "FrenzyChargesMin",
	["frenzy charge duration"] = "FrenzyChargesDuration",
	["maximum endurance charge"] = "EnduranceChargesMax",
	["maximum endurance charges"] = "EnduranceChargesMax",
	["minimum endurance charge"] = "EnduranceChargesMin",
	["minimum endurance charges"] = "EnduranceChargesMin",
	["endurance charge duration"] = "EnduranceChargesDuration",
	["maximum frenzy charges and maximum power charges"] = { "FrenzyChargesMax", "PowerChargesMax" },
	["endurance, frenzy and power charge duration"] = { "PowerChargesDuration", "FrenzyChargesDuration", "EnduranceChargesDuration" },
	["maximum siphoning charge"] = "SiphoningChargesMax",
	["maximum siphoning charges"] = "SiphoningChargesMax",
	["maximum challenger charges"] = "ChallengerChargesMax",
	["maximum blitz charges"] = "BlitzChargesMax",
	["maximum number of crab barriers"] = "CrabBarriersMax",
	-- On hit/kill/leech effects
	["life gained on kill"] = "LifeOnKill",
	["mana gained on kill"] = "ManaOnKill",
	["life gained for each enemy hit"] = { "LifeOnHit" },
	["life gained for each enemy hit by attacks"] = { "LifeOnHit", flags = ModFlag.Attack },
	["life gained for each enemy hit by your attacks"] = { "LifeOnHit", flags = ModFlag.Attack },
	["life gained for each enemy hit by spells"] = { "LifeOnHit", flags = ModFlag.Spell },
	["life gained for each enemy hit by your spells"] = { "LifeOnHit", flags = ModFlag.Spell },
	["mana gained for each enemy hit by attacks"] = { "ManaOnHit", flags = ModFlag.Attack },
	["mana gained for each enemy hit by your attacks"] = { "ManaOnHit", flags = ModFlag.Attack },
	["energy shield gained for each enemy hit"] = { "EnergyShieldOnHit" },
	["energy shield gained for each enemy hit by attacks"] = { "EnergyShieldOnHit", flags = ModFlag.Attack },
	["energy shield gained for each enemy hit by your attacks"] = { "EnergyShieldOnHit", flags = ModFlag.Attack },
	["life and mana gained for each enemy hit"] = { "LifeOnHit", "ManaOnHit", flags = ModFlag.Attack },
	["damage as life"] = "DamageLifeLeech",
	["life leeched per second"] = "LifeLeechRate",
	["mana leeched per second"] = "ManaLeechRate",
	["total recovery per second from life leech"] = "LifeLeechRate",
	["total recovery per second from energy shield leech"] = "EnergyShieldLeechRate",
	["total recovery per second from mana leech"] = "ManaLeechRate",
	["total recovery per second from life, mana, or energy shield leech"] = { "LifeLeechRate", "ManaLeechRate", "EnergyShieldLeechRate" },
	["maximum recovery per life leech"] = "MaxLifeLeechInstance",
	["maximum recovery per energy shield leech"] = "MaxEnergyShieldLeechInstance",
	["maximum recovery per mana leech"] = "MaxManaLeechInstance",
	["maximum total recovery per second from life leech"] = "MaxLifeLeechRate",
	["maximum total recovery per second from energy shield leech"] = "MaxEnergyShieldLeechRate",
	["maximum total recovery per second from mana leech"] = "MaxManaLeechRate",
	["to impale enemies on hit"] = "ImpaleChance",
    ["impale effect"] = "ImpaleEffect",
	["effect of impales you inflict"] = "ImpaleEffect",
	-- Projectile modifiers
	["projectile"] = "ProjectileCount",
	["projectiles"] = "ProjectileCount",
	["projectile speed"] = "ProjectileSpeed",
	["arrow speed"] = { "ProjectileSpeed", flags = ModFlag.Bow },
	-- Totem/trap/mine/brand modifiers
	["totem placement speed"] = "TotemPlacementSpeed",
	["totem life"] = "TotemLife",
	["totem duration"] = "TotemDuration",
	["maximum number of summoned totems"] = "ActiveTotemLimit",
	["maximum number of summoned totems."] = "ActiveTotemLimit", -- Mark plz
	["maximum number of summoned ballista totems"] = "ActiveBallistaLimit", -- Mark plz
	["trap throwing speed"] = "TrapThrowingSpeed",
	["trap trigger area of effect"] = "TrapTriggerAreaOfEffect",
	["trap duration"] = "TrapDuration",
	["cooldown recovery speed for throwing traps"] = { "CooldownRecovery", keywordFlags = KeywordFlag.Trap },
	["mine laying speed"] = "MineLayingSpeed",
	["mine throwing speed"] = "MineLayingSpeed",
	["mine detonation area of effect"] = "MineDetonationAreaOfEffect",
	["mine duration"] = "MineDuration",
	["activation frequency"] = "BrandActivationFrequency",
	["brand activation frequency"] = "BrandActivationFrequency",
	["brand attachment range"] = "BrandAttachmentRange",
	-- Minion modifiers
	["maximum number of skeletons"] = "ActiveSkeletonLimit",
	["maximum number of zombies"] = "ActiveZombieLimit",
	["maximum number of raised zombies"] = "ActiveZombieLimit",
	["number of zombies allowed"] = "ActiveZombieLimit",
	["maximum number of spectres"] = "ActiveSpectreLimit",
	["maximum number of golems"] = "ActiveGolemLimit",
	["maximum number of summoned golems"] = "ActiveGolemLimit",
	["maximum number of summoned raging spirits"] = "ActiveRagingSpiritLimit",
	["maximum number of summoned holy relics"] = "ActiveHolyRelicLimit",
	["minion duration"] = { "Duration", tag = { type = "SkillType", skillType = SkillType.CreateMinion } },
	["skeleton duration"] = { "Duration", tag = { type = "SkillName", skillName = "Summon Skeleton" } },
	["sentinel of dominance duration"] = { "Duration", tag = { type = "SkillName", skillName = "Dominating Blow" } },
	-- Other skill modifiers
	["radius"] = "AreaOfEffect",
	["radius of area skills"] = "AreaOfEffect",
	["area of effect radius"] = "AreaOfEffect",
	["area of effect"] = "AreaOfEffect",
	["area of effect of skills"] = "AreaOfEffect",
	["area of effect of area skills"] = "AreaOfEffect",
	["aspect of the spider area of effect"] = { "AreaOfEffect", tag = { type = "SkillName", skillName = "Aspect of the Spider" } },
	["firestorm explosion area of effect"] = { "AreaOfEffectSecondary", tag = { type = "SkillName", skillName = "Firestorm" } },
	["duration"] = "Duration",
	["skill effect duration"] = "Duration",
	["chaos skill effect duration"] = { "Duration", keywordFlags = KeywordFlag.Chaos },
	["aspect of the spider debuff duration"] = { "Duration", tag = { type = "SkillName", skillName = "Aspect of the Spider" } },
	["fire trap burning ground duration"] = { "Duration", tag = { type = "SkillName", skillName = "Fire Trap" } },
	["cooldown recovery"] = "CooldownRecovery",
	["cooldown recovery speed"] = "CooldownRecovery",
	["weapon range"] = "WeaponRange",
	["melee range"] = "MeleeWeaponRange",
	["melee weapon range"] = "MeleeWeaponRange",
	["melee strike range"] = { "MeleeWeaponRange", "UnarmedRange" },
	["melee weapon and unarmed range"] = { "MeleeWeaponRange", "UnarmedRange" },
	["melee weapon and unarmed attack range"] = { "MeleeWeaponRange", "UnarmedRange" },
	["melee strike range"] = { "MeleeWeaponRange", "UnarmedRange" },
	["to deal double damage"] = "DoubleDamageChance",
	-- Buffs
	["onslaught effect"] = "OnslaughtEffect",
	["fortify duration"] = "FortifyDuration",
	["adrenaline duration"] = "AdrenalineDuration",
	["effect of fortify on you"] = "FortifyEffectOnSelf",
	["effect of tailwind on you"] = "TailwindEffectOnSelf",
	["elusive effect"] = "ElusiveEffect",
	["effect of elusive on you"] = "ElusiveEffect",
	["effect of infusion"] = "InfusionEffect",
	-- Basic damage types
	["damage"] = "Damage",
	["physical damage"] = "PhysicalDamage",
	["lightning damage"] = "LightningDamage",
	["cold damage"] = "ColdDamage",
	["fire damage"] = "FireDamage",
	["chaos damage"] = "ChaosDamage",
	["non-chaos damage"] = "NonChaosDamage",
	["elemental damage"] = "ElementalDamage",
	-- Other damage forms
	["attack damage"] = { "Damage", flags = ModFlag.Attack },
	["attack physical damage"] = { "PhysicalDamage", flags = ModFlag.Attack },
	["physical attack damage"] = { "PhysicalDamage", flags = ModFlag.Attack },
	["minimum physical attack damage"] = { "MinPhysicalDamage", flags = ModFlag.Attack },
	["maximum physical attack damage"] = { "MaxPhysicalDamage", flags = ModFlag.Attack },
	["physical weapon damage"] = { "PhysicalDamage", flags = ModFlag.Weapon },
	["physical damage with weapons"] = { "PhysicalDamage", flags = ModFlag.Weapon },
	["physical melee damage"] = { "PhysicalDamage", flags = ModFlag.Melee },
	["melee physical damage"] = { "PhysicalDamage", flags = ModFlag.Melee },
	["projectile damage"] = { "Damage", flags = ModFlag.Projectile },
	["projectile attack damage"] = { "Damage", flags = bor(ModFlag.Projectile, ModFlag.Attack) },
	["bow damage"] = { "Damage", flags = bor(ModFlag.Bow, ModFlag.Hit) },
	["damage with arrow hits"] = { "Damage", flags = bor(ModFlag.Bow, ModFlag.Hit) },
	["wand damage"] = { "Damage", flags = bor(ModFlag.Wand, ModFlag.Hit) },
	["wand physical damage"] = { "PhysicalDamage", flags = bor(ModFlag.Wand, ModFlag.Hit) },
	["claw physical damage"] = { "PhysicalDamage", flags = bor(ModFlag.Claw, ModFlag.Hit) },
	["sword physical damage"] = { "PhysicalDamage", flags = bor(ModFlag.Sword, ModFlag.Hit) },
	["damage over time"] = { "Damage", flags = ModFlag.Dot },
	["physical damage over time"] = { "PhysicalDamage", keywordFlags = KeywordFlag.PhysicalDot },
	["burning damage"] = { "FireDamage", keywordFlags = KeywordFlag.FireDot },
	["damage with ignite"] = { "Damage", keywordFlags = KeywordFlag.Ignite },
	["damage with ignites"] = { "Damage", keywordFlags = KeywordFlag.Ignite },
	["incinerate damage for each stage"] = { "Damage", tagList = { { type = "Multiplier", var = "IncinerateStage" }, { type = "SkillName", skillName = "Incinerate" } } },
	["physical damage over time multiplier"] = "PhysicalDotMultiplier",
	["fire damage over time multiplier"] = "FireDotMultiplier",
	["cold damage over time multiplier"] = "ColdDotMultiplier",
	["chaos damage over time multiplier"] = "ChaosDotMultiplier",
	["damage over time multiplier"] = "DotMultiplier",
	-- Crit/accuracy/speed modifiers
	["critical strike chance"] = "CritChance",
	["attack critical strike chance"] = { "CritChance", flags = ModFlag.Attack },
	["critical strike multiplier"] = "CritMultiplier",
	["attack critical strike multiplier"] = { "CritMultiplier", flags = ModFlag.Attack },
	["accuracy"] = "Accuracy",
	["accuracy rating"] = "Accuracy",
	["minion accuracy rating"] = { "Accuracy", addToMinion = true },
	["attack speed"] = { "Speed", flags = ModFlag.Attack },
	["cast speed"] = { "Speed", flags = ModFlag.Cast },
	["warcry speed"] = { "WarcrySpeed", keywordFlags = KeywordFlag.Warcry },
	["attack and cast speed"] = "Speed",
	["attack and movement speed"] = { "Speed", "MovementSpeed" },
	-- Elemental ailments
	["to shock"] = "EnemyShockChance",
	["shock chance"] = "EnemyShockChance",
	["to freeze"] = "EnemyFreezeChance",
	["freeze chance"] = "EnemyFreezeChance",
	["to ignite"] = "EnemyIgniteChance",
	["ignite chance"] = "EnemyIgniteChance",
	["to freeze, shock and ignite"] = { "EnemyFreezeChance", "EnemyShockChance", "EnemyIgniteChance" },
	["to scorch enemies"] = "ScorchChance",
	["to inflict brittle"] = "BrittleChance",
	["to sap enemies"] = "SapChance",
	["effect of shock"] = "EnemyShockEffect",
	["effect of shock you inflict"] = "EnemyShockEffect",
	["effect of chill"] = "EnemyChillEffect",
	["effect of chill you inflict"] = "EnemyChillEffect",
	["effect of chill on you"] = "SelfChillEffect",
	["effect of non-damaging ailments"] = { "EnemyShockEffect", "EnemyChillEffect", "EnemyFreezeEffect", "EnemyScorchEffect", "EnemyBrittleEffect", "EnemySapEffect" },
	["shock duration"] = "EnemyShockDuration",
	["freeze duration"] = "EnemyFreezeDuration",
	["chill duration"] = "EnemyChillDuration",
	["ignite duration"] = "EnemyIgniteDuration",
	["duration of elemental ailments"] = { "EnemyShockDuration", "EnemyFreezeDuration", "EnemyChillDuration", "EnemyIgniteDuration", "EnemyScorchDuration", "EnemyBrittleDuration", "EnemySapDuration" },
	["duration of elemental status ailments"] = { "EnemyShockDuration", "EnemyFreezeDuration", "EnemyChillDuration", "EnemyIgniteDuration", "EnemyScorchDuration", "EnemyBrittleDuration", "EnemySapDuration" },
	["duration of ailments"] = { "EnemyShockDuration", "EnemyFreezeDuration", "EnemyChillDuration", "EnemyIgniteDuration", "EnemyPoisonDuration", "EnemyBleedDuration", "EnemyScorchDuration", "EnemyBrittleDuration", "EnemySapDuration" },
	["duration of ailments you inflict"] = { "EnemyShockDuration", "EnemyFreezeDuration", "EnemyChillDuration", "EnemyIgniteDuration", "EnemyPoisonDuration", "EnemyBleedDuration", "EnemyScorchDuration", "EnemyBrittleDuration", "EnemySapDuration" },
	["duration of ailments inflicted"] = { "EnemyShockDuration", "EnemyFreezeDuration", "EnemyChillDuration", "EnemyIgniteDuration", "EnemyPoisonDuration", "EnemyBleedDuration", "EnemyScorchDuration", "EnemyBrittleDuration", "EnemySapDuration" },
	-- Other ailments
	["to poison"] = "PoisonChance",
	["to cause poison"] = "PoisonChance",
	["to poison on hit"] = "PoisonChance",
	["poison duration"] = { "EnemyPoisonDuration" },
	["duration of poisons you inflict"] = { "EnemyPoisonDuration" },
	["to cause bleeding"] = "BleedChance",
	["to cause bleeding on hit"] = "BleedChance",
	["to inflict bleeding"] = "BleedChance",
	["to inflict bleeding on hit"] = "BleedChance",
	["bleed duration"] = { "EnemyBleedDuration" },
	["bleeding duration"] = { "EnemyBleedDuration" },
	-- Misc modifiers
	["movement speed"] = "MovementSpeed",
	["attack, cast and movement speed"] = { "Speed", "MovementSpeed" },
	["light radius"] = "LightRadius",
	["rarity of items found"] = "LootRarity",
	["quantity of items found"] = "LootQuantity",
	["item quantity"] = "LootQuantity",
	["strength requirement"] = "StrRequirement",
	["dexterity requirement"] = "DexRequirement",
	["intelligence requirement"] = "IntRequirement",
	["strength and intelligence requirement"] = { "StrRequirement", "IntRequirement" },
	["attribute requirements"] = { "StrRequirement", "DexRequirement", "IntRequirement" },
	["effect of socketed jewels"] = "SocketedJewelEffect",
	-- Flask modifiers
	["effect"] = "FlaskEffect",
	["effect of flasks"] = "FlaskEffect",
	["effect of flasks on you"] = "FlaskEffect",
	["amount recovered"] = "FlaskRecovery",
	["life recovered"] = "FlaskRecovery",
	["life recovery from flasks used"] = "FlaskLifeRecovery",
	["mana recovered"] = "FlaskRecovery",
	["life recovery from flasks"] = "FlaskLifeRecovery",
	["mana recovery from flasks"] = "FlaskManaRecovery",
	["flask effect duration"] = "FlaskDuration",
	["recovery speed"] = "FlaskRecoveryRate",
	["recovery rate"] = "FlaskRecoveryRate",
	["flask recovery rate"] = "FlaskRecoveryRate",
	["flask recovery speed"] = "FlaskRecoveryRate",
	["flask life recovery rate"] = "FlaskLifeRecoveryRate",
	["flask mana recovery rate"] = "FlaskManaRecoveryRate",
	["extra charges"] = "FlaskCharges",
	["maximum charges"] = "FlaskCharges",
	["charges used"] = "FlaskChargesUsed",
	["flask charges used"] = "FlaskChargesUsed",
	["flask charges gained"] = "FlaskChargesGained",
	["charge recovery"] = "FlaskChargeRecovery",
	["impales you inflict last"] = "ImpaleStacksMax",
}

-- List of modifier flags
local modFlagList = {
	-- Weapon types
	["with axes"] = { flags = bor(ModFlag.Axe, ModFlag.Hit) },
	["to axe attacks"] = { flags = bor(ModFlag.Axe, ModFlag.Hit) },
	["with axes or swords"] = { flags = ModFlag.Hit, tag = { type = "ModFlagOr", modFlags = bor(ModFlag.Axe, ModFlag.Sword) } },
	["with bows"] = { flags = bor(ModFlag.Bow, ModFlag.Hit) },
	["to bow attacks"] = { flags = bor(ModFlag.Bow, ModFlag.Hit) },
	["with claws"] = { flags = bor(ModFlag.Claw, ModFlag.Hit) },
	["with claws or daggers"] = { flags = ModFlag.Hit, tag = { type = "ModFlagOr", modFlags = bor(ModFlag.Claw, ModFlag.Dagger) } },
	["to claw attacks"] = { flags = bor(ModFlag.Claw, ModFlag.Hit) },
	["dealt with claws"] = { flags = bor(ModFlag.Claw, ModFlag.Hit) },
	["with daggers"] = { flags = bor(ModFlag.Dagger, ModFlag.Hit) },
	["to dagger attacks"] = { flags = bor(ModFlag.Dagger, ModFlag.Hit) },
	["with maces"] = { flags = bor(ModFlag.Mace, ModFlag.Hit) },
	["to mace attacks"] = { flags = bor(ModFlag.Mace, ModFlag.Hit) },
	["with maces and sceptres"] = { flags = bor(ModFlag.Mace, ModFlag.Hit) },
	["with maces or sceptres"] = { flags = bor(ModFlag.Mace, ModFlag.Hit) },
	["with maces, sceptres or staves"] = { flags = ModFlag.Hit, tag = { type = "ModFlagOr", modFlags = bor(ModFlag.Mace, ModFlag.Staff) } },
	["to mace and sceptre attacks"] = { flags = bor(ModFlag.Mace, ModFlag.Hit) },
	["to mace or sceptre attacks"] = { flags = bor(ModFlag.Mace, ModFlag.Hit) },
	["with staves"] = { flags = bor(ModFlag.Staff, ModFlag.Hit) },
	["to staff attacks"] = { flags = bor(ModFlag.Staff, ModFlag.Hit) },
	["with swords"] = { flags = bor(ModFlag.Sword, ModFlag.Hit) },
	["to sword attacks"] = { flags = bor(ModFlag.Sword, ModFlag.Hit) },
	["with wands"] = { flags = bor(ModFlag.Wand, ModFlag.Hit) },
	["to wand attacks"] = { flags = bor(ModFlag.Wand, ModFlag.Hit) },
	["unarmed"] = { flags = bor(ModFlag.Unarmed, ModFlag.Hit) },
	["with unarmed attacks"] = { flags = bor(ModFlag.Unarmed, ModFlag.Hit) },
	["to unarmed attacks"] = { flags = bor(ModFlag.Unarmed, ModFlag.Hit) },
	["with one handed weapons"] = { flags = bor(ModFlag.Weapon1H, ModFlag.Hit) },
	["with one handed melee weapons"] = { flags = bor(ModFlag.Weapon1H, ModFlag.WeaponMelee, ModFlag.Hit) },
	["with two handed weapons"] = { flags = bor(ModFlag.Weapon2H, ModFlag.Hit) },
	["with two handed melee weapons"] = { flags = bor(ModFlag.Weapon2H, ModFlag.WeaponMelee, ModFlag.Hit) },
	["with ranged weapons"] = { flags = bor(ModFlag.WeaponRanged, ModFlag.Hit) },
	-- Skill types
	["spell"] = { flags = ModFlag.Spell },
	["with spells"] = { flags = ModFlag.Spell },
	["with spell damage"] = { flags = ModFlag.Spell },
	["for spells"] = { flags = ModFlag.Spell },
	["with attacks"] = { keywordFlags = KeywordFlag.Attack },
	["with attack skills"] = { keywordFlags = KeywordFlag.Attack },
	["for attacks"] = { flags = ModFlag.Attack },
	["weapon"] = { flags = ModFlag.Weapon },
	["with weapons"] = { flags = ModFlag.Weapon },
	["melee"] = { flags = ModFlag.Melee },
	["with melee attacks"] = { flags = ModFlag.Melee },
	["with melee critical strikes"] = { flags = ModFlag.Melee, tag = { type = "Condition", var = "CriticalStrike" } },
	["with bow skills"] = { keywordFlags = KeywordFlag.Bow },
	["on melee hit"] = { flags = ModFlag.Melee },
	["with hits"] = { keywordFlags = KeywordFlag.Hit },
	["with hits and ailments"] = { keywordFlags = bor(KeywordFlag.Hit, KeywordFlag.Ailment) },
	["with ailments"] = { flags = ModFlag.Ailment },
	["with ailments from attack skills"] = { flags = ModFlag.Ailment, keywordFlags = KeywordFlag.Attack },
	["with poison"] = { keywordFlags = KeywordFlag.Poison },
	["with bleeding"] = { keywordFlags = KeywordFlag.Bleed },
	["for ailments"] = { flags = ModFlag.Ailment },
	["for poison"] = { keywordFlags = bor(KeywordFlag.Poison, KeywordFlag.MatchAll) },
	["for bleeding"] = { keywordFlags = KeywordFlag.Bleed },
	["for ignite"] = { keywordFlags = KeywordFlag.Ignite },
	["area"] = { flags = ModFlag.Area },
	["mine"] = { keywordFlags = KeywordFlag.Mine },
	["with mines"] = { keywordFlags = KeywordFlag.Mine },
	["trap"] = { keywordFlags = KeywordFlag.Trap },
	["with traps"] = { keywordFlags = KeywordFlag.Trap },
	["for traps"] = { keywordFlags = KeywordFlag.Trap },
	["that place mines or throw traps"] = { keywordFlags = bor(KeywordFlag.Mine, KeywordFlag.Trap) },
	["that throw mines"] = { keywordFlags = KeywordFlag.Mine },
	["that throw traps"] = { keywordFlags = KeywordFlag.Trap },
	["brand"] = { tag = { type = "SkillType", skillType = SkillType.Brand } },
	["totem"] = { keywordFlags = KeywordFlag.Totem },
	["with totem skills"] = { keywordFlags = KeywordFlag.Totem },
	["for skills used by totems"] = { keywordFlags = KeywordFlag.Totem },
	["of aura skills"] = { tag = { type = "SkillType", skillType = SkillType.Aura } },
	["of curse skills"] = { keywordFlags = KeywordFlag.Curse },
	["with curse skills"] = { keywordFlags = KeywordFlag.Curse },
	["of herald skills"] = { tag = { type = "SkillType", skillType = SkillType.Herald } },
	["with herald skills"] = { tag = { type = "SkillType", skillType = SkillType.Herald } },
	["with hits from herald skills"] = { tag = { type = "SkillType", skillType = SkillType.Herald }, keywordFlags = KeywordFlag.Hit },
	["minion skills"] = { tag = { type = "SkillType", skillType = SkillType.Minion } },
	["of minion skills"] = { tag = { type = "SkillType", skillType = SkillType.Minion } },
	["for curses"] = { keywordFlags = KeywordFlag.Curse },
	["warcry"] = { keywordFlags = KeywordFlag.Warcry },
	["vaal"] = { keywordFlags = KeywordFlag.Vaal },
	["vaal skill"] = { keywordFlags = KeywordFlag.Vaal },
	["with movement skills"] = { keywordFlags = KeywordFlag.Movement },
	["of movement skills"] = { keywordFlags = KeywordFlag.Movement },
	["of travel skills"] = { tag = { type = "SkillType", skillType = SkillType.TravelSkill } },
	["of banner skills"] = { tag = { type = "SkillType", skillType = SkillType.Banner } },
	["with lightning skills"] = { keywordFlags = KeywordFlag.Lightning },
	["with cold skills"] = { keywordFlags = KeywordFlag.Cold },
	["with fire skills"] = { keywordFlags = KeywordFlag.Fire },
	["with elemental skills"] = { keywordFlags = bor(KeywordFlag.Lightning, KeywordFlag.Cold, KeywordFlag.Fire) },
	["with chaos skills"] = { keywordFlags = KeywordFlag.Chaos },
	["with channelling skills"] = { tag = { type = "SkillType", skillType = SkillType.Channelled } },
	["channelling skills"] = { tag = { type = "SkillType", skillType = SkillType.Channelled } },
	["with brand skills"] = { tag = { type = "SkillType", skillType = SkillType.Brand } },
	["for stance skills"] = { tag = { type = "SkillName", skillNameList = { "Blood and Sand", "Flesh and Stone" } } },
	["zombie"] = { addToMinion = true, addToMinionTag = { type = "SkillName", skillName = "Raise Zombie" } },
	["raised zombie"] = { addToMinion = true, addToMinionTag = { type = "SkillName", skillName = "Raise Zombie" } },
	["skeleton"] = { addToMinion = true, addToMinionTag = { type = "SkillName", skillName = "Summon Skeleton" } },
	["spectre"] = { addToMinion = true, addToMinionTag = { type = "SkillName", skillName = "Raise Spectre" } },
	["raised spectre"] = { addToMinion = true, addToMinionTag = { type = "SkillName", skillName = "Raise Spectre" } },
	["golem"] = { addToMinion = true, addToMinionTag = { type = "SkillType", skillType = SkillType.Golem } },
	["chaos golem"] = { addToMinion = true, addToMinionTag = { type = "SkillName", skillName = "Summon Chaos Golem" } },
	["flame golem"] = { addToMinion = true, addToMinionTag = { type = "SkillName", skillName = "Summon Flame Golem" } },
	["increased flame golem"] = { addToMinion = true, addToMinionTag = { type = "SkillName", skillName = "Summon Flame Golem" } },
	["ice golem"] = { addToMinion = true, addToMinionTag = { type = "SkillName", skillName = "Summon Ice Golem" } },
	["lightning golem"] = { addToMinion = true, addToMinionTag = { type = "SkillName", skillName = "Summon Lightning Golem" } },
	["stone golem"] = { addToMinion = true, addToMinionTag = { type = "SkillName", skillName = "Summon Stone Golem" } },
	["animated guardian"] = { addToMinion = true, addToMinionTag = { type = "SkillName", skillName = "Animate Guardian" } },
	-- Other
	["global"] = { tag = { type = "Global" } },
	["from equipped shield"] = { tag = { type = "SlotName", slotName = "Weapon 2" } },
	["from body armour"] = { tag = { type = "SlotName", slotName = "Body Armour" } },
}

-- List of modifier flags/tags that appear at the start of a line
local preFlagList = {
	-- Weapon types
	["^axe attacks [hd][ae][va][el] "] = { flags = ModFlag.Axe },
	["^axe or sword attacks [hd][ae][va][el] "] = { tag = { type = "ModFlagOr", modFlags = bor(ModFlag.Axe, ModFlag.Sword) } },
	["^bow attacks [hd][ae][va][el] "] = { flags = ModFlag.Bow },
	["^claw attacks [hd][ae][va][el] "] = { flags = ModFlag.Claw },
	["^claw or dagger attacks [hd][ae][va][el] "] = { tag = { type = "ModFlagOr", modFlags = bor(ModFlag.Claw, ModFlag.Dagger) } },
	["^dagger attacks [hd][ae][va][el] "] = { flags = ModFlag.Dagger },
	["^mace or sceptre attacks [hd][ae][va][el] "] = { flags = ModFlag.Mace },
	["^mace, sceptre or staff attacks [hd][ae][va][el] "] = { tag = { type = "ModFlagOr", modFlags = bor(ModFlag.Mace, ModFlag.Staff) } },
	["^staff attacks [hd][ae][va][el] "] = { flags = ModFlag.Staff },
	["^sword attacks [hd][ae][va][el] "] = { flags = ModFlag.Sword },
	["^wand attacks [hd][ae][va][el] "] = { flags = ModFlag.Wand },
	["^unarmed attacks [hd][ae][va][el] "] = { flags = ModFlag.Unarmed },
	["^attacks with one handed weapons [hd][ae][va][el] "] = { flags = ModFlag.Weapon1H },
	["^attacks with two handed weapons [hd][ae][va][el] "] = { flags = ModFlag.Weapon2H },
	["^attacks with melee weapons [hd][ae][va][el] "] = { flags = ModFlag.WeaponMelee },
	["^attacks with one handed melee weapons [hd][ae][va][el] "] = { flags = bor(ModFlag.Weapon1H, ModFlag.WeaponMelee) },
	["^attacks with two handed melee weapons [hd][ae][va][el] "] = { flags = bor(ModFlag.Weapon2H, ModFlag.WeaponMelee) },
	["^attacks with ranged weapons [hd][ae][va][el] "] = { flags = ModFlag.WeaponRanged },
	-- Damage types
	["^hits deal "] = { keywordFlags = KeywordFlag.Hit },
	["^critical strikes deal "] = { tag = { type = "Condition", var = "CriticalStrike" } },
	-- Add to minion
	["^minions "] = { addToMinion = true },
	["^minions [hd][ae][va][el] "] = { addToMinion = true },
	["^minions leech "] = { addToMinion = true },
	["^minions' attacks deal "] = { addToMinion = true, flags = ModFlag.Attack },
	["^golems [hd][ae][va][el] "] = { addToMinion = true, addToMinionTag = { type = "SkillType", skillType = SkillType.Golem } },
	["^golem skills have "] = { tag = { type = "SkillType", skillType = SkillType.Golem } },
	["^zombies [hd][ae][va][el] "] = { addToMinion = true, addToMinionTag = { type = "SkillName", skillName = "Raise Zombie" } },
	["^raised zombies [hd][ae][va][el] "] = { addToMinion = true, addToMinionTag = { type = "SkillName", skillName = "Raise Zombie" } },
	["^skeletons [hd][ae][va][el] "] = { addToMinion = true, addToMinionTag = { type = "SkillName", skillName = "Summon Skeleton" } },
	["^raging spirits [hd][ae][va][el] "] = { addToMinion = true, addToMinionTag = { type = "SkillName", skillName = "Summon Raging Spirit" } },
	["^summoned raging spirits [hd][ae][va][el] "] = { addToMinion = true, addToMinionTag = { type = "SkillName", skillName = "Summon Raging Spirit" } },
	["^spectres [hd][ae][va][el] "] = { addToMinion = true, addToMinionTag = { type = "SkillName", skillName = "Raise Spectre" } },
	["^chaos golems [hd][ae][va][el] "] = { addToMinion = true, addToMinionTag = { type = "SkillName", skillName = "Summon Chaos Golem" } },
	["^summoned chaos golems [hd][ae][va][el] "] = { addToMinion = true, addToMinionTag = { type = "SkillName", skillName = "Summon Chaos Golem" } },
	["^flame golems [hd][ae][va][el] "] = { addToMinion = true, addToMinionTag = { type = "SkillName", skillName = "Summon Flame Golem" } },
	["^summoned flame golems [hd][ae][va][el] "] = { addToMinion = true, addToMinionTag = { type = "SkillName", skillName = "Summon Flame Golem" } },
	["^ice golems [hd][ae][va][el] "] = { addToMinion = true, addToMinionTag = { type = "SkillName", skillName = "Summon Ice Golem" } },
	["^summoned ice golems [hd][ae][va][el] "] = { addToMinion = true, addToMinionTag = { type = "SkillName", skillName = "Summon Ice Golem" } },
	["^lightning golems [hd][ae][va][el] "] = { addToMinion = true, addToMinionTag = { type = "SkillName", skillName = "Summon Lightning Golem" } },
	["^summoned lightning golems [hd][ae][va][el] "] = { addToMinion = true, addToMinionTag = { type = "SkillName", skillName = "Summon Lightning Golem" } },
	["^stone golems [hd][ae][va][el] "] = { addToMinion = true, addToMinionTag = { type = "SkillName", skillName = "Summon Stone Golem" } },
	["^summoned stone golems [hd][ae][va][el] "] = { addToMinion = true, addToMinionTag = { type = "SkillName", skillName = "Summon Stone Golem" } },
	["^summoned carrion golems [hd][ae][va][el] "] = { addToMinion = true, addToMinionTag = { type = "SkillName", skillName = "Summon Carrion Golem" } },
	["^summoned skitterbots [hd][ae][va][el] "] = { addToMinion = true, addToMinionTag = { type = "SkillName", skillName = "Summon Carrion Golem" } },
	["^blink arrow and blink arrow clones [hd][ae][va][el] "] = { addToMinion = true, addToMinionTag = { type = "SkillName", skillName = "Blink Arrow" } },
	["^mirror arrow and mirror arrow clones [hd][ae][va][el] "] = { addToMinion = true, addToMinionTag = { type = "SkillName", skillName = "Mirror Arrow" } },
	["^animated weapons [hd][ae][va][el] "] = { addToMinion = true, addToMinionTag = { type = "SkillName", skillName = "Animate Weapon" } },
	["^animated guardian deals "] = { addToMinion = true, addToMinionTag = { type = "SkillName", skillName = "Animate Guardian" } },
	["^summoned holy relics [hd][ae][va][el] "] = { addToMinion = true, addToMinionTag = { type = "SkillName", skillName = "Summon Holy Relic" } },
	["^herald skills [hd][ae][va][el] "] = { tag = { type = "SkillType", skillType = SkillType.Herald } },
	["^agony crawler deals "] = { addToMinion = true, addToMinionTag = { type = "SkillName", skillName = "Herald of Agony" } },
	["^sentinels of purity deal "] = { addToMinion = true, addToMinionTag = { type = "SkillName", skillName = "Herald of Purity" } },
	["^raised zombies' slam attack has "] = { addToMinion = true, tag = { type = "SkillId", skillId = "ZombieSlam" } },
	["^raised spectres, raised zombies, and summoned skeletons have "] = { addToMinion = true, addToMinionTag = { type = "SkillName", skillNameList = { "Raise Spectre", "Raise Zombie", "Summon Skeleton" } } },
	-- Totem/trap/mine
	["^attacks used by totems have "] = { flags = ModFlag.Attack, keywordFlags = KeywordFlag.Totem },
	["^spells cast by totems [hd][ae][va][el] "] = { flags = ModFlag.Spell, keywordFlags = KeywordFlag.Totem },
	["^trap and mine damage "] = { keywordFlags = bor(KeywordFlag.Trap, KeywordFlag.Mine) },
	["^skills used by traps [hd][ae][va][el] "] = { keywordFlags = KeywordFlag.Trap },
	["^skills used by mines [hd][ae][va][el] "] = { keywordFlags = KeywordFlag.Mine },
	-- Local damage
	["^attacks with this weapon "] = { tagList = { { type = "Condition", var = "{Hand}Attack" }, { type = "SkillType", skillType = SkillType.Attack } } },
	["^attacks with this weapon [hd][ae][va][el] "] = { tagList = { { type = "Condition", var = "{Hand}Attack" }, { type = "SkillType", skillType = SkillType.Attack } } },
	["^hits with this weapon [hd][ae][va][el] "] = { flags = ModFlag.Hit, tagList = { { type = "Condition", var = "{Hand}Attack" }, { type = "SkillType", skillType = SkillType.Attack } } },
	-- Skill types
	["^attacks [hd][ae][va][el] "] = { flags = ModFlag.Attack },
	["^attack skills [hd][ae][va][el] "] = { keywordFlags = KeywordFlag.Attack },
	["^spells [hd][ae][va][el] a? ?"] = { flags = ModFlag.Spell },
	["^spell skills [hd][ae][va][el] "] = { keywordFlags = KeywordFlag.Spell },
	["^projectile attack skills [hd][ae][va][el] "] = { tagList = { { type = "SkillType", skillType = SkillType.Attack }, { type = "SkillType", skillType = SkillType.Projectile } } },
	["^projectiles from attacks [hd][ae][va][el] "] = { tagList = { { type = "SkillType", skillType = SkillType.Attack }, { type = "SkillType", skillType = SkillType.Projectile } } },
	["^arrows [hd][ae][va][el] "] = { keywordFlags = KeywordFlag.Bow },
	["^bow skills [hdf][aei][var][el] "] = { keywordFlags = KeywordFlag.Bow },
	["^projectiles [hdf][aei][var][el] "] = { flags = ModFlag.Projectile },
	["^melee attacks have "] = { flags = ModFlag.Melee },
	["^movement attack skills have "] = { flags = ModFlag.Attack, keywordFlags = KeywordFlag.Movement },
	["^travel skills have "] = { tag = { type = "SkillType", skillType = SkillType.TravelSkill } },
	["^lightning skills [hd][ae][va][el] "] = { keywordFlags = KeywordFlag.Lightning },
	["^lightning spells [hd][ae][va][el] "] = { keywordFlags = KeywordFlag.Lightning, flags = ModFlag.Spell },
	["^cold skills [hd][ae][va][el] "] = { keywordFlags = KeywordFlag.Cold },
	["^cold spells [hd][ae][va][el] "] = { keywordFlags = KeywordFlag.Cold, flags = ModFlag.Spell },
	["^fire skills [hd][ae][va][el] "] = { keywordFlags = KeywordFlag.Fire },
	["^fire spells [hd][ae][va][el] "] = { keywordFlags = KeywordFlag.Fire, flags = ModFlag.Spell },
	["^chaos skills [hd][ae][va][el] "] = { keywordFlags = KeywordFlag.Chaos },
	["^vaal skills [hd][ae][va][el] "] = { keywordFlags = KeywordFlag.Vaal },
	["^brand skills [hd][ae][va][el] "] = { keywordFlags = KeywordFlag.Brand },
	["^channelling skills [hd][ae][va][el] "] = { tag = { type = "SkillType", skillType = SkillType.Channelled } },
	["^curse skills [hd][ae][va][el] "] = { tag = { type = "SkillType", skillType = SkillType.Curse } },
	["^melee skills [hd][ae][va][el] "] = { tag = { type = "SkillType", skillType = SkillType.Melee } },
	["^guard skills [hd][ae][va][el] "] = { tag = { type = "SkillType", skillType = SkillType.GuardSkill } },
	["^nova spells [hd][ae][va][el] "] = { tag = { type = "SkillType", skillType = SkillType.NovaSpell } },
	["^area skills [hd][ae][va][el] "] = { tag = { type = "SkillType", skillType = SkillType.Area } },
	["^warcry skills have "] = { tag = { type = "SkillType", skillType = SkillType.Warcry } },
	["^non%-curse aura skills have "] = { tag = { type = "SkillType", skillType = SkillType.Aura } },
	["^skills [hdfg][aei][vari][eln] "] = { },
	-- Slot specific
	["^left ring slot: "] = { tag = { type = "SlotNumber", num = 1 } },
	["^right ring slot: "] = { tag = { type = "SlotNumber", num = 2 } },
	["^socketed gems [hgd][ae][via][enl] "] = { addToSkill = { type = "SocketedIn", slotName = "{SlotName}" } },
	["^socketed skills [hgd][ae][via][enl] "] = { addToSkill = { type = "SocketedIn", slotName = "{SlotName}" } },
	["^socketed attacks [hgd][ae][via][enl] "] = { addToSkill = { type = "SocketedIn", slotName = "{SlotName}", keyword = "attack" } },
	["^socketed spells [hgd][ae][via][enl] "] = { addToSkill = { type = "SocketedIn", slotName = "{SlotName}", keyword = "spell" } },
	["^socketed curse gems [hgd][ae][via][enl] "] = { addToSkill = { type = "SocketedIn", slotName = "{SlotName}", keyword = "curse" } },
	["^socketed melee gems [hgd][ae][via][enl] "] = { addToSkill = { type = "SocketedIn", slotName = "{SlotName}", keyword = "melee" } },
	["^socketed golem gems [hgd][ae][via][enl] "] = { addToSkill = { type = "SocketedIn", slotName = "{SlotName}", keyword = "golem" } },
	["^socketed golem skills [hgd][ae][via][enl] "] = { addToSkill = { type = "SocketedIn", slotName = "{SlotName}", keyword = "golem" } },
	-- Other
	["^your flasks grant "] = { },
	["^when hit, "] = { },
	["^you and allies [hgd][ae][via][enl] "] = { },
	["^auras from your skills grant "] = { addToAura = true },
	["^you and nearby allies "] = { newAura = true },
	["^you and nearby allies [hgd][ae][via][enl] "] = { newAura = true },
	["^nearby allies [hgd][ae][via][enl] "] = { newAura = true, newAuraOnlyAllies = true },
	["^you and allies affected by auras from your skills [hgd][ae][via][enl] "] = { affectedByAura = true },
	["^take "] = { modSuffix = "Taken" },
	["^fortify buffs you create instead grant "] = { convertFortifyEffect = true },
	["^marauder: melee skills have "] = { flags = ModFlag.Melee, tag = { type = "Condition", var = "ConnectedToMarauderStart" } },
	["^duelist: "] = { tag = { type = "Condition", var = "ConnectedToDuelistStart" } },
	["^ranger: "] = { tag = { type = "Condition", var = "ConnectedToRangerStart" } },
	["^shadow: "] = { tag = { type = "Condition", var = "ConnectedToShadowStart" } },
	["^witch: "] = { tag = { type = "Condition", var = "ConnectedToWitchStart" } },
	["^templar: "] = { tag = { type = "Condition", var = "ConnectedToTemplarStart" } },
	["^scion: "] = { tag = { type = "Condition", var = "ConnectedToScionStart" } },
	["^skills supported by spellslinger have "] = { tag = { type = "Condition", var = "SupportedBySpellslinger" } },
}

-- List of modifier tags
local modTagList = {
	["on enemies"] = { },
	["while active"] = { },
	[" on critical strike"] = { tag = { type = "Condition", var = "CriticalStrike" } },
	["from critical strikes"] = { tag = { type = "Condition", var = "CriticalStrike" } },
	["with critical strikes"] = { tag = { type = "Condition", var = "CriticalStrike" } },
	["while affected by auras you cast"] = { affectedByAura = true },
	["for you and nearby allies"] = { newAura = true },
	-- Multipliers
	["per power charge"] = { tag = { type = "Multiplier", var = "PowerCharge" } },
	["per frenzy charge"] = { tag = { type = "Multiplier", var = "FrenzyCharge" } },
	["per endurance charge"] = { tag = { type = "Multiplier", var = "EnduranceCharge" } },
	["per siphoning charge"] = { tag = { type = "Multiplier", var = "SiphoningCharge" } },
	["per challenger charge"] = { tag = { type = "Multiplier", var = "ChallengerCharge" } },
	["per blitz charge"] = { tag = { type = "Multiplier", var = "BlitzCharge" } },
	["per ghost shroud"] = { tag = { type = "Multiplier", var = "GhostShroud" } },
	["per crab barrier"] = { tag = { type = "Multiplier", var = "CrabBarrier" } },
	["per rage"] = { tag = { type = "Multiplier", var = "Rage" } },
	["per (%d+) rage"] = function(num) return { tag = { type = "Multiplier", var = "Rage", div = num } } end,
	["per level"] = { tag = { type = "Multiplier", var = "Level" } },
	["per (%d+) player levels"] = function(num) return { tag = { type = "Multiplier", var = "Level", div = num } } end,
	["for each equipped normal item"] = { tag = { type = "Multiplier", var = "NormalItem" } },
	["for each normal item equipped"] = { tag = { type = "Multiplier", var = "NormalItem" } },
	["for each normal item you have equipped"] = { tag = { type = "Multiplier", var = "NormalItem" } },
	["for each equipped magic item"] = { tag = { type = "Multiplier", var = "MagicItem" } },
	["for each magic item equipped"] = { tag = { type = "Multiplier", var = "MagicItem" } },
	["for each magic item you have equipped"] = { tag = { type = "Multiplier", var = "MagicItem" } },
	["for each equipped rare item"] = { tag = { type = "Multiplier", var = "RareItem" } },
	["for each rare item equipped"] = { tag = { type = "Multiplier", var = "RareItem" } },
	["for each rare item you have equipped"] = { tag = { type = "Multiplier", var = "RareItem" } },
	["for each equipped unique item"] = { tag = { type = "Multiplier", var = "UniqueItem" } },
	["for each unique item equipped"] = { tag = { type = "Multiplier", var = "UniqueItem" } },
	["for each unique item you have equipped"] = { tag = { type = "Multiplier", var = "UniqueItem" } },
	["per elder item equipped"] = { tag = { type = "Multiplier", var = "ElderItem" } },
	["per shaper item equipped"] = { tag = { type = "Multiplier", var = "ShaperItem" } },
	["per elder or shaper item equipped"] = { tag = { type = "Multiplier", varList = { "ElderItem", "ShaperItem" } } },
	["for each corrupted item equipped"] = { tag = { type = "Multiplier", var = "CorruptedItem" } },
	["for each equipped corrupted item"] = { tag = { type = "Multiplier", var = "CorruptedItem" } },
	["for each uncorrupted item equipped"] = { tag = { type = "Multiplier", var = "NonCorruptedItem" } },
	["per abyssa?l? jewel affecting you"] = { tag = { type = "Multiplier", var = "AbyssJewel" } },
	["for each herald s?k?i?l?l? ?affecting you"] = { tag = { type = "Multiplier", var = "Herald" } },
	["for each type of abyssa?l? jewel affecting you"] = { tag = { type = "Multiplier", var = "AbyssJewelType" } },
	["per sextant affecting the area"] = { tag = { type = "Multiplier", var = "Sextant" } },
	["per buff on you"] = { tag = { type = "Multiplier", var = "BuffOnSelf" } },
	["per curse on enemy"] = { tag = { type = "Multiplier", var = "CurseOnEnemy" } },
	["for each curse on enemy"] = { tag = { type = "Multiplier", var = "CurseOnEnemy" } },
	["per curse on you"] = { tag = { type = "Multiplier", var = "CurseOnSelf" } },
	["per poison on you"] = { tag = { type = "Multiplier", var = "PoisonStack" } },
	["per poison on you, up to (%d+) per second"] = function(num) return { tag = { type = "Multiplier", var = "PoisonStack", limit = tonumber(num), limitTotal = true } } end,
	["for each poison you have inflicted recently"] = { tag = { type = "Multiplier", var = "PoisonAppliedRecently" } },
	["for each shocked enemy you've killed recently"] = { tag = { type = "Multiplier", var = "ShockedEnemyKilledRecently" } },
	["per enemy killed recently, up to (%d+)%%"] = function(num) return { tag = { type = "Multiplier", var = "EnemyKilledRecently", limit = tonumber(num), limitTotal = true } } end,
	["per (%d+) rampage kills"] = function(num) return { tag = { type = "Multiplier", var = "Rampage", div = num, limit = 1000 / num, limitTotal = true } } end,
	["per minion, up to (%d+)%%"] = function(num) return { tag = { type = "Multiplier", var = "SummonedMinion", limit = tonumber(num), limitTotal = true } } end,
	["for each enemy you or your minions have killed recently, up to (%d+)%%"] = function(num) return { tag = { type = "Multiplier", varList = { "EnemyKilledRecently","EnemyKilledByMinionsRecently" }, limit = tonumber(num), limitTotal = true } } end,
	["for each enemy you or your minions have killed recently, up to (%d+)%% per second"] = function(num) return { tag = { type = "Multiplier", varList = { "EnemyKilledRecently","EnemyKilledByMinionsRecently" }, limit = tonumber(num), limitTotal = true } } end,
	["for each (%d+) total mana you have spent recently"] = function(num) return { tag = { type = "Multiplier", var = "ManaSpentRecently", div = num } } end,
	["for each (%d+) total mana you have spent recently, up to (%d+)%%"] = function(num, _, limit) return { tag = { type = "Multiplier", var = "ManaSpentRecently", div = num, limit = tonumber(limit), limitTotal = true } } end,
	["per (%d+) mana spent recently, up to (%d+)%%"] = function(num, _, limit) return { tag = { type = "Multiplier", var = "ManaSpentRecently", div = num, limit = tonumber(limit), limitTotal = true } } end,
	["for each time you've blocked in the past 10 seconds"] = { tag = { type = "Multiplier", var =  "BlockedPast10Sec" } },
	["per enemy killed by you or your totems recently"] = { tag = { type = "Multiplier", varList = { "EnemyKilledRecently","EnemyKilledByTotemsRecently" } } },
	["per nearby enemy, up to %+?(%d+)%%"] = function(num) return { tag = { type = "Multiplier", var = "NearbyEnemies", limit = num, limitTotal = true } } end,
	["to you and allies"] = { },
	["per red socket"] = { tag = { type = "Multiplier", var = "RedSocketIn{SlotName}" } },
	["per green socket"] = { tag = { type = "Multiplier", var = "GreenSocketIn{SlotName}" } },
	["per blue socket"] = { tag = { type = "Multiplier", var = "BlueSocketIn{SlotName}" } },
	["per white socket"] = { tag = { type = "Multiplier", var = "WhiteSocketIn{SlotName}" } },
	["for each impale on enemy"] = { tag = { type = "Multiplier", var = "ImpaleStacks", actor = "enemy" } },
	["per animated weapon"] = { tag = { type = "Multiplier", var = "AnimatedWeapon", actor = "parent" } },
	["per grasping vine"] = { tag =  { type = "Multiplier", var = "GraspingVinesCount" } },
	["per fragile regrowth"] = { tag =  { type = "Multiplier", var = "FragileRegrowthCount" } },
	-- Per stat
	["per (%d+) strength"] = function(num) return { tag = { type = "PerStat", stat = "Str", div = num } } end,
	["per (%d+) dexterity"] = function(num) return { tag = { type = "PerStat", stat = "Dex", div = num } } end,
	["per (%d+) intelligence"] = function(num) return { tag = { type = "PerStat", stat = "Int", div = num } } end,
	["per (%d+) total attributes"] = function(num) return { tag = { type = "PerStat", statList = { "Str", "Dex", "Int" }, div = num } } end,
	["per (%d+) of your lowest attribute"] = function(num) return { tag = { type = "PerStat", stat = "LowestAttribute", div = num } } end,
	["per (%d+) reserved life"] = function(num) return { tag = { type = "PerStat", stat = "LifeReserved", div = num } } end,
	["per (%d+) unreserved maximum mana"] = function(num) return { tag = { type = "PerStat", stat = "ManaUnreserved", div = num } } end,
	["per (%d+) unreserved maximum mana, up to (%d+)%%"] = function(num, _, limit) return { tag = { type = "PerStat", stat = "ManaUnreserved", div = num, limit = tonumber(limit), limitTotal = true } } end,
	["per (%d+) evasion rating"] = function(num) return { tag = { type = "PerStat", stat = "Evasion", div = num } } end,
	["per (%d+) evasion rating, up to (%d+)%%"] = function(num, _, limit) return { tag = { type = "PerStat", stat = "Evasion", div = num, limit = tonumber(limit), limitTotal = true } } end,
	["per (%d+) maximum energy shield"] = function(num) return { tag = { type = "PerStat", stat = "EnergyShield", div = num } } end,
	["per (%d+) maximum life"] = function(num) return { tag = { type = "PerStat", stat = "Life", div = num } } end,
	["per (%d+) maximum mana, up to (%d+)%%"] = function(num, _, limit) return { tag = { type = "PerStat", stat = "Mana", div = num, limit = tonumber(limit), limitTotal = true } } end,
	["per (%d+) maximum mana, up to a maximum of (%d+)%%"] = function(num, _, limit) return { tag = { type = "PerStat", stat = "Mana", div = num, limit = tonumber(limit), limitTotal = true } } end,
	["per (%d+) accuracy rating"] = function(num) return { tag = { type = "PerStat", stat = "Accuracy", div = num } } end,
	["per (%d+)%% block chance"] = function(num) return { tag = { type = "PerStat", stat = "BlockChance", div = num } } end,
	["per (%d+)%% chance to block attack damage"] = function(num) return { tag = { type = "PerStat", stat = "BlockChance", div = num } } end,
	["per (%d+)%% chance to block spell damage"] = function(num) return { tag = { type = "PerStat", stat = "SpellBlockChance", div = num } } end,
	["per (%d+) of the lowest of armour and evasion rating"] = function(num) return { tag = { type = "PerStat", stat = "LowestOfArmourAndEvasion", div = num } } end,
	["per (%d+) maximum energy shield on helmet"] = function(num) return { tag = { type = "PerStat", stat = "EnergyShieldOnHelmet", div = num } } end,
	["per (%d+) evasion rating on body armour"] = function(num) return { tag = { type = "PerStat", stat = "EvasionOnBody Armour", div = num } } end,
	["per (%d+) armour on equipped shield"] = function(num) return { tag = { type = "PerStat", stat = "ArmourOnWeapon 2", div = num } } end,
	["per (%d+) armour or evasion rating on shield"] = function(num) return { tag = { type = "PerStat", statList = { "ArmourOnWeapon 2", "EvasionOnWeapon 2" }, div = num } } end,
	["per (%d+) evasion rating on equipped shield"] = function(num) return { tag = { type = "PerStat", stat = "EvasionOnWeapon 2", div = num } } end,
	["per (%d+) maximum energy shield on equipped shield"] = function(num) return { tag = { type = "PerStat", stat = "EnergyShieldOnWeapon 2", div = num } } end,
	["per (%d+) maximum energy shield on shield"] = function(num) return { tag = { type = "PerStat", stat = "EnergyShieldOnWeapon 2", div = num } } end,
	["per (%d+)%% cold resistance above 75%%"] = function(num) return { tag  = { type = "PerStat", stat = "ColdResistOver75", div = num } } end,
	["per (%d+)%% lightning resistance above 75%%"] = function(num) return { tag  = { type = "PerStat", stat = "LightningResistOver75", div = num } } end,
	["per totem"] = { tag = { type = "PerStat", stat = "TotemsSummoned" } }, 
	["per summoned totem"] =  { tag = { type = "PerStat", stat = "TotemsSummoned" } },
	["for each summoned totem"] =  { tag = { type = "PerStat", stat = "TotemsSummoned" } },
	["for each time they have chained"] = { tag = { type = "PerStat", stat = "Chain" } },
	["for each time it has chained"] = { tag = { type = "PerStat", stat = "Chain" } },
	["for each summoned golem"] = { tag = { type = "PerStat", stat = "ActiveGolemLimit" } },
	["for each golem you have summoned"] = { tag = { type = "PerStat", stat = "ActiveGolemLimit" } },
	["per summoned golem"] = { tag = { type = "PerStat", stat = "ActiveGolemLimit" } },
	["per summoned sentinel of purity"] = { tag = { type = "PerStat", stat = "ActiveSentinelOfPurityLimit" } },
	["per summoned skeleton"] = { tag = { type = "PerStat", stat = "ActiveSkeletonLimit" } },
	["per summoned raging spirit"] = { tag = { type = "PerStat", stat = "ActiveRagingSpiritLimit" } },
	["for each raised zombie"] = { tag = { type = "PerStat", stat = "ActiveZombieLimit" } },
	["per raised spectre"] = { tag = { type = "PerStat", stat = "ActiveSpectreLimit" } },
	-- Stat conditions
	["with (%d+) or more strength"] = function(num) return { tag = { type = "StatThreshold", stat = "Str", threshold = num } } end,
	["with at least (%d+) strength"] = function(num) return { tag = { type = "StatThreshold", stat = "Str", threshold = num } } end,
	["w?h?i[lf]e? you have at least (%d+) strength"] = function(num) return { tag = { type = "StatThreshold", stat = "Str", threshold = num } } end,
	["w?h?i[lf]e? you have at least (%d+) dexterity"] = function(num) return { tag = { type = "StatThreshold", stat = "Dex", threshold = num } } end,
	["w?h?i[lf]e? you have at least (%d+) intelligence"] = function(num) return { tag = { type = "StatThreshold", stat = "Int", threshold = num } } end,
	["at least (%d+) intelligence"] = function(num) return { tag = { type = "StatThreshold", stat = "Int", threshold = num } } end, -- lol
	["if dexterity is higher than intelligence"] = { tag = { type = "Condition", var = "DexHigherThanInt" } },
	["if strength is higher than intelligence"] = { tag = { type = "Condition", var = "StrHigherThanInt" } },
	["w?h?i[lf]e? you have at least (%d+) maximum energy shield"] = function(num) return { tag = { type = "StatThreshold", stat = "EnergyShield", threshold = num } } end,
	["against targets they pierce"] = { tag = { type = "StatThreshold", stat = "PierceCount", threshold = 1 } },
	["against pierced targets"] = { tag = { type = "StatThreshold", stat = "PierceCount", threshold = 1 } },
	["to targets they pierce"] = { tag = { type = "StatThreshold", stat = "PierceCount", threshold = 1 } },
	-- Slot conditions
	["when in main hand"] = { tag = { type = "SlotNumber", num = 1 } },
	["when in off hand"] = { tag = { type = "SlotNumber", num = 2 } },
	["in main hand"] = { tag = { type = "InSlot", num = 1 } },
	["in off hand"] = { tag = { type = "InSlot", num = 2 } },
	["with main hand"] = { tagList = { { type = "Condition", var = "MainHandAttack" }, { type = "SkillType", skillType = SkillType.Attack } } },
	["with off hand"] = { tagList = { { type = "Condition", var = "OffHandAttack" }, { type = "SkillType", skillType = SkillType.Attack } } },
	["with this weapon"] = { tagList = { { type = "Condition", var = "{Hand}Attack" }, { type = "SkillType", skillType = SkillType.Attack } } },
	["if your other ring is a shaper item"] = { tag = { type = "Condition", var = "ShaperItemInRing {OtherSlotNum}" } },
	["if your other ring is an elder item"] = { tag = { type = "Condition", var = "ElderItemInRing {OtherSlotNum}" } },
	-- Equipment conditions
	["while holding a shield"] = { tag = { type = "Condition", var = "UsingShield" } },
	["while your off hand is empty"] = { tag = { type = "Condition", var = "OffHandIsEmpty" } },
	["with shields"] = { tag = { type = "Condition", var = "UsingShield" } },
	["while dual wielding"] = { tag = { type = "Condition", var = "DualWielding" } },
	["while dual wielding claws"] = { tag = { type = "Condition", var = "DualWieldingClaws" } },
	["while dual wielding or holding a shield"] = { tag = { type = "Condition", varList = { "DualWielding", "UsingShield" } } },
	["while wielding an axe"] = { tag = { type = "Condition", var = "UsingAxe" } },
	["while wielding an axe or sword"] = { tag = { type = "Condition", varList = { "UsingAxe", "UsingSword" } } },
	["while wielding a bow"] = { tag = { type = "Condition", var = "UsingBow" } },
	["while wielding a claw"] = { tag = { type = "Condition", var = "UsingClaw" } },
	["while wielding a dagger"] = { tag = { type = "Condition", var = "UsingDagger" } },
	["while wielding a claw or dagger"] = { tag = { type = "Condition", varList = { "UsingClaw", "UsingDagger" } } },
	["while wielding a mace"] = { tag = { type = "Condition", var = "UsingMace" } },
	["while wielding a mace or sceptre"] = { tag = { type = "Condition", var = "UsingMace" } },
	["while wielding a mace, sceptre or staff"] = { tag = { type = "Condition", varList = { "UsingMace", "UsingStaff" } } },
	["while wielding a staff"] = { tag = { type = "Condition", var = "UsingStaff" } },
	["while wielding a sword"] = { tag = { type = "Condition", var = "UsingSword" } },
	["while wielding a melee weapon"] = { tag = { type = "Condition", var = "UsingMeleeWeapon" } },
	["while wielding a one handed weapon"] = { tag = { type = "Condition", var = "UsingOneHandedWeapon" } },
	["while wielding a two handed weapon"] = { tag = { type = "Condition", var = "UsingTwoHandedWeapon" } },
	["while wielding a two handed melee weapon"] = { tagList = { { type = "Condition", var = "UsingTwoHandedWeapon" }, { type = "Condition", var = "UsingMeleeWeapon" } } },
	["while wielding a wand"] = { tag = { type = "Condition", var = "UsingWand" } },
	["while wielding two different weapon types"] = { tag = { type = "Condition", var = "WieldingDifferentWeaponTypes" } },
	["while unarmed"] = { tag = { type = "Condition", var = "Unarmed" } },
	["while you are unencumbered"] = { tag = { type = "Condition", var = "Unencumbered" } },
	["with a normal item equipped"] = { tag = { type = "MultiplierThreshold", var = "NormalItem", threshold = 1 } },
	["with a magic item equipped"] = { tag = { type = "MultiplierThreshold", var = "MagicItem", threshold = 1 } },
	["with a rare item equipped"] = { tag = { type = "MultiplierThreshold", var = "RareItem", threshold = 1 } },
	["with a unique item equipped"] = { tag = { type = "MultiplierThreshold", var = "UniqueItem", threshold = 1 } },
	["if you wear no corrupted items"] = { tag = { type = "MultiplierThreshold", var = "CorruptedItem", threshold = 0, upper = true } },
	["if no worn items are corrupted"] = { tag = { type = "MultiplierThreshold", var = "CorruptedItem", threshold = 0, upper = true } },
	["if no equipped items are corrupted"] = { tag = { type = "MultiplierThreshold", var = "CorruptedItem", threshold = 0, upper = true } },
	["if all worn items are corrupted"] = { tag = { type = "MultiplierThreshold", var = "NonCorruptedItem", threshold = 0, upper = true } },
	["if all equipped items are corrupted"] = { tag = { type = "MultiplierThreshold", var = "NonCorruptedItem", threshold = 0, upper = true } },
	["if equipped shield has at least (%d+)%% chance to block"] = function(num) return { tag = { type = "StatThreshold", stat = "ShieldBlockChance", threshold = num } } end,
	["if you have (%d+) primordial items socketed or equipped"] = function(num) return { tag = { type = "MultiplierThreshold", var = "PrimordialItem", threshold = num } } end,
	-- Player status conditions
	["wh[ie][ln]e? on low life"] = { tag = { type = "Condition", var = "LowLife" } },
	["wh[ie][ln]e? not on low life"] = { tag = { type = "Condition", var = "LowLife", neg = true } },
	["wh[ie][ln]e? on full life"] = { tag = { type = "Condition", var = "FullLife" } },
	["wh[ie][ln]e? not on full life"] = { tag = { type = "Condition", var = "FullLife", neg = true } },
	["wh[ie][ln]e? no life is reserved"] = { tag = { type = "StatThreshold", stat = "LifeReserved", threshold = 0, upper = true } },
	["wh[ie][ln]e? no mana is reserved"] = { tag = { type = "StatThreshold", stat = "ManaReserved", threshold = 0, upper = true } },
	["wh[ie][ln]e? on full energy shield"] = { tag = { type = "Condition", var = "FullEnergyShield" } },
	["wh[ie][ln]e? not on full energy shield"] = { tag = { type = "Condition", var = "FullEnergyShield", neg = true } },
	["wh[ie][ln]e? you have energy shield"] = { tag = { type = "Condition", var = "HaveEnergyShield" } },
	["wh[ie][ln]e? you have no energy shield"] = { tag = { type = "Condition", var = "HaveEnergyShield", neg = true } },
	["if you have energy shield"] = { tag = { type = "Condition", var = "HaveEnergyShield" } },
	["while you have no energy shield"] = { tag = { type = "Condition", var = "HaveEnergyShield", neg = true } },
	["while stationary"] = { tag = { type = "Condition", var = "Stationary" } },
	["while moving"] = { tag = { type = "Condition", var = "Moving" } },
	["while channelling"] = { tag = { type = "Condition", var = "Channelling" } },
	["if you've been channelling for at least 1 second"] = { tag = { type = "Condition", var = "Channelling" } },
	["while you have no power charges"] = { tag = { type = "StatThreshold", stat = "PowerCharges", threshold = 0, upper = true } },
	["while you have no frenzy charges"] = { tag = { type = "StatThreshold", stat = "FrenzyCharges", threshold = 0, upper = true } },
	["while you have no endurance charges"] = { tag = { type = "StatThreshold", stat = "EnduranceCharges", threshold = 0, upper = true } },
	["while you have a power charge"] = { tag = { type = "StatThreshold", stat = "PowerCharges", threshold = 1 } },
	["while you have a frenzy charge"] = { tag = { type = "StatThreshold", stat = "FrenzyCharges", threshold = 1 } },
	["while you have an endurance charge"] = { tag = { type = "StatThreshold", stat = "EnduranceCharges", threshold = 1 } },
	["while at maximum power charges"] = { tag = { type = "StatThreshold", stat = "PowerCharges", thresholdStat = "PowerChargesMax" } },
	["while at maximum frenzy charges"] = { tag = { type = "StatThreshold", stat = "FrenzyCharges", thresholdStat = "FrenzyChargesMax" } },
	["while at maximum endurance charges"] = { tag = { type = "StatThreshold", stat = "EnduranceCharges", thresholdStat = "EnduranceChargesMax" } },
	["while you have at least (%d+) crab barriers"] = function(num) return { tag = { type = "StatThreshold", stat = "CrabBarriers", threshold = num } } end,
	["while you have a totem"] = { tag = { type = "Condition", var = "HaveTotem" } },
	["while you have at least one nearby ally"] = { tag = { type = "MultiplierThreshold", var = "NearbyAlly", threshold = 1 } },
	["while you have fortify"] = { tag = { type = "Condition", var = "Fortify" } },
	["during onslaught"] = { tag = { type = "Condition", var = "Onslaught" } },
	["while you have onslaught"] = { tag = { type = "Condition", var = "Onslaught" } },
	["while phasing"] = { tag = { type = "Condition", var = "Phasing" } },
	["while you have tailwind"] = { tag = { type = "Condition", var = "Tailwind" } },
	["while elusive"] = { tag = { type = "Condition", var = "Elusive" } },
	["gain elusive"] = { tag = { type = "Condition", varList = { "CanBeElusive", "Elusive" } } },
	["while you have arcane surge"] = { tag = { type = "Condition", var = "AffectedByArcaneSurge" } },
	["while you have cat's stealth"] = { tag = { type = "Condition", var = "AffectedByCat'sStealth" } },
	["while you have avian's might"] = { tag = { type = "Condition", var = "AffectedByAvian'sMight" } },
	["while you have avian's flight"] = { tag = { type = "Condition", var = "AffectedByAvian'sFlight" } },
	["while affected by aspect of the cat"] = { tag = { type = "Condition", varList = { "AffectedByCat'sStealth", "AffectedByCat'sAgility" } } },
	["while affected by a non%-vaal guard skill"] = { tag = { type = "Condition", varList = { "AffectedByImmortalCall", "AffectedByMoltenShell", "AffectedBySteelskin" } } },
	["if a non%-vaal guard buff was lost recently"] = { tag = { type = "Condition", var = "LostNonVaalBuffRecently" } },
	["while affected by a guard skill buff"] = { tag = { type = "Condition", varList = { "AffectedByImmortalCall", "AffectedByVaalImmortalCall", "AffectedByMoltenShell", "AffectedByVaalMoltenShell", "AffectedBySteelskin" } } },
	["while affected by a herald"] = { tag = { type = "Condition", var = "AffectedByHerald" } },
	["while in blood stance"] = { tag = { type = "Condition", var = "BloodStance" } },
	["while in sand stance"] = { tag = { type = "Condition", var = "SandStance" } },
	["while you have a bestial minion"] = { tag = { type = "Condition", var = "HaveBestialMinion" } },
	["while you have infusion"] = { tag = { type = "Condition", var = "InfusionActive" } },
	["while focussed"] = { tag = { type = "Condition", var = "Focused" } },
	["while leeching"] = { tag = { type = "Condition", var = "Leeching" } },
	["while leeching energy shield"] = { tag = { type = "Condition", var = "LeechingEnergyShield" } },
	["while using a flask"] = { tag = { type = "Condition", var = "UsingFlask" } },
	["during effect"] = { tag = { type = "Condition", var = "UsingFlask" } },
	["during flask effect"] = { tag = { type = "Condition", var = "UsingFlask" } },
	["during any flask effect"] = { tag = { type = "Condition", var = "UsingFlask" } },
	["while under no flask effects"] = { tag = { type = "Condition", var = "UsingFlask", neg = true } },
	["during effect of any mana flask"] = { tag = { type = "Condition", var = "UsingManaFlask" } },
	["during effect of any life flask"] = { tag = { type = "Condition", var = "UsingLifeFlask" } },
	["during effect of any life or mana flask"] = { tag = { type = "Condition", varList = { "UsingManaFlask", "UsingLifeFlask" } } },
	["while on consecrated ground"] = { tag = { type = "Condition", var = "OnConsecratedGround" } },
	["on burning ground"] = { tag = { type = "Condition", var = "OnBurningGround" } },
	["while on burning ground"] = { tag = { type = "Condition", var = "OnBurningGround" } },
	["on chilled ground"] = { tag = { type = "Condition", var = "OnChilledGround" } },
	["on shocked ground"] = { tag = { type = "Condition", var = "OnShockedGround" } },
	["while in a caustic cloud"] = { tag = { type = "Condition", var = "OnCausticCloud" } },
	["while blinded"] = { tag = { type = "Condition", var = "Blinded" } },
	["while burning"] = { tag = { type = "Condition", var = "Burning" } },
	["while ignited"] = { tag = { type = "Condition", var = "Ignited" } },
	["while frozen"] = { tag = { type = "Condition", var = "Frozen" } },
	["while shocked"] = { tag = { type = "Condition", var = "Shocked" } },
	["while not ignited, frozen or shocked"] = { tag = { type = "Condition", varList = { "Ignited", "Frozen", "Shocked" }, neg = true } },
	["while bleeding"] = { tag = { type = "Condition", var = "Bleeding" } },
	["while poisoned"] = { tag = { type = "Condition", var = "Poisoned" } },
	["while cursed"] = { tag = { type = "Condition", var = "Cursed" } },
	["while not cursed"] = { tag = { type = "Condition", var = "Cursed", neg = true } },
	["against damage over time"] = { tag = { type = "Condition", varList = { "AgainstDamageOverTime" } } },
	["while there is only one nearby enemy"] = { tag = { type = "Condition", var = "OnlyOneNearbyEnemy" } },
	["while t?h?e?r?e? ?i?s? ?a rare or unique enemy i?s? ?nearby"] = { tag = { type = "ActorCondition", actor = "enemy", varList = { "NearbyRareOrUniqueEnemy", "RareOrUnique" } } },
	["if you[' ]h?a?ve hit recently"] = { tag = { type = "Condition", var = "HitRecently" } },
	["if you[' ]h?a?ve hit an enemy recently"] = { tag = { type = "Condition", var = "HitRecently" } },
	["if you[' ]h?a?ve hit a cursed enemy recently"] = { tagList = { { type = "Condition", var = "HitRecently" }, { type = "ActorCondition", actor = "enemy", var = "Cursed" } } },
	["if you[' ]h?a?ve crit recently"] = { tag = { type = "Condition", var = "CritRecently" } },
	["if you[' ]h?a?ve dealt a critical strike recently"] = { tag = { type = "Condition", var = "CritRecently" } },
	["if you[' ]h?a?ve crit in the past 8 seconds"] = { tag = { type = "Condition", var = "CritInPast8Sec" } },
	["if you[' ]h?a?ve dealt a crit in the past 8 seconds"] = { tag = { type = "Condition", var = "CritInPast8Sec" } },
	["if you[' ]h?a?ve dealt a critical strike in the past 8 seconds"] = { tag = { type = "Condition", var = "CritInPast8Sec" } },
	["if you haven't crit recently"] = { tag = { type = "Condition", var = "CritRecently", neg = true } },
	["if you haven't dealt a critical strike recently"] = { tag = { type = "Condition", var = "CritRecently", neg = true } },
	["if you[' ]h?a?ve dealt a non%-critical strike recently"] = { tag = { type = "Condition", var = "NonCritRecently" } },
	["if your skills have dealt a critical strike recently"] = { tag = { type = "Condition", var = "SkillCritRecently" } },
	["if you dealt a critical strike with a herald skill recently"] = { tag = { type = "Condition", var = "CritWithHeraldSkillRecently" } },
	["if you[' ]h?a?ve dealt a critical strike with a two handed melee weapon recently"] = { flags = bor(ModFlag.Weapon2H, ModFlag.WeaponMelee), tag = { type = "Condition", var = "CritRecently" } },
	["if you[' ]h?a?ve killed recently"] = { tag = { type = "Condition", var = "KilledRecently" } },
	["if you[' ]h?a?ve killed an enemy recently"] = { tag = { type = "Condition", var = "KilledRecently" } },
	["if you[' ]h?a?ve killed at least (%d) enemies recently"] = function(num) return { tag = { type = "MultiplierThreshold", var = "EnemyKilledRecently", threshold = num } } end,
	["if you haven't killed recently"] = { tag = { type = "Condition", var = "KilledRecently", neg = true } },
	["if you or your totems have killed recently"] = { tag = { type = "Condition", varList = { "KilledRecently","TotemsKilledRecently" } } },
	["if you[' ]h?a?ve thrown a trap or mine recently"] = { tag = { type = "Condition", var = "TrapOrMineThrownRecently" } },
	["if you[' ]h?a?ve killed a maimed enemy recently"] = { tagList = { { type = "Condition", var = "KilledRecently" }, { type = "ActorCondition", actor = "enemy", var = "Maimed" } } },
	["if you[' ]h?a?ve killed a cursed enemy recently"] = { tagList = { { type = "Condition", var = "KilledRecently" }, { type = "ActorCondition", actor = "enemy", var = "Cursed" } } },
	["if you[' ]h?a?ve killed a bleeding enemy recently"] = { tagList = { { type = "Condition", var = "KilledRecently" }, { type = "ActorCondition", actor = "enemy", var = "Bleeding" } } },
	["if you[' ]h?a?ve killed an enemy affected by your damage over time recently"] = { tag = { type = "Condition", var = "KilledAffectedByDotRecently" } },
	["if you[' ]h?a?ve frozen an enemy recently"] = { tag = { type = "Condition", var = "FrozenEnemyRecently" } },
	["if you[' ]h?a?ve chilled an enemy recently"] = { tag = { type = "Condition", var = "ChilledEnemyRecently" } },
	["if you[' ]h?a?ve ignited an enemy recently"] = { tag = { type = "Condition", var = "IgnitedEnemyRecently" } },
	["if you[' ]h?a?ve shocked an enemy recently"] = { tag = { type = "Condition", var = "ShockedEnemyRecently" } },
	["if you[' ]h?a?ve stunned an enemy recently"] = { tag = { type = "Condition", var = "StunnedEnemyRecently" } },
	["if you[' ]h?a?ve stunned an enemy with a two handed melee weapon recently"] = { flags = bor(ModFlag.Weapon2H, ModFlag.WeaponMelee), tag = { type = "Condition", var = "StunnedEnemyRecently" } },
	["if you[' ]h?a?ve been hit recently"] = { tag = { type = "Condition", var = "BeenHitRecently" } },
	["if you were hit recently"] = { tag = { type = "Condition", var = "BeenHitRecently" } },
	["if you were damaged by a hit recently"] = { tag = { type = "Condition", var = "BeenHitRecently" } },
	["if you[' ]h?a?ve taken a critical strike recently"] = { tag = { type = "Condition", var = "BeenCritRecently" } },
	["if you[' ]h?a?ve taken a savage hit recently"] = { tag = { type = "Condition", var = "BeenSavageHitRecently" } },
	["if you have ?n[o']t been hit recently"] = { tag = { type = "Condition", var = "BeenHitRecently", neg = true } },
	["if you[' ]h?a?ve taken no damage from hits recently"] = { tag = { type = "Condition", var = "BeenHitRecently", neg = true } },
	["if you[' ]h?a?ve taken fire damage from a hit recently"] = { tag = { type = "Condition", var = "HitByFireDamageRecently" } },
	["if you[' ]h?a?ve taken fire damage from an enemy hit recently"] = { tag = { type = "Condition", var = "TakenFireDamageFromEnemyHitRecently" } },
	["if you[' ]h?a?ve taken spell damage recently"] = { tag = { type = "Condition", var = "HitBySpellDamageRecently" } },
	["if you[' ]h?a?ve blocked recently"] = { tag = { type = "Condition", var = "BlockedRecently" } },
	["if you haven't blocked recently"] = { tag = { type = "Condition", var = "BlockedRecently", neg = true } },
	["if you[' ]h?a?ve blocked an attack recently"] = { tag = { type = "Condition", var = "BlockedAttackRecently" } },
	["if you[' ]h?a?ve blocked attack damage recently"] = { tag = { type = "Condition", var = "BlockedAttackRecently" } },
	["if you[' ]h?a?ve blocked a spell recently"] = { tag = { type = "Condition", var = "BlockedSpellRecently" } },
	["if you[' ]h?a?ve blocked spell damage recently"] = { tag = { type = "Condition", var = "BlockedSpellRecently" } },
	["if you[' ]h?a?ve blocked damage from a unique enemy in the past 10 seconds"] = { tag = { type = "Condition", var = "BlockedHitFromUniqueEnemyInPast10Sec" } },
	["if you[' ]h?a?ve attacked recently"] = { tag = { type = "Condition", var = "AttackedRecently" } },
	["if you[' ]h?a?ve cast a spell recently"] = { tag = { type = "Condition", var = "CastSpellRecently" } },
	["if you[' ]h?a?ve consumed a corpse recently"] = { tag = { type = "Condition", var = "ConsumedCorpseRecently" } },
	["if you[' ]h?a?ve cursed an enemy recently"] = { tag = { type = "Condition", var = "CursedEnemyRecently" } },
	["if you have ?n[o']t consumed a corpse recently"] = { tag = { type = "Condition", var = "ConsumedCorpseRecently", neg = true } },
	["for each corpse consumed recently"] = { tag = { type = "Multiplier", var = "CorpseConsumedRecently" } },
	["if you[' ]h?a?ve taunted an enemy recently"] = { tag = { type = "Condition", var = "TauntedEnemyRecently" } },
	["if you[' ]h?a?ve used a skill recently"] = { tag = { type = "Condition", var = "UsedSkillRecently" } },
	["if you[' ]h?a?ve used a travel skill recently"] = { tag = { type = "Condition", var = "UsedTravelSkillRecently" } },
	["for each skill you've used recently, up to (%d+)%%"] = function(num) return { tag = { type = "Multiplier", var = "SkillUsedRecently", limit = num, limitTotal = true } } end,
	["if you[' ]h?a?ve used a warcry recently"] = { tag = { type = "Condition", var = "UsedWarcryRecently" } },
	["if you[' ]h?a?ve warcried recently"] = { tag = { type = "Condition", var = "UsedWarcryRecently" } },
	["for each time you[' ]h?a?ve warcried recently"] = { tag = { type = "Multiplier", var = "WarcryUsedRecently" } },
	["if you[' ]h?a?ve warcried in the past 8 seconds"] = { tag = { type = "Condition", var = "UsedWarcryInPast8Seconds" } },
	["for each of your mines detonated recently, up to (%d+)%%"] = function(num) return { tag = { type = "Multiplier", var = "MineDetonatedRecently", limit = num, limitTotal = true } } end,
	["for each mine detonated recently, up to (%d+)%%"] = function(num) return { tag = { type = "Multiplier", var = "MineDetonatedRecently", limit = num, limitTotal = true } } end,
	["for each mine detonated recently, up to (%d+)%% per second"] = function(num) return { tag = { type = "Multiplier", var = "MineDetonatedRecently", limit = num, limitTotal = true } } end,
	["for each of your traps triggered recently, up to (%d+)%%"] = function(num) return { tag = { type = "Multiplier", var = "TrapTriggeredRecently", limit = num, limitTotal = true } } end,
	["for each trap triggered recently, up to (%d+)%%"] = function(num) return { tag = { type = "Multiplier", var = "TrapTriggeredRecently", limit = num, limitTotal = true } } end,
	["for each trap triggered recently, up to (%d+)%% per second"] = function(num) return { tag = { type = "Multiplier", var = "TrapTriggeredRecently", limit = num, limitTotal = true } } end,
	["if you[' ]h?a?ve used a fire skill recently"] = { tag = { type = "Condition", var = "UsedFireSkillRecently" } },
	["if you[' ]h?a?ve used a cold skill recently"] = { tag = { type = "Condition", var = "UsedColdSkillRecently" } },
	["if you[' ]h?a?ve used a fire skill in the past 10 seconds"] = { tag = { type = "Condition", var = "UsedFireSkillInPast10Sec" } },
	["if you[' ]h?a?ve used a cold skill in the past 10 seconds"] = { tag = { type = "Condition", var = "UsedColdSkillInPast10Sec" } },
	["if you[' ]h?a?ve used a lightning skill in the past 10 seconds"] = { tag = { type = "Condition", var = "UsedLightningSkillInPast10Sec" } },
	["if you[' ]h?a?ve summoned a totem recently"] = { tag = { type = "Condition", var = "SummonedTotemRecently" } },
	["if you haven't summoned a totem in the past 2 seconds"] = { tag = { type = "Condition", var = "NoSummonedTotemsInPastTwoSeconds" }  },
	["if you[' ]h?a?ve used a minion skill recently"] = { tag = { type = "Condition", var = "UsedMinionSkillRecently" } },
	["if you[' ]h?a?ve used a movement skill recently"] = { tag = { type = "Condition", var = "UsedMovementSkillRecently" } },
	["if you[' ]h?a?ve used a vaal skill recently"] = { tag = { type = "Condition", var = "UsedVaalSkillRecently" } },
	["if you haven't used a brand skill recently"] = { tag = { type = "Condition", var = "UsedBrandRecently", neg = true } },
	["if you[' ]h?a?ve used a brand skill recently"] = { tag = { type = "Condition", var = "UsedBrandRecently" } },
	["if you[' ]h?a?ve spent (%d+) total mana recently"] = function(num) return { tag = { type = "MultiplierThreshold", var = "ManaSpentRecently", threshold = num } } end,
	["for 4 seconds after spending a total of (%d+) mana"] = function(num) return { tag = { type = "MultiplierThreshold", var = "ManaSpentRecently", threshold = num } } end,
	["if you've impaled an enemy recently"] = { tag = { type = "Condition", var = "ImpaledRecently" } },
	["if you've changed stance recently"] = { tag = { type = "Condition", var = "ChangedStanceRecently" } },
	["if you've stopped taking damage over time recently"] = { tag = { type = "Condition", var = "StoppedTakingDamageOverTimeRecently" } },
	["during soul gain prevention"] = { tag = { type = "Condition", var = "SoulGainPrevention" } },
	["if you detonated mines recently"] = { tag = { type = "Condition", var = "DetonatedMinesRecently" } },
	["if you detonated a mine recently"] = { tag = { type = "Condition", var = "DetonatedMinesRecently" } },
	["if energy shield recharge has started recently"] = { tag = { type = "Condition", var = "EnergyShieldRechargeRecently" } },
	["when cast on frostbolt"] = { tag = { type = "Condition", var = "CastOnFrostbolt" } },
	["branded enemy's"] = { tag = { type = "MultiplierThreshold", var = "BrandsAttachedToEnemy", threshold = 1 } },
	["to enemies they're attached to"] = { tag = { type = "MultiplierThreshold", var = "BrandsAttachedToEnemy", threshold = 1 } },
	["for each hit you've taken recently up to a maximum of (%d+)%%"] = function(num) return { tag = { type = "Multiplier", var = "BeenHitRecently", limit = num, limitTotal = true } } end,
	["for each nearby enemy, up to (%d+)%%"] = function(num) return { tag = { type = "Multiplier", var = "NearbyEnemies", limit = num, limitTotal = true } } end,
	["while you have iron reflexes"] = { tag = { type = "Condition", var = "HaveIronReflexes" } },
	["while you do not have iron reflexes"] = { tag = { type = "Condition", var = "HaveIronReflexes", neg = true } },
	["while you have elemental overload"] = { tag = { type = "Condition", var = "HaveElementalOverload" } },
	["while you do not have elemental overload"] = { tag = { type = "Condition", var = "HaveElementalOverload", neg = true } },
	["while you have resolute technique"] = { tag = { type = "Condition", var = "HaveResoluteTechnique" } },
	["while you do not have resolute technique"] = { tag = { type = "Condition", var = "HaveResoluteTechnique", neg = true } },
	["while you have avatar of fire"] = { tag = { type = "Condition", var = "HaveAvatarOfFire" } },
	["while you do not have avatar of fire"] = { tag = { type = "Condition", var = "HaveAvatarOfFire", neg = true } },
	["if you have a summoned golem"] = { tag = { type = "Condition", varList = { "HavePhysicalGolem", "HaveLightningGolem", "HaveColdGolem", "HaveFireGolem", "HaveChaosGolem", "HaveCarrionGolem" } } },
	["while you have a summoned golem"] = { tag = { type = "Condition", varList = { "HavePhysicalGolem", "HaveLightningGolem", "HaveColdGolem", "HaveFireGolem", "HaveChaosGolem", "HaveCarrionGolem" } } },
	["if a minion has died recently"] = { tag = { type = "Condition", var = "MinionsDiedRecently" } },
	-- Enemy status conditions
	["at close range"] = { tag = { type = "Condition", var = "AtCloseRange" }, flags = ModFlag.Hit },
	["against rare and unique enemies"] = { tag = { type = "ActorCondition", actor = "enemy", var = "RareOrUnique" }, keywordFlags = KeywordFlag.Hit },
	["against unique enemies"] = { tag = { type = "ActorCondition", actor = "enemy", var = "RareOrUnique" }, keywordFlags = KeywordFlag.Hit },
	["against enemies on full life"] = { tag = { type = "ActorCondition", actor = "enemy", var = "FullLife" }, keywordFlags = KeywordFlag.Hit },
	["against enemies that are on full life"] = { tag = { type = "ActorCondition", actor = "enemy", var = "FullLife" }, keywordFlags = KeywordFlag.Hit },
	["against enemies on low life"] = { tag = { type = "ActorCondition", actor = "enemy", var = "LowLife" }, keywordFlags = KeywordFlag.Hit },
	["against enemies that are on low life"] = { tag = { type = "ActorCondition", actor = "enemy", var = "LowLife" }, keywordFlags = KeywordFlag.Hit },
	["against cursed enemies"] = { tag = { type = "ActorCondition", actor = "enemy", var = "Cursed" }, keywordFlags = KeywordFlag.Hit },
	["when hitting cursed enemies"] = { tag = { type = "ActorCondition", actor = "enemy", var = "Cursed" }, keywordFlags = KeywordFlag.Hit },
	["from cursed enemies"] = { tag = { type = "ActorCondition", actor = "enemy", var = "Cursed" } },
	["against taunted enemies"] = { tag = { type = "ActorCondition", actor = "enemy", var = "Taunted" }, keywordFlags = KeywordFlag.Hit },
	["against bleeding enemies"] = { tag = { type = "ActorCondition", actor = "enemy", var = "Bleeding" }, keywordFlags = KeywordFlag.Hit },
	["you inflict on bleeding enemies"] = { tag = { type = "ActorCondition", actor = "enemy", var = "Bleeding" } },
	["to bleeding enemies"] = { tag = { type = "ActorCondition", actor = "enemy", var = "Bleeding" }, keywordFlags = KeywordFlag.Hit },
	["from bleeding enemies"] = { tag = { type = "ActorCondition", actor = "enemy", var = "Bleeding" } },
	["against poisoned enemies"] = { tag = { type = "ActorCondition", actor = "enemy", var = "Poisoned" }, keywordFlags = KeywordFlag.Hit },
	["you inflict on poisoned enemies"] = { tag = { type = "ActorCondition", actor = "enemy", var = "Poisoned" } },
	["to poisoned enemies"] = { tag = { type = "ActorCondition", actor = "enemy", var = "Poisoned" }, keywordFlags = KeywordFlag.Hit },
	["against enemies affected by (%d+) or more poisons"] = function(num) return { tag = { type = "MultiplierThreshold", actor = "enemy", var = "PoisonStack", threshold = num } } end,
	["against enemies affected by at least (%d+) poisons"] = function(num) return { tag = { type = "MultiplierThreshold", actor = "enemy", var = "PoisonStack", threshold = num } } end,
	["against hindered enemies"] = { tag = { type = "ActorCondition", actor = "enemy", var = "Hindered" }, keywordFlags = KeywordFlag.Hit },
	["against maimed enemies"] = { tag = { type = "ActorCondition", actor = "enemy", var = "Maimed" }, keywordFlags = KeywordFlag.Hit },
	["you inflict on maimed enemies"] = { tag = { type = "ActorCondition", actor = "enemy", var = "Maimed" } },
	["against blinded enemies"] = { tag = { type = "ActorCondition", actor = "enemy", var = "Blinded" }, keywordFlags = KeywordFlag.Hit },
	["from blinded enemies"] = { tag = { type = "ActorCondition", actor = "enemy", var = "Blinded" } },
	["against burning enemies"] = { tag = { type = "ActorCondition", actor = "enemy", var = "Burning" }, keywordFlags = KeywordFlag.Hit },
	["against ignited enemies"] = { tag = { type = "ActorCondition", actor = "enemy", var = "Ignited" }, keywordFlags = KeywordFlag.Hit },
	["to ignited enemies"] = { tag = { type = "ActorCondition", actor = "enemy", var = "Ignited" }, keywordFlags = KeywordFlag.Hit },
	["against shocked enemies"] = { tag = { type = "ActorCondition", actor = "enemy", var = "Shocked" }, keywordFlags = KeywordFlag.Hit },
	["to shocked enemies"] = { tag = { type = "ActorCondition", actor = "enemy", var = "Shocked" }, keywordFlags = KeywordFlag.Hit },
	["against frozen enemies"] = { tag = { type = "ActorCondition", actor = "enemy", var = "Frozen" }, keywordFlags = KeywordFlag.Hit },
	["to frozen enemies"] = { tag = { type = "ActorCondition", actor = "enemy", var = "Frozen" }, keywordFlags = KeywordFlag.Hit },
	["against chilled enemies"] = { tag = { type = "ActorCondition", actor = "enemy", var = "Chilled" }, keywordFlags = KeywordFlag.Hit },
	["to chilled enemies"] = { tag = { type = "ActorCondition", actor = "enemy", var = "Chilled" }, keywordFlags = KeywordFlag.Hit },
	["inflicted on chilled enemies"] = { tag = { type = "ActorCondition", actor = "enemy", var = "Chilled" } },
	["enemies which are chilled"] = { tag = { type = "ActorCondition", actor = "enemy", var = "Chilled" }, keywordFlags = KeywordFlag.Hit },
	["against chilled or frozen enemies"] = { tag = { type = "ActorCondition", actor = "enemy", varList = { "Chilled","Frozen" } }, keywordFlags = KeywordFlag.Hit },
	["against frozen, shocked or ignited enemies"] = { tag = { type = "ActorCondition", actor = "enemy", varList = { "Frozen","Shocked","Ignited" } }, keywordFlags = KeywordFlag.Hit },
	["against enemies affected by elemental ailments"] = { tag = { type = "ActorCondition", actor = "enemy", varList = { "Frozen","Chilled","Shocked","Ignited","Scorched","Brittle","Sapped" } }, keywordFlags = KeywordFlag.Hit },
	["against enemies affected by ailments"] = { tag = { type = "ActorCondition", actor = "enemy", varList = { "Frozen","Chilled","Shocked","Ignited","Scorched","Brittle","Sapped","Poisoned","Bleeding" } }, keywordFlags = KeywordFlag.Hit },
	["against enemies that are affected by elemental ailments"] = { tag = { type = "ActorCondition", actor = "enemy", varList = { "Frozen","Chilled","Shocked","Ignited","Scorched","Brittle","Sapped" } }, keywordFlags = KeywordFlag.Hit },
	["against enemies that are affected by no elemental ailments"] = { tagList = { { type = "ActorCondition", actor = "enemy", varList = { "Frozen","Chilled","Shocked","Ignited","Scorched","Brittle","Sapped" }, neg = true }, { type = "Condition", var = "Effective" } }, keywordFlags = KeywordFlag.Hit },
	["against enemies affected by (%d+) spider's webs"] = function(num) return { tag = { type = "MultiplierThreshold", actor = "enemy", var = "Spider's WebStack", threshold = num } } end,
	["against enemies on consecrated ground"] = { tag = { type = "ActorCondition", actor = "enemy", var = "OnConsecratedGround" } },
	-- Enemy multipliers
	["per freeze, shock and ignite on enemy"] = { tag = { type = "Multiplier", var = "FreezeShockIgniteOnEnemy" }, keywordFlags = KeywordFlag.Hit },
	["per poison affecting enemy"] = { tag = { type = "Multiplier", actor = "enemy", var = "PoisonStack" } },
	["per poison affecting enemy, up to %+([%d%.]+)%%"] = function(num) return { tag = { type = "Multiplier", actor = "enemy", var = "PoisonStack", limit = num, limitTotal = true } } end,
	["for each spider's web on the enemy"] = { tag = { type = "Multiplier", actor = "enemy", var = "Spider's WebStack" } },
}

local mod = modLib.createMod
local function flag(name, ...)
	return mod(name, "FLAG", true, ...)
end

local gemIdLookup = {
	["power charge on critical strike"] = "SupportPowerChargeOnCrit",
}
for name, grantedEffect in pairs(data["3_0"].skills) do
	if not grantedEffect.hidden or grantedEffect.fromItem then
		gemIdLookup[grantedEffect.name:lower()] = grantedEffect.id
	end
end
local function extraSkill(name, level, noSupports)
	name = name:gsub(" skill","")
	if gemIdLookup[name] then
		return {
			mod("ExtraSkill", "LIST", { skillId = gemIdLookup[name], level = level, noSupports = noSupports })
		}
	end
end

-- List of special modifiers
local specialModList = {
	-- Keystones
	["your hits can't be evaded"] = { flag("CannotBeEvaded") },
	["never deal critical strikes"] = { flag("NeverCrit") },
	["no critical strike multiplier"] = { flag("NoCritMultiplier") },
	["ailments never count as being from critical strikes"] = { flag("AilmentsAreNeverFromCrit") },
	["the increase to physical damage from strength applies to projectile attacks as well as melee attacks"] = { flag("IronGrip") },
	["converts all evasion rating to armour%. dexterity provides no bonus to evasion rating"] = { flag("IronReflexes") },
	["30%% chance to dodge attack hits%. 50%% less armour, 30%% less energy shield, 30%% less chance to block spell and attack damage"] = {
		mod("AttackDodgeChance", "BASE", 30),
		mod("Armour", "MORE", -50),
		mod("EnergyShield", "MORE", -30),
		mod("BlockChance", "MORE", -30),
		mod("SpellBlockChance", "MORE", -30),
	},
	["maximum life becomes 1, immune to chaos damage"] = { flag("ChaosInoculation") },
	["life regeneration is applied to energy shield instead"] = { flag("ZealotsOath") },
	["life leeched per second is doubled"] = { mod("LifeLeechRate", "MORE", 100) },
	["maximum total recovery per second from life leech is doubled"] = { mod("MaxLifeLeechRate", "MORE", 100) },
	["maximum total recovery per second from energy shield leech is doubled"] = { mod("MaxEnergyShieldLeechRate", "MORE", 100) },
	["life regeneration has no effect"] = { flag("NoLifeRegen") },
	["(%d+)%% less life regeneration rate"] = function(num) return { mod("LifeRegen", "MORE", -num) } end,
	["energy shield recharge instead applies to life"] = { flag("EnergyShieldRechargeAppliesToLife") },
	["deal no non%-fire damage"] = { flag("DealNoPhysical"), flag("DealNoLightning"), flag("DealNoCold"), flag("DealNoChaos") },
	["(%d+)%% of physical, cold and lightning damage converted to fire damage"] = function(num) return {
		mod("PhysicalDamageConvertToFire", "BASE", num),
		mod("LightningDamageConvertToFire", "BASE", num),
		mod("ColdDamageConvertToFire", "BASE", num),
	} end,
	["removes all mana%. spend life instead of mana for skills"] = { mod("Mana", "MORE", -100), flag("BloodMagic") },
	["enemies you hit with elemental damage temporarily get (%+%d+)%% resistance to those elements and (%-%d+)%% resistance to other elements"] = function(plus, _, minus)
		minus = tonumber(minus)
		return {
			flag("ElementalEquilibrium"),
			mod("EnemyModifier", "LIST", { mod = mod("FireResist", "BASE", plus, { type = "Condition", var = "HitByFireDamage" }) }),
			mod("EnemyModifier", "LIST", { mod = mod("FireResist", "BASE", minus, { type = "Condition", var = "HitByFireDamage", neg = true }, { type = "Condition", varList={ "HitByColdDamage","HitByLightningDamage" } }) }),
			mod("EnemyModifier", "LIST", { mod = mod("ColdResist", "BASE", plus, { type = "Condition", var = "HitByColdDamage" }) }),
			mod("EnemyModifier", "LIST", { mod = mod("ColdResist", "BASE", minus, { type = "Condition", var = "HitByColdDamage", neg = true }, { type = "Condition", varList={ "HitByFireDamage","HitByLightningDamage" } }) }),
			mod("EnemyModifier", "LIST", { mod = mod("LightningResist", "BASE", plus, { type = "Condition", var = "HitByLightningDamage" }) }),
			mod("EnemyModifier", "LIST", { mod = mod("LightningResist", "BASE", minus, { type = "Condition", var = "HitByLightningDamage", neg = true }, { type = "Condition", varList={ "HitByFireDamage","HitByColdDamage" } }) }),
		}
	end,
	["projectile attack hits deal up to 30%% more damage to targets at the start of their movement, dealing less damage to targets as the projectile travels farther"] = { flag("PointBlank") },
	["leech energy shield instead of life"] = { flag("GhostReaver") },
	["minions explode when reduced to low life, dealing 33%% of their maximum life as fire damage to surrounding enemies"] = { mod("ExtraMinionSkill", "LIST", { skillId = "MinionInstability" }) },
	["minions explode when reduced to low life, dealing 33%% of their life as fire damage to surrounding enemies"] = { mod("ExtraMinionSkill", "LIST", { skillId = "MinionInstability" }) },
	["all bonuses from an equipped shield apply to your minions instead of you"] = { }, -- The node itself is detected by the code that handles it
	["spend energy shield before mana for skill costs"] = { },
	["energy shield protects mana instead of life"] = { flag("EnergyShieldProtectsMana") },
	["modifiers to critical strike multiplier also apply to damage over time multiplier for ailments from critical strikes at (%d+)%% of their value"] = function(num) return { mod("CritMultiplierAppliesToDegen", "BASE", num) } end,
	["your bleeding does not deal extra damage while the enemy is moving"] = { flag("Condition:NoExtraBleedDamageToMovingEnemy") },
	["you can inflict bleeding on an enemy up to (%d+) times?"] = function(num) return { mod("BleedStacksMax", "OVERRIDE", num) } end,
	["you can have an additional brand attached to an enemy"] = { mod("BrandsAttachedLimit", "BASE", 1) },
	["gain (%d+) grasping vines each second while stationary"] = function(num) return {
		flag("Condition:Stationary"),
		mod("Dummy", "DUMMY", 1, { type = "Condition", var = "Stationary" }), -- Make the Configuration option appear
		mod("Multiplier:GraspingVinesCount", "BASE", num, { type = "Multiplier", var = "StationarySeconds", limit = 10, limitTotal = true }),
	} end,
	["attack projectiles always inflict bleeding and maim, and knock back enemies"] = {
		mod("BleedChance", "BASE", 100, nil, bor(ModFlag.Attack, ModFlag.Projectile)),
		mod("EnemyKnockbackChance", "BASE", 100, nil, bor(ModFlag.Attack, ModFlag.Projectile)),
	},
	["projectiles cannot pierce, fork or chain"] = {
		flag("CannotPierce", nil, ModFlag.Projectile),
		flag("CannotChain", nil, ModFlag.Projectile),
		flag("CannotFork", nil, ModFlag.Projectile),
	},
	["critical strikes inflict scorch, brittle and sapped"] = { flag("CritAlwaysAltAilments") },
	["chance to block attack damage is doubled"] = { mod("BlockChance", "MORE", 100) },
	["chance to block spell damage is doubled"] = { mod("SpellBlockChance", "MORE", 100) },
	["you take (%d+)%% of damage from blocked hits"] = function(num) return { mod("BlockEffect", "BASE", num) } end,
	["ignore attribute requirements"] = { flag("IgnoreAttributeRequirements") },
	["gain no inherent bonuses from attributes"] = { flag("NoAttributeBonuses") },
	["all damage taken bypasses energy shield"] = {
		mod("PhysicalEnergyShieldBypass", "BASE", 100),
		mod("LightningEnergyShieldBypass", "BASE", 100),
		mod("ColdEnergyShieldBypass", "BASE", 100),
		mod("FireEnergyShieldBypass", "BASE", 100),
	},
	["auras from your skills do not affect allies"] = { flag("SelfAurasCannotAffectAllies") },
	["auras from your skills have (%d+)%% more effect on you"] = function(num) return { mod("AuraEffectOnSelf", "MORE", num) } end,
	["increases and reductions to mana regeneration rate instead apply to rage regeneration rate"] = { flag("ManaRegenToRageRegen") },
	["maximum energy shield is (%d+)"] = function(num) return { mod("EnergyShield", "OVERRIDE", num ) } end,
	["while not on full life, sacrifice ([%d%.]+)%% of mana per second to recover that much life"] = function(num) return { 
		mod("ManaDegen", "BASE", 1, { type = "PercentStat", stat = "ManaUnreserved", percent = num }, { type = "Condition", var = "FullLife", neg = true }),
		mod("LifeRecovery", "BASE", 1, { type = "PercentStat", stat = "ManaUnreserved", percent = num }, { type = "Condition", var = "FullLife", neg = true }) 
	} end,
<<<<<<< HEAD
	["you are blind"] = { flag("Condition:Blinded") },
	["armour applies to fire, cold and lightning damage taken from hits instead of physical damage"] = { flag("ArmourAppliesToFireDamageTaken"), flag("ArmourAppliesToColdDamageTaken"), flag("ArmourAppliesToLightningDamageTaken"), flag("ArmourDoesNotApplyToPhysicalDamageTaken") },
	["maximum damage reduction for any damage type is (%d+)%%"] = function(num) return { mod("DamageReductionMax", "OVERRIDE", num) } end,
=======
	-- Exerted Attacks
	["exerted attacks deal (%d+)%% increased damage"] = function(num) return { mod("ExertIncrease", "INC", num, nil, ModFlag.Attack, 0) } end,
	["exerted attacks have (%d+)%% chance to deal double damage"] = function(num) return { mod("ExertDoubleDamageChance", "BASE", num, nil, ModFlag.Attack, 0) } end,
>>>>>>> 48918237
	-- Ascendant
	["grants (%d+) passive skill points?"] = function(num) return { mod("ExtraPoints", "BASE", num) } end,
	["can allocate passives from the %a+'s starting point"] = { },
	["projectiles gain damage as they travel farther, dealing up to (%d+)%% increased damage with hits to targets"] = function(num) return { mod("Damage", "INC", num, nil, bor(ModFlag.Attack, ModFlag.Projectile), { type = "DistanceRamp", ramp = {{35,0},{70,1}} }) } end,
	["(%d+)%% chance to gain elusive on kill"] = {
		flag("Condition:CanBeElusive"),
		mod("Dummy", "DUMMY", 1, { type = "Condition", var = "CanBeElusive" }), -- Make the Configuration option appear
	},
	-- Assassin
	["poison you inflict with critical strikes deals (%d+)%% more damage"] = function(num) return { mod("Damage", "MORE", num, nil, 0, KeywordFlag.Poison, { type = "Condition", var = "CriticalStrike" }) } end,
	["(%d+)%% chance to gain elusive on critical strike"] = {
		flag("Condition:CanBeElusive"),
		mod("Dummy", "DUMMY", 1, { type = "Condition", var = "CanBeElusive" }), -- Make the Configuration option appear
	},
	["(%d+)%% more damage while there is at most one rare or unique enemy nearby"] = function(num) return { mod("Damage", "MORE", num, nil, 0, { type = "Condition", var = "AtMostOneNearbyRareOrUniqueEnemy" }) } end,
	["(%d+)%% reduced damage taken while there are at least two rare or unique enemies nearby"] = function(num) return { mod("DamageTaken", "INC", -num, nil, 0, { type = "MultiplierThreshold", var = "NearbyRareOrUniqueEnemies", threshold = 2 }) } end,
	-- Berserker
	["gain %d+ rage when you kill an enemy"] = {
		flag("Condition:CanGainRage"),
		mod("Dummy", "DUMMY", 1, { type = "Condition", var = "CanGainRage" }), -- Make the Configuration option appear
	},
	["gain %d+ rage when you use a warcry"] = {
		flag("Condition:CanGainRage"),
		mod("Dummy", "DUMMY", 1, { type = "Condition", var = "CanGainRage" }), -- Make the Configuration option appear
	},
	["you and nearby party members gain %d+ rage when you warcry"] = {
		flag("Condition:CanGainRage"),
		mod("Dummy", "DUMMY", 1, { type = "Condition", var = "CanGainRage" }), -- Make the Configuration option appear
	},
	["gain %d+ rage on hit with attacks, no more than once every [%d%.]+ seconds"] = {
		flag("Condition:CanGainRage"),
		mod("Dummy", "DUMMY", 1, { type = "Condition", var = "CanGainRage" }), -- Make the Configuration option appear
	},
	["inherent effects from having rage are tripled"] = { mod("Multiplier:RageEffect", "BASE", 2) },
	["cannot be stunned while you have at least (%d+) rage"] = function(num) return { mod("AvoidStun", "BASE", 100, { type = "MultiplierThreshold", var = "Rage", threshold = num }) } end,
	["lose ([%d%.]+)%% of life per second per rage while you are not losing rage"] = function(num) return { mod("LifeDegen", "BASE", 1, { type = "PercentStat", stat = "Life", percent = num }, { type = "Multiplier", var = "Rage"}) } end,
	["if you've warcried recently, you and nearby allies have (%d+)%% increased attack speed"] = function(num) return { mod("ExtraAura", "LIST", { mod = mod("Speed", "INC", num, nil, ModFlag.Attack) }, { type = "Condition", var = "UsedWarcryRecently" }) } end,
	["warcries grant (%d+) rage per (%d+) power if you have less than (%d+) rage"] = {
		flag("Condition:CanGainRage"),
		mod("Dummy", "DUMMY", 1, { type = "Condition", var = "CanGainRage" }), -- Make the Configuration option appear
	},
	["exerted attacks deal (%d+)%% more damage if a warcry sacrificed rage recently"] = function(num) return { mod("ExertIncrease", "MORE", num, nil, ModFlag.Attack, 0) } end,
	-- Champion
	["you have fortify"] = { flag("Condition:Fortify") },
	["cannot be stunned while you have fortify"] = { mod("AvoidStun", "BASE", 100, { type = "Condition", var = "Fortify" }) },
	["enemies taunted by you take (%d+)%% increased damage"] = function(num) return { mod("EnemyModifier", "LIST", { mod = mod("DamageTaken", "INC", num, { type = "Condition", var = "Taunted" }) }) } end,
	["enemies taunted by you cannot evade attacks"] = { mod("EnemyModifier", "LIST", { mod = flag("CannotEvade", { type = "Condition", var = "Taunted" }) }) },
	["if you've impaled an enemy recently, you and nearby allies have %+(%d+) to armour"] = function (num) return { mod("ExtraAura", "LIST", { mod = mod("Armour", "BASE", num) }, { type = "Condition", var = "ImpaledRecently" }) } end,
	-- Chieftain
	["enemies near your totems take (%d+)%% increased physical and fire damage"] = function(num) return {
		mod("EnemyModifier", "LIST", { mod = mod("PhysicalDamageTaken", "INC", num) }),
		mod("EnemyModifier", "LIST", { mod = mod("FireDamageTaken", "INC", num) }),
	} end,
	["every %d+ seconds, gain (%d+)%% of physical damage as extra fire damage for %d+ seconds"] = function(_, num, _) return {
		mod("PhysicalDamageGainAsFire", "BASE", num, { type = "Condition", var = "NgamahuFlamesAdvance" }),
	} end,
	["(%d+)%% more damage for each endurance charge lost recently, up to (%d+)%%"] = function(num, _, limit) return {
		mod("Damage", "MORE", num, { type = "Multiplier", var = "EnduranceChargesLostRecently", limit = tonumber(limit), limitTotal = true }),
	} end,
	["(%d+)%% more damage if you've lost an endurance charge in the past 8 seconds"] = function(num) return { mod("Damage", "MORE", num, { type = "Condition", var = "LostEnduranceChargeInPast8Sec" })	} end,
	-- Deadeye
	["projectiles pierce all nearby targets"] = { flag("PierceAllTargets") },
	["gain %+(%d+) life when you hit a bleeding enemy"] = function(num) return { mod("LifeOnHit", "BASE", num, { type = "ActorCondition", actor = "enemy", var = "Bleeding" }) } end,
	["accuracy rating is doubled"] = { mod("Accuracy", "MORE", 100) },
	["(%d+)%% increased blink arrow and mirror arrow cooldown recovery speed"] = function(num) return {
		mod("CooldownRecovery", "INC", num, { type = "SkillName", skillNameList = { "Blink Arrow", "Mirror Arrow" } }),
	} end,
	["if you've used a skill recently, you and nearby allies have tailwind"] = { mod("ExtraAura", "LIST", { mod = flag("Condition:Tailwind") }, { type = "Condition", var = "UsedSkillRecently" }) },
	["projectiles deal (%d+)%% more damage for each remaining chain"] = function(num) return { mod("Damage", "MORE", num, nil, ModFlag.Projectile, { type = "PerStat", stat = "ChainRemaining" }) } end,
	["projectiles deal (%d+)%% increased damage for each remaining chain"] = function(num) return { mod("Damage", "INC", num, nil, ModFlag.Projectile, { type = "PerStat", stat = "ChainRemaining" }) } end,
	["far shot"] = { flag("FarShot") },
	-- Elementalist
	["gain (%d+)%% increased area of effect for %d+ seconds"] = function(num) return { mod("AreaOfEffect", "INC", num, { type = "Condition", var = "PendulumOfDestructionAreaOfEffect" }) } end,
	["gain (%d+)%% increased elemental damage for %d+ seconds"] = function(num) return { mod("ElementalDamage", "INC", num, { type = "Condition", var = "PendulumOfDestructionElementalDamage" }) } end,
	["for each element you've been hit by damage of recently, (%d+)%% increased damage of that element"] = function(num) return {
		mod("FireDamage", "INC", num, { type = "Condition", var = "HitByFireDamageRecently" }),
		mod("ColdDamage", "INC", num, { type = "Condition", var = "HitByColdDamageRecently" }),
		mod("LightningDamage", "INC", num, { type = "Condition", var = "HitByLightningDamageRecently" }),
	} end,
	["for each element you've been hit by damage of recently, (%d+)%% reduced damage taken of that element"] = function(num) return {
		mod("FireDamageTaken", "INC", -num, { type = "Condition", var = "HitByFireDamageRecently" }),
		mod("ColdDamageTaken", "INC", -num, { type = "Condition", var = "HitByColdDamageRecently" }),
		mod("LightningDamageTaken", "INC", -num, { type = "Condition", var = "HitByLightningDamageRecently" }),
	} end,
	["cannot take reflected elemental damage"] = { mod("ElementalReflectedDamageTaken", "MORE", -100) },
	["every %d+ seconds:"] = { },
	["gain chilling conflux for %d seconds"] = {
		flag("PhysicalCanChill", { type = "Condition", var = "ChillingConflux" }),
		flag("LightningCanChill", { type = "Condition", var = "ChillingConflux" }),
		flag("FireCanChill", { type = "Condition", var = "ChillingConflux" }),
		flag("ChaosCanChill", { type = "Condition", var = "ChillingConflux" }),
	},
	["gain shocking conflux for %d seconds"] = {
		mod("EnemyShockChance", "BASE", 100, { type = "Condition", var = "ShockingConflux" }),
		flag("PhysicalCanShock", { type = "Condition", var = "ShockingConflux" }),
		flag("ColdCanShock", { type = "Condition", var = "ShockingConflux" }),
		flag("FireCanShock", { type = "Condition", var = "ShockingConflux" }),
		flag("ChaosCanShock", { type = "Condition", var = "ShockingConflux" }),
	},
	["gain igniting conflux for %d seconds"] = {
		mod("EnemyIgniteChance", "BASE", 100, { type = "Condition", var = "IgnitingConflux" }),
		flag("PhysicalCanIgnite", { type = "Condition", var = "IgnitingConflux" }),
		flag("LightningCanIgnite", { type = "Condition", var = "IgnitingConflux" }),
		flag("ColdCanIgnite", { type = "Condition", var = "IgnitingConflux" }),
		flag("ChaosCanIgnite", { type = "Condition", var = "IgnitingConflux" }),
	},
	["gain chilling, shocking and igniting conflux for %d seconds"] = { },
	["summoned golems are immune to elemental damage"] = {
		mod("MinionModifier", "LIST", { mod = mod("FireResist", "OVERRIDE", 100) }, { type = "SkillType", skillType = SkillType.Golem }),
		mod("MinionModifier", "LIST", { mod = mod("FireResistMax", "OVERRIDE", 100) }, { type = "SkillType", skillType = SkillType.Golem }),
		mod("MinionModifier", "LIST", { mod = mod("ColdResist", "OVERRIDE", 100) }, { type = "SkillType", skillType = SkillType.Golem }),
		mod("MinionModifier", "LIST", { mod = mod("ColdResistMax", "OVERRIDE", 100) }, { type = "SkillType", skillType = SkillType.Golem }),
		mod("MinionModifier", "LIST", { mod = mod("LightningResist", "OVERRIDE", 100) }, { type = "SkillType", skillType = SkillType.Golem }),
		mod("MinionModifier", "LIST", { mod = mod("LightningResistMax", "OVERRIDE", 100) }, { type = "SkillType", skillType = SkillType.Golem }),
	},
	["(%d+)%% increased golem damage per summoned golem"] = function(num) return { mod("MinionModifier", "LIST", { mod = mod("Damage", "INC", num) }, { type = "SkillType", skillType = SkillType.Golem }, { type = "PerStat", stat = "ActiveGolemLimit" }) } end,
	["shocks from your hits always increase damage taken by at least (%d+)%%"] = function(num) return { mod("ShockBase", "BASE", num) } end,
	-- Gladiator
	["enemies maimed by you take (%d+)%% increased physical damage"] = function(num) return { mod("EnemyModifier", "LIST", { mod = mod("PhysicalDamageTaken", "INC", num, { type = "Condition", var = "Maimed" }) }) } end,
	["chance to block spell damage is equal to chance to block attack damage"] = { flag("SpellBlockChanceIsBlockChance") },
	["maximum chance to block spell damage is equal to maximum chance to block attack damage"] = { flag("SpellBlockChanceMaxIsBlockChanceMax") },
	["your counterattacks deal double damage"] = {
		mod("DoubleDamageChance", "BASE", 100, { type = "SkillName", skillName = "Reckoning" }),
		mod("DoubleDamageChance", "BASE", 100, { type = "SkillName", skillName = "Riposte" }),
		mod("DoubleDamageChance", "BASE", 100, { type = "SkillName", skillName = "Vengeance" }),
	},
	-- Guardian
	["grants armour equal to (%d+)%% of your reserved life to you and nearby allies"] = function(num) return { mod("GrantReservedLifeAsAura", "LIST", { mod = mod("Armour", "BASE", num / 100) }) } end,
	["grants maximum energy shield equal to (%d+)%% of your reserved mana to you and nearby allies"] = function(num) return { mod("GrantReservedManaAsAura", "LIST", { mod = mod("EnergyShield", "BASE", num / 100) }) } end,
	["warcries cost no mana"] = { mod("ManaCost", "MORE", -100, nil, 0, KeywordFlag.Warcry) },
	["%+(%d+)%% chance to block attack damage for %d seconds? every %d seconds"] = function(num) return { mod("BlockChance", "BASE", num, { type = "Condition", var = "BastionOfHopeActive" }) } end,
	["if you've attacked recently, you and nearby allies have %+(%d+)%% chance to block attack damage"] = function(num) return { mod("ExtraAura", "LIST", { mod = mod("BlockChance", "BASE", num) }, { type = "Condition", var = "AttackedRecently" }) } end,
	["if you've cast a spell recently, you and nearby allies have %+(%d+)%% chance to block spell damage"] = function(num) return { mod("ExtraAura", "LIST", { mod = mod("SpellBlockChance", "BASE", num) }, { type = "Condition", var = "CastSpellRecently" }) } end,
	["while there is at least one nearby ally, you and nearby allies deal (%d+)%% more damage"] = function(num) return { mod("ExtraAura", "LIST", { mod = mod("Damage", "MORE", num) }, { type = "MultiplierThreshold", var = "NearbyAlly", threshold = 1 }) } end,
	["while there are at least five nearby allies, you and nearby allies have onslaught"] = { mod("ExtraAura", "LIST", { mod = flag("Onslaught") }, { type = "MultiplierThreshold", var = "NearbyAlly", threshold = 5 }) },
	-- Hierophant
	["you and your totems regenerate ([%d%.]+)%% of life per second for each summoned totem"] = function (num) return {
		mod("LifeRegenPercent", "BASE", num, { type = "PerStat", stat = "TotemsSummoned" }),
		mod("LifeRegenPercent", "BASE", num, { type = "PerStat", stat = "TotemsSummoned" }, 0, KeywordFlag.Totem),
	} end,
	["enemies take (%d+)%% increased damage for each of your brands attached to them"] = function(num) return { mod("EnemyModifier", "LIST", { mod = mod("DamageTaken", "INC", num, { type = "Multiplier", var = "BrandsAttached" }) }) } end,
	["immune to elemental ailments while you have arcane surge"] = {
		mod("AvoidChill", "BASE", 100, { type = "Condition", var = "AffectedByArcaneSurge" }),
		mod("AvoidFreeze", "BASE", 100, { type = "Condition", var = "AffectedByArcaneSurge" }),
		mod("AvoidIgnite", "BASE", 100, { type = "Condition", var = "AffectedByArcaneSurge" }),
		mod("AvoidShock", "BASE", 100, { type = "Condition", var = "AffectedByArcaneSurge" }),
	},
	["brands have (%d+)%% more activation frequency if (%d+)%% of attached duration expired"] = function(num) return { mod("BrandActivationFrequency", "MORE", num, { type = "Condition", var = "BrandLastQuarter"} ) } end,
	-- Inquisitor
	["critical strikes ignore enemy monster elemental resistances"] = { flag("IgnoreElementalResistances", { type = "Condition", var = "CriticalStrike" }) },
	["non%-critical strikes penetrate (%d+)%% of enemy elemental resistances"] = function(num) return { mod("ElementalPenetration", "BASE", num, { type = "Condition", var = "CriticalStrike", neg = true }) } end,
	["consecrated ground you create applies (%d+)%% increased damage taken to enemies"] = function(num) return { mod("EnemyModifier", "LIST", { mod = mod("DamageTaken", "INC", num, { type = "Condition", var = "OnConsecratedGround" }) }) } end,
	["nearby enemies take (%d+)%% increased elemental damage"] = function(num) return { mod("EnemyModifier", "LIST", { mod = mod("ElementalDamageTaken", "INC", num) }) } end,
	["you have consecrated ground around you while stationary"] = { flag("Condition:OnConsecratedGround", { type = "Condition", var = "Stationary" }) },
	-- Juggernaut
	["armour received from body armour is doubled"] = { flag("Unbreakable") },
	["action speed cannot be modified to below base value"] = { flag("ActionSpeedCannotBeBelowBase") },
	["movement speed cannot be modified to below base value"] = { flag("MovementSpeedCannotBeBelowBase") },
	["you cannot be slowed to below base speed"] = { flag("ActionSpeedCannotBeBelowBase") },
	["cannot be slowed to below base speed"] = { flag("ActionSpeedCannotBeBelowBase") },
	["gain accuracy rating equal to your strength"] = { mod("Accuracy", "BASE", 1, { type = "PerStat", stat = "Str" }) },
	-- Necromancer
	["your offering skills also affect you"] = { mod("ExtraSkillMod", "LIST", { mod = mod("SkillData", "LIST", { key = "buffNotPlayer", value = false }) }, { type = "SkillName", skillNameList = { "Bone Offering", "Flesh Offering", "Spirit Offering" } }) },
	["your offerings have (%d+)%% reduced effect on you"] = function(num) return { mod("ExtraSkillMod", "LIST", { mod = mod("BuffEffectOnPlayer", "INC", -num) }, { type = "SkillName", skillNameList = { "Bone Offering", "Flesh Offering", "Spirit Offering" } }) } end,
	["if you've consumed a corpse recently, you and your minions have (%d+)%% increased area of effect"] = function(num) return { mod("AreaOfEffect", "INC", num, { type = "Condition", var = "ConsumedCorpseRecently" }), mod("MinionModifier", "LIST", { mod = mod("AreaOfEffect", "INC", num) }, { type = "Condition", var = "ConsumedCorpseRecently" }) } end,
	["with at least one nearby corpse, you and nearby allies deal (%d+)%% more damage"] = function(num) return { mod("ExtraAura", "LIST", { mod = mod("Damage", "MORE", num) }, { type = "MultiplierThreshold", var = "NearbyCorpse", threshold = 1 }) } end,
	["for each nearby corpse, you and nearby allies regenerate ([%d%.]+)%% of energy shield per second, up to ([%d%.]+)%% per second"] = function(num, _, limit) return { mod("ExtraAura", "LIST", { mod = mod("EnergyShieldRegenPercent", "BASE", num) }, { type = "Multiplier", var = "NearbyCorpse", limit = tonumber(limit), limitTotal = true }) } end,
	["for each nearby corpse, you and nearby allies regenerate (%d+) mana per second, up to (%d+) per second"] = function(num, _, limit) return { mod("ExtraAura", "LIST", { mod = mod("ManaRegen", "BASE", num) }, { type = "Multiplier", var = "NearbyCorpse", limit = tonumber(limit), limitTotal = true }) } end,
	["(%d+)%% increased attack and cast speed for each corpse consumed recently, up to a maximum of (%d+)%%"] = function(num, _, limit) return { mod("Speed", "INC", num, { type = "Multiplier", var = "CorpseConsumedRecently", limit = tonumber(limit / num)}) } end,
	["enemies near corpses you spawned recently are chilled and shocked"] = {
		mod("EnemyModifier", "LIST", { mod = mod("Condition:Chilled", "FLAG", true) }, { type = "Condition", var = "SpawnedCorpseRecently" }),
		mod("EnemyModifier", "LIST", { mod = mod("Condition:Shocked", "FLAG", true) }, { type = "Condition", var = "SpawnedCorpseRecently" }),
		mod("ShockBase", "BASE", 15, { type = "Condition", var = "SpawnedCorpseRecently"}),
	},
	-- Occultist
	["enemies you curse have malediction"] = { mod("AffectedByCurseMod", "LIST", { mod = mod("DamageTaken", "INC", 10) }) },
	["nearby enemies have (%-%d+)%% to chaos resistance"] = function(num) return { mod("EnemyModifier", "LIST", { mod = mod("ChaosResist", "BASE", num) }) } end,
	["nearby enemies have (%-%d+)%% to cold resistance"] = function(num) return { mod("EnemyModifier", "LIST", { mod = mod("ColdResist", "BASE", num) }) } end,
	["when you kill an enemy, for each curse on that enemy, gain (%d+)%% of non%-chaos damage as extra chaos damage for 4 seconds"] = function(num) return {
		mod("NonChaosDamageGainAsChaos", "BASE", num, { type = "Condition", var = "KilledRecently" }, { type = "Multiplier", var = "CurseOnEnemy" }),
	} end,
	["cannot be stunned while you have energy shield"] = { mod("AvoidStun", "BASE", 100, { type = "Condition", var = "HaveEnergyShield" }) },
	["every second, inflict withered on nearby enemies for (%d+) seconds"] = { flag("Condition:CanWither") },
	-- Pathfinder
	["always poison on hit while using a flask"] = { mod("PoisonChance", "BASE", 100, { type = "Condition", var = "UsingFlask" }) },
	["poisons you inflict during any flask effect have (%d+)%% chance to deal (%d+)%% more damage"] = function(num, _, more) return { mod("Damage", "MORE", tonumber(more) * num / 100, nil, 0, KeywordFlag.Poison, { type = "Condition", var = "UsingFlask" }) } end,
	-- Raider
	["nearby enemies have (%d+)%% less accuracy rating while you have phasing"] = function(num) return { mod("EnemyModifier", "LIST", { mod = mod("Accuracy", "MORE", -num) }, { type = "Condition", var = "Phasing" } )} end,
	["you have phasing while at maximum frenzy charges"] = { flag("Condition:Phasing", { type = "StatThreshold", stat = "FrenzyCharges", thresholdStat = "FrenzyChargesMax" }) },
	["you have phasing during onslaught"] = { flag("Condition:Phasing", { type = "Condition", var = "Onslaught" }) },
	["you have onslaught while on full frenzy charges"] = { flag("Condition:Onslaught", { type = "StatThreshold", stat = "FrenzyCharges", thresholdStat = "FrenzyChargesMax" }) },
	["you have onslaught while at maximum endurance charges"] = { flag("Condition:Onslaught", { type = "StatThreshold", stat = "EnduranceCharges", thresholdStat = "EnduranceChargesMax" }) },
	-- Saboteur
	-- Slayer
	["deal up to (%d+)%% more melee damage to enemies, based on proximity"] = function(num) return { mod("Damage", "MORE", num, nil, bor(ModFlag.Attack, ModFlag.Melee), { type = "MeleeProximity", ramp = {1,0} }) } end,
	["cannot be stunned while leeching"] = { mod("AvoidStun", "BASE", 100, { type = "Condition", var = "Leeching" }) },
	["you are immune to bleeding while leeching"] = { mod("AvoidBleed", "BASE", 100, { type = "Condition", var = "Leeching" }) },
	["life leech effects are not removed at full life"] = { flag("CanLeechLifeOnFullLife") },
	["energy shield leech effects from attacks are not removed at full energy shield"] = { flag("CanLeechLifeOnFullEnergyShield") },
	["cannot take reflected physical damage"] = { mod("PhysicalReflectedDamageTaken", "MORE", -100) },
	["gain (%d+)%% increased movement speed for 20 seconds when you kill an enemy"] = function(num) return { mod("MovementSpeed", "INC", num, { type = "Condition", var = "KilledRecently" }) } end,
	["gain (%d+)%% increased attack speed for 20 seconds when you kill a rare or unique enemy"] = function(num) return { mod("Speed", "INC", num, { type = "Condition", var = "KilledUniqueEnemy" }) } end,
	
	-- Trickster
	["(%d+)%% chance to gain (%d+)%% of non%-chaos damage with hits as extra chaos damage"] = function(num, _, perc) return { mod("NonChaosDamageGainAsChaos", "BASE", num / 100 * tonumber(perc)) } end,
	["movement skills cost no mana"] = { mod("ManaCost", "MORE", -100, nil, 0, KeywordFlag.Movement) },
	-- Item local modifiers
	["has no sockets"] = { flag("NoSockets") },
	["has (%d+) sockets?"] = function(num) return { mod("SocketCount", "BASE", num) } end,
	["has (%d+) abyssal sockets?"] = function(num) return { mod("AbyssalSocketCount", "BASE", num) } end,
	["no physical damage"] = { mod("WeaponData", "LIST", { key = "PhysicalMin" }), mod("WeaponData", "LIST", { key = "PhysicalMax" }), mod("WeaponData", "LIST", { key = "PhysicalDPS" }) },
	["all attacks with this weapon are critical strikes"] = { mod("WeaponData", "LIST", { key = "CritChance", value = 100 }) },
	["counts as dual wielding"] = { mod("WeaponData", "LIST", { key = "countsAsDualWielding", value = true}) },
	["counts as all one handed melee weapon types"] = { mod("WeaponData", "LIST", { key = "countsAsAll1H", value = true }) },
	["no block chance"] = { mod("ArmourData", "LIST", { key = "BlockChance", value = 0 }) },
	["hits can't be evaded"] = { flag("CannotBeEvaded", { type = "Condition", var = "{Hand}Attack" }) },
	["causes bleeding on hit"] = { mod("BleedChance", "BASE", 100, { type = "Condition", var = "{Hand}Attack" }) },
	["poisonous hit"] = { mod("PoisonChance", "BASE", 100, { type = "Condition", var = "{Hand}Attack" }) },
	["attacks with this weapon deal double damage"] = { mod("DoubleDamageChance", "BASE", 100, nil, ModFlag.Hit, { type = "Condition", var = "{Hand}Attack" }, { type = "SkillType", skillType = SkillType.Attack }) },
	["hits with this weapon gain (%d+)%% of physical damage as extra cold or lightning damage"] = function(num) return {
		mod("PhysicalDamageGainAsCold", "BASE", num / 4, nil, ModFlag.Hit, { type = "Condition", var = "DualWielding"}, { type = "SkillType", skillType = SkillType.Attack }),
		mod("PhysicalDamageGainAsLightning", "BASE", num / 4, nil, ModFlag.Hit, { type = "Condition", var = "DualWielding"}, { type = "SkillType", skillType = SkillType.Attack }),
		mod("PhysicalDamageGainAsCold", "BASE", num / 2, nil, ModFlag.Hit, { type = "Condition", var = "DualWielding", neg = true}, { type = "SkillType", skillType = SkillType.Attack }),
		mod("PhysicalDamageGainAsLightning", "BASE", num / 2, nil, ModFlag.Hit, { type = "Condition", var = "DualWielding", neg = true}, { type = "SkillType", skillType = SkillType.Attack })
	} end,
	["attacks with this weapon deal double damage to chilled enemies"] = { mod("DoubleDamageChance", "BASE", 100, nil, ModFlag.Hit, { type = "Condition", var = "{Hand}Attack" }, { type = "SkillType", skillType = SkillType.Attack }, { type = "ActorCondition", actor = "enemy", var = "Chilled" }) },
	["life leech from hits with this weapon applies instantly"] = { flag("InstantLifeLeech", { type = "Condition", var = "{Hand}Attack" }) },
	["life leech from hits with this weapon is instant"] = { flag("InstantLifeLeech", { type = "Condition", var = "{Hand}Attack" }) },
	["gain life from leech instantly from hits with this weapon"] = { flag("InstantLifeLeech", { type = "Condition", var = "{Hand}Attack" }, { type = "SkillType", skillType = SkillType.Attack }) },
	["instant recovery"] = {  mod("FlaskInstantRecovery", "BASE", 100) },
	["(%d+)%% of recovery applied instantly"] = function(num) return { mod("FlaskInstantRecovery", "BASE", num) } end,
	["has no attribute requirements"] = { flag("NoAttributeRequirements") },
	-- Socketed gem modifiers
	["%+(%d+) to level of socketed gems"] = function(num) return { mod("GemProperty", "LIST", { keyword = "all", key = "level", value = num }, { type = "SocketedIn", slotName = "{SlotName}" }) } end,
	["%+(%d+) to level of socketed ([%a ]+) gems"] = function(num, _, type) return { mod("GemProperty", "LIST", { keyword = type, key = "level", value = num }, { type = "SocketedIn", slotName = "{SlotName}" }) } end,
	["%+(%d+)%% to quality of socketed ([%a ]+) gems"] = function(num, _, type) return { mod("GemProperty", "LIST", { keyword = type, key = "quality", value = num }, { type = "SocketedIn", slotName = "{SlotName}" }) } end,
	["%+(%d+) to level of active socketed skill gems"] = function(num) return { mod("GemProperty", "LIST", { keyword = "active_skill", key = "level", value = num }, { type = "SocketedIn", slotName = "{SlotName}" }) } end,
	["%+(%d+) to level of socketed active skill gems"] = function(num) return { mod("GemProperty", "LIST", { keyword = "active_skill", key = "level", value = num }, { type = "SocketedIn", slotName = "{SlotName}" }) } end,
	["%+(%d+) to level of socketed active skill gems per (%d+) player levels"] = function(num, _, div) return { mod("GemProperty", "LIST", { keyword = "active_skill", key = "level", value = num }, { type = "SocketedIn", slotName = "{SlotName}" }, { type = "Multiplier", var = "Level", div = tonumber(div) }) } end,
	["socketed gems fire an additional projectile"] = { mod("ExtraSkillMod", "LIST", { mod = mod("ProjectileCount", "BASE", 1) }, { type = "SocketedIn", slotName = "{SlotName}" }) },
	["socketed gems fire (%d+) additional projectiles"] = function(num) return { mod("ExtraSkillMod", "LIST", { mod = mod("ProjectileCount", "BASE", num) }, { type = "SocketedIn", slotName = "{SlotName}" }) } end,
	["socketed gems reserve no mana"] = { mod("ManaReserved", "MORE", -100, { type = "SocketedIn", slotName = "{SlotName}" }) },
	["socketed skill gems get a (%d+)%% mana multiplier"] = function(num) return { mod("ExtraSkillMod", "LIST", { mod = mod("SupportManaMultiplier", "MORE", num - 100) }, { type = "SocketedIn", slotName = "{SlotName}" }) } end,
	["socketed gems have blood magic"] = { flag("SkillBloodMagic", { type = "SocketedIn", slotName = "{SlotName}" }) },
	["socketed gems gain (%d+)%% of physical damage as extra lightning damage"] = function(num) return { mod("ExtraSkillMod", "LIST", { mod = mod("PhysicalDamageGainAsLightning", "BASE", num) }, { type = "SocketedIn", slotName = "{SlotName}" }) } end,
	["socketed red gems get (%d+)%% physical damage as extra fire damage"] = function(num) return { mod("ExtraSkillMod", "LIST", { mod = mod("PhysicalDamageGainAsFire", "BASE", num) }, { type = "SocketedIn", slotName = "{SlotName}", keyword = "strength" }) } end,
	["socketed non%-channelling bow skills are triggered by snipe"] = { 
		mod("ExtraSkillMod", "LIST", { mod = flag("TriggeredBySnipe") },  { type = "SocketedIn", slotName = "{SlotName}", keyword = "bow" }, { type = "SkillType", skillType = SkillType.Triggerable } ),
		mod("ExtraSkillMod", "LIST", { mod = mod("SkillData", "LIST", { key = "showAverage", value = true } ) }, { type = "SocketedIn", slotName = "{SlotName}", keyword = "bow" }, { type = "SkillType", skillType = SkillType.Triggerable } ),
		mod("ExtraSkillMod", "LIST", { mod = mod("SkillData", "LIST", { key = "triggered", value = 1 } ) }, { type = "SocketedIn", slotName = "{SlotName}", keyword = "bow" }, { type = "SkillType", skillType = SkillType.Triggerable } ),
	},
	["socketed triggered bow skills deal (%d+)%% less damage"] = function(num) return { mod("ExtraSkillMod", "LIST", { mod = mod("Damage", "MORE", -num) }, { type = "SocketedIn", slotName = "{SlotName}", keyword = "bow" }, { type = "SkillType", skillType = SkillType.Triggerable } ) } end,
	-- Global gem modifiers
	["%+(%d+) to level of all minion skill gems"] = function(num) return { mod("GemProperty", "LIST", { keywordList = { "minion", "active_skill" }, key = "level", value = num }) } end,
	["%+(%d+) to level of all spell skill gems"] = function(num) return { mod("GemProperty", "LIST", { keywordList = { "spell", "active_skill" }, key = "level", value = num }) } end,
	["%+(%d+) to level of all physical spell skill gems"] = function(num) return { mod("GemProperty", "LIST", { keywordList = { "spell", "physical", "active_skill" }, key = "level", value = num }) } end,
	["%+(%d+) to level of all physical skill gems"] = function(num) return { mod("GemProperty", "LIST", { keywordList = { "physical", "active_skill" }, key = "level", value = num }) } end,
	["%+(%d+) to level of all lightning spell skill gems"] = function(num) return { mod("GemProperty", "LIST", { keywordList = { "spell", "lightning", "active_skill" }, key = "level", value = num }) } end,
	["%+(%d+) to level of all lightning skill gems"] = function(num) return { mod("GemProperty", "LIST", { keywordList = { "lightning", "active_skill" }, key = "level", value = num }) } end,
	["%+(%d+) to level of all cold spell skill gems"] = function(num) return { mod("GemProperty", "LIST", { keywordList = { "spell", "cold", "active_skill" }, key = "level", value = num }) } end,
	["%+(%d+) to level of all cold skill gems"] = function(num) return { mod("GemProperty", "LIST", { keywordList = { "cold", "active_skill" }, key = "level", value = num }) } end,
	["%+(%d+) to level of all fire spell skill gems"] = function(num) return { mod("GemProperty", "LIST", { keywordList = { "spell", "fire", "active_skill" }, key = "level", value = num }) } end,
	["%+(%d+) to level of all fire skill gems"] = function(num) return { mod("GemProperty", "LIST", { keywordList = { "fire", "active_skill" }, key = "level", value = num }) } end,
	["%+(%d+) to level of all chaos spell skill gems"] = function(num) return { mod("GemProperty", "LIST", { keywordList = { "spell", "chaos", "active_skill" }, key = "level", value = num }) } end,
	["%+(%d+) to level of all chaos skill gems"] = function(num) return { mod("GemProperty", "LIST", { keywordList = { "chaos", "active_skill" }, key = "level", value = num }) } end,
	["%+(%d+) to level of all strength skill gems"] = function(num) return { mod("GemProperty", "LIST", { keywordList = { "strength", "active_skill" }, key = "level", value = num }) } end,
	["%+(%d+) to level of all dexterity skill gems"] = function(num) return { mod("GemProperty", "LIST", { keywordList = { "dexterity", "active_skill" }, key = "level", value = num }) } end,
	["%+(%d+) to level of all intelligence skill gems"] = function(num) return { mod("GemProperty", "LIST", { keywordList = { "intelligence", "active_skill" }, key = "level", value = num }) } end,
	["%+(%d+) to level of all (.+) gems"] = function(num, _, skill) return { mod("GemProperty", "LIST", {keyword = skill, key = "level", value = num }) } end,
	-- Extra skill/support
	["grants (%D+)"] = function(_, skill) return extraSkill(skill, 1) end,
	["grants level (%d+) (.+)"] = function(num, _, skill) return extraSkill(skill, num) end,
	["[ct][ar][si][tg]g?e?r?s? level (%d+) (.+) when equipped"] = function(num, _, skill) return extraSkill(skill, num) end,
	["[ct][ar][si][tg]g?e?r?s? level (%d+) (.+) on %a+"] = function(num, _, skill) return extraSkill(skill, num) end,
	["use level (%d+) (.+) on %a+"] = function(num, _, skill) return extraSkill(skill, num) end,
	["[ct][ar][si][tg]g?e?r?s? level (%d+) (.+) when you attack"] = function(num, _, skill) return extraSkill(skill, num) end,
	["[ct][ar][si][tg]g?e?r?s? level (%d+) (.+) when you deal a critical strike"] = function(num, _, skill) return extraSkill(skill, num) end,
	["[ct][ar][si][tg]g?e?r?s? level (%d+) (.+) when hit"] = function(num, _, skill) return extraSkill(skill, num) end,
	["[ct][ar][si][tg]g?e?r?s? level (%d+) (.+) when you kill an enemy"] = function(num, _, skill) return extraSkill(skill, num) end,
	["[ct][ar][si][tg]g?e?r?s? level (%d+) (.+) when you use a skill"] = function(num, _, skill) return extraSkill(skill, num) end,
	["trigger level (%d+) (.+) when you use a skill while you have a spirit charge"] = function(num, _, skill) return extraSkill(skill, num) end,
	["trigger level (%d+) (.+) when you hit an enemy while cursed"] = function(num, _, skill) return extraSkill(skill, num) end,
	["trigger level (%d+) (.+) when you hit a bleeding enemy"] = function(num, _, skill) return extraSkill(skill, num) end,
	["trigger level (%d+) (.+) when you kill a frozen enemy"] = function(num, _, skill) return extraSkill(skill, num) end,
	["trigger level (%d+) (.+) when you consume a corpse"] = function(num, _, skill) return skill == "summon phantasm skill" and extraSkill("triggered summon phantasm skill", num) or extraSkill(skill, num) end,
	["trigger level (%d+) (.+) when you attack with a bow"] = function(num, _, skill) return extraSkill(skill, num) end,
	["trigger level (%d+) (.+) when animated guardian kills an enemy"] = function(num, _, skill) return extraSkill(skill, num) end,
	["trigger level (%d+) (.+) when you lose cat's stealth"] = function(num, _, skill) return extraSkill(skill, num) end,
	["trigger level (%d+) (.+) when your trap is triggered"] = function(num, _, skill) return extraSkill(skill, num) end,
	["trigger level (%d+) (.+) on hit with this weapon"] = function(num, _, skill) return extraSkill(skill, num) end,
	["trigger level (%d+) (.+) on melee hit while cursed"] = function(num, _, skill) return extraSkill(skill, num) end,
	["trigger level (%d+) (.+) when you gain avian's might or avian's flight"] = function(num, _, skill) return extraSkill(skill, num) end,
	["%d+%% chance to attack with level (%d+) (.+) on melee hit"] = function(num, _, skill) return extraSkill(skill, num) end,
	["%d+%% chance to trigger level (%d+) (.+) when animated weapon kills an enemy"] = function(num, _, skill) return extraSkill(skill, num) end,
	["%d+%% chance to trigger level (%d+) (.+) on melee hit"] = function(num, _, skill) return extraSkill(skill, num) end,
	["%d+%% chance to trigger level (%d+) (.+) [ow][nh]e?n? ?y?o?u? kill ?a?n? ?e?n?e?m?y?"] = function(num, _, skill) return extraSkill(skill, num) end,
	["%d+%% chance to trigger level (%d+) (.+) when you use a socketed skill"] = function(num, _, skill) return extraSkill(skill, num) end,
	["%d+%% chance to trigger level (%d+) (.+) when you gain avian's might or avian's flight"] = function(num, _, skill) return extraSkill(skill, num) end,
	["%d+%% chance to trigger level (%d+) (.+) on critical strike with this weapon"] = function(num, _, skill) return extraSkill(skill, num) end,
	["%d+%% chance to [ct][ar][si][tg]g?e?r? level (%d+) (.+) on %a+"] = function(num, _, skill) return extraSkill(skill, num) end,
	["attack with level (%d+) (.+) when you kill a bleeding enemy"] = function(num, _, skill) return extraSkill(skill, num) end,
	["triggers? level (%d+) (.+) when you kill a bleeding enemy"] = function(num, _, skill) return extraSkill(skill, num) end,
	["curse enemies with (%D+) on %a+"] = function(_, skill) return extraSkill(skill, 1, true) end,
	["curse enemies with level (%d+) (%D+) on %a+, which can apply to hexproof enemies"] = function(num, _, skill) return extraSkill(skill, num, true) end,
	["curse enemies with level (%d+) (.+) on %a+"] = function(num, _, skill) return extraSkill(skill, num, true) end,
	["[ct][ar][si][tg]g?e?r?s? (.+) on %a+"] = function(_, skill) return extraSkill(skill, 1, true) end,
	["[at][tr][ti][ag][cg][ke]r? (.+) on %a+"] = function(_, skill) return extraSkill(skill, 1, true) end,
	["[at][tr][ti][ag][cg][ke]r? with (.+) on %a+"] = function(_, skill) return extraSkill(skill, 1, true) end,
	["[ct][ar][si][tg]g?e?r?s? (.+) when hit"] = function(_, skill) return extraSkill(skill, 1, true) end,
	["[at][tr][ti][ag][cg][ke]r? (.+) when hit"] = function(_, skill) return extraSkill(skill, 1, true) end,
	["[at][tr][ti][ag][cg][ke]r? with (.+) when hit"] = function(_, skill) return extraSkill(skill, 1, true) end,
	["[ct][ar][si][tg]g?e?r?s? (.+) when your skills or minions kill"] = function(_, skill) return extraSkill(skill, 1, true) end,
	["[at][tr][ti][ag][cg][ke]r? (.+) when you take a critical strike"] = function( _, skill) return extraSkill(skill, 1, true) end,
	["[at][tr][ti][ag][cg][ke]r? with (.+) when you take a critical strike"] = function( _, skill) return extraSkill(skill, 1, true) end,
	["trigger (.+) on critical strike"] = function( _, skill) return extraSkill(skill, 1, true) end,
	["triggers? (.+) when you take a critical strike"] = function( _, skill) return extraSkill(skill, 1, true) end,
	["socketed [%a+]* ?gems a?r?e? ?supported by level (%d+) (.+)"] = function(num, _, support) return { mod("ExtraSupport", "LIST", { skillId = gemIdLookup[support] or gemIdLookup[support:gsub("^increased ","")] or "Unknown", level = num }, { type = "SocketedIn", slotName = "{SlotName}" }) } end,
	["trigger level (%d+) (.+) every (%d+) seconds"] = function(num, _, skill) return extraSkill(skill, num) end,
	["trigger level (%d+) (.+), (.+) or (.+) every (%d+) seconds"] = function(num, _, skill1, skill2, skill3) return {
		mod("ExtraSkill", "LIST", { skillId = gemIdLookup[skill1], level = num }),
		mod("ExtraSkill", "LIST", { skillId = gemIdLookup[skill2], level = num }),
		mod("ExtraSkill", "LIST", { skillId = gemIdLookup[skill3], level = num }),
	} end,
	["offering skills triggered this way also affect you"] = { mod("ExtraSkillMod", "LIST", { mod = mod("SkillData", "LIST", { key = "buffNotPlayer", value = false }) }, { type = "SkillName", skillNameList = { "Bone Offering", "Flesh Offering", "Spirit Offering" } }, { type = "SocketedIn", slotName = "{SlotName}" }) },
	["trigger level (%d+) (.+) after spending a total of (%d+) mana"] = function(num, _, skill) return extraSkill(skill, num) end,
	["consumes a void charge to trigger level (%d+) (.+) when you fire arrows"] = function(num, _, skill) return extraSkill(skill, num) end,
	-- Conversion
	["increases and reductions to minion damage also affects? you"] = { flag("MinionDamageAppliesToPlayer") },
	["increases and reductions to minion damage also affects? you at (%d+)%% of their value"] = { flag("ImprovedMinionDamageAppliesToPlayer") },
	["increases and reductions to minion attack speed also affects? you"] = { flag("MinionAttackSpeedAppliesToPlayer") },
	["increases and reductions to spell damage also apply to attacks"] = { flag("SpellDamageAppliesToAttacks") },
	["increases and reductions to spell damage also apply to attacks at (%d+)%% of their value"] = { flag("ImprovedSpellDamageAppliesToAttacks") },
	["increases and reductions to spell damage also apply to attacks while wielding a wand"] = { flag("SpellDamageAppliesToAttacks", { type = "Condition", var = "UsingWand" }) },
	["modifiers to claw damage also apply to unarmed"] = { flag("ClawDamageAppliesToUnarmed") },
	["modifiers to claw damage also apply to unarmed attack damage"] = { flag("ClawDamageAppliesToUnarmed") },
	["modifiers to claw attack speed also apply to unarmed"] = { flag("ClawAttackSpeedAppliesToUnarmed") },
	["modifiers to claw attack speed also apply to unarmed attack speed"] = { flag("ClawAttackSpeedAppliesToUnarmed") },
	["modifiers to claw critical strike chance also apply to unarmed"] = { flag("ClawCritChanceAppliesToUnarmed") },
	["modifiers to claw critical strike chance also apply to unarmed attack critical strike chance"] = { flag("ClawCritChanceAppliesToUnarmed") },
	["increases and reductions to light radius also apply to accuracy"] = { flag("LightRadiusAppliesToAccuracy") },
	["increases and reductions to light radius also apply to area of effect at 50%% of their value"] = { flag("LightRadiusAppliesToAreaOfEffect") },
	["increases and reductions to light radius also apply to damage"] = { flag("LightRadiusAppliesToDamage") },
	["increases and reductions to cast speed also apply to trap throwing speed"] = { flag("CastSpeedAppliesToTrapThrowingSpeed") },
	["gain (%d+)%% of bow physical damage as extra damage of each element"] = function(num) return {
		mod("PhysicalDamageGainAsLightning", "BASE", num, nil, ModFlag.Bow),
		mod("PhysicalDamageGainAsCold", "BASE", num, nil, ModFlag.Bow),
		mod("PhysicalDamageGainAsFire", "BASE", num, nil, ModFlag.Bow),
	} end,
	["gain (%d+)%% of weapon physical damage as extra damage of each element"] = function(num) return {
		mod("PhysicalDamageGainAsLightning", "BASE", num, nil, ModFlag.Weapon),
		mod("PhysicalDamageGainAsCold", "BASE", num, nil, ModFlag.Weapon),
		mod("PhysicalDamageGainAsFire", "BASE", num, nil, ModFlag.Weapon),
	} end,
	["gain (%d+)%% of weapon physical damage as extra damage of an element"] = function(num) return {
		mod("PhysicalDamageGainAsLightning", "BASE", num / 3, nil, ModFlag.Weapon),
		mod("PhysicalDamageGainAsCold", "BASE", num / 3, nil, ModFlag.Weapon),
		mod("PhysicalDamageGainAsFire", "BASE", num / 3, nil, ModFlag.Weapon),
	} end,
	["gain (%d+)%% of physical damage as extra damage of a random element"] = function(num) return {
		mod("PhysicalDamageGainAsLightning", "BASE", num / 3),
		mod("PhysicalDamageGainAsCold", "BASE", num / 3),
		mod("PhysicalDamageGainAsFire", "BASE", num / 3),
	} end,
	-- Crit
	["your critical strike chance is lucky"] = { flag("CritChanceLucky") },
	["your critical strike chance is lucky while focussed"] = { flag("CritChanceLucky", { type = "Condition", var = "Focused" }) },
	["your critical strikes do not deal extra damage"] = { flag("NoCritMultiplier") },
	["lightning damage with non%-critical strikes is lucky"] = { flag("LightningNoCritLucky") },
	["critical strikes deal no damage"] = { mod("Damage", "MORE", -100, { type = "Condition", var = "CriticalStrike" }) },
	["critical strike chance is increased by uncapped lightning resistance"] = { mod("CritChance", "INC", 1, { type = "PerStat", stat = "LightningResistTotal", div = 1 }) },
	["critical strike chance is increased by lightning resistance"] = { mod("CritChance", "INC", 1, { type = "PerStat", stat = "LightningResist", div = 1 }) },
	["non%-critical strikes deal (%d+)%% damage"] = function(num) return { mod("Damage", "MORE", -100 + num, nil, ModFlag.Hit, { type = "Condition", var = "CriticalStrike", neg = true }) } end,
	["critical strikes penetrate (%d+)%% of enemy elemental resistances while affected by zealotry"] = function(num) return { mod("ElementalPenetration", "BASE", num, { type = "Condition", var = "CriticalStrike" }, { type = "Condition", var = "AffectedByZealotry" }) } end,
	-- Generic Ailments
	["enemies take (%d+)%% increased damage for each type of ailment you have inflicted on them"] = function(num) return {
		mod("EnemyModifier", "LIST", { mod = mod("DamageTaken", "INC", num) }, { type = "ActorCondition", actor = "enemy", var = "Frozen" }),
		mod("EnemyModifier", "LIST", { mod = mod("DamageTaken", "INC", num) }, { type = "ActorCondition", actor = "enemy", var = "Chilled" }),
		mod("EnemyModifier", "LIST", { mod = mod("DamageTaken", "INC", num) }, { type = "ActorCondition", actor = "enemy", var = "Ignited" }),
		mod("EnemyModifier", "LIST", { mod = mod("DamageTaken", "INC", num) }, { type = "ActorCondition", actor = "enemy", var = "Shocked" }),
		mod("EnemyModifier", "LIST", { mod = mod("DamageTaken", "INC", num) }, { type = "ActorCondition", actor = "enemy", var = "Scorched" }),
		mod("EnemyModifier", "LIST", { mod = mod("DamageTaken", "INC", num) }, { type = "ActorCondition", actor = "enemy", var = "Brittle" }),
		mod("EnemyModifier", "LIST", { mod = mod("DamageTaken", "INC", num) }, { type = "ActorCondition", actor = "enemy", var = "Sapped" }),
		mod("EnemyModifier", "LIST", { mod = mod("DamageTaken", "INC", num) }, { type = "ActorCondition", actor = "enemy", var = "Bleeding" }),
		mod("EnemyModifier", "LIST", { mod = mod("DamageTaken", "INC", num) }, { type = "ActorCondition", actor = "enemy", var = "Poisoned" }),
	} end,
	-- Elemental Ailments
	["your shocks can increase damage taken by up to a maximum of (%d+)%%"] = function(num) return { mod("ShockMax", "OVERRIDE", num) } end,
	["your elemental damage can shock"] = { flag("ColdCanShock"), flag("FireCanShock") },
	["your cold damage can ignite"] = { flag("ColdCanIgnite") },
	["your lightning damage can ignite"] = { flag("LightningCanIgnite") },
	["your fire damage can shock but not ignite"] = { flag("FireCanShock"), flag("FireCannotIgnite") },
	["your cold damage can ignite but not freeze or chill"] = { flag("ColdCanIgnite"), flag("ColdCannotFreeze"), flag("ColdCannotChill") },
	["your lightning damage can freeze but not shock"] = { flag("LightningCanFreeze"), flag("LightningCannotShock") },
	["your chaos damage can shock"] = { flag("ChaosCanShock") },
	["chaos damage can ignite, chill and shock"] = { flag("ChaosCanIgnite"), flag("ChaosCanChill"), flag("ChaosCanShock") },
	["your physical damage can chill"] = { flag("PhysicalCanChill") },
	["your physical damage can shock"] = { flag("PhysicalCanShock") },
	["you always ignite while burning"] = { mod("EnemyIgniteChance", "BASE", 100, { type = "Condition", var = "Burning" }) },
	["critical strikes do not always freeze"] = { flag("CritsDontAlwaysFreeze") },
	["you can inflict up to (%d+) ignites on an enemy"] = { flag("IgniteCanStack") },
	["you can inflict an additional ignite on an enemy"] = { flag("IgniteCanStack"), mod("IgniteStacks", "BASE", 1) },
	["enemies chilled by you take (%d+)%% increased burning damage"] = function(num) return { mod("EnemyModifier", "LIST", { mod = mod("FireDamageTakenOverTime", "INC", num) }, { type = "ActorCondition", actor = "enemy", var = "Chilled" }) } end,
	["enemies frozen by you take (%d+)%% increased damage"] = function(num) return { mod("EnemyModifier", "LIST", { mod = mod("DamageTaken", "INC", num) }, { type = "ActorCondition", actor = "enemy", var = "Frozen" }) } end,
	["damaging ailments deal damage (%d+)%% faster"] = function(num) return { mod("IgniteBurnFaster", "INC", num), mod("BleedFaster", "INC", num), mod("PoisonFaster", "INC", num) } end,
	["damaging ailments you inflict deal damage (%d+)%% faster while affected by malevolence"] = function(num) return {
		mod("IgniteBurnFaster", "INC", num, { type = "Condition", var = "AffectedByMalevolence" }),
		mod("BleedFaster", "INC", num, { type = "Condition", var = "AffectedByMalevolence" }),
		mod("PoisonFaster", "INC", num, { type = "Condition", var = "AffectedByMalevolence" }),
	} end,
	["ignited enemies burn (%d+)%% faster"] = function(num) return { mod("IgniteBurnFaster", "INC", num) } end,
	["ignited enemies burn (%d+)%% slower"] = function(num) return { mod("IgniteBurnSlower", "INC", num) } end,
	["enemies ignited by an attack burn (%d+)%% faster"] = function(num) return { mod("IgniteBurnFaster", "INC", num, nil, ModFlag.Attack) } end,
	["ignites you inflict with attacks deal damage (%d+)%% faster"] = function(num) return { mod("IgniteBurnFaster", "INC", num, nil, ModFlag.Attack) } end,
	["ignites you inflict deal damage (%d+)%% faster"] = function(num) return { mod("IgniteBurnFaster", "INC", num) } end,
	["enemies ignited by you during flask effect take (%d+)%% increased damage"] = function(num) return { mod("EnemyModifier", "LIST", { mod = mod("DamageTaken", "INC", num) }, { type = "ActorCondition", actor = "enemy", var = "Ignited" }) } end,
	["enemies ignited by you have (%-%d+)%% to fire resistance"] = function(num) return { mod("EnemyModifier", "LIST", { mod = mod("FireResist", "BASE", num) }, { type = "ActorCondition", actor = "enemy", var = "Ignited" }) } end,
	["enemies chilled by your hits are shocked"] = { 
		mod("ShockBase", "BASE", 15, { type = "ActorCondition", actor = "enemy", var = "ChilledByYourHits" } ),
		mod("EnemyModifier", "LIST", { mod = mod("Condition:Shocked", "FLAG", true, { type = "Condition", var = "ChilledByYourHits" } ) } )
	},
	["cannot inflict ignite"] = { flag("CannotIgnite") },
	["cannot inflict freeze or chill"] = { flag("CannotFreeze"), flag("CannotChill") },
	["cannot inflict shock"] = { flag("CannotShock") },
	["cannot ignite, chill, freeze or shock"] = { flag("CannotIgnite"), flag("CannotChill"), flag("CannotFreeze"), flag("CannotShock") },
	["shock enemies as though dealing (%d+)%% more damage"] = function(num) return { mod("ShockAsThoughDealing", "MORE", num) } end,
	["inflict non%-damaging ailments as though dealing (%d+)%% more damage"] = function(num) return {
		mod("ShockAsThoughDealing", "MORE", num),
		mod("ChillAsThoughDealing", "MORE", num),
		mod("FreezeAsThoughDealing", "MORE", num)
	} end,
	["(%d+)%% chance to shock attackers for (%d+) seconds on block"] = { mod("ShockBase", "BASE", 15) },
	["shock nearby enemies for (%d+) seconds when you focus"]  = { 
		mod("ShockBase", "BASE", 15, { type = "Condition", var = "Focused" }),
		mod("EnemyModifier", "LIST", { mod = flag("Condition:Shocked") }, { type = "Condition", var = "Focused" } ),
	},
	["drops shocked ground while moving, lasting (%d+) seconds"] = { mod("ShockOverride", "OVERRIDE", 10, { type = "ActorCondition", actor = "enemy", var = "OnShockedGround"} ) },
	-- Bleed
	["melee attacks cause bleeding"] = { mod("BleedChance", "BASE", 100, nil, ModFlag.Melee) },
	["attacks cause bleeding when hitting cursed enemies"] = { mod("BleedChance", "BASE", 100, nil, ModFlag.Attack, { type = "ActorCondition", actor = "enemy", var = "Cursed" }) },
	["melee critical strikes cause bleeding"] = { mod("BleedChance", "BASE", 100, nil, ModFlag.Melee, { type = "Condition", var = "CriticalStrike" }) },
	["causes bleeding on melee critical strike"] = { mod("BleedChance", "BASE", 100, nil, ModFlag.Melee, { type = "Condition", var = "CriticalStrike" }) },
	["melee critical strikes have (%d+)%% chance to cause bleeding"] = function(num) return { mod("BleedChance", "BASE", num, nil, ModFlag.Melee, { type = "Condition", var = "CriticalStrike" }) } end,
	["attacks always inflict bleeding while you have cat's stealth"] = { mod("BleedChance", "BASE", 100, nil, ModFlag.Attack, { type = "Condition", var = "AffectedByCat'sStealth" }) },
	["you have crimson dance while you have cat's stealth"] = { mod("Keystone", "LIST", "Crimson Dance", { type = "Condition", var = "AffectedByCat'sStealth" }) },
	["you have crimson dance if you have dealt a critical strike recently"] = { mod("Keystone", "LIST", "Crimson Dance", { type = "Condition", var = "CritRecently" }) },
	["bleeding you inflict deals damage (%d+)%% faster"] = function(num) return { mod("BleedFaster", "INC", num) } end,
	["(%d+)%% chance for bleeding inflicted with this weapon to deal (%d+)%% more damage"] = function(num, _, more) return {
		mod("Damage", "MORE", tonumber(more) * num / 200, nil, 0, KeywordFlag.Bleed, { type = "Condition", var = "DualWielding"}, { type = "SkillType", skillType = SkillType.Attack }),
		mod("Damage", "MORE", tonumber(more) * num / 100, nil, 0, KeywordFlag.Bleed, { type = "Condition", var = "DualWielding", neg = true }, { type = "SkillType", skillType = SkillType.Attack })
	} end,
	-- Impale and Bleed
	["(%d+)%% increased effect of impales inflicted by hits that also inflict bleeding"] = function(num) return {
		mod("ImpaleEffectOnBleed", "INC", num, nil, 0, KeywordFlag.Hit)
	} end,
	-- Poison
	["y?o?u?r? ?fire damage can poison"] = { flag("FireCanPoison") },
	["y?o?u?r? ?cold damage can poison"] = { flag("ColdCanPoison") },
	["y?o?u?r? ?lightning damage can poison"] = { flag("LightningCanPoison") },
	["your chaos damage poisons enemies"] = { mod("ChaosPoisonChance", "BASE", 100) },
	["your chaos damage has (%d+)%% chance to poison enemies"] = function(num) return { mod("ChaosPoisonChance", "BASE", num) } end,
	["melee attacks poison on hit"] = { mod("PoisonChance", "BASE", 100, nil, ModFlag.Melee) },
	["melee critical strikes have (%d+)%% chance to poison the enemy"] = function(num) return { mod("PoisonChance", "BASE", num, nil, ModFlag.Melee, { type = "Condition", var = "CriticalStrike" }) } end,
	["critical strikes with daggers have a (%d+)%% chance to poison the enemy"] = function(num) return { mod("PoisonChance", "BASE", num, nil, ModFlag.Dagger, { type = "Condition", var = "CriticalStrike" }) } end,
	["poison cursed enemies on hit"] = { mod("PoisonChance", "BASE", 100, { type = "ActorCondition", actor = "enemy", var = "Cursed" }) },
	["wh[ie][ln]e? at maximum frenzy charges, attacks poison enemies"] = { mod("PoisonChance", "BASE", 100, nil, ModFlag.Attack, { type = "StatThreshold", stat = "FrenzyCharges", thresholdStat = "FrenzyChargesMax" }) },
	["traps and mines have a (%d+)%% chance to poison on hit"] = function(num) return { mod("PoisonChance", "BASE", num, nil, 0, bor(KeywordFlag.Trap, KeywordFlag.Mine)) } end,
	["poisons you inflict deal damage (%d+)%% faster"] = function(num) return { mod("PoisonFaster", "INC", num) } end,
	["(%d+)%% chance for poisons inflicted with this weapon to deal (%d+)%% more damage"] = function(num, _, more) return {
		mod("Damage", "MORE", tonumber(more) * num / 200, nil, 0, KeywordFlag.Poison, { type = "Condition", var = "DualWielding"}, { type = "SkillType", skillType = SkillType.Attack }),
		mod("Damage", "MORE", tonumber(more) * num / 100, nil, 0, KeywordFlag.Poison, { type = "Condition", var = "DualWielding", neg = true }, { type = "SkillType", skillType = SkillType.Attack })
	} end,
	["enemies poisoned by you have (%-%d+)%% to chaos resistance"] = function(num) return { mod("EnemyModifier", "LIST", { mod = mod("ChaosResist", "BASE", num) }, { type = "ActorCondition", actor = "enemy", var = "Poisoned" }) } end,
	-- Buffs/debuffs
	["phasing"] = { flag("Condition:Phasing") },
	["onslaught"] = { flag("Condition:Onslaught") },
	["you have phasing if you've killed recently"] = { flag("Condition:Phasing", { type = "Condition", var = "KilledRecently" }) },
	["you have phasing if you have blocked recently"] = { flag("Condition:Phasing", { type = "Condition", var = "BlockedRecently" }) },
	["you have phasing while affected by haste"] = { flag("Condition:Phasing", { type = "Condition", var = "AffectedByHaste" }) },
	["you have phasing while you have cat's stealth"] = { flag("Condition:Phasing", { type = "Condition", var = "AffectedByCat'sStealth" }) },
	["you have onslaught while on low life"] = { flag("Condition:Onslaught", { type = "Condition", var = "LowLife" }) },
	["you have onslaught while not on low mana"] = { flag("Condition:Onslaught", { type = "Condition", var = "LowMana", neg = true }) },
	["you have tailwind if you have dealt a critical strike recently"] = { flag("Condition:Tailwind", { type = "Condition", var = "CritRecently" }) },
	["you have unholy might while you have no energy shield"] = { flag("Condition:UnholyMight", { type = "Condition", var = "HaveEnergyShield", neg = true }) },
	["your aura buffs do not affect allies"] = { flag("SelfAurasCannotAffectAllies") },
	["aura buffs from skills have (%d+)%% increased effect on you for each herald affecting you"] = function(num) return { mod("AuraBuffEffect", "INC", num, { type = "Multiplier", var = "Herald"}) } end,
	["aura buffs from skills have (%d+)%% increased effect on you for each herald affecting you, up to (%d+)%%"] = function(num, _, limit) return {
		mod("PurpHarbAuraBuffEffect", "INC", num, { type = "Multiplier", var = "Herald" })
		-- Maximum buff effect is handled in CalcPerform, PurpHarbAuraBuffEffect is capped with a constant there.
	} end,
	["nearby allies' damage with hits is lucky"] = { mod("ExtraAura", "LIST", { onlyAllies = true, mod = mod("LuckyHits", "FLAG", true) }) },
	["allies' aura buffs do not affect you"] = { flag("AlliesAurasCannotAffectSelf") },
	["(%d+)%% increased effect of non%-curse auras from your skills on enemies"] = function(num) return {
		mod("DebuffEffect", "INC", num, { type = "SkillType", skillType = SkillType.Aura }),
		mod("AuraEffect", "INC", num, { type = "SkillName", skillName = "Death Aura" }),
	} end,
	["enemies can have 1 additional curse"] = { mod("EnemyCurseLimit", "BASE", 1) },
	["you can apply an additional curse"] = { mod("EnemyCurseLimit", "BASE", 1) },
	["nearby enemies have (%d+)%% increased effect of curses on them"] = function(num) return { mod("EnemyModifier", "LIST", { mod = mod("CurseEffectOnSelf", "INC", num) }) } end,
	["nearby enemies have an additional (%d+)%% chance to receive a critical strike"] = function(num) return { mod("EnemyModifier", "LIST", { mod = mod("SelfExtraCritChance", "BASE", num) }) } end,
	["nearby enemies have (%-%d+)%% to all resistances"] = function(num) return {
		mod("EnemyModifier", "LIST", { mod = mod("ElementalResist", "BASE", num) }),
		mod("EnemyModifier", "LIST", { mod = mod("ChaosResist", "BASE", num) }),
	} end,
	["your hits inflict decay, dealing (%d+) chaos damage per second for %d+ seconds"] = function(num) return { mod("SkillData", "LIST", { key = "decay", value = num, merge = "MAX" }) } end,
	["temporal chains has (%d+)%% reduced effect on you"] = function(num) return { mod("CurseEffectOnSelf", "INC", -num, { type = "SkillName", skillName = "Temporal Chains" }) } end,
	["unaffected by temporal chains"] = { mod("CurseEffectOnSelf", "MORE", -100, { type = "SkillName", skillName = "Temporal Chains" }) },
	["([%+%-][%d%.]+) seconds to cat's stealth duration"] = function(num) return { mod("PrimaryDuration", "BASE", num, { type = "SkillName", skillName = "Aspect of the Cat" }) } end,
	["([%+%-][%d%.]+) seconds to avian's might duration"] = function(num) return { mod("PrimaryDuration", "BASE", num, { type = "SkillName", skillName = "Aspect of the Avian" }) } end,
	["([%+%-][%d%.]+) seconds to avian's flight duration"] = function(num) return { mod("SecondaryDuration", "BASE", num, { type = "SkillName", skillName = "Aspect of the Avian" }) } end,
	["aspect of the spider can inflict spider's web on enemies an additional time"] = { mod("ExtraSkillMod", "LIST", { mod = mod("Multiplier:SpiderWebApplyStackMax", "BASE", 1) }, { type = "SkillName", skillName = "Aspect of the Spider" }) },
	["enemies affected by your spider's webs have (%-%d+)%% to all resistances"] = function(num) return {
		mod("EnemyModifier", "LIST", { mod = mod("ElementalResist", "BASE", num, { type = "MultiplierThreshold", var = "Spider's WebStack", threshold = 1 }) }),
		mod("EnemyModifier", "LIST", { mod = mod("ChaosResist", "BASE", num, { type = "MultiplierThreshold", var = "Spider's WebStack", threshold = 1 }) }),
	} end,
	["you are cursed with level (%d+) (%D+)"] = function(num, _, name) return { mod("ExtraCurse", "LIST", { skillId = gemIdLookup[name], level = num, applyToPlayer = true }) } end,
	["you count as on low life while you are cursed with vulnerability"] = { flag("Condition:LowLife", { type = "Condition", var = "AffectedByVulnerability" }) },
	["if you consumed a corpse recently, you and nearby allies regenerate (%d+)%% of life per second"] = function (num) return { mod("ExtraAura", "LIST", { mod = mod("LifeRegenPercent", "BASE", num) }, { type = "Condition", var = "ConsumedCorpseRecently" }) } end,
	["if you have blocked recently, you and nearby allies regenerate (%d+)%% of life per second"] = function (num) return { mod("ExtraAura", "LIST", { mod = mod("LifeRegenPercent", "BASE", num) }, { type = "Condition", var = "BlockedRecently" }) } end,
	["you are at maximum chance to block attack damage if you have not blocked recently"] = { flag("MaxBlockIfNotBlockedRecently", { type = "Condition", var = "BlockedRecently", neg = true }) },
	["(%d+)%% of evasion rating is regenerated as life per second while focussed"] = function(num) return { mod("LifeRegen", "BASE", 1, { type = "PercentStat", stat = "Evasion", percent = num }, { type = "Condition", var = "Focused" }) } end,
	["nearby allies have (%d+)%% increased defences per (%d+) strength you have"] = function(num, _, div) return { mod("ExtraAura", "LIST", { onlyAllies = true, mod = mod("Defences", "INC", num) }, { type = "PerStat", stat = "Str", div = tonumber(div) }) } end,
	["nearby allies have %+(%d+)%% to critical strike multiplier per (%d+) dexterity you have"] = function(num, _, div) return { mod("ExtraAura", "LIST", { onlyAllies = true, mod = mod("CritMultiplier", "BASE", num) }, { type = "PerStat", stat = "Dex", div = tonumber(div) }) } end,
	["nearby allies have (%d+)%% increased cast speed per (%d+) intelligence you have"] = function(num, _, div) return { mod("ExtraAura", "LIST", { onlyAllies = true, mod = mod("Speed", "INC", num, nil, ModFlag.Cast ) }, { type = "PerStat", stat = "Int", div = tonumber(div) }) } end,
	["you gain divinity for %d+ seconds on reaching maximum divine charges"] = {
		mod("ElementalDamage", "MORE", 50, { type = "Condition", var = "Divinity" }),
		mod("ElementalDamageTaken", "MORE", -20, { type = "Condition", var = "Divinity" }),
	},
	["your maximum endurance charges is equal to your maximum frenzy charges"] = { flag("MaximumEnduranceChargesIsMaximumFrenzyCharges") },
	["your maximum frenzy charges is equal to your maximum power charges"] = { flag("MaximumFrenzyChargesIsMaximumPowerCharges") },
	["consecrated ground you create while affected by zealotry causes enemies to take (%d+)%% increased damage"] = function(num) return { mod("EnemyModifier", "LIST", { mod = mod("DamageTaken", "INC", num) }, { type = "ActorCondition", actor = "enemy", var = "OnConsecratedGround" }, { type = "Condition", var = "AffectedByZealotry" }) } end,
	["if you've warcried recently, you and nearby allies have (%d+)%% increased attack, cast and movement speed"] = function(num) return {
		mod("ExtraAura", "LIST", { mod = mod("Speed", "INC", num) }, { type = "Condition", var = "UsedWarcryRecently" }),
		mod("ExtraAura", "LIST", { mod = mod("MovementSpeed", "INC", num) }, { type = "Condition", var = "UsedWarcryRecently" }),
	} end,
	["enemies in your chilling areas take (%d+)%% increased lightning damage"] = function(num) return { mod("EnemyModifier", "LIST", { mod = mod("LightningDamageTaken", "INC", num) }, { type = "ActorCondition", actor = "enemy", var = "InChillingArea" }) } end,
	["(%d+)%% chance to sap enemies in chilling areas"] = function(num) return { mod("SapChance", "BASE", num, { type = "ActorCondition", actor = "enemy", var = "InChillingArea" } ) } end,
	["enemies hindered by you take (%d+)%% increased chaos damage"] = function(num) return { mod("EnemyModifier", "LIST", { mod = mod("ChaosDamageTaken", "INC", num) }, { type = "ActorCondition", actor = "enemy", var = "Hindered" }) } end,
	["warcries count as having (%d+) additional nearby enemies"] = function(num) return {
		mod("Multiplier:WarcryNearbyEnemies", "BASE", num),
	} end,
	["warcries have minimum of (%d+) power"] = { flag("CryWolfMinimumPower") },
	["enemies you curse take (%d+)%% increased damage"] = function(num) return { mod("EnemyModifier", "LIST", { mod = mod("DamageTaken", "INC", num, { type = "Condition", var = "Cursed" }) }) } end,
	["(%d+)%% chance to inflict withered for (%d+) seconds on hit"] = { flag("Condition:CanWither") },
	["enemies take (%d+)%% increased elemental damage from your hits for"] = { flag("Condition:CanElementalWithered") },
	["each withered you have inflicted on them"] = { },
	["your hits cannot penetrate or ignore elemental resistances"] = { flag("CannotElePenIgnore") },
	["you have fortify during effect of any life flask"] = { flag("Condition:Fortify", { type = "Condition", var = "UsingLifeFlask" }) },
	["you take (%d+) chaos damage per second for 3 seconds on kill"] = function(num) return { mod("ChaosDegen", "BASE", num, { type = "Condition", var = "KilledLast3Seconds" }) } end,
	["regenerate (%d+) life over 1 second for each spell you cast"] = function(num) return { mod("LifeRegen", "BASE", num, { type = "Condition", var = "CastLast1Seconds" }) } end,
	["and nearby allies regenerate (%d+) life per second"] = function(num) return { mod("LifeRegen", "BASE", num, { type = "Condition", var = "KilledPosionedLast2Seconds" }) } end,
	-- Traps, Mines and Totems
	["traps and mines deal (%d+)%-(%d+) additional physical damage"] = function(_, min, max) return { mod("PhysicalMin", "BASE", tonumber(min), nil, 0, bor(KeywordFlag.Trap, KeywordFlag.Mine)), mod("PhysicalMax", "BASE", tonumber(max), nil, 0, bor(KeywordFlag.Trap, KeywordFlag.Mine)) } end,
	["traps and mines deal (%d+) to (%d+) additional physical damage"] = function(_, min, max) return { mod("PhysicalMin", "BASE", tonumber(min), nil, 0, bor(KeywordFlag.Trap, KeywordFlag.Mine)), mod("PhysicalMax", "BASE", tonumber(max), nil, 0, bor(KeywordFlag.Trap, KeywordFlag.Mine)) } end,
	["can have up to (%d+) additional traps? placed at a time"] = function(num) return { mod("ActiveTrapLimit", "BASE", num) } end,
	["can have up to (%d+) additional remote mines? placed at a time"] = function(num) return { mod("ActiveMineLimit", "BASE", num) } end,
	["can have up to (%d+) additional totems? summoned at a time"] = function(num) return { mod("ActiveTotemLimit", "BASE", num) } end,
	["attack skills can have (%d+) additional totems? summoned at a time"] = function(num) return { mod("ActiveTotemLimit", "BASE", num, nil, 0, KeywordFlag.Attack) } end,
	["can [hs][au][vm][em]o?n? 1 additional siege ballista totem per (%d+) dexterity"] = function(num) return { mod("ActiveBallistaLimit", "BASE", 1, { type = "SkillName", skillName = "Siege Ballista" }, { type = "PerStat", stat = "Dex", div = num }) } end,
	["totems fire (%d+) additional projectiles"] = function(num) return { mod("ProjectileCount", "BASE", num, nil, 0, KeywordFlag.Totem) } end,
	["([%d%.]+)%% of damage dealt by y?o?u?r? ?totems is leeched to you as life"] = function(num) return { mod("DamageLifeLeechToPlayer", "BASE", num, nil, 0, KeywordFlag.Totem) } end,
	["([%d%.]+)%% of damage dealt by y?o?u?r? ?mines is leeched to you as life"] = function(num) return { mod("DamageLifeLeechToPlayer", "BASE", num, nil, 0, KeywordFlag.Mine) } end,
	["you can cast an additional brand"] = { mod("ActiveBrandLimit", "BASE", 1) },
	-- Minions
	["your strength is added to your minions"] = { flag("HalfStrengthAddedToMinions") },
	["half of your strength is added to your minions"] = { flag("HalfStrengthAddedToMinions") },
	["minions created recently have (%d+)%% increased attack and cast speed"] = function(num) return { mod("MinionModifier", "LIST", { mod = mod("Speed", "INC", num) }, { type = "Condition", var = "MinionsCreatedRecently" }) } end,
	["minions created recently have (%d+)%% increased movement speed"] = function(num) return { mod("MinionModifier", "LIST", { mod = mod("MovementSpeed", "INC", num) }, { type = "Condition", var = "MinionsCreatedRecently" }) } end,
	["minions poison enemies on hit"] = { mod("MinionModifier", "LIST", { mod = mod("PoisonChance", "BASE", 100) }) },
	["minions have (%d+)%% chance to poison enemies on hit"] = function(num) return { mod("MinionModifier", "LIST", { mod = mod("PoisonChance", "BASE", num) }) } end,
	["(%d+)%% increased minion damage if you have hit recently"] = function(num) return { mod("MinionModifier", "LIST", { mod = mod("Damage", "INC", num) }, { type = "Condition", var = "HitRecently" }) } end,
	["(%d+)%% increased minion damage if you've used a minion skill recently"] = function(num) return { mod("MinionModifier", "LIST", { mod = mod("Damage", "INC", num) }, { type = "Condition", var = "UsedMinionSkillRecently" }) } end,
	["minions deal (%d+)%% increased damage if you've used a minion skill recently"] = function(num) return { mod("MinionModifier", "LIST", { mod = mod("Damage", "INC", num) }, { type = "Condition", var = "UsedMinionSkillRecently" }) } end,
	["minions have (%d+)%% increased attack and cast speed if you or your minions have killed recently"] = function(num) return { mod("MinionModifier", "LIST", { mod = mod("Speed", "INC", num) }, { type = "Condition", varList = { "KilledRecently", "MinionsKilledRecently" } }) } end,
	["(%d+)%% increased minion attack speed per (%d+) dexterity"] = function(num, _, div) return { mod("MinionModifier", "LIST", { mod = mod("Speed", "INC", num, nil, ModFlag.Attack) }, { type = "PerStat", stat = "Dex", div = tonumber(div) }) } end,
	["(%d+)%% increased minion movement speed per (%d+) dexterity"] = function(num, _, div) return { mod("MinionModifier", "LIST", { mod = mod("MovementSpeed", "INC", num) }, { type = "PerStat", stat = "Dex", div = tonumber(div) }) } end,
	["minions deal (%d+)%% increased damage per (%d+) dexterity"] = function(num, _, div) return { mod("MinionModifier", "LIST", { mod = mod("Damage", "INC", num) }, { type = "PerStat", stat = "Dex", div = tonumber(div) }) } end,
	["minions have (%d+)%% chance to deal double damage while they are on full life"] = function(num) return { mod("MinionModifier", "LIST", { mod = mod("DoubleDamageChance", "BASE", num, { type = "Condition", var = "FullLife" }) }) } end,
	["(%d+)%% increased golem damage for each type of golem you have summoned"] = function(num) return {
		mod("MinionModifier", "LIST", { mod = mod("Damage", "INC", num, { type = "ActorCondition", actor = "parent", var = "HavePhysicalGolem" }) }, { type = "SkillType", skillType = SkillType.Golem }),
		mod("MinionModifier", "LIST", { mod = mod("Damage", "INC", num, { type = "ActorCondition", actor = "parent", var = "HaveLightningGolem" }) }, { type = "SkillType", skillType = SkillType.Golem }),
		mod("MinionModifier", "LIST", { mod = mod("Damage", "INC", num, { type = "ActorCondition", actor = "parent", var = "HaveColdGolem" }) }, { type = "SkillType", skillType = SkillType.Golem }),
		mod("MinionModifier", "LIST", { mod = mod("Damage", "INC", num, { type = "ActorCondition", actor = "parent", var = "HaveFireGolem" }) }, { type = "SkillType", skillType = SkillType.Golem }),
		mod("MinionModifier", "LIST", { mod = mod("Damage", "INC", num, { type = "ActorCondition", actor = "parent", var = "HaveChaosGolem" }) }, { type = "SkillType", skillType = SkillType.Golem }),
		mod("MinionModifier", "LIST", { mod = mod("Damage", "INC", num, { type = "ActorCondition", actor = "parent", var = "HaveCarrionGolem" }) }, { type = "SkillType", skillType = SkillType.Golem }),
	} end,
	["can summon up to (%d) additional golems? at a time"] = function(num) return { mod("ActiveGolemLimit", "BASE", num) } end,
	["%+(%d) to maximum number of sentinels of purity"] = function(num) return { mod("ActiveSentinelOfPurityLimit", "BASE", num) } end,
	["if you have 3 primordial jewels, can summon up to (%d) additional golems? at a time"] = function(num) return { mod("ActiveGolemLimit", "BASE", num, { type = "MultiplierThreshold", var = "PrimordialItem", threshold = 3 }) } end,
	["golems regenerate (%d)%% of their maximum life per second"] = function(num) return { mod("MinionModifier", "LIST", { mod = mod("LifeRegenPercent", "BASE", num) }, { type = "SkillType", skillType = SkillType.Golem }) } end,
	["raging spirits' hits always ignite"] = { mod("MinionModifier", "LIST", { mod = mod("EnemyIgniteChance", "BASE", 100) }, { type = "SkillName", skillName = "Summon Raging Spirit" }) },
	["summoned skeletons have avatar of fire"] = { mod("MinionModifier", "LIST", { mod = mod("Keystone", "LIST", "Avatar of Fire") }, { type = "SkillName", skillName = "Summon Skeleton" }) },
	["summoned skeletons take ([%d%.]+)%% of their maximum life per second as fire damage"] = function(num) return { mod("MinionModifier", "LIST", { mod = mod("FireDegen", "BASE", 1, { type = "PercentStat", stat = "Life", percent = num }) }, { type = "SkillName", skillName = "Summon Skeleton" }) } end,
	["summoned skeletons have (%d+)%% chance to wither enemies for (%d+) seconds on hit"] = { mod("ExtraSkillMod", "LIST", { mod = mod("Condition:CanWither", "FLAG", true) }, { type = "SkillName", skillName = "Summon Skeleton" } ) },
	["summoned skeletons have (%d+)%% of physical damage converted to chaos damage"] = function(num) return { mod("MinionModifier", "LIST", { mod = mod("PhysicalDamageConvertToChaos", "BASE", num) }, { type = "SkillName", skillName = "Summon Skeleton" }) } end,
	["minions convert (%d+)%% of physical damage to fire damage per red socket"] = function(num) return { mod("MinionModifier", "LIST", { mod = mod("PhysicalDamageConvertToFire", "BASE", num) }, { type = "Multiplier", var = "RedSocketIn{SlotName}" }) } end,
	["minions convert (%d+)%% of physical damage to cold damage per green socket"] = function(num) return { mod("MinionModifier", "LIST", { mod = mod("PhysicalDamageConvertToCold", "BASE", num) }, { type = "Multiplier", var = "GreenSocketIn{SlotName}" }) } end,
	["minions convert (%d+)%% of physical damage to lightning damage per blue socket"] = function(num) return { mod("MinionModifier", "LIST", { mod = mod("PhysicalDamageConvertToLightning", "BASE", num) }, { type = "Multiplier", var = "BlueSocketIn{SlotName}" }) } end,
	["minions convert (%d+)%% of physical damage to chaos damage per white socket"] = function(num) return { mod("MinionModifier", "LIST", { mod = mod("PhysicalDamageConvertToChaos", "BASE", num) }, { type = "Multiplier", var = "WhiteSocketIn{SlotName}" }) } end,
	["minions have a (%d+)%% chance to impale on hit with attacks"] = function(num) return { mod("MinionModifier", "LIST", { mod = mod("ImpaleChance", "BASE", num ) }) } end,
	["minions from herald skills deal (%d+)%% more damage"] = function(num) return { mod("MinionModifier", "LIST", { mod = mod("Damage", "MORE", num) }, { type = "SkillType", skillType = SkillType.Herald }) } end,
	["minions have (%d+)%% increased movement speed for each herald affecting you"] = function(num) return { mod("MinionModifier", "LIST", { mod = mod("MovementSpeed", "INC", num, { type = "Multiplier", var = "Herald", actor = "parent" }) }) } end,
	["minions deal (%d+)%% increased damage while you are affected by a herald"] = function(num) return { mod("MinionModifier", "LIST", { mod = mod("Damage", "INC", num, { type = "ActorCondition", actor = "parent", var = "AffectedByHerald" }) }) } end,
	-- Projectiles
	["skills chain %+(%d) times"] = function(num) return { mod("ChainCountMax", "BASE", num) } end,
	["skills chain an additional time while at maximum frenzy charges"] = { mod("ChainCountMax", "BASE", 1, { type = "StatThreshold", stat = "FrenzyCharges", thresholdStat = "FrenzyChargesMax" }) },
	["attacks chain an additional time when in main hand"] = { mod("ChainCountMax", "BASE", 1, nil, ModFlag.Attack, { type = "SlotNumber", num = 1 }) },
	["adds an additional arrow"] = { mod("ProjectileCount", "BASE", 1, nil, ModFlag.Attack) },
	["(%d+) additional arrows"] = function(num) return { mod("ProjectileCount", "BASE", num, nil, ModFlag.Attack) } end,
	["bow attacks fire an additional arrow"] = { mod("ProjectileCount", "BASE", 1, nil, ModFlag.Bow) },
	["bow attacks fire (%d+) additional arrows"] = function(num) return { mod("ProjectileCount", "BASE", num, nil, ModFlag.Bow) } end,
	["skills fire an additional projectile"] = { mod("ProjectileCount", "BASE", 1) },
	["spells have an additional projectile"] = { mod("ProjectileCount", "BASE", 1, nil, ModFlag.Spell) },
	["attacks have an additional projectile when in off hand"] = { mod("ProjectileCount", "BASE", 1, nil, ModFlag.Attack, { type = "SlotNumber", num = 2 }) },
	["projectiles pierce an additional target"] = { mod("PierceCount", "BASE", 1) },
	["projectiles pierce (%d+) targets?"] = function(num) return { mod("PierceCount", "BASE", num) } end,
	["projectiles pierce (%d+) additional targets?"] = function(num) return { mod("PierceCount", "BASE", num) } end,
	["projectiles pierce (%d+) additional targets while you have phasing"] = function(num) return { mod("PierceCount", "BASE", num, { type = "Condition", var = "Phasing" }) } end,
	["arrows pierce an additional target"] = { mod("PierceCount", "BASE", 1, nil, ModFlag.Attack) },
	["arrows pierce one target"] = { mod("PierceCount", "BASE", 1, nil, ModFlag.Attack) },
	["arrows pierce (%d+) targets?"] = function(num) return { mod("PierceCount", "BASE", num, nil, ModFlag.Attack) } end,
	["always pierce with arrows"] = { flag("PierceAllTargets", nil, ModFlag.Attack) },
	["arrows always pierce"] = { flag("PierceAllTargets", nil, ModFlag.Attack) },
	["arrows pierce all targets"] = { flag("PierceAllTargets", nil, ModFlag.Attack) },
	["arrows that pierce cause bleeding"] = { mod("BleedChance", "BASE", 100, nil, bor(ModFlag.Attack, ModFlag.Projectile), { type = "StatThreshold", stat = "PierceCount", threshold = 1 }) },
	["arrows that pierce have (%d+)%% chance to cause bleeding"] = function(num) return { mod("BleedChance", "BASE", num, nil, bor(ModFlag.Attack, ModFlag.Projectile), { type = "StatThreshold", stat = "PierceCount", threshold = 1 }) } end,
	["arrows that pierce deal (%d+)%% increased damage"] = function(num) return { mod("Damage", "INC", num, nil, bor(ModFlag.Attack, ModFlag.Projectile), { type = "StatThreshold", stat = "PierceCount", threshold = 1 }) } end,
	["projectiles gain (%d+)%% of non%-chaos damage as extra chaos damage per chain"] = function(num) return { mod("NonChaosDamageGainAsChaos", "BASE", num, nil, ModFlag.Projectile, { type = "PerStat", stat = "Chain" }) } end,
	["projectiles that have chained gain (%d+)%% of non%-chaos damage as extra chaos damage"] = function(num) return { mod("NonChaosDamageGainAsChaos", "BASE", num, nil, ModFlag.Projectile, { type = "StatThreshold", stat = "Chain", threshold = 1 }) } end,
	["left ring slot: projectiles from spells cannot chain"] = { flag("CannotChain", nil, bor(ModFlag.Spell, ModFlag.Projectile), { type = "SlotNumber", num = 1 }) },
	["left ring slot: projectiles from spells fork"] = { flag("ForkOnce", nil, bor(ModFlag.Spell, ModFlag.Projectile), { type = "SlotNumber", num = 1 }), mod("ForkCountMax", "BASE", 1, nil, bor(ModFlag.Spell, ModFlag.Projectile), { type = "SlotNumber", num = 1 }) },
	["left ring slot: your chilling skitterbot's aura applies socketed curse instead"] = { flag("SkitterbotsCannotChill", { type = "SlotNumber", num = 1 }) },
	["right ring slot: projectiles from spells chain %+1 times"] = { mod("ChainCountMax", "BASE", 1, nil, bor(ModFlag.Spell, ModFlag.Projectile), { type = "SlotNumber", num = 2 }) },
	["right ring slot: projectiles from spells cannot fork"] = { flag("CannotFork", nil, bor(ModFlag.Spell, ModFlag.Projectile), { type = "SlotNumber", num = 2 }) },
	["right ring slot: your shocking skitterbot's aura applies socketed curse instead"] = { flag("SkitterbotsCannotShock", { type = "SlotNumber", num = 2 }) },
	["projectiles from spells cannot pierce"] = { flag("CannotPierce", nil, ModFlag.Spell) },
	["projectiles fork"] = { flag("ForkOnce", nil, ModFlag.Projectile), mod("ForkCountMax", "BASE", 1, nil, ModFlag.Projectile) },
	["(%d+)%% increased critical strike chance with arrows that fork"] = function(num) return { 
		mod("CritChance", "INC", num, nil, ModFlag.Bow, { type = "StatThreshold", stat = "ForkRemaining", threshold = 1 }, { type = "StatThreshold", stat = "PierceCount", threshold = 0, upper = true }) }
	end,
	["arrows that pierce have %+(%d+)%% to critical strike multiplier"] = function (num) return { 
		mod("CritMultiplier", "BASE", num, nil, ModFlag.Bow, { type = "StatThreshold", stat = "PierceCount", threshold = 1 }) } end,
	["arrows pierce all targets after forking"] = { flag("PierceAllTargets", nil, ModFlag.Bow, { type = "StatThreshold", stat = "ForkedCount", threshold = 1 }) },
	["modifiers to number of projectiles instead apply to the number of targets projectiles split towards"] = { flag("NoAdditionalProjectiles") },
	["attack skills fire an additional projectile while wielding a claw or dagger"] = { mod("ProjectileCount", "BASE", 1, nil, ModFlag.Attack, { type = "ModFlagOr", modFlags = bor(ModFlag.Claw, ModFlag.Dagger) }) },
	-- Leech/Gain on Hit
	["cannot leech life"] = { flag("CannotLeechLife") },
	["cannot leech mana"] = { flag("CannotLeechMana") },
	["cannot leech when on low life"] = { flag("CannotLeechLife", { type = "Condition", var = "LowLife" }), flag("CannotLeechMana", { type = "Condition", var = "LowLife" }) },
	["cannot leech life from critical strikes"] = { flag("CannotLeechLife", { type = "Condition", var = "CriticalStrike" }) },
	["leech applies instantly on critical strike"] = { flag("InstantLifeLeech", { type = "Condition", var = "CriticalStrike" }), flag("InstantManaLeech", { type = "Condition", var = "CriticalStrike" }) },
	["gain life and mana from leech instantly on critical strike"] = { flag("InstantLifeLeech", { type = "Condition", var = "CriticalStrike" }), flag("InstantManaLeech", { type = "Condition", var = "CriticalStrike" }) },
	["life and mana leech from critical strikes are instant"] = { flag("InstantLifeLeech", { type = "Condition", var = "CriticalStrike" }), flag("InstantManaLeech", { type = "Condition", var = "CriticalStrike" }) },
	["leech applies instantly during flask effect"] = { flag("InstantLifeLeech", { type = "Condition", var = "UsingFlask" }), flag("InstantManaLeech", { type = "Condition", var = "UsingFlask" }) },
	["gain life and mana from leech instantly during flask effect"] = { flag("InstantLifeLeech", { type = "Condition", var = "UsingFlask" }), flag("InstantManaLeech", { type = "Condition", var = "UsingFlask" }) },
	["life and mana leech from critical strikes are instant"] = { flag("InstantLifeLeech", { type = "Condition", var = "CriticalStrike" }), flag("InstantManaLeech", { type = "Condition", var = "CriticalStrike" }) },
	["gain life and mana from leech instantly during effect"] = { flag("InstantLifeLeech", { type = "Condition", var = "UsingFlask" }), flag("InstantManaLeech", { type = "Condition", var = "UsingFlask" }) },
	["with 5 corrupted items equipped: life leech recovers based on your chaos damage instead"] = { flag("LifeLeechBasedOnChaosDamage", { type = "MultiplierThreshold", var = "CorruptedItem", threshold = 5 }) },
	["you have vaal pact if you've dealt a critical strike recently"] = { mod("Keystone", "LIST", "Vaal Pact", { type = "Condition", var = "CritRecently" }) },
	["gain (%d+) energy shield for each enemy you hit which is affected by a spider's web"] = function(num) return { mod("EnergyShieldOnHit", "BASE", num, { type = "MultiplierThreshold", actor = "enemy", var = "Spider's WebStack", threshold = 1 }) } end,
	["(%d+) life gained for each enemy hit if you have used a vaal skill recently"] = function(num) return { mod("LifeOnHit", "BASE", num, { type = "Condition", var = "UsedVaalSkillRecently" }) } end,
	-- Defences
	["chaos damage does not bypass energy shield"] = { flag("ChaosNotBypassEnergyShield") },
	["chaos damage does not bypass energy shield while not on low life or low mana"] = { flag("ChaosNotBypassEnergyShield", { type = "Condition", varList = { "LowLife", "LowMana" }, neg = true }) },
	["chaos damage is taken from mana before life"] = function() return { mod("ChaosDamageTakenFromManaBeforeLife", "BASE", 100) } end,
	["cannot evade enemy attacks"] = { flag("CannotEvade") },
	["cannot block"] = { flag("CannotBlockAttacks"), flag("CannotBlockSpells") },
	["cannot block while you have no energy shield"] = { flag("CannotBlockAttacks", { type = "Condition", var = "HaveEnergyShield", neg = true }), flag("CannotBlockSpells", { type = "Condition", var = "HaveEnergyShield", neg = true }) },
	["cannot block attacks"] = { flag("CannotBlockAttacks") },
	["cannot block spells"] = { flag("CannotBlockSpells") },
	["recover (%d+) life when you block"] = function(num) return { mod("LifeOnBlock", "BASE", num) } end,
	["recover (%d+)%% of life when you block"] = function(num) return { mod("LifeOnBlock", "BASE", 1,  { type = "PerStat", stat = "Life", div = 100 / num }) } end,
	["recover (%d+)%% of your maximum mana when you block"] = function(num) return { mod("ManaOnBlock", "BASE", 1,  { type = "PerStat", stat = "Mana", div = 100 / num }) } end,
	["recover (%d+)%% of energy shield when you block"] = function(num) return { mod("EnergyShieldOnBlock", "BASE", 1,  { type = "PerStat", stat = "EnergyShield", div = 100 / num }) } end,
	["replenishes energy shield by (%d+)%% of armour when you block"] = function(num) return { mod("EnergyShieldOnBlock", "BASE", 1,  { type = "PerStat", stat = "Armour", div = 100 / num }) } end,
	["you have no life regeneration"] = { flag("NoLifeRegen") },
	["right ring slot: you cannot regenerate mana" ] = { flag("NoManaRegen", { type = "SlotNumber", num = 2 }) },
	["you cannot recharge energy shield"] = { flag("NoEnergyShieldRecharge") },
	["you cannot regenerate energy shield" ] = { flag("NoEnergyShieldRegen") },
	["cannot recharge or regenerate energy shield"] = { flag("NoEnergyShieldRecharge"), flag("NoEnergyShieldRegen") },
	["left ring slot: you cannot recharge or regenerate energy shield"] = { flag("NoEnergyShieldRecharge", { type = "SlotNumber", num = 1 }), flag("NoEnergyShieldRegen", { type = "SlotNumber", num = 1 }) },
	["cannot gain energy shield"] = { flag("NoEnergyShieldRegen"), flag("NoEnergyShieldRecharge"), flag("CannotLeechEnergyShield") },
	["you lose (%d+)%% of energy shield per second"] = function(num) return { mod("EnergyShieldDegen", "BASE", 1, { type = "PercentStat", stat = "EnergyShield", percent = num }) } end,
	["you have no armour or energy shield"] = {
		mod("Armour", "MORE", -100),
		mod("EnergyShield", "MORE", -100),
	},
	["elemental resistances are zero"] = {
		mod("FireResist", "OVERRIDE", 0),
		mod("ColdResist", "OVERRIDE", 0),
		mod("LightningResist", "OVERRIDE", 0),
	},
	["your maximum resistances are (%d+)%%"] = function(num) return {
		mod("FireResistMax", "OVERRIDE", num),
		mod("ColdResistMax", "OVERRIDE", num),
		mod("LightningResistMax", "OVERRIDE", num),
		mod("ChaosResistMax", "OVERRIDE", num),
	} end,
	["fire resistance is (%d+)%%"] = function(num) return { mod("FireResist", "OVERRIDE", num) } end,
	["cold resistance is (%d+)%%"] = function(num) return { mod("ColdResist", "OVERRIDE", num) } end,
	["lightning resistance is (%d+)%%"] = function(num) return { mod("LightningResist", "OVERRIDE", num) } end,
	["chaos resistance is doubled"] = { mod("ChaosResist", "MORE", 100) },
	["nearby enemies have (%d+)%% increased fire and cold resistances"] = function(num) return { 
		mod("EnemyModifier", "LIST", { mod = mod("FireResist", "INC", num) }),
		mod("EnemyModifier", "LIST", { mod = mod("ColdResist", "INC", num) }),
	} end,
	["armour is increased by uncapped fire resistance"] = { mod("Armour", "INC", 1, { type = "PerStat", stat = "FireResistTotal", div = 1 }) },
	["evasion rating is increased by uncapped cold resistance"] = { mod("Evasion", "INC", 1, { type = "PerStat", stat = "ColdResistTotal", div = 1 }) },
	["reflects (%d+) physical damage to melee attackers"] = { },
	["ignore all movement penalties from armour"] = { flag("Condition:IgnoreMovementPenalties") },
	["gain armour equal to your reserved mana"] = { mod("Armour", "BASE", 1, { type = "PerStat", stat = "ManaReserved", div = 1 }) },
	["cannot be stunned"] = { mod("AvoidStun", "BASE", 100) },
	["cannot be stunned if you haven't been hit recently"] = { mod("AvoidStun", "BASE", 100, { type = "Condition", var = "BeenHitRecently", neg = true }) },
	["cannot be stunned if you have at least (%d+) crab barriers"] = function(num) return { mod("AvoidStun", "BASE", 100, { type = "StatThreshold", stat = "CrabBarriers", threshold = num }) } end,
	["cannot be blinded"] = { mod("AvoidBlind", "BASE", 100) },
	["cannot be shocked"] = { mod("AvoidShock", "BASE", 100) },
	["immune to shock"] = { mod("AvoidShock", "BASE", 100) },
	["cannot be frozen"] = { mod("AvoidFreeze", "BASE", 100) },
	["immune to freeze"] = { mod("AvoidFreeze", "BASE", 100) },
	["cannot be chilled"] = { mod("AvoidChill", "BASE", 100) },
	["immune to chill"] = { mod("AvoidChill", "BASE", 100) },
	["cannot be ignited"] = { mod("AvoidIgnite", "BASE", 100) },
	["immune to ignite"] = { mod("AvoidIgnite", "BASE", 100) },
	["you cannot be shocked while at maximum endurance charges"] = { mod("AvoidShock", "BASE", 100, { type = "StatThreshold", stat = "EnduranceCharges", thresholdStat = "EnduranceChargesMax" }) },
	["cannot be shocked if intelligence is higher than strength"] = { mod("AvoidShock", "BASE", 100, { type = "Condition", var = "IntHigherThanStr" }) },
	["cannot be frozen if dexterity is higher than intelligence"] = { mod("AvoidFreeze", "BASE", 100, { type = "Condition", var = "DexHigherThanInt" }) },
	["cannot be ignited if strength is higher than dexterity"] = { mod("AvoidIgnite", "BASE", 100, { type = "Condition", var = "StrHigherThanDex" }) },
	["cannot be inflicted with bleeding"] = { mod("AvoidBleed", "BASE", 100) },
	["bleeding cannot be inflicted on you"] = { mod("AvoidBleed", "BASE", 100) },
	["you are immune to bleeding"] = { mod("AvoidBleed", "BASE", 100) },
	["immune to poison"] = { mod("AvoidPoison", "BASE", 100) },
	["immunity to shock during flask effect"] = { mod("AvoidShock", "BASE", 100, { type = "Condition", var = "UsingFlask" }) },
	["immunity to freeze and chill during flask effect"] = {
		mod("AvoidFreeze", "BASE", 100, { type = "Condition", var = "UsingFlask" }),
		mod("AvoidChill", "BASE", 100, { type = "Condition", var = "UsingFlask" }),
	},
	["immunity to ignite during flask effect"] = { mod("AvoidIgnite", "BASE", 100, { type = "Condition", var = "UsingFlask" }) },
	["immunity to bleeding during flask effect"] = { mod("AvoidBleed", "BASE", 100, { type = "Condition", var = "UsingFlask" }) },
	["immune to poison during flask effect"] = { mod("AvoidPoison", "BASE", 100, { type = "Condition", var = "UsingFlask" }) },
	["immune to curses during flask effect"] = { mod("AvoidCurse", "BASE", 100, { type = "Condition", var = "UsingFlask" }) },
	["immune to freeze, chill, curses and stuns during flask effect"] = {
		mod("AvoidFreeze", "BASE", 100, { type = "Condition", var = "UsingFlask" }),
		mod("AvoidChill", "BASE", 100, { type = "Condition", var = "UsingFlask" }),
		mod("AvoidCurse", "BASE", 100, { type = "Condition", var = "UsingFlask" }),
		mod("AvoidStun", "BASE", 100, { type = "Condition", var = "UsingFlask" }),
	},
	["unaffected by curses"] = { mod("CurseEffectOnSelf", "MORE", -100) },
	["the effect of chill on you is reversed"] = { flag("SelfChillEffectIsReversed") },
	["your movement speed is (%d+)%% of its base value"] = function(num) return { mod("MovementSpeed", "OVERRIDE", num / 100) } end,
	["armour also applies to lightning damage taken from hits"] = { flag("ArmourAppliesToLightningDamageTaken") },
	["lightning resistance does not effect lightning damage taken"] = { flag("SelfIgnoreLightningResistance") },
	-- Knockback
	["cannot knock enemies back"] = { flag("CannotKnockback") },
	["knocks back enemies if you get a critical strike with a staff"] = { mod("EnemyKnockbackChance", "BASE", 100, nil, ModFlag.Staff, { type = "Condition", var = "CriticalStrike" }) },
	["knocks back enemies if you get a critical strike with a bow"] = { mod("EnemyKnockbackChance", "BASE", 100, nil, ModFlag.Bow, { type = "Condition", var = "CriticalStrike" }) },
	["bow knockback at close range"] = { mod("EnemyKnockbackChance", "BASE", 100, nil, ModFlag.Bow, { type = "Condition", var = "AtCloseRange" }) },
	["adds knockback during flask effect"] = { mod("EnemyKnockbackChance", "BASE", 100, { type = "Condition", var = "UsingFlask" }) },
	["adds knockback to melee attacks during flask effect"] = { mod("EnemyKnockbackChance", "BASE", 100, nil, ModFlag.Melee, { type = "Condition", var = "UsingFlask" }) },
	["knockback direction is reversed"] = { mod("EnemyKnockbackDistance", "MORE", -200) },
	-- Flasks
	["flasks do not apply to you"] = { flag("FlasksDoNotApplyToPlayer") },
	["flasks apply to your zombies and spectres"] = { flag("FlasksApplyToMinion", { type = "SkillName", skillNameList = { "Raise Zombie", "Raise Spectre" } }) },
	["flasks apply to your raised zombies and spectres"] = { flag("FlasksApplyToMinion", { type = "SkillName", skillNameList = { "Raise Zombie", "Raise Spectre" } }) },
	["your minions use your flasks when summoned"] = { flag("FlasksApplyToMinion") },
	["creates a smoke cloud on use"] = { },
	["creates chilled ground on use"] = { },
	["creates consecrated ground on use"] = { },
	["removes bleeding on use"] = { },
	["removes burning on use"] = { },
	["removes curses on use"] = { },
	["removes freeze and chill on use"] = { },
	["removes poison on use"] = { },
	["removes shock on use"] = { },
	["gain unholy might during flask effect"] = { flag("Condition:UnholyMight", { type = "Condition", var = "UsingFlask" }) },
	["zealot's oath during flask effect"] = { mod("ZealotsOath", "FLAG", true, { type = "Condition", var = "UsingFlask" }) },
	["grants level (%d+) (.+) curse aura during flask effect"] = function(num, _, skill) return { mod("ExtraCurse", "LIST", { skillId = gemIdLookup[skill:gsub(" skill","")] or "Unknown", level = num }, { type = "Condition", var = "UsingFlask" }) } end,
	["shocks nearby enemies during flask effect, causing (%d+)%% increased damage taken"] = function(num) return { 
		mod("EnemyModifier", "LIST", { mod = mod("Condition:Shocked", "FLAG", true) } ),
		mod("ShockOverride", "OVERRIDE", num)
	} end,
	["during flask effect, (%d+)%% reduced damage taken of each element for which your uncapped elemental resistance is lowest"] = function(num) return {
		mod("LightningDamageTaken", "INC", -num, { type = "StatThreshold", stat = "LightningResistTotal", thresholdStat = "ColdResistTotal", upper = true }, { type = "StatThreshold", stat = "LightningResistTotal", thresholdStat = "FireResistTotal", upper = true }),
		mod("ColdDamageTaken", "INC", -num, { type = "StatThreshold", stat = "ColdResistTotal", thresholdStat = "LightningResistTotal", upper = true }, { type = "StatThreshold", stat = "ColdResistTotal", thresholdStat = "FireResistTotal", upper = true }),
		mod("FireDamageTaken", "INC", -num, { type = "StatThreshold", stat = "FireResistTotal", thresholdStat = "LightningResistTotal", upper = true }, { type = "StatThreshold", stat = "FireResistTotal", thresholdStat = "ColdResistTotal", upper = true }),
	} end,
	["during flask effect, damage penetrates (%d+)%% o?f? ?resistance of each element for which your uncapped elemental resistance is highest"] = function(num) return {
		mod("LightningPenetration", "BASE", num, { type = "StatThreshold", stat = "LightningResistTotal", thresholdStat = "ColdResistTotal" }, { type = "StatThreshold", stat = "LightningResistTotal", thresholdStat = "FireResistTotal" }),
		mod("ColdPenetration", "BASE", num, { type = "StatThreshold", stat = "ColdResistTotal", thresholdStat = "LightningResistTotal" }, { type = "StatThreshold", stat = "ColdResistTotal", thresholdStat = "FireResistTotal" }),
		mod("FirePenetration", "BASE", num, { type = "StatThreshold", stat = "FireResistTotal", thresholdStat = "LightningResistTotal" }, { type = "StatThreshold", stat = "FireResistTotal", thresholdStat = "ColdResistTotal" }),
	} end,
	["(%d+)%% of maximum life taken as chaos damage per second"] = function(num) return { mod("ChaosDegen", "BASE", 1, { type = "PercentStat", stat = "Life", percent = num }) } end,
	["your critical strikes do not deal extra damage during flask effect"] = { flag("NoCritMultiplier", { type = "Condition", var = "UsingFlask" }) },
	["grants perfect agony during flask effect"] = { mod("Keystone", "LIST", "Perfect Agony", { type = "Condition", var = "UsingFlask" }) },
	["chaos damage does not bypass energy shield during effect"] = { flag("ChaosNotBypassEnergyShield") },
	["consecrated ground created during effect applies (%d+)%% increased damage taken to enemies"] = function(num) return { mod("EnemyModifier", "LIST", { mod = mod("DamageTaken", "INC", num, { type = "Condition", var = "OnConsecratedGround" }) }, { type = "Condition", var = "UsingFlask" }) } end,
	-- Jewels
	["passives in radius can be allocated without being connected to your tree"] = { mod("JewelData", "LIST", { key = "intuitiveLeapLike", value = true }) },
	["affects passives in small ring"] = { mod("JewelData", "LIST", { key = "radiusIndex", value = 4 }) },
	["affects passives in medium ring"] = { mod("JewelData", "LIST", { key = "radiusIndex", value = 5 }) },
	["affects passives in large ring"] = { mod("JewelData", "LIST", { key = "radiusIndex", value = 6 }) },
	["affects passives in very large ring"] = { mod("JewelData", "LIST", { key = "radiusIndex", value = 7 }) },
	["only affects passives in small ring"] = { mod("JewelData", "LIST", { key = "radiusIndex", value = 4 }) },
	["only affects passives in medium ring"] = { mod("JewelData", "LIST", { key = "radiusIndex", value = 5 }) },
	["only affects passives in large ring"] = { mod("JewelData", "LIST", { key = "radiusIndex", value = 6 }) },
	["only affects passives in very large ring"] = { mod("JewelData", "LIST", { key = "radiusIndex", value = 7 }) },
	["(%d+)%% increased elemental damage per grand spectrum"] = function(num) return {
		mod("ElementalDamage", "INC", num, { type = "Multiplier", var = "GrandSpectrum" }),
		mod("Multiplier:GrandSpectrum", "BASE", 1),
	} end,
	["gain (%d+) armour per grand spectrum"] = function(num) return {
		mod("Armour", "BASE", num, { type = "Multiplier", var = "GrandSpectrum" }),
		mod("Multiplier:GrandSpectrum", "BASE", 1),
	} end,
	["+(%d+)%% to all elemental resistances per grand spectrum"] = function(num) return {
		mod("ElementalResist", "BASE", num, { type = "Multiplier", var = "GrandSpectrum" }),
		mod("Multiplier:GrandSpectrum", "BASE", 1)
	} end,
	["gain (%d+) mana per grand spectrum"] = function(num) return {
		mod("Mana", "BASE", num, { type = "Multiplier", var = "GrandSpectrum" }),
		mod("Multiplier:GrandSpectrum", "BASE", 1),
	} end,
	["(%d+)%% increased critical strike chance per grand spectrum"] = function(num) return {
		mod("CritChance", "INC", num, { type = "Multiplier", var = "GrandSpectrum" }),
		mod("Multiplier:GrandSpectrum", "BASE", 1)
	} end,
	["primordial"] = { mod("Multiplier:PrimordialItem", "BASE", 1) },
	["spectres have a base duration of (%d+) seconds"] = function(num) return { mod("SkillData", "LIST", { key = "duration", value = 6 }, { type = "SkillName", skillName = "Raise Spectre" }) } end,
	["flasks applied to you have (%d+)%% increased effect"] = function(num) return { mod("FlaskEffect", "INC", num) } end,
	["adds (%d+) passive skills"] = function(num) return { mod("JewelData", "LIST", { key = "clusterJewelNodeCount", value = num }) } end,
	["1 added passive skill is a jewel socket"] = { mod("JewelData", "LIST", { key = "clusterJewelSocketCount", value = 1 }) },
	["(%d+) added passive skills are jewel sockets"] = function(num) return { mod("JewelData", "LIST", { key = "clusterJewelSocketCount", value = num }) } end,
	["adds (%d+) jewel socket passive skills"] = function(num) return { mod("JewelData", "LIST", { key = "clusterJewelSocketCountOverride", value = num }) } end,
	["adds (%d+) small passive skills? which grants? nothing"] = function(num) return { mod("JewelData", "LIST", { key = "clusterJewelNothingnessCount", value = num }) } end,
	["added small passive skills grant nothing"] = { mod("JewelData", "LIST", { key = "clusterJewelSmallsAreNothingness", value = true }) },
	["added small passive skills have (%d+)%% increased effect"] = function(num) return { mod("JewelData", "LIST", { key = "clusterJewelIncEffect", value = num }) } end,
	["this jewel's socket has (%d+)%% increased effect per allocated passive skill between it and your class' starting location"] = function(num) return { mod("JewelData", "LIST", { key = "jewelIncEffectFromClassStart", value = num }) } end,
	-- Misc
	["warcries exert (%d+) additional attacks?"] = function(num) return { mod("ExtraExertedAttacks", "BASE", num) } end,
	["iron will"] = { flag("IronWill") },
	["iron reflexes while stationary"] = { mod("Keystone", "LIST", "Iron Reflexes", { type = "Condition", var = "Stationary" }) },
	["you have zealot's oath if you haven't been hit recently"] = { mod("Keystone", "LIST", "Zealot's Oath", { type = "Condition", var = "BeenHitRecently", neg = true }) },
	["immortal ambition"] = {
		flag("NoEnergyShieldRecharge"),
		flag("NoEnergyShieldRegen"),
		flag("CanLeechLifeOnFullLife"),
		mod("EnergyShieldDegen", "BASE", 1, { type = "PercentStat", stat = "EnergyShield", percent = 5 }) 
	},
	["deal no physical damage"] = { flag("DealNoPhysical") },
	["deal no elemental damage"] = { flag("DealNoLightning"), flag("DealNoCold"), flag("DealNoFire") },
	["deal no chaos damage"] = { flag("DealNoChaos") },
	["deal no non%-elemental damage"] = { flag("DealNoPhysical"), flag("DealNoChaos") },
	["deal no non%-lightning damage"] = { flag("DealNoPhysical"), flag("DealNoCold"), flag("DealNoFire"), flag("DealNoChaos") },
	["attacks have blood magic"] = { flag("SkillBloodMagic", nil, ModFlag.Attack) },
	["(%d+)%% chance to cast a? ?socketed lightning spells? on hit"] = function(num) return { mod("ExtraSupport", "LIST", { name = "SupportUniqueMjolnerLightningSpellsCastOnHit", level = 1 }, { type = "SocketedIn", slotName = "{SlotName}" }) } end,
	["cast a socketed lightning spell on hit"] = { mod("ExtraSupport", "LIST", { name = "SupportUniqueMjolnerLightningSpellsCastOnHit", level = 1 }, { type = "SocketedIn", slotName = "{SlotName}" }) },
	["trigger a socketed lightning spell on hit"] = { mod("ExtraSupport", "LIST", { name = "SupportUniqueMjolnerLightningSpellsCastOnHit", level = 1 }, { type = "SocketedIn", slotName = "{SlotName}" }) },
	["cast a socketed cold s[pk][ei]ll on melee critical strike"] = { mod("ExtraSupport", "LIST", { name = "SupportUniqueCosprisMaliceColdSpellsCastOnMeleeCriticalStrike", level = 1 }, { type = "SocketedIn", slotName = "{SlotName}" }) },
	["your curses can apply to hexproof enemies"] = { flag("CursesIgnoreHexproof") },
	["you have onslaught while you have fortify"] = { flag("Condition:Onslaught", { type = "Condition", var = "Fortify" }) },
	["reserves (%d+)%% of life"] = function(num) return { mod("ExtraLifeReserved", "BASE", num) } end,
	["items and gems have (%d+)%% reduced attribute requirements"] = function(num) return { mod("GlobalAttributeRequirements", "INC", -num) } end,
	["items and gems have (%d+)%% increased attribute requirements"] = function(num) return { mod("GlobalAttributeRequirements", "INC", num) } end,
	["mana reservation of herald skills is always (%d+)%%"] = function(num) return { mod("SkillData", "LIST", { key = "manaCostForced", value = num }, { type = "SkillType", skillType = SkillType.Herald }) } end,
	["([%a%s]+) reserves no mana"] = function(_, name) return { mod("SkillData", "LIST", { key = "manaCostForced", value = 0 }, { type = "SkillId", skillId = gemIdLookup[name] }) } end,
	["banner skills reserve no mana"] = { mod("SkillData", "LIST", { key = "manaCostForced", value = 0 }, { type = "SkillName", skillNameList = { "Dread Banner", "War Banner" } }) },
	["placed banners also grant (%d+)%% increased attack damage to you and allies"] = function(num) return { mod("ExtraAura", "LIST", { mod = mod("Damage", "INC", num, nil, ModFlag.Attack) }, { type = "Condition", var = "BannerPlanted" }) } end,
	["your aura skills are disabled"] = { flag("DisableSkill", { type = "SkillType", skillType = SkillType.Aura }) },
	["your spells are disabled"] = { flag("DisableSkill", { type = "SkillType", skillType = SkillType.Spell }) },
	["strength's damage bonus instead grants (%d+)%% increased melee physical damage per (%d+) strength"] = function(num, _, perStr) return { mod("StrDmgBonusRatioOverride", "BASE", num / tonumber(perStr)) } end,
	["while in her embrace, take ([%d%.]+)%% of your total maximum life and energy shield as fire damage per second per level"] = function(num) return {
		mod("FireDegen", "BASE", 1, { type = "PercentStat", stat = "Life", percent = num }, { type = "Multiplier", var = "Level" }, { type = "Condition", var = "HerEmbrace" }),
		mod("FireDegen", "BASE", 1, { type = "PercentStat", stat = "EnergyShield", percent = num }, { type = "Multiplier", var = "Level" }, { type = "Condition", var = "HerEmbrace" }),
	} end,
	["gain her embrace for %d+ seconds when you ignite an enemy"] = { flag("Condition:CanGainHerEmbrace") },
	["when you cast a spell, sacrifice all mana to gain added maximum lightning damage equal to (%d+)%% of sacrificed mana for 4 seconds"] = function(num) return {
		flag("Condition:HaveManaStorm"),
		mod("Dummy", "DUMMY", 1, { type = "Condition", var = "HaveManaStorm" }), -- Make the Configuration option appear
		mod("LightningMax", "BASE", 1, { type = "PerStat", stat = "ManaUnreserved" , div = 100 / num}, { type = "Condition", var = "SacrificeManaForLightning" }),
	} end,
	
	["every 16 seconds you gain iron reflexes for 8 seconds"] = {
		flag("Condition:HaveArborix"),
		mod("Dummy", "DUMMY", 1, { type = "Condition", var = "HaveArborix" }), -- Make the Configuration option appear
	},
	["every 16 seconds you gain elemental overload for 8 seconds"] = {
		flag("Condition:HaveAugyre"),
		mod("Dummy", "DUMMY", 1, { type = "Condition", var = "HaveAugyre" }), -- Make the Configuration option appear
	},
	["every 8 seconds, gain avatar of fire for 4 seconds"] = {
		flag("Condition:HaveVulconus"),
		mod("Dummy", "DUMMY", 1, { type = "Condition", var = "HaveVulconus" }), -- Make the Configuration option appear
	},
	["you have far shot while you do not have iron reflexes"] = { flag("FarShot", { neg = true, type = "Condition", var = "HaveIronReflexes" }) },
	["you have resolute technique while you do not have elemental overload"] = { mod("Keystone", "LIST", "Resolute Technique", { neg = true, type = "Condition", var = "HaveElementalOverload" }) },
	["hits ignore enemy monster fire resistance while you are ignited"] = { flag("IgnoreFireResistance", { type = "Condition", var = "Ignited" }) },
	["your hits can't be evaded by blinded enemies"] = { flag("CannotBeEvaded", { type = "ActorCondition", actor = "enemy", var = "Blinded" }) },
	["blind does not affect your chance to hit"] = { flag("IgnoreBlindHitChance") },
	["skills which throw traps have blood magic"] = { flag("BloodMagic", { type = "SkillType", skillType = SkillType.Trap }) },
	["lose ([%d%.]+) mana per second"] = function(num) return { mod("ManaDegen", "BASE", num) } end,
	["lose ([%d%.]+)%% of maximum mana per second"] = function(num) return { mod("ManaDegen", "BASE", 1, { type = "PercentStat", stat = "Mana", percent = num }) } end,
	["strength provides no bonus to maximum life"] = { flag("NoStrBonusToLife") },
	["intelligence provides no bonus to maximum mana"] = { flag("NoIntBonusToMana") },
	["with a ghastly eye jewel socketed, minions have %+(%d+) to accuracy rating"] = function(num) return { mod("MinionModifier", "LIST", { mod = mod("Accuracy", "BASE", num) }, { type = "Condition", var = "HaveGhastlyEyeJewelIn{SlotName}" }) } end,
	["hits ignore enemy monster chaos resistance if all equipped items are shaper items"] = { flag("IgnoreChaosResistance", { type = "MultiplierThreshold", var = "NonShaperItem", upper = true, threshold = 0 }) },
	["gain %d+ rage on critical hit with attacks, no more than once every [%d%.]+ seconds"] = {
		flag("Condition:CanGainRage"),
		mod("Dummy", "DUMMY", 1, { type = "Condition", var = "CanGainRage" }), -- Make the Configuration option appear
	},
	["warcry skills' cooldown time is (%d+) seconds"] = function(num) return { mod("CooldownRecovery", "OVERRIDE", num, nil, 0, KeywordFlag.Warcry) } end,
	["using warcries is instant"] = { flag("InstantWarcry") },
	["attacks with axes or swords grant (%d+) rage on hit, no more than once every second"] = {
		flag("Condition:CanGainRage", { type = "Condition", varList = { "UsingAxe", "UsingSword" } }),
		mod("Dummy", "DUMMY", 1, { type = "Condition", var = "CanGainRage" }), -- Make the Configuration option appear
	},
	["your critical strike multiplier is (%d+)%%"] = function(num) return { mod("CritMultiplier", "OVERRIDE", num) } end,
	["base critical strike chance for attacks with weapons is ([%d%.]+)%%"] = function(num) return { mod("WeaponBaseCritChance", "OVERRIDE", num) } end,
	["allocates (.+)"] = function(_, passive) return { mod("GrantedPassive", "LIST", passive) } end,
	["transfiguration of body"] = { flag("TransfigurationOfBody") },
	["transfiguration of mind"] = { flag("TransfigurationOfMind") },
	["transfiguration of soul"] = { flag("TransfigurationOfSoul") },
	["offering skills have (%d+)%% reduced duration"] = function(num) return {
		mod("Duration", "INC", -num, { type = "SkillName", skillNameList = { "Bone Offering", "Flesh Offering", "Spirit Offering" } }),
	} end,
	["enemies have %-(%d+)%% to total physical damage reduction against your hits"] = function(num) return {
		mod("EnemyPhysicalDamageReduction", "BASE", -num),
	} end,
	["enemies you impale have %-(%d+)%% to total physical damage reduction against impale hits"] = function(num) return {
		mod("EnemyImpalePhysicalDamageReduction", "BASE", -num)
	} end,
	["overwhelm (%d+)%% physical damage reduction"] = function(num) return {
		mod("EnemyPhysicalDamageReduction", "BASE", -num)
	} end,
	["impale damage dealt to enemies impaled by you overwhelms (%d+)%% physical damage reduction"] = function(num) return {
		mod("EnemyImpalePhysicalDamageReduction", "BASE", -num)
	} end,
	["nearby enemies are crushed while you have least (%d+) rage"] = function(num) return { mod("EnemyPhysicalDamageReduction", "BASE", -15, { type = "MultiplierThreshold", var = "Rage", threshold = num }) } end,
	["enemies on fungal ground you kill explode, dealing 5%% of their life as chaos damage"] = {},
	["you have fungal ground around you while stationary"] = {
		mod("ExtraAura", "LIST", { mod = mod("NonChaosDamageGainAsChaos", "BASE", 10, { type = "Condition", var = "OnFungalGround" }, { type = "Condition", var = "Stationary" }) }),
		mod("EnemyModifier", "LIST", { mod = mod("Damage", "MORE", -10, { type = "ActorCondition", actor = "enemy", var = "OnFungalGround" }, { type = "Condition", var = "Stationary" }) }),
	},
	["create profane ground instead of consecrated ground"] = { 
		flag("Condition:CreateProfaneGround"),
		mod("Dummy", "DUMMY", 1, { type = "Condition", var = "CreateProfaneGround" }), -- Make the Configuration option appear
	},
	["nearby enemies have (%-%d+)%% to fire resistance"] = function(num) return { mod("EnemyModifier", "LIST", { mod = mod("FireResist", "BASE", num) }) } end,
	["nearby enemies have (%-%d+)%% to lightning resistance"] = function(num) return { mod("EnemyModifier", "LIST", { mod = mod("LightningResist", "BASE", num) }) } end,
	["nearby enemies take (%d+)%% increased physical damage"] = function(num) return { mod("EnemyModifier", "LIST", { mod = mod("PhysicalDamageTaken", "INC", num) }) } end,
	["you count as dual wielding while you are unencumbered"] = { flag("Condition:DualWielding", { type = "Condition", var = "Unencumbered" }) },
	["skills supported by intensify have %+(%d) to maximum intensity"] = function(num) return { mod("Multiplier:IntensityLimit", "BASE", num) } end,
	["while stationary, gain (%d+)%% increased area of effect every second, up to a maximum of (%d+)%%"] = function(num, _, limit) return {
		flag("Condition:Stationary"),
		mod("Dummy", "DUMMY", 1, { type = "Condition", var = "Stationary" }), -- Make the Configuration option appear 
		mod("AreaOfEffect", "INC", num, { type = "Multiplier", var = "StationarySeconds", limit = tonumber(limit), limitTotal = true }),
	} end,
	["attack skills have added lightning damage equal to (%d+)%% of maximum mana"] = function(num) return {
		mod("LightningMin", "BASE", 1, nil, ModFlag.Attack, { type = "PerStat", stat = "Mana", div = 100 / num }),
		mod("LightningMax", "BASE", 1, nil, ModFlag.Attack, { type = "PerStat", stat = "Mana", div = 100 / num }),
	} end,
	["herald of thunder's storms hit enemies with (%d+)%% increased frequency"] = function(num) return { mod("HeraldStormFrequency", "INC", num), } end,
	-- Pantheon: Soul of Tukohama support
	["while stationary, gain ([%d%.]+)%% of life regenerated per second every second, up to a maximum of (%d+)%%"] = function(num, _, limit) return {
		flag("Condition:Stationary"),
		mod("Dummy", "DUMMY", 1, { type = "Condition", var = "Stationary" }), -- Make the Configuration option appear 
		mod("LifeRegenPercent", "BASE", num, { type = "Multiplier", var = "StationarySeconds", limit = tonumber(limit), limitTotal = true }),
	} end,
	-- Pantheon: Soul of Tukohama support
	["while stationary, gain (%d+)%% additional physical damage reduction every second, up to a maximum of (%d+)%%"] = function(num, _, limit) return {
		flag("Condition:Stationary"),
		mod("Dummy", "DUMMY", 1, { type = "Condition", var = "Stationary" }), -- Make the Configuration option appear 
		mod("PhysicalDamageReduction", "BASE", num, { type = "Multiplier", var = "StationarySeconds", limit = tonumber(limit), limitTotal = true }),
	} end,
	-- Skill-specific enchantment modifiers
	["(%d+)%% increased decoy totem life"] = function(num) return { mod("TotemLife", "INC", num, { type = "SkillName", skillName = "Decoy Totem" }) } end,
	["(%d+)%% increased ice spear critical strike chance in second form"] = function(num) return { mod("CritChance", "INC", num, { type = "SkillName", skillName = "Ice Spear" }, { type = "SkillPart", skillPart = 2 }) } end,
	["shock nova ring deals (%d+)%% increased damage"] = function(num) return { mod("Damage", "INC", num, { type = "SkillName", skillName = "Shock Nova" }, { type = "SkillPart", skillPart = 1 }) } end,
	["lightning strike pierces (%d) additional targets?"] = function(num) return { mod("PierceCount", "BASE", num, { type = "SkillName", skillName = "Lightning Strike" }) } end,
	["lightning trap pierces (%d) additional targets?"] = function(num) return { mod("PierceCount", "BASE", num, { type = "SkillName", skillName = "Lightning Trap" }) } end,
	["enemies affected by bear trap take (%d+)%% increased damage from trap or mine hits"] = function(num) return { mod("ExtraSkillMod", "LIST", { mod = mod("TrapMineDamageTaken", "INC", num, { type = "GlobalEffect", effectType = "Debuff" }) }, { type = "SkillName", skillName = "Bear Trap" }) } end,
	["blade vortex has %+(%d+)%% to critical strike multiplier for each blade"] = function(num) return { mod("CritMultiplier", "BASE", num, { type = "Multiplier", var = "BladeVortexBlade" }, { type = "SkillName", skillName = "Blade Vortex" }) } end,
	["double strike has a (%d+)%% chance to deal double damage to bleeding enemies"] = function(num) return { mod("DoubleDamageChance", "BASE", num, { type = "ActorCondition", actor = "enemy", var = "Bleeding" }, { type = "SkillName", skillName = "Double Strike" }) } end,
	["ethereal knives pierces an additional target"] = { mod("PierceCount", "BASE", 1, { type = "SkillName", skillName = "Ethereal Knives" }) },
	["frost bomb has (%d+)%% increased debuff duration"] = function(num) return { mod("SecondaryDuration", "INC", num, { type = "SkillName", skillName = "Frost Bomb" }) } end,
	["incinerate has %+(%d+) to maximum stages"] = function(num) return {
		mod("Multiplier:IncinerateStage", "BASE", num / 2, 0, 0, { type = "SkillPart", skillPart = 2 }),
		mod("Multiplier:IncinerateStage", "BASE", num, 0, 0, { type = "SkillPart", skillPart = 3 }),
	} end,
	["perforate creates %+(%d+) spikes?"] = function(num) return { mod("Multiplier:PerforateMaxSpikes", "BASE", num) } end,
	["scourge arrow has (%d+)%% chance to poison per stage"] = function(num) return { mod("PoisonChance", "BASE", num, { type = "SkillName", skillName = "Scourge Arrow" }, { type = "Multiplier", var = "ScourgeArrowStage" }) } end,
	["winter orb has %+(%d+) maximum stages"] = function(num) return { mod("Multiplier:WinterOrbMaxStage", "BASE", num) } end,
	["winter orb has (%d+)%% increased area of effect per stage"] = function(num) return { mod("AreaOfEffect", "INC", num, { type = "SkillName", skillName = "Winter Orb" }, { type = "Multiplier", var = "WinterOrbStage" }) } end,
	["wintertide brand has %+(%d+) to maximum stages"] = function(num) return { mod("Multiplier:WintertideBrandMaxStage", "BASE", num, { type = "SkillName", skillName = "Wintertide Brand" }) } end,
	["wave of conviction's exposure applies (%-%d+)%% elemental resistance"] = function(num) return { mod("ExtraSkillStat", "LIST", { key = "purge_expose_resist_%_matching_highest_element_damage", value = num }, { type = "SkillName", skillName = "Wave of Conviction" }) } end,
	["arcane cloak spends an additional (%d+)%% of current mana"] = function(num) return { mod("ExtraSkillStat", "LIST", { key = "arcane_cloak_consume_%_of_mana", value = num }, { type = "SkillName", skillName = "Arcane Cloak" }) } end,
	["caustic arrow has (%d+)%% chance to inflict withered on hit for (%d+) seconds base duration"] = { mod("ExtraSkillMod", "LIST", { mod = mod("Condition:CanWither", "FLAG", true) }, { type = "SkillName", skillName = "Caustic Arrow" } ) },
	["venom gyre has a (%d+)%% chance to inflict withered for (%d+) seconds on hit"] = { mod("ExtraSkillMod", "LIST", { mod = mod("Condition:CanWither", "FLAG", true) }, { type = "SkillName", skillName = "Venom Gyre" } ) },
	-- Display-only modifiers
	["extra gore"] = { },
	["prefixes:"] = { },
	["suffixes:"] = { },
	["while your passive skill tree connects to a class' starting location, you gain:"] = { },
	["socketed lightning spells [hd][ae][va][el] (%d+)%% increased spell damage if triggered"] = { },
	["manifeste?d? dancing dervish disables both weapon slots"] = { },
	["manifeste?d? dancing dervish dies when rampage ends"] = { },
	["you can have two different banners at the same time"] = { },
	["can have a second enchantment modifier"] = { },
	["this item can be anointed by cassia"] = { },
	["every (%d+) seconds, regenerate (%d+)%% of life over one second"] = function (num, _, percent) return {
		mod("LifeRegenPercent", "BASE", tonumber(percent), { type = "Condition", var = "LifeRegenBurstFull" }),
		mod("LifeRegenPercent", "BASE", tonumber(percent) / num, { type = "Condition", var = "LifeRegenBurstAvg" }),
	} end,
	["you take (%d+)%% reduced extra damage from critical strikes"] = function(num) return { mod("ReduceCritExtraDamage", "BASE", num) } end,
	["you take (%d+)%% reduced extra damage from critical strikes while you have no power charges"] = function(num) return { mod("ReduceCritExtraDamage", "BASE", num, { type = "StatThreshold", stat = "PowerCharges", threshold = 0, upper = true }) } end,
}
local keystoneList = {
	-- List of keystones that can be found on uniques
	"Acrobatics",
	"Ancestral Bond",
	"Arrow Dancing",
	"Avatar of Fire",
	"Blood Magic",
	"Call to Arms",
	"Conduit",
	"Crimson Dance",
	"Eldritch Battery",
	"Elemental Equilibrium",
	"Elemental Overload",
	"Ghost Reaver",
	"Iron Grip",
	"Iron Reflexes",
	"Mind Over Matter",
	"Minion Instability",
	"Mortal Conviction",
	"Pain Attunement",
	"Perfect Agony",
	"Phase Acrobatics",
	"Point Blank",
	"Resolute Technique",
	"Unwavering Stance",
	"Vaal Pact",
	"Zealot's Oath",
}
for _, name in pairs(keystoneList) do
	specialModList[name:lower()] = { mod("Keystone", "LIST", name) }
end
local oldList = specialModList
specialModList = { }
for k, v in pairs(oldList) do
	specialModList["^"..k.."$"] = v
end

-- Modifiers that are recognised but unsupported
local unsupportedModList = {
	["culling strike"] = true,
	["properties are doubled while in a breach"] = true,
}

-- Special lookups used for various modifier forms
local suffixTypes = {
	["as extra lightning damage"] = "GainAsLightning",
	["added as lightning damage"] = "GainAsLightning",
	["gained as extra lightning damage"] = "GainAsLightning",
	["as extra cold damage"] = "GainAsCold",
	["added as cold damage"] = "GainAsCold",
	["gained as extra cold damage"] = "GainAsCold",
	["as extra fire damage"] = "GainAsFire",
	["added as fire damage"] = "GainAsFire",
	["gained as extra fire damage"] = "GainAsFire",
	["as extra chaos damage"] = "GainAsChaos",
	["added as chaos damage"] = "GainAsChaos",
	["gained as extra chaos damage"] = "GainAsChaos",
	["converted to lightning"] = "ConvertToLightning",
	["converted to lightning damage"] = "ConvertToLightning",
	["converted to cold damage"] = "ConvertToCold",
	["converted to fire damage"] = "ConvertToFire",
	["converted to fire"] = "ConvertToFire",
	["converted to chaos damage"] = "ConvertToChaos",
	["added as energy shield"] = "GainAsEnergyShield",
	["as extra maximum energy shield"] = "GainAsEnergyShield",
	["converted to energy shield"] = "ConvertToEnergyShield",
	["as extra armour"] = "GainAsArmour",
	["as physical damage"] = "AsPhysical",
	["as lightning damage"] = "AsLightning",
	["as cold damage"] = "AsCold",
	["as fire damage"] = "AsFire",
	["as chaos damage"] = "AsChaos",
	["leeched as life and mana"] = "Leech",
	["leeched as life"] = "LifeLeech",
	["is leeched as life"] = "LifeLeech",
	["leeched as mana"] = "ManaLeech",
	["is leeched as mana"] = "ManaLeech",
	["leeched as energy shield"] = "EnergyShieldLeech",
	["is leeched as energy shield"] = "EnergyShieldLeech",
}
local dmgTypes = {
	["physical"] = "Physical",
	["lightning"] = "Lightning",
	["cold"] = "Cold",
	["fire"] = "Fire",
	["chaos"] = "Chaos",
}
local penTypes = {
	["lightning resistance"] = "LightningPenetration",
	["cold resistance"] = "ColdPenetration",
	["fire resistance"] = "FirePenetration",
	["elemental resistance"] = "ElementalPenetration",
	["elemental resistances"] = "ElementalPenetration",
	["chaos resistance"] = "ChaosPenetration",
}
local regenTypes = {
	["life"] = "LifeRegen",
	["maximum life"] = "LifeRegen",
	["life and mana"] = { "LifeRegen", "ManaRegen" },
	["mana"] = "ManaRegen",
	["maximum mana"] = "ManaRegen",
	["energy shield"] = "EnergyShieldRegen",
	["maximum energy shield"] = "EnergyShieldRegen",
	["maximum mana and energy shield"] = { "ManaRegen", "EnergyShieldRegen" },
	["rage"] = "RageRegen",
}

-- Build active skill name lookup
local skillNameList = {
	[" corpse cremation " ] = { tag = { type = "SkillName", skillName = "Cremation" } }, -- Sigh.
}
local preSkillNameList = { }
for gemId, gemData in pairs(data["3_0"].gems) do
	local grantedEffect = gemData.grantedEffect
	if not grantedEffect.hidden and not grantedEffect.support then
		local skillName = grantedEffect.name
		skillNameList[" "..skillName:lower().." "] = { tag = { type = "SkillName", skillName = skillName } }
		preSkillNameList["^"..skillName:lower().." "] = { tag = { type = "SkillName", skillName = skillName } }
		preSkillNameList["^"..skillName:lower().." has ?a? "] = { tag = { type = "SkillName", skillName = skillName } }
		preSkillNameList["^"..skillName:lower().." deals "] = { tag = { type = "SkillName", skillName = skillName } }
		preSkillNameList["^"..skillName:lower().." damage "] = { tag = { type = "SkillName", skillName = skillName } }
		if gemData.tags.totem then
			preSkillNameList["^"..skillName:lower().." totem deals "] = { tag = { type = "SkillName", skillName = skillName } }
			preSkillNameList["^"..skillName:lower().." totem grants "] = { addToSkill = { type = "SkillName", skillName = skillName }, tag = { type = "GlobalEffect", effectType = "Buff" } }
		end
		if grantedEffect.skillTypes[SkillType.Buff] or grantedEffect.baseFlags.buff then
			preSkillNameList["^"..skillName:lower().." grants "] = { addToSkill = { type = "SkillName", skillName = skillName }, tag = { type = "GlobalEffect", effectType = "Buff" } }
			preSkillNameList["^"..skillName:lower().." grants a?n? ?additional "] = { addToSkill = { type = "SkillName", skillName = skillName }, tag = { type = "GlobalEffect", effectType = "Buff" } }
		end
		if gemData.tags.aura or gemData.tags.herald then
			skillNameList["while affected by "..skillName:lower()] = { tag = { type = "Condition", var = "AffectedBy"..skillName:gsub(" ","") } }
			skillNameList["while using "..skillName:lower()] = { tag = { type = "Condition", var = "AffectedBy"..skillName:gsub(" ","") } }
		end
		if gemData.tags.mine then
			specialModList["^"..skillName:lower().." has (%d+)%% increased throwing speed"] = function(num) return { mod("ExtraSkillMod", "LIST", { mod = mod("MineLayingSpeed", "INC", num) }, { type = "SkillName", skillName = skillName }) } end
		end
		if gemData.tags.chaining then
			specialModList["^"..skillName:lower().." chains an additional time"] = { mod("ExtraSkillMod", "LIST", { mod = mod("ChainCountMax", "BASE", 1) }, { type = "SkillName", skillName = skillName }) }
			specialModList["^"..skillName:lower().." chains an additional (%d+) times"] = function(num) return { mod("ExtraSkillMod", "LIST", { mod = mod("ChainCountMax", "BASE", num) }, { type = "SkillName", skillName = skillName }) } end
			specialModList["^"..skillName:lower().." chains (%d+) additional times"] = function(num) return { mod("ExtraSkillMod", "LIST", { mod = mod("ChainCountMax", "BASE", num) }, { type = "SkillName", skillName = skillName }) } end
		end
		if gemData.tags.bow then
			specialModList["^"..skillName:lower().." fires (%d+) additional arrows?"] = function(num) return { mod("ExtraSkillMod", "LIST", { mod = mod("ProjectileCount", "BASE", num) }, { type = "SkillName", skillName = skillName }) } end
		end
		if gemData.tags.bow or gemData.tags.projectile then
			specialModList["^"..skillName:lower().." fires an additional projectile"] = { mod("ExtraSkillMod", "LIST", { mod = mod("ProjectileCount", "BASE", 1) }, { type = "SkillName", skillName = skillName }) }
			specialModList["^"..skillName:lower().." fires (%d+) additional projectiles"] = function(num) return { mod("ExtraSkillMod", "LIST", { mod = mod("ProjectileCount", "BASE", num) }, { type = "SkillName", skillName = skillName }) } end
		end
	end	
end

-- Radius jewels that modify other nodes
local function getSimpleConv(srcList, dst, type, remove, factor)
	return function(node, out, data)
		if node then
			for _, src in pairs(srcList) do
				for _, mod in ipairs(node.modList) do
					if mod.name == src and mod.type == type then
						if remove then
							out:MergeNewMod(src, type, -mod.value, mod.source, mod.flags, mod.keywordFlags, unpack(mod))
						end
						if factor then
							out:MergeNewMod(dst, type, math.floor(mod.value * factor), mod.source, mod.flags, mod.keywordFlags, unpack(mod))
						else
							out:MergeNewMod(dst, type, mod.value, mod.source, mod.flags, mod.keywordFlags, unpack(mod))
						end
					end
				end	
			end
		end
	end
end
local jewelOtherFuncs = {
	["Strength from Passives in Radius is Transformed to Dexterity"] = getSimpleConv({ "Str" }, "Dex", "BASE", true),
	["Dexterity from Passives in Radius is Transformed to Strength"] = getSimpleConv({ "Dex" }, "Str", "BASE", true),
	["Strength from Passives in Radius is Transformed to Intelligence"] = getSimpleConv({ "Str" }, "Int", "BASE", true),
	["Intelligence from Passives in Radius is Transformed to Strength"] = getSimpleConv({ "Int" }, "Str", "BASE", true),
	["Dexterity from Passives in Radius is Transformed to Intelligence"] = getSimpleConv({ "Dex" }, "Int", "BASE", true),
	["Intelligence from Passives in Radius is Transformed to Dexterity"] = getSimpleConv({ "Int" }, "Dex", "BASE", true),
	["Increases and Reductions to Life in Radius are Transformed to apply to Energy Shield"] = getSimpleConv({ "Life" }, "EnergyShield", "INC", true),
	["Increases and Reductions to Energy Shield in Radius are Transformed to apply to Armour at 200% of their value"] = getSimpleConv({ "EnergyShield" }, "Armour", "INC", true, 2),
	["Increases and Reductions to Life in Radius are Transformed to apply to Mana at 200% of their value"] = getSimpleConv({ "Life" }, "Mana", "INC", true, 2),
	["Increases and Reductions to Physical Damage in Radius are Transformed to apply to Cold Damage"] = getSimpleConv({ "PhysicalDamage" }, "ColdDamage", "INC", true),
	["Increases and Reductions to Cold Damage in Radius are Transformed to apply to Physical Damage"] = getSimpleConv({ "ColdDamage" }, "PhysicalDamage", "INC", true),
	["Increases and Reductions to other Damage Types in Radius are Transformed to apply to Fire Damage"] = getSimpleConv({ "PhysicalDamage","ColdDamage","LightningDamage","ChaosDamage" }, "FireDamage", "INC", true),
	["Passives granting Lightning Resistance or all Elemental Resistances in Radius also grant Chance to Block Spells at 35% of its value"] = getSimpleConv({ "LightningResist","ElementalResist" }, "SpellBlockChance", "BASE", false, 0.35),
	["Passives granting Lightning Resistance or all Elemental Resistances in Radius also grant Chance to Block Spell Damage at 35% of its value"] = getSimpleConv({ "LightningResist","ElementalResist" }, "SpellBlockChance", "BASE", false, 0.35),
	["Passives granting Cold Resistance or all Elemental Resistances in Radius also grant Chance to Dodge Attacks at 35% of its value"] = getSimpleConv({ "ColdResist","ElementalResist" }, "AttackDodgeChance", "BASE", false, 0.35),
	["Passives granting Cold Resistance or all Elemental Resistances in Radius also grant Chance to Dodge Attack Hits at 35% of its value"] = getSimpleConv({ "ColdResist","ElementalResist" }, "AttackDodgeChance", "BASE", false, 0.35),
	["Passives granting Fire Resistance or all Elemental Resistances in Radius also grant Chance to Block Attack Damage at 35% of its value"] = getSimpleConv({ "FireResist","ElementalResist" }, "BlockChance", "BASE", false, 0.35),
	["Passives granting Fire Resistance or all Elemental Resistances in Radius also grant Chance to Block at 35% of its value"] = getSimpleConv({ "FireResist","ElementalResist" }, "BlockChance", "BASE", false, 0.35),
	["Melee and Melee Weapon Type modifiers in Radius are Transformed to Bow Modifiers"] = function(node, out, data)
		if node then
			local mask1 = bor(ModFlag.Axe, ModFlag.Claw, ModFlag.Dagger, ModFlag.Mace, ModFlag.Staff, ModFlag.Sword, ModFlag.Melee)
			local mask2 = bor(ModFlag.Weapon1H, ModFlag.WeaponMelee)
			local mask3 = bor(ModFlag.Weapon2H, ModFlag.WeaponMelee)
			for _, mod in ipairs(node.modList) do
				if band(mod.flags, mask1) ~= 0 or band(mod.flags, mask2) == mask2 or band(mod.flags, mask3) == mask3 then
					out:MergeNewMod(mod.name, mod.type, -mod.value, mod.source, mod.flags, mod.keywordFlags, unpack(mod))
					out:MergeNewMod(mod.name, mod.type, mod.value, mod.source, bor(band(mod.flags, bnot(bor(mask1, mask2, mask3))), ModFlag.Bow), mod.keywordFlags, unpack(mod))
				elseif mod[1] then
					local using = { UsingAxe = true, UsingClaw = true, UsingDagger = true, UsingMace = true, UsingStaff = true, UsingSword = true, UsingMeleeWeapon = true }
					for _, tag in ipairs(mod) do
						if tag.type == "Condition" and using[tag.var] then
							local newTagList = copyTable(mod)
							for _, tag in ipairs(newTagList) do
								if tag.type == "Condition" and using[tag.var] then
									tag.var = "UsingBow"
									break
								end
							end
							out:MergeNewMod(mod.name, mod.type, -mod.value, mod.source, mod.flags, mod.keywordFlags, unpack(mod))
							out:MergeNewMod(mod.name, mod.type, mod.value, mod.source, mod.flags, mod.keywordFlags, unpack(newTagList))
							break
						end
					end
				end
			end
		end
	end,
	["50% increased Effect of non-Keystone Passive Skills in Radius"] = function(node, out, data)
		if node and node.type ~= "Keystone" then
			out:NewMod("PassiveSkillEffect", "INC", 50, data.modSource)
		end
	end,
	["Notable Passive Skills in Radius grant nothing"] = function(node, out, data)
		if node and node.type == "Notable" then
			out:NewMod("PassiveSkillHasNoEffect", "FLAG", true, data.modSource)
		end
	end,
	["Allocated Small Passive Skills in Radius grant nothing"] = function(node, out, data)
		if node and node.type == "Normal" then
			out:NewMod("AllocatedPassiveSkillHasNoEffect", "FLAG", true, data.modSource)
		end
	end,
	["Passive Skills in Radius also grant: Traps and Mines deal (%d+) to (%d+) added Physical Damage"] = function(min, max)
		return function(node, out, data)
			if node and node.type ~= "Keystone" then
				out:NewMod("PhysicalMin", "BASE", min, data.modSource, 0, bor(KeywordFlag.Trap, KeywordFlag.Mine))
				out:NewMod("PhysicalMax", "BASE", max, data.modSource, 0, bor(KeywordFlag.Trap, KeywordFlag.Mine))
			end
		end
	end,
	["Passive Skills in Radius also grant: (%d+)%% increased Attack Speed with Unarmed Attacks"] = function(num)
		return function(node, out, data)
			if node and node.type ~= "Keystone" then
				out:NewMod("Speed", "INC", num, data.modSource, bor(ModFlag.Unarmed, ModFlag.Attack))
			end
		end
	end,
	["Passives in radius are Conquered by the Eternal Empire"] = function(node, out, data)
		if node and node.type ~= "Keystone" then
			out:NewMod("PassiveSkillHasNoEffect", "FLAG", true, data.modSource)
		end
	end,
	["Passives in radius are Conquered by the Karui"] = function(node, out, data)
		local attributes = { "Dexterity", "Intelligence", "Strength" }
		if node and node.type == "Normal" then
			if isValueInArray(attributes, node.dn) then
				out:NewMod("Str", "BASE", 2, data.modSource)
			else
				out:NewMod("Str", "BASE", 4, data.modSource)
			end
		end
	end,
	["Passives in radius are Conquered by the Maraketh"] = function(node, out, data)
		local attributes = { "Dexterity", "Intelligence", "Strength" }
		if node and node.type == "Normal" then
			if isValueInArray(attributes, node.dn) then
				out:NewMod("Dex", "BASE", 2, data.modSource)
			else
				out:NewMod("Dex", "BASE", 4, data.modSource)
			end
		end
	end,
	["Passives in radius are Conquered by the Vaal"] = function(node, out, data)
		if node and node.type ~= "Keystone" then
			out:NewMod("PassiveSkillHasNoEffect", "FLAG", true, data.modSource)
		end
	end,
}

-- Radius jewels that modify the jewel itself based on nearby allocated nodes
local function getPerStat(dst, modType, flags, stat, factor)
	return function(node, out, data)
		if node then
			data[stat] = (data[stat] or 0) + out:Sum("BASE", nil, stat)
		elseif data[stat] ~= 0 then
			out:NewMod(dst, modType, math.floor((data[stat] or 0) * factor + 0.5), data.modSource, flags)
		end
	end
end
local jewelSelfFuncs = {
	["Adds 1 to maximum Life per 3 Intelligence in Radius"] = getPerStat("Life", "BASE", 0, "Int", 1 / 3),
	["Adds 1 to Maximum Life per 3 Intelligence Allocated in Radius"] = getPerStat("Life", "BASE", 0, "Int", 1 / 3),
	["1% increased Evasion Rating per 3 Dexterity Allocated in Radius"] = getPerStat("Evasion", "INC", 0, "Dex", 1 / 3),
	["1% increased Claw Physical Damage per 3 Dexterity Allocated in Radius"] = getPerStat("PhysicalDamage", "INC", ModFlag.Claw, "Dex", 1 / 3),
	["1% increased Melee Physical Damage while Unarmed per 3 Dexterity Allocated in Radius"] = getPerStat("PhysicalDamage", "INC", ModFlag.Unarmed, "Dex", 1 / 3),
	["3% increased Totem Life per 10 Strength in Radius"] = getPerStat("TotemLife", "INC", 0, "Str", 3 / 10),
	["3% increased Totem Life per 10 Strength Allocated in Radius"] = getPerStat("TotemLife", "INC", 0, "Str", 3 / 10),
	["Adds 1 maximum Lightning Damage to Attacks per 1 Dexterity Allocated in Radius"] = getPerStat("LightningMax", "BASE", ModFlag.Attack, "Dex", 1),
	["5% increased Chaos damage per 10 Intelligence from Allocated Passives in Radius"] = getPerStat("ChaosDamage", "INC", 0, "Int", 5 / 10),
	["Dexterity and Intelligence from passives in Radius count towards Strength Melee Damage bonus"] = function(node, out, data)
		if node then
			data.Dex = (data.Dex or 0) + node.modList:Sum("BASE", nil, "Dex")
			data.Int = (data.Int or 0) + node.modList:Sum("BASE", nil, "Int")
		elseif data.Dex or data.Int then
			out:NewMod("DexIntToMeleeBonus", "BASE", (data.Dex or 0) + (data.Int or 0), data.modSource)
		end
	end,
	["-1 Strength per 1 Strength on Allocated Passives in Radius"] = getPerStat("Str", "BASE", 0, "Str", -1),
	["1% additional Physical Damage Reduction per 10 Strength on Allocated Passives in Radius"] = getPerStat("PhysicalDamageReduction", "BASE", 0, "Str", 1 / 10),
	["2% increased Life Recovery Rate per 10 Strength on Allocated Passives in Radius"] = getPerStat("LifeRecoveryRate", "INC", 0, "Str", 2 / 10),
	["3% increased Life Recovery Rate per 10 Strength on Allocated Passives in Radius"] = getPerStat("LifeRecoveryRate", "INC", 0, "Str", 3 / 10),
	["-1 Intelligence per 1 Intelligence on Allocated Passives in Radius"] = getPerStat("Int", "BASE", 0, "Int", -1),
	["0.4% of Energy Shield Regenerated per Second for every 10 Intelligence on Allocated Passives in Radius"] = getPerStat("EnergyShieldRegenPercent", "BASE", 0, "Int", 0.4 / 10),
	["2% increased Mana Recovery Rate per 10 Intelligence on Allocated Passives in Radius"] = getPerStat("ManaRecoveryRate", "INC", 0, "Int", 2 / 10),
	["3% increased Mana Recovery Rate per 10 Intelligence on Allocated Passives in Radius"] = getPerStat("ManaRecoveryRate", "INC", 0, "Int", 3 / 10),
	["-1 Dexterity per 1 Dexterity on Allocated Passives in Radius"] = getPerStat("Dex", "BASE", 0, "Dex", -1),
	["2% increased Movement Speed per 10 Dexterity on Allocated Passives in Radius"] = getPerStat("MovementSpeed", "INC", 0, "Dex", 2 / 10),
	["3% increased Movement Speed per 10 Dexterity on Allocated Passives in Radius"] = getPerStat("MovementSpeed", "INC", 0, "Dex", 3 / 10),
}
local jewelSelfUnallocFuncs = {
	["+5% to Critical Strike Multiplier per 10 Strength on Unallocated Passives in Radius"] = getPerStat("CritMultiplier", "BASE", 0, "Str", 5 / 10),
	["+7% to Critical Strike Multiplier per 10 Strength on Unallocated Passives in Radius"] = getPerStat("CritMultiplier", "BASE", 0, "Str", 7 / 10),
	["2% reduced Life Recovery Rate per 10 Strength on Unallocated Passives in Radius"] = getPerStat("LifeRecoveryRate", "INC", 0, "Str", -2 / 10),
	["+15 to maximum Mana per 10 Dexterity on Unallocated Passives in Radius"] = getPerStat("Mana", "BASE", 0, "Dex", 15 / 10),
	["+100 to Accuracy Rating per 10 Intelligence on Unallocated Passives in Radius"] = getPerStat("Accuracy", "BASE", 0, "Int", 100 / 10),
	["+125 to Accuracy Rating per 10 Intelligence on Unallocated Passives in Radius"] = getPerStat("Accuracy", "BASE", 0, "Int", 125 / 10),
	["2% reduced Mana Recovery Rate per 10 Intelligence on Unallocated Passives in Radius"] = getPerStat("ManaRecoveryRate", "INC", 0, "Int", -2 / 10),
	["+3% to Damage over Time Multiplier per 10 Intelligence on Unallocated Passives in Radius"] = getPerStat("DotMultiplier", "BASE", 0, "Int", 3 / 10),
	["2% reduced Movement Speed per 10 Dexterity on Unallocated Passives in Radius"] = getPerStat("MovementSpeed", "INC", 0, "Dex", -2 / 10),
	["+125 to Accuracy Rating per 10 Dexterity on Unallocated Passives in Radius"] = getPerStat("Accuracy", "BASE", 0, "Dex", 125 / 10),
	["Grants all bonuses of Unallocated Small Passive Skills in Radius"] = function(node, out, data)
		if node then
			if node.type == "Normal" then
				data.modList = data.modList or new("ModList")
				data.modList:AddList(out)
			end
		elseif data.modList then
			out:AddList(data.modList)
		end
	end,
}

-- Radius jewels with bonuses conditional upon attributes of nearby nodes
local function getThreshold(attrib, name, modType, value, ...)
	local baseMod = mod(name, modType, value, "", ...)
	return function(node, out, data)
		if node then
			if type(attrib) == "table" then
				for _, att in ipairs(attrib) do
					local nodeVal = out:Sum("BASE", nil, att)
					data[att] = (data[att] or 0) + nodeVal
					data.total = (data.total or 0) + nodeVal
				end
			else
				local nodeVal = out:Sum("BASE", nil, attrib)
				data[attrib] = (data[attrib] or 0) + nodeVal
				data.total = (data.total or 0) + nodeVal
			end
		elseif (data.total or 0) >= 40 then
			local mod = copyTable(baseMod)
			mod.source = data.modSource
			if type(value) == "table" and value.mod then
				value.mod.source = data.modSource
			end
			out:AddMod(mod)
		end
	end
end
local jewelThresholdFuncs = {
	["With at least 40 Dexterity in Radius, Frost Blades Melee Damage Penetrates 15% Cold Resistance"] = getThreshold("Dex", "ColdPenetration", "BASE", 15, ModFlag.Melee, { type = "SkillName", skillName = "Frost Blades" }),
	["With at least 40 Dexterity in Radius, Melee Damage dealt by Frost Blades Penetrates 15% Cold Resistance"] = getThreshold("Dex", "ColdPenetration", "BASE", 15, ModFlag.Melee, { type = "SkillName", skillName = "Frost Blades" }),
	["With at least 40 Dexterity in Radius, Frost Blades has 25% increased Projectile Speed"] = getThreshold("Dex", "ProjectileSpeed", "INC", 25, { type = "SkillName", skillName = "Frost Blades" }),
	["With at least 40 Dexterity in Radius, Ice Shot has 25% increased Area of Effect"] = getThreshold("Dex", "AreaOfEffect", "INC", 25, { type = "SkillName", skillName = "Ice Shot" }),
	["Ice Shot Pierces 5 additional Targets with 40 Dexterity in Radius"] = getThreshold("Dex", "PierceCount", "BASE", 5, { type = "SkillName", skillName = "Ice Shot" }),
	["With at least 40 Dexterity in Radius, Ice Shot Pierces 3 additional Targets"] = getThreshold("Dex", "PierceCount", "BASE", 3, { type = "SkillName", skillName = "Ice Shot" }),
	["With at least 40 Dexterity in Radius, Ice Shot Pierces 5 additional Targets"] = getThreshold("Dex", "PierceCount", "BASE", 5, { type = "SkillName", skillName = "Ice Shot" }),
	["With at least 40 Intelligence in Radius, Frostbolt fires 2 additional Projectiles"] = getThreshold("Int", "ProjectileCount", "BASE", 2, { type = "SkillName", skillName = "Frostbolt" }),
	["With at least 40 Intelligence in Radius, Magma Orb fires an additional Projectile"] = getThreshold("Int", "ProjectileCount", "BASE", 1, { type = "SkillName", skillName = "Magma Orb" }),
	["With at least 40 Intelligence in Radius, Magma Orb has 10% increased Area of Effect per Chain"] = getThreshold("Int", "AreaOfEffect", "INC", 10, { type = "SkillName", skillName = "Magma Orb" }, { type = "PerStat", stat = "Chain" }),
	["With at least 40 Intelligence in Radius, Magma Orb deals 40% more damage per chain"] = getThreshold("Int", "Damage", "MORE", 40, { type = "SkillName", skillName = "Magma Orb" }, { type = "PerStat", stat = "Chain" }),
	["With at least 40 Intelligence in Radius, Magma Orb deals 50% less damage"] = getThreshold("Int", "Damage", "MORE", -50, { type = "SkillName", skillName = "Magma Orb" }),
	["With at least 40 Dexterity in Radius, Shrapnel Shot has 25% increased Area of Effect"] = getThreshold("Dex", "AreaOfEffect", "INC", 25, { type = "SkillName", skillName = "Shrapnel Shot" }),
	["With at least 40 Dexterity in Radius, Shrapnel Shot's cone has a 50% chance to deal Double Damage"] = getThreshold("Dex", "DoubleDamageChance", "BASE", 50, { type = "SkillName", skillName = "Shrapnel Shot" }, { type = "SkillPart", skillPart = 2 }),
	["With at least 40 Intelligence in Radius, Freezing Pulse fires 2 additional Projectiles"] = getThreshold("Int", "ProjectileCount", "BASE", 2, { type = "SkillName", skillName = "Freezing Pulse" }),
	["With at least 40 Intelligence in Radius, 25% increased Freezing Pulse Damage if you've Shattered an Enemy Recently"] = getThreshold("Int", "Damage", "INC", 25, { type = "SkillName", skillName = "Freezing Pulse" }, { type = "Condition", var = "ShatteredEnemyRecently" }),
	["With at least 40 Dexterity in Radius, Ethereal Knives fires 10 additional Projectiles"] = getThreshold("Dex", "ProjectileCount", "BASE", 10, { type = "SkillName", skillName = "Ethereal Knives" }),
	["With at least 40 Dexterity in Radius, Ethereal Knives fires 5 additional Projectiles"] = getThreshold("Dex", "ProjectileCount", "BASE", 5, { type = "SkillName", skillName = "Ethereal Knives" }),
	["With at least 40 Strength in Radius, Molten Strike fires 2 additional Projectiles"] = getThreshold("Str", "ProjectileCount", "BASE", 2, { type = "SkillName", skillName = "Molten Strike" }),
	["With at least 40 Strength in Radius, Molten Strike has 25% increased Area of Effect"] = getThreshold("Str", "AreaOfEffect", "INC", 25, { type = "SkillName", skillName = "Molten Strike" }),
	["With at least 40 Strength in Radius, Molten Strike Projectiles Chain +1 time"] = getThreshold("Str", "ChainCountMax", "BASE", 1, { type = "SkillName", skillName = "Molten Strike" }),
	["With at least 40 Strength in Radius, Molten Strike fires 50% less Projectiles"] = getThreshold("Str", "ProjectileCount", "MORE", -50, { type = "SkillName", skillName = "Molten Strike" }),
	["With at least 40 Strength in Radius, 25% of Glacial Hammer Physical Damage converted to Cold Damage"] = getThreshold("Str", "SkillPhysicalDamageConvertToCold", "BASE", 25, { type = "SkillName", skillName = "Glacial Hammer" }),
	["With at least 40 Strength in Radius, Heavy Strike has a 20% chance to deal Double Damage"] = getThreshold("Str", "DoubleDamageChance", "BASE", 20, { type = "SkillName", skillName = "Heavy Strike" }),
	["With at least 40 Strength in Radius, Heavy Strike has a 20% chance to deal Double Damage."] = getThreshold("Str", "DoubleDamageChance", "BASE", 20, { type = "SkillName", skillName = "Heavy Strike" }),
	["With at least 40 Dexterity in Radius, Dual Strike has a 20% chance to deal Double Damage with the Main-Hand Weapon"] = getThreshold("Dex", "DoubleDamageChance", "BASE", 20, { type = "SkillName", skillName = "Dual Strike" }, { type = "Condition", var = "MainHandAttack" }),
	["With at least 40 Intelligence in Radius, Raised Zombies' Slam Attack has 100% increased Cooldown Recovery Speed"] = getThreshold("Int", "MinionModifier", "LIST", { mod = mod("CooldownRecovery", "INC", 100, { type = "SkillId", skillId = "ZombieSlam" }) }),
	["With at least 40 Intelligence in Radius, Raised Zombies' Slam Attack deals 30% increased Damage"] = getThreshold("Int", "MinionModifier", "LIST", { mod = mod("Damage", "INC", 30, { type = "SkillId", skillId = "ZombieSlam" }) }),
	["With at least 40 Dexterity in Radius, Viper Strike deals 2% increased Attack Damage for each Poison on the Enemy"] = getThreshold("Dex", "Damage", "INC", 2, ModFlag.Attack, { type = "SkillName", skillName = "Viper Strike" }, { type = "Multiplier", actor = "enemy", var = "PoisonStack" }),
	["With at least 40 Dexterity in Radius, Viper Strike deals 2% increased Damage with Hits and Poison for each Poison on the Enemy"] = getThreshold("Dex", "Damage", "INC", 2, 0, bor(KeywordFlag.Hit, KeywordFlag.Poison), { type = "SkillName", skillName = "Viper Strike" }, { type = "Multiplier", actor = "enemy", var = "PoisonStack" }),
	["With at least 40 Intelligence in Radius, Spark fires 2 additional Projectiles"] = getThreshold("Int", "ProjectileCount", "BASE", 2, { type = "SkillName", skillName = "Spark" }),
	["With at least 40 Intelligence in Radius, Blight has 50% increased Hinder Duration"] = getThreshold("Int", "SecondaryDuration", "INC", 50, { type = "SkillName", skillName = "Blight" }),
	["With at least 40 Intelligence in Radius, Enemies Hindered by Blight take 25% increased Chaos Damage"] = getThreshold("Int", "ExtraSkillMod", "LIST", { mod = mod("ChaosDamageTaken", "INC", 25, { type = "GlobalEffect", effectType = "Debuff", effectName = "Hinder" }) }, { type = "SkillName", skillName = "Blight" }, { type = "ActorCondition", actor = "enemy", var = "Hindered" }),
	["With 40 Intelligence in Radius, 20% of Glacial Cascade Physical Damage Converted to Cold Damage"] = getThreshold("Int", "SkillPhysicalDamageConvertToCold", "BASE", 20, { type = "SkillName", skillName = "Glacial Cascade" }),
	["With at least 40 Intelligence in Radius, 20% of Glacial Cascade Physical Damage Converted to Cold Damage"] = getThreshold("Int", "SkillPhysicalDamageConvertToCold", "BASE", 20, { type = "SkillName", skillName = "Glacial Cascade" }),
	["With 40 total Intelligence and Dexterity in Radius, Elemental Hit and Wild Strike deal 50% less Fire Damage"] = getThreshold({ "Int","Dex" }, "FireDamage", "MORE", -50, { type = "SkillName", skillNameList = { "Elemental Hit", "Wild Strike" } }),
	["With 40 total Strength and Intelligence in Radius, Elemental Hit and Wild Strike deal 50% less Cold Damage"] = getThreshold({ "Str","Int" }, "ColdDamage", "MORE", -50, { type = "SkillName", skillNameList = { "Elemental Hit", "Wild Strike" } }),
	["With 40 total Dexterity and Strength in Radius, Elemental Hit and Wild Strike deal 50% less Lightning Damage"] = getThreshold({ "Dex","Str" }, "LightningDamage", "MORE", -50, { type = "SkillName", skillNameList = { "Elemental Hit", "Wild Strike" } }),
	["With 40 total Dexterity and Strength in Radius, Spectral Shield Throw Chains +4 times"] = getThreshold({ "Dex","Str" }, "ChainCountMax", "BASE", 4, { type = "SkillName", skillName = "Spectral Shield Throw" }),
	["With 40 total Dexterity and Strength in Radius, Spectral Shield Throw fires 75% less Shard Projectiles"] = getThreshold({ "Dex","Str" }, "ProjectileCount", "MORE", -75, { type = "SkillName", skillName = "Spectral Shield Throw" }),
	["With at least 40 Intelligence in Radius, Blight inflicts Withered for 2 seconds"] = getThreshold("Int", "ExtraSkillMod", "LIST", { mod = mod("Condition:CanWither", "FLAG", true) }, { type = "SkillName", skillName = "Blight" }),
	-- [""] = getThreshold("", "", "", , { type = "SkillName", skillName = "" }),
}

-- Unified list of jewel functions
local jewelFuncList = { }
for k, v in pairs(jewelOtherFuncs) do
	jewelFuncList[k:lower()] = { func = v, type = "Other" }
end
for k, v in pairs(jewelSelfFuncs) do
	jewelFuncList[k:lower()] = { func = v, type = "Self" }
end
for k, v in pairs(jewelSelfUnallocFuncs) do
	jewelFuncList[k:lower()] = { func = v, type = "SelfUnalloc" }
end
for k, v in pairs(jewelThresholdFuncs) do
	jewelFuncList[k:lower()] = { func = v, type = "Threshold" }
end

-- Generate list of cluster jewel skills
local clusterJewelSkills = {}
for baseName, jewel in pairs(data["3_0"].clusterJewels.jewels) do
	for skillId, skill in pairs(jewel.skills) do
		clusterJewelSkills[table.concat(skill.enchant, " "):lower()] = { mod("JewelData", "LIST", { key = "clusterJewelSkill", value = skillId }) }
	end
end
for notable in pairs(data["3_0"].clusterJewels.notableSortOrder) do
	clusterJewelSkills["1 added passive skill is "..notable:lower()] = { mod("ClusterJewelNotable", "LIST", notable) }
end
for _, keystone in ipairs(data["3_0"].clusterJewels.keystones) do
	clusterJewelSkills["adds "..keystone:lower()] = { mod("JewelData", "LIST", { key = "clusterJewelKeystone", value = keystone }) }
end

-- Scan a line for the earliest and longest match from the pattern list
-- If a match is found, returns the corresponding value from the pattern list, plus the remainder of the line and a table of captures
local function scan(line, patternList, plain)
	local bestIndex, bestEndIndex
	local bestPattern = ""
	local bestVal, bestStart, bestEnd, bestCaps
	local lineLower = line:lower()
	for pattern, patternVal in pairs(patternList) do
		local index, endIndex, cap1, cap2, cap3, cap4, cap5 = lineLower:find(pattern, 1, plain)
		if index and (not bestIndex or index < bestIndex or (index == bestIndex and (endIndex > bestEndIndex or (endIndex == bestEndIndex and #pattern > #bestPattern)))) then
			bestIndex = index
			bestEndIndex = endIndex
			bestPattern = pattern
			bestVal = patternVal
			bestStart = index
			bestEnd = endIndex
			bestCaps = { cap1, cap2, cap3, cap4, cap5 }
		end
	end
	if bestVal then
		return bestVal, line:sub(1, bestStart - 1) .. line:sub(bestEnd + 1, -1), bestCaps
	else
		return nil, line
	end
end

local function parseMod(line, order)
	-- Check if this is a special modifier
	local lineLower = line:lower()
	for pattern, patternVal in pairs(jewelFuncList) do
		local _, _, cap1, cap2, cap3, cap4, cap5 = lineLower:find(pattern, 1)
		if cap1 then
			return {mod("JewelFunc", "LIST", {func = patternVal.func(cap1, cap2, cap3, cap4, cap5), type = patternVal.type}) }
		end
	end
	local jewelFunc = jewelFuncList[lineLower]
	if jewelFunc then
		return { mod("JewelFunc", "LIST", jewelFunc) }
	end
	local clusterJewelSkill = clusterJewelSkills[lineLower]
	if clusterJewelSkill then
		return clusterJewelSkill
	end
	if unsupportedModList[lineLower] then
		return { }, line
	end
	local specialMod, specialLine, cap = scan(line, specialModList)
	if specialMod and #specialLine == 0 then
		if type(specialMod) == "function" then
			return specialMod(tonumber(cap[1]), unpack(cap))
		else
			return copyTable(specialMod)
		end
	end

	-- Check for add-to-cluster-jewel special
	local addToCluster = line:match("^Added Small Passive Skills also grant: (.+)$")
	if addToCluster then
		return { mod("AddToClusterJewelNode", "LIST", addToCluster) }
	end

	line = line .. " "

	-- Check for a flag/tag specification at the start of the line
	local preFlag
	preFlag, line = scan(line, preFlagList)

	-- Check for skill name at the start of the line
	local skillTag
	skillTag, line = scan(line, preSkillNameList)

	-- Scan for modifier form
	local modForm, formCap
	modForm, line, formCap = scan(line, formList)
	if not modForm then
		return nil, line
	end
	local num = tonumber(formCap[1])

	-- Check for tags (per-charge, conditionals)
	local modTag, modTag2, tagCap
	modTag, line, tagCap = scan(line, modTagList)
	if type(modTag) == "function" then
		modTag = modTag(tonumber(tagCap[1]), unpack(tagCap))
	end
	if modTag then
		modTag2, line, tagCap = scan(line, modTagList)
		if type(modTag2) == "function" then
			modTag2 = modTag2(tonumber(tagCap[1]), unpack(tagCap))
		end
	end
	
	-- Scan for modifier name and skill name
	local modName
	if order == 2 and not skillTag then
		skillTag, line = scan(line, skillNameList, true)
	end
	if modForm == "PEN" then
		modName, line = scan(line, penTypes, true)
		if not modName then
			return { }, line
		end
		local _
		_, line = scan(line, modNameList, true)
	else
		modName, line = scan(line, modNameList, true)
	end
	if order == 1 and not skillTag then
		skillTag, line = scan(line, skillNameList, true)
	end
	
	-- Scan for flags
	local modFlag
	modFlag, line = scan(line, modFlagList, true)

	-- Find modifier value and type according to form
	local modValue = num
	local modType = "BASE"
	local modSuffix
	if modForm == "INC" then
		modType = "INC"
	elseif modForm == "RED" then
		modValue = -num
		modType = "INC"
	elseif modForm == "MORE" then
		modType = "MORE"
	elseif modForm == "LESS" then
		modValue = -num
		modType = "MORE"
	elseif modForm == "BASE" then
		modSuffix, line = scan(line, suffixTypes, true)
	elseif modForm == "CHANCE" then
	elseif modForm == "REGENPERCENT" then
		modName = regenTypes[formCap[2]]
		modSuffix = "Percent"
	elseif modForm == "REGENFLAT" then
		modName = regenTypes[formCap[2]]
	elseif modForm == "DEGEN" then
		local damageType = dmgTypes[formCap[2]]
		if not damageType then
			return { }, line
		end
		modName = damageType .. "Degen"
		modSuffix = ""
	elseif modForm == "DMG" then
		local damageType = dmgTypes[formCap[3]]
		if not damageType then
			return { }, line
		end
		modValue = { tonumber(formCap[1]), tonumber(formCap[2]) }
		modName = { damageType.."Min", damageType.."Max" }
	elseif modForm == "DMGATTACKS" then
		local damageType = dmgTypes[formCap[3]]
		if not damageType then
			return { }, line
		end
		modValue = { tonumber(formCap[1]), tonumber(formCap[2]) }
		modName = { damageType.."Min", damageType.."Max" }
		modFlag = modFlag or { keywordFlags = KeywordFlag.Attack }
	elseif modForm == "DMGSPELLS" then
		local damageType = dmgTypes[formCap[3]]
		if not damageType then
			return { }, line
		end
		modValue = { tonumber(formCap[1]), tonumber(formCap[2]) }
		modName = { damageType.."Min", damageType.."Max" }
		modFlag = modFlag or { keywordFlags = KeywordFlag.Spell }
	elseif modForm == "DMGBOTH" then
		local damageType = dmgTypes[formCap[3]]
		if not damageType then
			return { }, line
		end
		modValue = { tonumber(formCap[1]), tonumber(formCap[2]) }
		modName = { damageType.."Min", damageType.."Max" }
		modFlag = modFlag or { keywordFlags = bor(KeywordFlag.Attack, KeywordFlag.Spell) }
	end
	if not modName then
		return { }, line
	end

	-- Combine flags and tags
	local flags = 0
	local keywordFlags = 0
	local tagList = { }
	local misc = { }
	for _, data in pairs({ modName, preFlag, modFlag, modTag, modTag2, skillTag }) do
		if type(data) == "table" then
			flags = bor(flags, data.flags or 0)
			keywordFlags = bor(keywordFlags, data.keywordFlags or 0)
			if data.tag then
				t_insert(tagList, copyTable(data.tag))
			elseif data.tagList then
				for _, tag in ipairs(data.tagList) do
					t_insert(tagList, copyTable(tag))
				end
			end
			for k, v in pairs(data) do
				misc[k] = v
			end
		end
	end

	-- Generate modifier list
	local nameList = modName
	local modList = { }
	for i, name in ipairs(type(nameList) == "table" and nameList or { nameList }) do
		modList[i] = {
			name = name .. (modSuffix or misc.modSuffix or ""),
			type = modType,
			value = type(modValue) == "table" and modValue[i] or modValue,
			flags = flags,
			keywordFlags = keywordFlags,
			unpack(tagList)
		}
	end
	if modList[1] then
		-- Special handling for various modifier types
		if misc.addToAura then
			-- Modifiers that add effects to your auras
			for i, effectMod in ipairs(modList) do
				modList[i] = mod("ExtraAuraEffect", "LIST", { mod = effectMod })
			end
		elseif misc.newAura then
			-- Modifiers that add extra auras
			for i, effectMod in ipairs(modList) do
				local tagList = { }
				for i, tag in ipairs(effectMod) do
					tagList[i] = tag
					effectMod[i] = nil
				end
				modList[i] = mod("ExtraAura", "LIST", { mod = effectMod, onlyAllies = misc.newAuraOnlyAllies }, unpack(tagList))
			end
		elseif misc.affectedByAura then
			-- Modifiers that apply to actors affected by your auras
			for i, effectMod in ipairs(modList) do
				modList[i] = mod("AffectedByAuraMod", "LIST", { mod = effectMod })
			end
		elseif misc.addToMinion then
			-- Minion modifiers
			for i, effectMod in ipairs(modList) do
				modList[i] = mod("MinionModifier", "LIST", { mod = effectMod }, misc.addToMinionTag)
			end
		elseif misc.addToSkill then
			-- Skill enchants or socketed gem modifiers that add additional effects
			for i, effectMod in ipairs(modList) do
				modList[i] = mod("ExtraSkillMod", "LIST", { mod = effectMod }, misc.addToSkill)
			end
		elseif misc.convertFortifyEffect then
			for i, effectMod in ipairs(modList) do
				modList[i] = mod("convertFortifyBuff", "LIST", { mod = effectMod })
			end
		end
	end
	return modList, line:match("%S") and line
end

local cache = { }
local unsupported = { }
local count = 0
--local foo = io.open("../unsupported.txt", "w")
--foo:close()
return function(line, isComb)
	if not cache[line] then
		local modList, extra = parseMod(line, 1)
		if modList and extra then
			modList, extra = parseMod(line, 2)
		end
		cache[line] = { modList, extra }
		if foo and not isComb and not cache[line][1] then
			local form = line:gsub("[%+%-]?%d+%.?%d*","{num}")
			if not unsupported[form] then
				unsupported[form] = true
				count = count + 1
				foo = io.open("../unsupported.txt", "a+")
				foo:write(count, ': ', form, (cache[line][2] and #cache[line][2] < #line and ('    {' .. cache[line][2]).. '}') or "", '\n')
				foo:close()
			end
		end
	end
	return unpack(copyTable(cache[line]))
end, cache<|MERGE_RESOLUTION|>--- conflicted
+++ resolved
@@ -1293,15 +1293,12 @@
 		mod("ManaDegen", "BASE", 1, { type = "PercentStat", stat = "ManaUnreserved", percent = num }, { type = "Condition", var = "FullLife", neg = true }),
 		mod("LifeRecovery", "BASE", 1, { type = "PercentStat", stat = "ManaUnreserved", percent = num }, { type = "Condition", var = "FullLife", neg = true }) 
 	} end,
-<<<<<<< HEAD
 	["you are blind"] = { flag("Condition:Blinded") },
 	["armour applies to fire, cold and lightning damage taken from hits instead of physical damage"] = { flag("ArmourAppliesToFireDamageTaken"), flag("ArmourAppliesToColdDamageTaken"), flag("ArmourAppliesToLightningDamageTaken"), flag("ArmourDoesNotApplyToPhysicalDamageTaken") },
 	["maximum damage reduction for any damage type is (%d+)%%"] = function(num) return { mod("DamageReductionMax", "OVERRIDE", num) } end,
-=======
 	-- Exerted Attacks
 	["exerted attacks deal (%d+)%% increased damage"] = function(num) return { mod("ExertIncrease", "INC", num, nil, ModFlag.Attack, 0) } end,
 	["exerted attacks have (%d+)%% chance to deal double damage"] = function(num) return { mod("ExertDoubleDamageChance", "BASE", num, nil, ModFlag.Attack, 0) } end,
->>>>>>> 48918237
 	-- Ascendant
 	["grants (%d+) passive skill points?"] = function(num) return { mod("ExtraPoints", "BASE", num) } end,
 	["can allocate passives from the %a+'s starting point"] = { },
