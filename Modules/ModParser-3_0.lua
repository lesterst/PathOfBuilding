-- Path of Building
--
-- Module: Mod Parser for 3.0
-- Parser function for modifier names
--
local pairs = pairs
local ipairs = ipairs
local t_insert = table.insert
local band = bit.band
local bor = bit.bor
local bnot = bit.bnot

-- List of modifier forms
local formList = {
	["^(%d+)%% increased"] = "INC",
	["^(%d+)%% faster"] = "INC",
	["^(%d+)%% reduced"] = "RED",
	["^(%d+)%% slower"] = "RED",
	["^(%d+)%% more"] = "MORE",
	["^(%d+)%% less"] = "LESS",
	["^([%+%-][%d%.]+)%%?"] = "BASE",
	["^([%+%-][%d%.]+)%%? to"] = "BASE",
	["^([%+%-]?[%d%.]+)%%? of"] = "BASE",
	["^([%+%-][%d%.]+)%%? base"] = "BASE",
	["^([%+%-]?[%d%.]+)%%? additional"] = "BASE",
	["(%d+) additional hits"] = "BASE",
	["^you gain ([%d%.]+)"] = "BASE",
	["^gains? ([%d%.]+)%% of"] = "BASE",
	["^([%+%-]?%d+)%% chance"] = "CHANCE",
	["^([%+%-]?%d+)%% additional chance"] = "CHANCE",
	["penetrates? (%d+)%%"] = "PEN",
	["penetrates (%d+)%% of"] = "PEN",
	["penetrates (%d+)%% of enemy"] = "PEN",
	["^([%d%.]+) (.+) regenerated per second"] = "REGENFLAT",
	["^([%d%.]+)%% (.+) regenerated per second"] = "REGENPERCENT",
	["^([%d%.]+)%% of (.+) regenerated per second"] = "REGENPERCENT",
	["^regenerate ([%d%.]+) (.+) per second"] = "REGENFLAT",
	["^regenerate ([%d%.]+)%% (.-) per second"] = "REGENPERCENT",
	["^regenerate ([%d%.]+)%% of (.-) per second"] = "REGENPERCENT",
	["^regenerate ([%d%.]+)%% of your (.-) per second"] = "REGENPERCENT",
	["^you regenerate ([%d%.]+)%% of (.+) per second"] = "REGENPERCENT",
	["^([%d%.]+) (%a+) damage taken per second"] = "DEGEN",
	["^([%d%.]+) (%a+) damage per second"] = "DEGEN",
	["(%d+) to (%d+) added (%a+) damage"] = "DMG",
	["(%d+)%-(%d+) added (%a+) damage"] = "DMG",
	["(%d+) to (%d+) additional (%a+) damage"] = "DMG",
	["(%d+)%-(%d+) additional (%a+) damage"] = "DMG",
	["^(%d+) to (%d+) (%a+) damage"] = "DMG",
	["adds (%d+) to (%d+) (%a+) damage"] = "DMG",
	["adds (%d+)%-(%d+) (%a+) damage"] = "DMG",
	["adds (%d+) to (%d+) (%a+) damage to attacks"] = "DMGATTACKS",
	["adds (%d+)%-(%d+) (%a+) damage to attacks"] = "DMGATTACKS",
	["adds (%d+) to (%d+) (%a+) attack damage"] = "DMGATTACKS",
	["adds (%d+)%-(%d+) (%a+) attack damage"] = "DMGATTACKS",
	["adds (%d+) to (%d+) (%a+) damage to spells"] = "DMGSPELLS",
	["adds (%d+)%-(%d+) (%a+) damage to spells"] = "DMGSPELLS",
	["adds (%d+) to (%d+) (%a+) spell damage"] = "DMGSPELLS",
	["adds (%d+)%-(%d+) (%a+) spell damage"] = "DMGSPELLS",
	["adds (%d+) to (%d+) (%a+) damage to attacks and spells"] = "DMGBOTH",
	["adds (%d+)%-(%d+) (%a+) damage to attacks and spells"] = "DMGBOTH",
	["adds (%d+) to (%d+) (%a+) damage to spells and attacks"] = "DMGBOTH", -- o_O
	["adds (%d+)%-(%d+) (%a+) damage to spells and attacks"] = "DMGBOTH", -- o_O
	["adds (%d+) to (%d+) (%a+) damage to hits"] = "DMGBOTH",
	["adds (%d+)%-(%d+) (%a+) damage to hits"] = "DMGBOTH",
}

-- Map of modifier names
local modNameList = {
	-- Attributes
	["strength"] = "Str",
	["dexterity"] = "Dex",
	["intelligence"] = "Int",
	["strength and dexterity"] = { "Str", "Dex" },
	["strength and intelligence"] = { "Str", "Int" },
	["dexterity and intelligence"] = { "Dex", "Int" },
	["attributes"] = { "Str", "Dex", "Int" },
	["all attributes"] = { "Str", "Dex", "Int" },
	-- Life/mana
	["life"] = "Life",
	["maximum life"] = "Life",
	["mana"] = "Mana",
	["maximum mana"] = "Mana",
	["mana regeneration"] = "ManaRegen",
	["mana regeneration rate"] = "ManaRegen",
	["mana cost"] = "ManaCost",
	["mana cost of"] = "ManaCost",
	["mana cost of skills"] = "ManaCost",
	["total mana cost"] = "ManaCost",
	["total mana cost of skills"] = "ManaCost",
	["mana reserved"] = "ManaReserved",
	["mana reservation"] = "ManaReserved",
	["mana reservation of skills"] = "ManaReserved",
	-- Primary defences
	["maximum energy shield"] = "EnergyShield",
	["energy shield recharge rate"] = "EnergyShieldRecharge",
	["start of energy shield recharge"] = "EnergyShieldRechargeFaster",
	["armour"] = "Armour",
	["evasion"] = "Evasion",
	["evasion rating"] = "Evasion",
	["energy shield"] = "EnergyShield",
	["armour and evasion"] = "ArmourAndEvasion",
	["armour and evasion rating"] = "ArmourAndEvasion",
	["evasion rating and armour"] = "ArmourAndEvasion",
	["armour and energy shield"] = "ArmourAndEnergyShield",
	["evasion rating and energy shield"] = "EvasionAndEnergyShield",
	["evasion and energy shield"] = "EvasionAndEnergyShield",
	["armour, evasion and energy shield"] = "Defences",
	["defences"] = "Defences",
	["to evade"] = "EvadeChance",
	["chance to evade"] = "EvadeChance",
	["to evade attacks"] = "EvadeChance",
	["to evade attack hits"] = "EvadeChance",
	["chance to evade attacks"] = "EvadeChance",
	["chance to evade attack hits"] = "EvadeChance",
	["chance to evade projectile attacks"] = "ProjectileEvadeChance",
	["chance to evade melee attacks"] = "MeleeEvadeChance",
	-- Resistances
	["physical damage reduction"] = "PhysicalDamageReduction",
	["physical damage reduction from hits"] = "PhysicalDamageReductionWhenHit",
	["fire resistance"] = "FireResist",
	["maximum fire resistance"] = "FireResistMax",
	["cold resistance"] = "ColdResist",
	["maximum cold resistance"] = "ColdResistMax",
	["lightning resistance"] = "LightningResist",
	["maximum lightning resistance"] = "LightningResistMax",
	["chaos resistance"] = "ChaosResist",
	["maximum chaos resistance"] = "ChaosResistMax",
	["fire and cold resistances"] = { "FireResist", "ColdResist" },
	["fire and lightning resistances"] = { "FireResist", "LightningResist" },
	["cold and lightning resistances"] = { "ColdResist", "LightningResist" },
	["elemental resistances"] = "ElementalResist",
	["all elemental resistances"] = "ElementalResist",
	["all resistances"] = { "ElementalResist", "ChaosResist" },
	["all maximum elemental resistances"] = "ElementalResistMax",
	["all maximum resistances"] = { "ElementalResistMax", "ChaosResistMax" },
	["fire and chaos resistances"] = { "FireResist", "ChaosResist" },
	["cold and chaos resistances"] = { "ColdResist", "ChaosResist" },
	["lightning and chaos resistances"] = { "LightningResist", "ChaosResist" },
	-- Damage taken
	["damage taken"] = "DamageTaken",
	["damage taken when hit"] = "DamageTakenWhenHit",
	["damage taken from damage over time"] = "DamageTakenOverTime",
	["physical damage taken"] = "PhysicalDamageTaken",
	["physical damage from hits taken"] = "PhysicalDamageTaken",
	["physical damage taken when hit"] = "PhysicalDamageTakenWhenHit",
	["physical damage taken over time"] = "PhysicalDamageTakenOverTime",
	["physical damage over time damage taken"] = "PhysicalDamageTakenOverTime",
	["lightning damage taken"] = "LightningDamageTaken",
	["lightning damage from hits taken"] = "LightningDamageTaken",
	["lightning damage taken when hit"] = "LightningDamageTakenWhenHit",
	["lightning damage taken over time"] = "LightningDamageTakenOverTime",
	["cold damage taken"] = "ColdDamageTaken",
	["cold damage from hits taken"] = "ColdDamageTaken",
	["cold damage taken when hit"] = "ColdDamageTakenWhenHit",
	["cold damage taken over time"] = "ColdDamageTakenOverTime",
	["fire damage taken"] = "FireDamageTaken",
	["fire damage from hits taken"] = "FireDamageTaken",
	["fire damage taken when hit"] = "FireDamageTakenWhenHit",
	["fire damage taken over time"] = "FireDamageTakenOverTime",
	["chaos damage taken"] = "ChaosDamageTaken",
	["chaos damage from hits taken"] = "ChaosDamageTaken",
	["chaos damage taken when hit"] = "ChaosDamageTakenWhenHit",
	["chaos damage taken over time"] = "ChaosDamageTakenOverTime",
	["chaos damage over time taken"] = "ChaosDamageTakenOverTime",
	["elemental damage taken"] = "ElementalDamageTaken",
	["elemental damage taken when hit"] = "ElementalDamageTakenWhenHit",
	["elemental damage taken over time"] = "ElementalDamageTakenOverTime",
	-- Other defences
	["to dodge attacks"] = "AttackDodgeChance",
	["to dodge attack hits"] = "AttackDodgeChance",
	["to dodge spells"] = "SpellDodgeChance",
	["to dodge spell hits"] = "SpellDodgeChance",
	["to dodge spell damage"] = "SpellDodgeChance",
	["to dodge attacks and spells"] = { "AttackDodgeChance", "SpellDodgeChance" },
	["to dodge attacks and spell damage"] = { "AttackDodgeChance", "SpellDodgeChance" },
	["to dodge attack and spell hits"] = { "AttackDodgeChance", "SpellDodgeChance" },
	["to block"] = "BlockChance",
	["to block attacks"] = "BlockChance",
	["to block attack damage"] = "BlockChance",
	["block chance"] = "BlockChance",
	["block chance with staves"] = { "BlockChance", tag = { type = "Condition", var = "UsingStaff" } },
	["to block with staves"] = { "BlockChance", tag = { type = "Condition", var = "UsingStaff" } },
	["spell block chance"] = "SpellBlockChance",
	["to block spells"] = "SpellBlockChance",
	["to block spell damage"] = "SpellBlockChance",
	["chance to block attacks and spells"] = { "BlockChance", "SpellBlockChance" },
	["maximum block chance"] = "BlockChanceMax",
	["maximum chance to block attack damage"] = "BlockChanceMax",
	["maximum chance to block spell damage"] = "SpellBlockChanceMax",
	["to avoid being stunned"] = "AvoidStun",
	["to avoid being shocked"] = "AvoidShock",
	["to avoid being frozen"] = "AvoidFrozen",
	["to avoid being chilled"] = "AvoidChilled",
	["to avoid being ignited"] = "AvoidIgnite",
	["to avoid elemental ailments"] = { "AvoidShock", "AvoidFrozen", "AvoidChilled", "AvoidIgnite" },
	["to avoid elemental status ailments"] = { "AvoidShock", "AvoidFrozen", "AvoidChilled", "AvoidIgnite" },
	["to avoid bleeding"] = "AvoidBleed",
	["to avoid being poisoned"] = "AvoidPoison",
	["damage is taken from mana before life"] = "DamageTakenFromManaBeforeLife",
	["damage taken from mana before life"] = "DamageTakenFromManaBeforeLife",
	["effect of curses on you"] = "CurseEffectOnSelf",
	["life recovery rate"] = "LifeRecoveryRate",
	["mana recovery rate"] = "ManaRecoveryRate",
	["energy shield recovery rate"] = "EnergyShieldRecoveryRate",
	["energy shield regeneration rate"] = "EnergyShieldRegen",
	["recovery rate of life, mana and energy shield"] = { "LifeRecoveryRate", "ManaRecoveryRate", "EnergyShieldRecoveryRate" },
	["recovery rate of life and energy shield"] = { "LifeRecoveryRate", "EnergyShieldRecoveryRate" },
	["maximum life, mana and global energy shield"] = { "Life", "Mana", "EnergyShield", tag = { type = "Global" } },
	-- Stun/knockback modifiers
	["stun recovery"] = "StunRecovery",
	["stun and block recovery"] = "StunRecovery",
	["block and stun recovery"] = "StunRecovery",
	["stun threshold"] = "StunThreshold",
	["block recovery"] = "BlockRecovery",
	["enemy stun threshold"] = "EnemyStunThreshold",
	["stun duration on enemies"] = "EnemyStunDuration",
	["stun duration"] = "EnemyStunDuration",
	["to knock enemies back on hit"] = "EnemyKnockbackChance",
	["knockback distance"] = "EnemyKnockbackDistance",
	-- Auras/curses/buffs
	["aura effect"] = "AuraEffect",
	["effect of non-curse auras you cast"] = "AuraEffect",
	["effect of non-curse auras from your skills"] = "AuraEffect",
	["effect of your curses"] = "CurseEffect",
	["effect of auras on you"] = "AuraEffectOnSelf",
	["effect of auras on your minions"] = { "AuraEffectOnSelf", addToMinion = true },
	["effect of auras from mines"] = { "AuraEffect", keywordFlags = KeywordFlag.Mine },
	["curse effect"] = "CurseEffect",
	["effect of curses applied by bane"] = { "CurseEffect", tag = { type = "Condition", var = "AppliedByBane" } },
	["curse duration"] = { "Duration", keywordFlags = KeywordFlag.Curse },
	["radius of auras"] = { "AreaOfEffect", keywordFlags = KeywordFlag.Aura },
	["radius of curses"] = { "AreaOfEffect", keywordFlags = KeywordFlag.Curse },
	["buff effect"] = "BuffEffect",
	["effect of buffs on you"] = "BuffEffectOnSelf",
	["effect of buffs granted by your golems"] = { "BuffEffect", tag = { type = "SkillType", skillType = SkillType.Golem } },
	["effect of buffs granted by socketed golem skills"] = { "BuffEffect", addToSkill = { type = "SocketedIn", slotName = "{SlotName}", keyword = "golem" } },
	["effect of the buff granted by your stone golems"] = { "BuffEffect", tag = { type = "SkillName", skillName = "Summon Stone Golem" } },
	["effect of the buff granted by your lightning golems"] = { "BuffEffect", tag = { type = "SkillName", skillName = "Summon Lightning Golem" } },
	["effect of the buff granted by your ice golems"] = { "BuffEffect", tag = { type = "SkillName", skillName = "Summon Ice Golem" } },
	["effect of the buff granted by your flame golems"] = { "BuffEffect", tag = { type = "SkillName", skillName = "Summon Flame Golem" } },
	["effect of the buff granted by your chaos golems"] = { "BuffEffect", tag = { type = "SkillName", skillName = "Summon Chaos Golem" } },
	["effect of the buff granted by your carrion golems"] = { "BuffEffect", tag = { type = "SkillName", skillName = "Summon Carrion Golem" } },
	["effect of offering spells"] = { "BuffEffect", tag = { type = "SkillName", skillNameList = { "Bone Offering", "Flesh Offering", "Spirit Offering" } } },
	["effect of offerings"] = { "BuffEffect", tag = { type = "SkillName", skillNameList = { "Bone Offering", "Flesh Offering", "Spirit Offering" } } },
	["effect of heralds on you"] = { "BuffEffect", tag = { type = "SkillType", skillType = SkillType.Herald } },
	["effect of buffs granted by your active ancestor totems"] = { "BuffEffect", tag = { type = "SkillName", skillNameList = { "Ancestral Warchief", "Ancestral Protector" } } },
	["warcry effect"] = { "BuffEffect", keywordFlags = KeywordFlag.Warcry },
	["aspect of the avian buff effect"] = { "BuffEffect", tag = { type = "SkillName", skillName = "Aspect of the Avian" } },
	["effect of arcane surge on you"] = { "BuffEffect", tag = { type = "SkillName", skillName = "Arcane Surge" } },
	-- Charges
	["maximum power charge"] = "PowerChargesMax",
	["maximum power charges"] = "PowerChargesMax",
	["minimum power charge"] = "PowerChargesMin",
	["minimum power charges"] = "PowerChargesMin",
	["power charge duration"] = "PowerChargesDuration",
	["maximum frenzy charge"] = "FrenzyChargesMax",
	["maximum frenzy charges"] = "FrenzyChargesMax",
	["minimum frenzy charge"] = "FrenzyChargesMin",
	["minimum frenzy charges"] = "FrenzyChargesMin",
	["frenzy charge duration"] = "FrenzyChargesDuration",
	["maximum endurance charge"] = "EnduranceChargesMax",
	["maximum endurance charges"] = "EnduranceChargesMax",
	["minimum endurance charge"] = "EnduranceChargesMin",
	["minimum endurance charges"] = "EnduranceChargesMin",
	["endurance charge duration"] = "EnduranceChargesDuration",
	["maximum frenzy charges and maximum power charges"] = { "FrenzyChargesMax", "PowerChargesMax" },
	["endurance, frenzy and power charge duration"] = { "PowerChargesDuration", "FrenzyChargesDuration", "EnduranceChargesDuration" },
	["maximum siphoning charge"] = "SiphoningChargesMax",
	["maximum siphoning charges"] = "SiphoningChargesMax",
	["maximum challenger charges"] = "ChallengerChargesMax",
	["maximum blitz charges"] = "BlitzChargesMax",
	["maximum number of crab barriers"] = "CrabBarriersMax",
	-- On hit/kill/leech effects
	["life gained on kill"] = "LifeOnKill",
	["mana gained on kill"] = "ManaOnKill",
	["life gained for each enemy hit"] = { "LifeOnHit" },
	["life gained for each enemy hit by attacks"] = { "LifeOnHit", flags = ModFlag.Attack },
	["life gained for each enemy hit by your attacks"] = { "LifeOnHit", flags = ModFlag.Attack },
	["life gained for each enemy hit by spells"] = { "LifeOnHit", flags = ModFlag.Spell },
	["life gained for each enemy hit by your spells"] = { "LifeOnHit", flags = ModFlag.Spell },
	["mana gained for each enemy hit by attacks"] = { "ManaOnHit", flags = ModFlag.Attack },
	["mana gained for each enemy hit by your attacks"] = { "ManaOnHit", flags = ModFlag.Attack },
	["energy shield gained for each enemy hit"] = { "EnergyShieldOnHit" },
	["energy shield gained for each enemy hit by attacks"] = { "EnergyShieldOnHit", flags = ModFlag.Attack },
	["energy shield gained for each enemy hit by your attacks"] = { "EnergyShieldOnHit", flags = ModFlag.Attack },
	["life and mana gained for each enemy hit"] = { "LifeOnHit", "ManaOnHit", flags = ModFlag.Attack },
	["damage as life"] = "DamageLifeLeech",
	["life leeched per second"] = "LifeLeechRate",
	["mana leeched per second"] = "ManaLeechRate",
	["total recovery per second from life leech"] = "LifeLeechRate",
	["total recovery per second from energy shield leech"] = "EnergyShieldLeechRate",
	["total recovery per second from mana leech"] = "ManaLeechRate",
	["maximum recovery per life leech"] = "MaxLifeLeechInstance",
	["maximum recovery per energy shield leech"] = "MaxEnergyShieldLeechInstance",
	["maximum recovery per mana leech"] = "MaxManaLeechInstance",
	["maximum total recovery per second from life leech"] = "MaxLifeLeechRate",
	["maximum total recovery per second from energy shield leech"] = "MaxEnergyShieldLeechRate",
	["maximum total recovery per second from mana leech"] = "MaxManaLeechRate",
	["to impale enemies on hit"] = "ImpaleChance",
    ["impale effect"] = "ImpaleEffect",
	-- Projectile modifiers
	["projectile"] = "ProjectileCount",
	["projectiles"] = "ProjectileCount",
	["projectile speed"] = "ProjectileSpeed",
	["arrow speed"] = { "ProjectileSpeed", flags = ModFlag.Bow },
	-- Totem/trap/mine/brand modifiers
	["totem placement speed"] = "TotemPlacementSpeed",
	["totem life"] = "TotemLife",
	["totem duration"] = "TotemDuration",
	["maximum number of summoned totems"] = "ActiveTotemLimit",
	["maximum number of summoned totems."] = "ActiveTotemLimit", -- Mark plz
	["maximum number of summoned ballista totems"] = "ActiveTotemLimit", -- Mark plz
	["trap throwing speed"] = "TrapThrowingSpeed",
	["trap trigger area of effect"] = "TrapTriggerAreaOfEffect",
	["trap duration"] = "TrapDuration",
	["cooldown recovery speed for throwing traps"] = { "CooldownRecovery", keywordFlags = KeywordFlag.Trap },
	["mine laying speed"] = "MineLayingSpeed",
	["mine throwing speed"] = "MineLayingSpeed",
	["mine detonation area of effect"] = "MineDetonationAreaOfEffect",
	["mine duration"] = "MineDuration",
	["activation frequency"] = "BrandActivationFrequency",
	["brand activation frequency"] = "BrandActivationFrequency",
	["brand attachment range"] = "BrandAttachmentRange",
	-- Minion modifiers
	["maximum number of skeletons"] = "ActiveSkeletonLimit",
	["maximum number of zombies"] = "ActiveZombieLimit",
	["maximum number of raised zombies"] = "ActiveZombieLimit",
	["number of zombies allowed"] = "ActiveZombieLimit",
	["maximum number of spectres"] = "ActiveSpectreLimit",
	["maximum number of golems"] = "ActiveGolemLimit",
	["maximum number of summoned golems"] = "ActiveGolemLimit",
	["maximum number of summoned raging spirits"] = "ActiveRagingSpiritLimit",
	["maximum number of summoned holy relics"] = "ActiveHolyRelicLimit",
	["minion duration"] = { "Duration", tag = { type = "SkillType", skillType = SkillType.CreateMinion } },
	["skeleton duration"] = { "Duration", tag = { type = "SkillName", skillName = "Summon Skeleton" } },
	["sentinel of dominance duration"] = { "Duration", tag = { type = "SkillName", skillName = "Dominating Blow" } },
	-- Other skill modifiers
	["radius"] = "AreaOfEffect",
	["radius of area skills"] = "AreaOfEffect",
	["area of effect radius"] = "AreaOfEffect",
	["area of effect"] = "AreaOfEffect",
	["area of effect of skills"] = "AreaOfEffect",
	["area of effect of area skills"] = "AreaOfEffect",
	["aspect of the spider area of effect"] = { "AreaOfEffect", tag = { type = "SkillName", skillName = "Aspect of the Spider" } },
	["firestorm explosion area of effect"] = { "AreaOfEffectSecondary", tag = { type = "SkillName", skillName = "Firestorm" } },
	["duration"] = "Duration",
	["skill effect duration"] = "Duration",
	["chaos skill effect duration"] = { "Duration", keywordFlags = KeywordFlag.Chaos },
	["aspect of the spider debuff duration"] = { "Duration", tag = { type = "SkillName", skillName = "Aspect of the Spider" } },
	["fire trap burning ground duration"] = { "Duration", tag = { type = "SkillName", skillName = "Fire Trap" } },
	["cooldown recovery"] = "CooldownRecovery",
	["cooldown recovery speed"] = "CooldownRecovery",
	["weapon range"] = "WeaponRange",
	["melee range"] = "MeleeWeaponRange",
	["melee weapon range"] = "MeleeWeaponRange",
	["melee strike range"] = { "MeleeWeaponRange", "UnarmedRange" },
	["melee weapon and unarmed range"] = { "MeleeWeaponRange", "UnarmedRange" },
	["melee weapon and unarmed attack range"] = { "MeleeWeaponRange", "UnarmedRange" },
	["to deal double damage"] = "DoubleDamageChance",
	-- Buffs
	["onslaught effect"] = "OnslaughtEffect",
	["fortify duration"] = "FortifyDuration",
	["adrenaline duration"] = "AdrenalineDuration",
	["effect of fortify on you"] = "FortifyEffectOnSelf",
	["effect of tailwind on you"] = "TailwindEffectOnSelf",
	["elusive effect"] = "ElusiveEffect",
	["effect of elusive on you"] = "ElusiveEffect",
	-- Basic damage types
	["damage"] = "Damage",
	["physical damage"] = "PhysicalDamage",
	["lightning damage"] = "LightningDamage",
	["cold damage"] = "ColdDamage",
	["fire damage"] = "FireDamage",
	["chaos damage"] = "ChaosDamage",
	["non-chaos damage"] = "NonChaosDamage",
	["elemental damage"] = "ElementalDamage",
	-- Other damage forms
	["attack damage"] = { "Damage", flags = ModFlag.Attack },
	["attack physical damage"] = { "PhysicalDamage", flags = ModFlag.Attack },
	["physical attack damage"] = { "PhysicalDamage", flags = ModFlag.Attack },
	["minimum physical attack damage"] = { "MinPhysicalDamage", flags = ModFlag.Attack },
	["maximum physical attack damage"] = { "MaxPhysicalDamage", flags = ModFlag.Attack },
	["physical weapon damage"] = { "PhysicalDamage", flags = ModFlag.Weapon },
	["physical damage with weapons"] = { "PhysicalDamage", flags = ModFlag.Weapon },
	["physical melee damage"] = { "PhysicalDamage", flags = ModFlag.Melee },
	["melee physical damage"] = { "PhysicalDamage", flags = ModFlag.Melee },
	["projectile damage"] = { "Damage", flags = ModFlag.Projectile },
	["projectile attack damage"] = { "Damage", flags = bor(ModFlag.Projectile, ModFlag.Attack) },
	["bow damage"] = { "Damage", flags = bor(ModFlag.Bow, ModFlag.Hit) },
	["damage with arrow hits"] = { "Damage", flags = bor(ModFlag.Bow, ModFlag.Hit) },
	["wand damage"] = { "Damage", flags = bor(ModFlag.Wand, ModFlag.Hit) },
	["wand physical damage"] = { "PhysicalDamage", flags = bor(ModFlag.Wand, ModFlag.Hit) },
	["claw physical damage"] = { "PhysicalDamage", flags = bor(ModFlag.Claw, ModFlag.Hit) },
	["sword physical damage"] = { "PhysicalDamage", flags = bor(ModFlag.Sword, ModFlag.Hit) },
	["damage over time"] = { "Damage", flags = ModFlag.Dot },
	["physical damage over time"] = { "PhysicalDamage", keywordFlags = KeywordFlag.PhysicalDot },
	["burning damage"] = { "FireDamage", keywordFlags = KeywordFlag.FireDot },
	["damage with ignite"] = { "Damage", keywordFlags = KeywordFlag.Ignite },
	["damage with ignites"] = { "Damage", keywordFlags = KeywordFlag.Ignite },
	["incinerate damage for each stage"] = { "Damage", tagList = { { type = "Multiplier", var = "IncinerateStage" }, { type = "SkillName", skillName = "Incinerate" } } },
	["physical damage over time multiplier"] = "PhysicalDotMultiplier",
	["fire damage over time multiplier"] = "FireDotMultiplier",
	["cold damage over time multiplier"] = "ColdDotMultiplier",
	["chaos damage over time multiplier"] = "ChaosDotMultiplier",
	["damage over time multiplier"] = "DotMultiplier",
	-- Crit/accuracy/speed modifiers
	["critical strike chance"] = "CritChance",
	["attack critical strike chance"] = { "CritChance", flags = ModFlag.Attack },
	["critical strike multiplier"] = "CritMultiplier",
	["accuracy"] = "Accuracy",
	["accuracy rating"] = "Accuracy",
	["minion accuracy rating"] = { "Accuracy", addToMinion = true },
	["attack speed"] = { "Speed", flags = ModFlag.Attack },
	["cast speed"] = { "Speed", flags = ModFlag.Cast },
	["attack and cast speed"] = "Speed",
	["attack and movement speed"] = { "Speed", "MovementSpeed" },
	-- Elemental ailments
	["to shock"] = "EnemyShockChance",
	["shock chance"] = "EnemyShockChance",
	["to freeze"] = "EnemyFreezeChance",
	["freeze chance"] = "EnemyFreezeChance",
	["to ignite"] = "EnemyIgniteChance",
	["ignite chance"] = "EnemyIgniteChance",
	["to freeze, shock and ignite"] = { "EnemyFreezeChance", "EnemyShockChance", "EnemyIgniteChance" },
	["effect of shock"] = "EnemyShockEffect",
	["effect of chill"] = "EnemyChillEffect",
	["effect of chill on you"] = "SelfChillEffect",
	["effect of non-damaging ailments"] = { "EnemyShockEffect", "EnemyChillEffect", "EnemyFreezeEffect" },
	["shock duration"] = "EnemyShockDuration",
	["freeze duration"] = "EnemyFreezeDuration",
	["chill duration"] = "EnemyChillDuration",
	["ignite duration"] = "EnemyIgniteDuration",
	["duration of elemental ailments"] = { "EnemyShockDuration", "EnemyFreezeDuration", "EnemyChillDuration", "EnemyIgniteDuration" },
	["duration of elemental status ailments"] = { "EnemyShockDuration", "EnemyFreezeDuration", "EnemyChillDuration", "EnemyIgniteDuration" },
	["duration of ailments"] = { "EnemyShockDuration", "EnemyFreezeDuration", "EnemyChillDuration", "EnemyIgniteDuration", "EnemyPoisonDuration", "EnemyBleedDuration" },
	["duration of ailments you inflict"] = { "EnemyShockDuration", "EnemyFreezeDuration", "EnemyChillDuration", "EnemyIgniteDuration", "EnemyPoisonDuration", "EnemyBleedDuration" },
	-- Other ailments
	["to poison"] = "PoisonChance",
	["to cause poison"] = "PoisonChance",
	["to poison on hit"] = "PoisonChance",
	["poison duration"] = { "EnemyPoisonDuration" },
	["duration of poisons you inflict"] = { "EnemyPoisonDuration" },
	["to cause bleeding"] = "BleedChance",
	["to cause bleeding on hit"] = "BleedChance",
	["to inflict bleeding"] = "BleedChance",
	["to inflict bleeding on hit"] = "BleedChance",
	["bleed duration"] = { "EnemyBleedDuration" },
	["bleeding duration"] = { "EnemyBleedDuration" },
	-- Misc modifiers
	["movement speed"] = "MovementSpeed",
	["attack, cast and movement speed"] = { "Speed", "MovementSpeed" },
	["light radius"] = "LightRadius",
	["rarity of items found"] = "LootRarity",
	["quantity of items found"] = "LootQuantity",
	["item quantity"] = "LootQuantity",
	["strength requirement"] = "StrRequirement",
	["dexterity requirement"] = "DexRequirement",
	["intelligence requirement"] = "IntRequirement",
	["strength and intelligence requirement"] = { "StrRequirement", "IntRequirement" },
	["attribute requirements"] = { "StrRequirement", "DexRequirement", "IntRequirement" },
	["effect of socketed jewels"] = "SocketedJewelEffect",
	-- Flask modifiers
	["effect"] = "FlaskEffect",
	["effect of flasks"] = "FlaskEffect",
	["effect of flasks on you"] = "FlaskEffect",
	["amount recovered"] = "FlaskRecovery",
	["life recovered"] = "FlaskRecovery",
	["life recovery from flasks used"] = "FlaskLifeRecovery",
	["mana recovered"] = "FlaskRecovery",
	["life recovery from flasks"] = "FlaskLifeRecovery",
	["mana recovery from flasks"] = "FlaskManaRecovery",
	["flask effect duration"] = "FlaskDuration",
	["recovery speed"] = "FlaskRecoveryRate",
	["recovery rate"] = "FlaskRecoveryRate",
	["flask recovery rate"] = "FlaskRecoveryRate",
	["flask recovery speed"] = "FlaskRecoveryRate",
	["flask life recovery rate"] = "FlaskLifeRecoveryRate",
	["flask mana recovery rate"] = "FlaskManaRecoveryRate",
	["extra charges"] = "FlaskCharges",
	["maximum charges"] = "FlaskCharges",
	["charges used"] = "FlaskChargesUsed",
	["flask charges used"] = "FlaskChargesUsed",
	["flask charges gained"] = "FlaskChargesGained",
	["charge recovery"] = "FlaskChargeRecovery",
	["impales you inflict last"] = "ImpaleStacksMax",
}

-- List of modifier flags
local modFlagList = {
	-- Weapon types
	["with axes"] = { flags = bor(ModFlag.Axe, ModFlag.Hit) },
	["to axe attacks"] = { flags = bor(ModFlag.Axe, ModFlag.Hit) },
	["with axes or swords"] = { flags = ModFlag.Hit, tag = { type = "ModFlagOr", modFlags = bor(ModFlag.Axe, ModFlag.Sword) } },
	["with bows"] = { flags = bor(ModFlag.Bow, ModFlag.Hit) },
	["to bow attacks"] = { flags = bor(ModFlag.Bow, ModFlag.Hit) },
	["with claws"] = { flags = bor(ModFlag.Claw, ModFlag.Hit) },
	["with claws or daggers"] = { flags = ModFlag.Hit, tag = { type = "ModFlagOr", modFlags = bor(ModFlag.Claw, ModFlag.Dagger) } },
	["to claw attacks"] = { flags = bor(ModFlag.Claw, ModFlag.Hit) },
	["dealt with claws"] = { flags = bor(ModFlag.Claw, ModFlag.Hit) },
	["with daggers"] = { flags = bor(ModFlag.Dagger, ModFlag.Hit) },
	["to dagger attacks"] = { flags = bor(ModFlag.Dagger, ModFlag.Hit) },
	["with maces"] = { flags = bor(ModFlag.Mace, ModFlag.Hit) },
	["to mace attacks"] = { flags = bor(ModFlag.Mace, ModFlag.Hit) },
	["with maces and sceptres"] = { flags = bor(ModFlag.Mace, ModFlag.Hit) },
	["with maces or sceptres"] = { flags = bor(ModFlag.Mace, ModFlag.Hit) },
	["with maces, sceptres or staves"] = { flags = ModFlag.Hit, tag = { type = "ModFlagOr", modFlags = bor(ModFlag.Mace, ModFlag.Staff) } },
	["to mace and sceptre attacks"] = { flags = bor(ModFlag.Mace, ModFlag.Hit) },
	["to mace or sceptre attacks"] = { flags = bor(ModFlag.Mace, ModFlag.Hit) },
	["with staves"] = { flags = bor(ModFlag.Staff, ModFlag.Hit) },
	["to staff attacks"] = { flags = bor(ModFlag.Staff, ModFlag.Hit) },
	["with swords"] = { flags = bor(ModFlag.Sword, ModFlag.Hit) },
	["to sword attacks"] = { flags = bor(ModFlag.Sword, ModFlag.Hit) },
	["with wands"] = { flags = bor(ModFlag.Wand, ModFlag.Hit) },
	["to wand attacks"] = { flags = bor(ModFlag.Wand, ModFlag.Hit) },
	["unarmed"] = { flags = bor(ModFlag.Unarmed, ModFlag.Hit) },
	["with unarmed attacks"] = { flags = bor(ModFlag.Unarmed, ModFlag.Hit) },
	["to unarmed attacks"] = { flags = bor(ModFlag.Unarmed, ModFlag.Hit) },
	["with one handed weapons"] = { flags = bor(ModFlag.Weapon1H, ModFlag.Hit) },
	["with one handed melee weapons"] = { flags = bor(ModFlag.Weapon1H, ModFlag.WeaponMelee, ModFlag.Hit) },
	["with two handed weapons"] = { flags = bor(ModFlag.Weapon2H, ModFlag.Hit) },
	["with two handed melee weapons"] = { flags = bor(ModFlag.Weapon2H, ModFlag.WeaponMelee, ModFlag.Hit) },
	["with ranged weapons"] = { flags = bor(ModFlag.WeaponRanged, ModFlag.Hit) },
	-- Skill types
	["spell"] = { flags = ModFlag.Spell },
	["with spells"] = { flags = ModFlag.Spell },
	["for spells"] = { flags = ModFlag.Spell },
	["with attacks"] = { keywordFlags = KeywordFlag.Attack },
	["with attack skills"] = { keywordFlags = KeywordFlag.Attack },
	["for attacks"] = { flags = ModFlag.Attack },
	["weapon"] = { flags = ModFlag.Weapon },
	["with weapons"] = { flags = ModFlag.Weapon },
	["melee"] = { flags = ModFlag.Melee },
	["with melee attacks"] = { flags = ModFlag.Melee },
	["with melee critical strikes"] = { flags = ModFlag.Melee, tag = { type = "Condition", var = "CriticalStrike" } },
	["with bow skills"] = { keywordFlags = KeywordFlag.Bow },
	["on melee hit"] = { flags = ModFlag.Melee },
	["with hits"] = { keywordFlags = KeywordFlag.Hit },
	["with hits and ailments"] = { keywordFlags = bor(KeywordFlag.Hit, KeywordFlag.Ailment) },
	["with ailments"] = { flags = ModFlag.Ailment },
	["with ailments from attack skills"] = { flags = ModFlag.Ailment, keywordFlags = KeywordFlag.Attack },
	["with poison"] = { keywordFlags = KeywordFlag.Poison },
	["with bleeding"] = { keywordFlags = KeywordFlag.Bleed },
	["for ailments"] = { flags = ModFlag.Ailment },
	["for poison"] = { keywordFlags = KeywordFlag.Poison },
	["for bleeding"] = { keywordFlags = KeywordFlag.Bleed },
	["for ignite"] = { keywordFlags = KeywordFlag.Ignite },
	["area"] = { flags = ModFlag.Area },
	["mine"] = { keywordFlags = KeywordFlag.Mine },
	["with mines"] = { keywordFlags = KeywordFlag.Mine },
	["trap"] = { keywordFlags = KeywordFlag.Trap },
	["with traps"] = { keywordFlags = KeywordFlag.Trap },
	["for traps"] = { keywordFlags = KeywordFlag.Trap },
	["that place mines or throw traps"] = { keywordFlags = bor(KeywordFlag.Mine, KeywordFlag.Trap) },
	["that throw mines"] = { keywordFlags = KeywordFlag.Mine },
	["that throw traps"] = { keywordFlags = KeywordFlag.Trap },
	["totem"] = { keywordFlags = KeywordFlag.Totem },
	["with totem skills"] = { keywordFlags = KeywordFlag.Totem },
	["for skills used by totems"] = { keywordFlags = KeywordFlag.Totem },
	["of aura skills"] = { tag = { type = "SkillType", skillType = SkillType.Aura } },
	["of curse skills"] = { keywordFlags = KeywordFlag.Curse },
	["with curse skills"] = { keywordFlags = KeywordFlag.Curse },
	["of herald skills"] = { tag = { type = "SkillType", skillType = SkillType.Herald } },
	["minion skills"] = { tag = { type = "SkillType", skillType = SkillType.Minion } },
	["of minion skills"] = { tag = { type = "SkillType", skillType = SkillType.Minion } },
	["for curses"] = { keywordFlags = KeywordFlag.Curse },
	["warcry"] = { keywordFlags = KeywordFlag.Warcry },
	["vaal"] = { keywordFlags = KeywordFlag.Vaal },
	["vaal skill"] = { keywordFlags = KeywordFlag.Vaal },
	["with movement skills"] = { keywordFlags = KeywordFlag.Movement },
	["of movement skills"] = { keywordFlags = KeywordFlag.Movement },
	["of travel skills"] = { tag = { type = "SkillType", skillType = SkillType.TravelSkill } },
	["with lightning skills"] = { keywordFlags = KeywordFlag.Lightning },
	["with cold skills"] = { keywordFlags = KeywordFlag.Cold },
	["with fire skills"] = { keywordFlags = KeywordFlag.Fire },
	["with elemental skills"] = { keywordFlags = bor(KeywordFlag.Lightning, KeywordFlag.Cold, KeywordFlag.Fire) },
	["with chaos skills"] = { keywordFlags = KeywordFlag.Chaos },
	["with channelling skills"] = { tag = { type = "SkillType", skillType = SkillType.Channelled } },
	["with brand skills"] = { tag = { type = "SkillType", skillType = SkillType.Brand } },
	["zombie"] = { addToMinion = true, addToMinionTag = { type = "SkillName", skillName = "Raise Zombie" } },
	["raised zombie"] = { addToMinion = true, addToMinionTag = { type = "SkillName", skillName = "Raise Zombie" } },
	["skeleton"] = { addToMinion = true, addToMinionTag = { type = "SkillName", skillName = "Summon Skeleton" } },
	["spectre"] = { addToMinion = true, addToMinionTag = { type = "SkillName", skillName = "Raise Spectre" } },
	["raised spectre"] = { addToMinion = true, addToMinionTag = { type = "SkillName", skillName = "Raise Spectre" } },
	["golem"] = { addToMinion = true, addToMinionTag = { type = "SkillType", skillType = SkillType.Golem } },
	["chaos golem"] = { addToMinion = true, addToMinionTag = { type = "SkillName", skillName = "Summon Chaos Golem" } },
	["flame golem"] = { addToMinion = true, addToMinionTag = { type = "SkillName", skillName = "Summon Flame Golem" } },
	["increased flame golem"] = { addToMinion = true, addToMinionTag = { type = "SkillName", skillName = "Summon Flame Golem" } },
	["ice golem"] = { addToMinion = true, addToMinionTag = { type = "SkillName", skillName = "Summon Ice Golem" } },
	["lightning golem"] = { addToMinion = true, addToMinionTag = { type = "SkillName", skillName = "Summon Lightning Golem" } },
	["stone golem"] = { addToMinion = true, addToMinionTag = { type = "SkillName", skillName = "Summon Stone Golem" } },
	["animated guardian"] = { addToMinion = true, addToMinionTag = { type = "SkillName", skillName = "Animate Guardian" } },
	-- Other
	["global"] = { tag = { type = "Global" } },
	["from equipped shield"] = { tag = { type = "SlotName", slotName = "Weapon 2" } },
	["from body armour"] = { tag = { type = "SlotName", slotName = "Body Armour" } },
}

-- List of modifier flags/tags that appear at the start of a line
local preFlagList = {
	-- Weapon types
	["^axe attacks [hd][ae][va][el] "] = { flags = ModFlag.Axe },
	["^axe or sword attacks [hd][ae][va][el] "] = { tag = { type = "ModFlagOr", modFlags = bor(ModFlag.Axe, ModFlag.Sword) } },
	["^bow attacks [hd][ae][va][el] "] = { flags = ModFlag.Bow },
	["^claw attacks [hd][ae][va][el] "] = { flags = ModFlag.Claw },
	["^claw or dagger attacks [hd][ae][va][el] "] = { tag = { type = "ModFlagOr", modFlags = bor(ModFlag.Claw, ModFlag.Dagger) } },
	["^dagger attacks [hd][ae][va][el] "] = { flags = ModFlag.Dagger },
	["^mace or sceptre attacks [hd][ae][va][el] "] = { flags = ModFlag.Mace },
	["^mace, sceptre or staff attacks [hd][ae][va][el] "] = { tag = { type = "ModFlagOr", modFlags = bor(ModFlag.Mace, ModFlag.Staff) } },
	["^staff attacks [hd][ae][va][el] "] = { flags = ModFlag.Staff },
	["^sword attacks [hd][ae][va][el] "] = { flags = ModFlag.Sword },
	["^wand attacks [hd][ae][va][el] "] = { flags = ModFlag.Wand },
	["^unarmed attacks [hd][ae][va][el] "] = { flags = ModFlag.Unarmed },
	["^attacks with one handed weapons [hd][ae][va][el] "] = { flags = ModFlag.Weapon1H },
	["^attacks with two handed weapons [hd][ae][va][el] "] = { flags = ModFlag.Weapon2H },
	["^attacks with melee weapons [hd][ae][va][el] "] = { flags = ModFlag.WeaponMelee },
	["^attacks with one handed melee weapons [hd][ae][va][el] "] = { flags = bor(ModFlag.Weapon1H, ModFlag.WeaponMelee) },
	["^attacks with two handed melee weapons [hd][ae][va][el] "] = { flags = bor(ModFlag.Weapon2H, ModFlag.WeaponMelee) },
	["^attacks with ranged weapons [hd][ae][va][el] "] = { flags = ModFlag.WeaponRanged },
	-- Damage types
	["^hits deal "] = { keywordFlags = KeywordFlag.Hit },
	["^critical strikes deal "] = { tag = { type = "Condition", var = "CriticalStrike" } },
	-- Add to minion
	["^minions "] = { addToMinion = true },
	["^minions [hd][ae][va][el] "] = { addToMinion = true },
	["^minions leech "] = { addToMinion = true },
	["^minions' attacks deal "] = { addToMinion = true, flags = ModFlag.Attack },
	["^golems [hd][ae][va][el] "] = { addToMinion = true, addToMinionTag = { type = "SkillType", skillType = SkillType.Golem } },
	["^golem skills have "] = { tag = { type = "SkillType", skillType = SkillType.Golem } },
	["^zombies [hd][ae][va][el] "] = { addToMinion = true, addToMinionTag = { type = "SkillName", skillName = "Raise Zombie" } },
	["^raised zombies [hd][ae][va][el] "] = { addToMinion = true, addToMinionTag = { type = "SkillName", skillName = "Raise Zombie" } },
	["^skeletons [hd][ae][va][el] "] = { addToMinion = true, addToMinionTag = { type = "SkillName", skillName = "Summon Skeleton" } },
	["^raging spirits [hd][ae][va][el] "] = { addToMinion = true, addToMinionTag = { type = "SkillName", skillName = "Summon Raging Spirit" } },
	["^summoned raging spirits [hd][ae][va][el] "] = { addToMinion = true, addToMinionTag = { type = "SkillName", skillName = "Summon Raging Spirit" } },
	["^spectres [hd][ae][va][el] "] = { addToMinion = true, addToMinionTag = { type = "SkillName", skillName = "Raise Spectre" } },
	["^chaos golems [hd][ae][va][el] "] = { addToMinion = true, addToMinionTag = { type = "SkillName", skillName = "Summon Chaos Golem" } },
	["^summoned chaos golems [hd][ae][va][el] "] = { addToMinion = true, addToMinionTag = { type = "SkillName", skillName = "Summon Chaos Golem" } },
	["^flame golems [hd][ae][va][el] "] = { addToMinion = true, addToMinionTag = { type = "SkillName", skillName = "Summon Flame Golem" } },
	["^summoned flame golems [hd][ae][va][el] "] = { addToMinion = true, addToMinionTag = { type = "SkillName", skillName = "Summon Flame Golem" } },
	["^ice golems [hd][ae][va][el] "] = { addToMinion = true, addToMinionTag = { type = "SkillName", skillName = "Summon Ice Golem" } },
	["^summoned ice golems [hd][ae][va][el] "] = { addToMinion = true, addToMinionTag = { type = "SkillName", skillName = "Summon Ice Golem" } },
	["^lightning golems [hd][ae][va][el] "] = { addToMinion = true, addToMinionTag = { type = "SkillName", skillName = "Summon Lightning Golem" } },
	["^summoned lightning golems [hd][ae][va][el] "] = { addToMinion = true, addToMinionTag = { type = "SkillName", skillName = "Summon Lightning Golem" } },
	["^stone golems [hd][ae][va][el] "] = { addToMinion = true, addToMinionTag = { type = "SkillName", skillName = "Summon Stone Golem" } },
	["^summoned stone golems [hd][ae][va][el] "] = { addToMinion = true, addToMinionTag = { type = "SkillName", skillName = "Summon Stone Golem" } },
	["^summoned carrion golems [hd][ae][va][el] "] = { addToMinion = true, addToMinionTag = { type = "SkillName", skillName = "Summon Carrion Golem" } },
	["^summoned skitterbots [hd][ae][va][el] "] = { addToMinion = true, addToMinionTag = { type = "SkillName", skillName = "Summon Carrion Golem" } },
	["^blink arrow and blink arrow clones [hd][ae][va][el] "] = { addToMinion = true, addToMinionTag = { type = "SkillName", skillName = "Blink Arrow" } },
	["^mirror arrow and mirror arrow clones [hd][ae][va][el] "] = { addToMinion = true, addToMinionTag = { type = "SkillName", skillName = "Mirror Arrow" } },
	["^animated weapons [hd][ae][va][el] "] = { addToMinion = true, addToMinionTag = { type = "SkillName", skillName = "Animate Weapon" } },
	["^animated guardian deals "] = { addToMinion = true, addToMinionTag = { type = "SkillName", skillName = "Animate Guardian" } },
	["^summoned holy relics [hd][ae][va][el] "] = { addToMinion = true, addToMinionTag = { type = "SkillName", skillName = "Summon Holy Relic" } },
	["^agony crawler deals "] = { addToMinion = true, addToMinionTag = { type = "SkillName", skillName = "Herald of Agony" } },
	["^sentinels of purity deal "] = { addToMinion = true, addToMinionTag = { type = "SkillName", skillName = "Herald of Purity" } },
	["^raised zombies' slam attack has "] = { addToMinion = true, tag = { type = "SkillId", skillId = "ZombieSlam" } },
	["^raised spectres, raised zombies, and summoned skeletons have "] = { addToMinion = true, addToMinionTag = { type = "SkillName", skillNameList = { "Raise Spectre", "Raise Zombie", "Summon Skeleton" } } },
	-- Totem/trap/mine
	["^attacks used by totems have "] = { keywordFlags = KeywordFlag.Totem },
	["^spells cast by totems have "] = { keywordFlags = KeywordFlag.Totem },
	["^trap and mine damage "] = { keywordFlags = bor(KeywordFlag.Trap, KeywordFlag.Mine) },
	["^skills used by traps [hd][ae][va][el] "] = { keywordFlags = KeywordFlag.Trap },
	["^skills used by mines [hd][ae][va][el] "] = { keywordFlags = KeywordFlag.Mine },
	-- Local damage
	["^attacks with this weapon "] = { tagList = { { type = "Condition", var = "{Hand}Attack" }, { type = "SkillType", skillType = SkillType.Attack } } },
	["^attacks with this weapon [hd][ae][va][el] "] = { tagList = { { type = "Condition", var = "{Hand}Attack" }, { type = "SkillType", skillType = SkillType.Attack } } },
	["^hits with this weapon [hd][ae][va][el] "] = { flags = ModFlag.Hit, tagList = { { type = "Condition", var = "{Hand}Attack" }, { type = "SkillType", skillType = SkillType.Attack } } },
	-- Skill types
	["^attacks [hd][ae][va][el] "] = { flags = ModFlag.Attack },
	["^attack skills [hd][ae][va][el] "] = { keywordFlags = KeywordFlag.Attack },
	["^spells [hd][ae][va][el] "] = { flags = ModFlag.Spell },
	["^spell skills [hd][ae][va][el] "] = { flags = ModFlag.Spell },
	["^projectile attack skills [hd][ae][va][el] "] = { tagList = { { type = "SkillType", skillType = SkillType.Attack }, { type = "SkillType", skillType = SkillType.Projectile } } },
	["^projectiles from attacks [hd][ae][va][el] "] = { tagList = { { type = "SkillType", skillType = SkillType.Attack }, { type = "SkillType", skillType = SkillType.Projectile } } },
	["^arrows [hd][ae][va][el] "] = { keywordFlags = KeywordFlag.Bow },
	["^projectiles [hdf][aei][var][el] "] = { flags = ModFlag.Projectile },
	["^melee attacks have "] = { flags = ModFlag.Melee },
	["^movement attack skills have "] = { flags = ModFlag.Attack, keywordFlags = KeywordFlag.Movement },
	["^travel skills have "] = { tag = { type = "SkillType", skillType = SkillType.TravelSkill } },
	["^lightning skills [hd][ae][va][el] "] = { keywordFlags = KeywordFlag.Lightning },
	["^lightning spells [hd][ae][va][el] "] = { keywordFlags = KeywordFlag.Lightning, flags = ModFlag.Spell },
	["^cold skills [hd][ae][va][el] "] = { keywordFlags = KeywordFlag.Cold },
	["^cold spells [hd][ae][va][el] "] = { keywordFlags = KeywordFlag.Cold, flags = ModFlag.Spell },
	["^fire skills [hd][ae][va][el] "] = { keywordFlags = KeywordFlag.Fire },
	["^fire spells [hd][ae][va][el] "] = { keywordFlags = KeywordFlag.Fire, flags = ModFlag.Spell },
	["^chaos skills [hd][ae][va][el] "] = { keywordFlags = KeywordFlag.Chaos },
	["^vaal skills [hd][ae][va][el] "] = { keywordFlags = KeywordFlag.Vaal },
	["^brand skills [hd][ae][va][el] "] = { tag = { type = "SkillType", skillType = SkillType.Brand } },
	["^channelling skills [hd][ae][va][el] "] = { tag = { type = "SkillType", skillType = SkillType.Channelled } },
	["^curse skills [hd][ae][va][el] "] = { tag = { type = "SkillType", skillType = SkillType.Curse } },
	["^melee skills [hd][ae][va][el] "] = { tag = { type = "SkillType", skillType = SkillType.Melee } },
	["^guard skills [hd][ae][va][el] "] = { tag = { type = "SkillType", skillType = SkillType.Guard } },
	["^nova spells [hd][ae][va][el] "] = { tag = { type = "SkillType", skillType = SkillType.NovaSpell } },
	["^skills [hdfg][aei][vari][eln] "] = { },
	-- Slot specific
	["^left ring slot: "] = { tag = { type = "SlotNumber", num = 1 } },
	["^right ring slot: "] = { tag = { type = "SlotNumber", num = 2 } },
	["^socketed gems [hgd][ae][via][enl] "] = { addToSkill = { type = "SocketedIn", slotName = "{SlotName}" } },
	["^socketed skills [hgd][ae][via][enl] "] = { addToSkill = { type = "SocketedIn", slotName = "{SlotName}" } },
	["^socketed attacks [hgd][ae][via][enl] "] = { addToSkill = { type = "SocketedIn", slotName = "{SlotName}", keyword = "attack" } },
	["^socketed spells [hgd][ae][via][enl] "] = { addToSkill = { type = "SocketedIn", slotName = "{SlotName}", keyword = "spell" } },
	["^socketed curse gems [hgd][ae][via][enl] "] = { addToSkill = { type = "SocketedIn", slotName = "{SlotName}", keyword = "curse" } },
	["^socketed melee gems [hgd][ae][via][enl] "] = { addToSkill = { type = "SocketedIn", slotName = "{SlotName}", keyword = "melee" } },
	["^socketed golem gems [hgd][ae][via][enl] "] = { addToSkill = { type = "SocketedIn", slotName = "{SlotName}", keyword = "golem" } },
	["^socketed golem skills [hgd][ae][via][enl] "] = { addToSkill = { type = "SocketedIn", slotName = "{SlotName}", keyword = "golem" } },
	-- Other
	["^your flasks grant "] = { },
	["^when hit, "] = { },
	["^you and allies [hgd][ae][via][enl] "] = { },
	["^auras from your skills grant "] = { addToAura = true },
	["^you and nearby allies [hgd][ae][via][enl] "] = { newAura = true },
	["^nearby allies [hgd][ae][via][enl] "] = { newAura = true, newAuraOnlyAllies = true },
	["^you and allies affected by auras from your skills [hgd][ae][via][enl] "] = { affectedByAura = true },
	["^take "] = { modSuffix = "Taken" },
	["^fortify buffs you create instead grant "] = { convertFortifyEffect = true },
	["^marauder: melee skills have "] = { flags = ModFlag.Melee, tag = { type = "Condition", var = "ConnectedToMarauderStart" } },
	["^duelist: "] = { tag = { type = "Condition", var = "ConnectedToDuelistStart" } },
	["^ranger: "] = { tag = { type = "Condition", var = "ConnectedToRangerStart" } },
	["^shadow: "] = { tag = { type = "Condition", var = "ConnectedToShadowStart" } },
	["^witch: "] = { tag = { type = "Condition", var = "ConnectedToWitchStart" } },
	["^templar: "] = { tag = { type = "Condition", var = "ConnectedToTemplarStart" } },
	["^scion: "] = { tag = { type = "Condition", var = "ConnectedToScionStart" } },
}

-- List of modifier tags
local modTagList = {
	["on enemies"] = { },
	["while active"] = { },
	[" on critical strike"] = { tag = { type = "Condition", var = "CriticalStrike" } },
	["from critical strikes"] = { tag = { type = "Condition", var = "CriticalStrike" } },
	["while affected by auras you cast"] = { affectedByAura = true },
	["for you and nearby allies"] = { newAura = true },
	-- Multipliers
	["per power charge"] = { tag = { type = "Multiplier", var = "PowerCharge" } },
	["per frenzy charge"] = { tag = { type = "Multiplier", var = "FrenzyCharge" } },
	["per endurance charge"] = { tag = { type = "Multiplier", var = "EnduranceCharge" } },
	["per siphoning charge"] = { tag = { type = "Multiplier", var = "SiphoningCharge" } },
	["per challenger charge"] = { tag = { type = "Multiplier", var = "ChallengerCharge" } },
	["per blitz charge"] = { tag = { type = "Multiplier", var = "BlitzCharge" } },
	["per ghost shroud"] = { tag = { type = "Multiplier", var = "GhostShroud" } },
	["per crab barrier"] = { tag = { type = "Multiplier", var = "CrabBarrier" } },
	["per (%d+) rage"] = function(num) return { tag = { type = "Multiplier", var = "Rage", div = num } } end,
	["per level"] = { tag = { type = "Multiplier", var = "Level" } },
	["per (%d+) player levels"] = function(num) return { tag = { type = "Multiplier", var = "Level", div = num } } end,
	["for each equipped normal item"] = { tag = { type = "Multiplier", var = "NormalItem" } },
	["for each normal item equipped"] = { tag = { type = "Multiplier", var = "NormalItem" } },
	["for each normal item you have equipped"] = { tag = { type = "Multiplier", var = "NormalItem" } },
	["for each equipped magic item"] = { tag = { type = "Multiplier", var = "MagicItem" } },
	["for each magic item equipped"] = { tag = { type = "Multiplier", var = "MagicItem" } },
	["for each magic item you have equipped"] = { tag = { type = "Multiplier", var = "MagicItem" } },
	["for each equipped rare item"] = { tag = { type = "Multiplier", var = "RareItem" } },
	["for each rare item equipped"] = { tag = { type = "Multiplier", var = "RareItem" } },
	["for each rare item you have equipped"] = { tag = { type = "Multiplier", var = "RareItem" } },
	["for each equipped unique item"] = { tag = { type = "Multiplier", var = "UniqueItem" } },
	["for each unique item equipped"] = { tag = { type = "Multiplier", var = "UniqueItem" } },
	["for each unique item you have equipped"] = { tag = { type = "Multiplier", var = "UniqueItem" } },
	["per elder item equipped"] = { tag = { type = "Multiplier", var = "ElderItem" } },
	["per shaper item equipped"] = { tag = { type = "Multiplier", var = "ShaperItem" } },
	["per elder or shaper item equipped"] = { tag = { type = "Multiplier", varList = { "ElderItem", "ShaperItem" } } },
	["for each corrupted item equipped"] = { tag = { type = "Multiplier", var = "CorruptedItem" } },
	["for each uncorrupted item equipped"] = { tag = { type = "Multiplier", var = "NonCorruptedItem" } },
	["per abyssa?l? jewel affecting you"] = { tag = { type = "Multiplier", var = "AbyssJewel" } },
	["for each type of abyssa?l? jewel affecting you"] = { tag = { type = "Multiplier", var = "AbyssJewelType" } },
	["per sextant affecting the area"] = { tag = { type = "Multiplier", var = "Sextant" } },
	["per buff on you"] = { tag = { type = "Multiplier", var = "BuffOnSelf" } },
	["per curse on enemy"] = { tag = { type = "Multiplier", var = "CurseOnEnemy" } },
	["for each curse on enemy"] = { tag = { type = "Multiplier", var = "CurseOnEnemy" } },
	["per curse on you"] = { tag = { type = "Multiplier", var = "CurseOnSelf" } },
	["per poison on you"] = { tag = { type = "Multiplier", var = "PoisonStack" } },
	["per poison on you, up to (%d+) per second"] = function(num) return { tag = { type = "Multiplier", var = "PoisonStack", limit = tonumber(num), limitTotal = true } } end,
	["for each poison you have inflicted recently"] = { tag = { type = "Multiplier", var = "PoisonAppliedRecently" } },
	["for each shocked enemy you've killed recently"] = { tag = { type = "Multiplier", var = "ShockedEnemyKilledRecently" } },
	["per enemy killed recently, up to (%d+)%%"] = function(num) return { tag = { type = "Multiplier", var = "EnemyKilledRecently", limit = tonumber(num), limitTotal = true } } end,
	["per (%d+) rampage kills"] = function(num) return { tag = { type = "Multiplier", var = "Rampage", div = num, limit = 1000/num, limitTotal = true } } end,
	["per minion, up to (%d+)%%"] = function(num) return { tag = { type = "Multiplier", var = "SummonedMinion", limit = tonumber(num), limitTotal = true } } end,
	["for each enemy you or your minions have killed recently, up to (%d+)%%"] = function(num) return { tag = { type = "Multiplier", varList = {"EnemyKilledRecently","EnemyKilledByMinionsRecently"}, limit = tonumber(num), limitTotal = true } } end,
	["for each enemy you or your minions have killed recently, up to (%d+)%% per second"] = function(num) return { tag = { type = "Multiplier", varList = {"EnemyKilledRecently","EnemyKilledByMinionsRecently"}, limit = tonumber(num), limitTotal = true } } end,
	["for each (%d+) total mana you have spent recently"] = function(num) return { tag = { type = "Multiplier", var = "ManaSpentRecently", div = num } } end,
	["for each (%d+) total mana you have spent recently, up to (%d+)%%"] = function(num, _, limit) return { tag = { type = "Multiplier", var = "ManaSpentRecently", div = num, limit = tonumber(limit), limitTotal = true } } end,
	["per (%d+) mana spent recently, up to (%d+)%%"] = function(num, _, limit) return { tag = { type = "Multiplier", var = "ManaSpentRecently", div = num, limit = tonumber(limit), limitTotal = true } } end,
	["per enemy killed by you or your totems recently"] = { tag = { type = "Multiplier", varList = {"EnemyKilledRecently","EnemyKilledByTotemsRecently"} } },
	["per nearby enemy, up to %+?(%d+)%%"] = function(num) return { tag = { type = "Multiplier", var = "NearbyEnemies", limit = num, limitTotal = true } } end,
	["to you and allies"] = { },
	["per red socket"] = { tag = { type = "Multiplier", var = "RedSocketIn{SlotName}" } },
	["per green socket"] = { tag = { type = "Multiplier", var = "GreenSocketIn{SlotName}" } },
	["per blue socket"] = { tag = { type = "Multiplier", var = "BlueSocketIn{SlotName}" } },
	["per white socket"] = { tag = { type = "Multiplier", var = "WhiteSocketIn{SlotName}" } },
	["for each impale on enemy"] = { tag = { type = "Multiplier", var = "ImpaleStacks", actor = "enemy" } },
	["per animated weapon"] = { tag = { type = "Multiplier", var = "AnimatedWeapon", actor = "parent" } },
	["per grasping vine"] = { tag =  { type = "Multiplier", var = "GraspingVinesCount" } },
	-- Per stat
	["per (%d+) strength"] = function(num) return { tag = { type = "PerStat", stat = "Str", div = num } } end,
	["per (%d+) dexterity"] = function(num) return { tag = { type = "PerStat", stat = "Dex", div = num } } end,
	["per (%d+) intelligence"] = function(num) return { tag = { type = "PerStat", stat = "Int", div = num } } end,
	["per (%d+) total attributes"] = function(num) return { tag = { type = "PerStat", statList = { "Str", "Dex", "Int" }, div = num } } end,
	["per (%d+) of your lowest attribute"] = function(num) return { tag = { type = "PerStat", stat = "LowestAttribute", div = num } } end,
	["per (%d+) reserved life"] = function(num) return { tag = { type = "PerStat", stat = "LifeReserved", div = num } } end,
	["per (%d+) unreserved maximum mana, up to (%d+)%%"] = function(num, _, limit) return { tag = { type = "PerStat", stat = "ManaUnreserved", div = num, limit = tonumber(limit), limitTotal = true } } end,
	["per (%d+) evasion rating"] = function(num) return { tag = { type = "PerStat", stat = "Evasion", div = num } } end,
	["per (%d+) evasion rating, up to (%d+)%%"] = function(num, _, limit) return { tag = { type = "PerStat", stat = "Evasion", div = num, limit = tonumber(limit), limitTotal = true } } end,
	["per (%d+) maximum energy shield"] = function(num) return { tag = { type = "PerStat", stat = "EnergyShield", div = num } } end,
	["per (%d+) maximum life"] = function(num) return { tag = { type = "PerStat", stat = "Life", div = num } } end,
	["per (%d+) maximum mana, up to (%d+)%%"] = function(num, _, limit) return { tag = { type = "PerStat", stat = "Mana", div = num, limit = tonumber(limit), limitTotal = true } } end,
	["per (%d+) accuracy rating"] = function(num) return { tag = { type = "PerStat", stat = "Accuracy", div = num } } end,
	["per (%d+)%% block chance"] = function(num) return { tag = { type = "PerStat", stat = "BlockChance", div = num } } end,
	["per (%d+)%% chance to block attack damage"] = function(num) return { tag = { type = "PerStat", stat = "BlockChance", div = num } } end,
	["per (%d+)%% chance to block spell damage"] = function(num) return { tag = { type = "PerStat", stat = "SpellBlockChance", div = num } } end,
	["per (%d+) of the lowest of armour and evasion rating"] = function(num) return { tag = { type = "PerStat", stat = "LowestOfArmourAndEvasion", div = num } } end,
	["per (%d+) maximum energy shield on helmet"] = function(num) return { tag = { type = "PerStat", stat = "EnergyShieldOnHelmet", div = num } } end,
	["per (%d+) evasion rating on body armour"] = function(num) return { tag = { type = "PerStat", stat = "EvasionOnBody Armour", div = num } } end,
	["per (%d+) armour on equipped shield"] = function(num) return { tag = { type = "PerStat", stat = "ArmourOnWeapon 2", div = num } } end,
	["per (%d+) evasion rating on equipped shield"] = function(num) return { tag = { type = "PerStat", stat = "EvasionOnWeapon 2", div = num } } end,
	["per (%d+) maximum energy shield on equipped shield"] = function(num) return { tag = { type = "PerStat", stat = "EnergyShieldOnWeapon 2", div = num } } end,
	["per (%d+)%% cold resistance above 75%%"] = function(num) return { tag  = { type = "PerStat", stat = "ColdResistOver75", div = num } } end,
	["per (%d+)%% lightning resistance above 75%%"] = function(num) return { tag  = { type = "PerStat", stat = "LightningResistOver75", div = num } } end,
	["per totem"] = { tag = { type = "PerStat", stat = "ActiveTotemLimit" } },
	["per summoned totem"] = { tag = { type = "PerStat", stat = "ActiveTotemLimit" } },
	["for each summoned totem"] = { tag = { type = "PerStat", stat = "ActiveTotemLimit" } },
	["for each time they have chained"] = { tag = { type = "PerStat", stat = "Chain" } },
	["for each time it has chained"] = { tag = { type = "PerStat", stat = "Chain" } },
	["for each summoned golem"] = { tag = { type = "PerStat", stat = "ActiveGolemLimit" } },
	["for each golem you have summoned"] = { tag = { type = "PerStat", stat = "ActiveGolemLimit" } },
	["per summoned golem"] = { tag = { type = "PerStat", stat = "ActiveGolemLimit" } },
	-- Stat conditions
	["with (%d+) or more strength"] = function(num) return { tag = { type = "StatThreshold", stat = "Str", threshold = num } } end,
	["with at least (%d+) strength"] = function(num) return { tag = { type = "StatThreshold", stat = "Str", threshold = num } } end,
	["w?h?i[lf]e? you have at least (%d+) strength"] = function(num) return { tag = { type = "StatThreshold", stat = "Str", threshold = num } } end,
	["w?h?i[lf]e? you have at least (%d+) dexterity"] = function(num) return { tag = { type = "StatThreshold", stat = "Dex", threshold = num } } end,
	["w?h?i[lf]e? you have at least (%d+) intelligence"] = function(num) return { tag = { type = "StatThreshold", stat = "Int", threshold = num } } end,
	["at least (%d+) intelligence"] = function(num) return { tag = { type = "StatThreshold", stat = "Int", threshold = num } } end, -- lol
	["if dexterity is higher than intelligence"] = { tag = { type = "StatThreshold", var = "DexHigherThanInt" } },
	["if strength is higher than intelligence"] = { tag = { type = "StatThreshold", var = "StrHigherThanInt" } },
	["w?h?i[lf]e? you have at least (%d+) maximum energy shield"] = function(num) return { tag = { type = "StatThreshold", stat = "EnergyShield", threshold = num } } end,
	["against targets they pierce"] = { tag = { type = "StatThreshold", stat = "PierceCount", threshold = 1 } },
	["against pierced targets"] = { tag = { type = "StatThreshold", stat = "PierceCount", threshold = 1 } },
	["to targets they pierce"] = { tag = { type = "StatThreshold", stat = "PierceCount", threshold = 1 } },
	-- Slot conditions
	["when in main hand"] = { tag = { type = "SlotNumber", num = 1 } },
	["when in off hand"] = { tag = { type = "SlotNumber", num = 2 } },
	["in main hand"] = { tag = { type = "InSlot", num = 1 } },
	["in off hand"] = { tag = { type = "InSlot", num = 2 } },
	["with main hand"] = { tagList = { { type = "Condition", var = "MainHandAttack" }, { type = "SkillType", skillType = SkillType.Attack } } },
	["with off hand"] = { tagList = { { type = "Condition", var = "OffHandAttack" }, { type = "SkillType", skillType = SkillType.Attack } } },
	["with this weapon"] = { tagList = { { type = "Condition", var = "{Hand}Attack" }, { type = "SkillType", skillType = SkillType.Attack } } },
	["if your other ring is a shaper item"] = { tag = { type = "Condition", var = "ShaperItemInRing {OtherSlotNum}" } },
	["if your other ring is an elder item"] = { tag = { type = "Condition", var = "ElderItemInRing {OtherSlotNum}" } },
	-- Equipment conditions
	["while holding a shield"] = { tag = { type = "Condition", var = "UsingShield" } },
	["while your off hand is empty"] = { tag = { type = "Condition", var = "OffHandIsEmpty" } },
	["with shields"] = { tag = { type = "Condition", var = "UsingShield" } },
	["while dual wielding"] = { tag = { type = "Condition", var = "DualWielding" } },
	["while dual wielding claws"] = { tag = { type = "Condition", var = "DualWieldingClaws" } },
	["while dual wielding or holding a shield"] = { tag = { type = "Condition", varList = { "DualWielding", "UsingShield" } } },
	["while wielding an axe"] = { tag = { type = "Condition", var = "UsingAxe" } },
	["while wielding a bow"] = { tag = { type = "Condition", var = "UsingBow" } },
	["while wielding a claw"] = { tag = { type = "Condition", var = "UsingClaw" } },
	["while wielding a dagger"] = { tag = { type = "Condition", var = "UsingDagger" } },
	["while wielding a mace"] = { tag = { type = "Condition", var = "UsingMace" } },
	["while wielding a mace or sceptre"] = { tag = { type = "Condition", var = "UsingMace" } },
	["while wielding a mace, sceptre or staff"] = { tag = { type = "Condition", varList = { "UsingMace", "UsingStaff" } } },
	["while wielding a staff"] = { tag = { type = "Condition", var = "UsingStaff" } },
	["while wielding a sword"] = { tag = { type = "Condition", var = "UsingSword" } },
	["while wielding a melee weapon"] = { tag = { type = "Condition", var = "UsingMeleeWeapon" } },
	["while wielding a one handed weapon"] = { tag = { type = "Condition", var = "UsingOneHandedWeapon" } },
	["while wielding a two handed weapon"] = { tag = { type = "Condition", var = "UsingTwoHandedWeapon" } },
	["while wielding a wand"] = { tag = { type = "Condition", var = "UsingWand" } },
	["while wielding two different weapon types"] = { tag = { type = "Condition", var = "WieldingDifferentWeaponTypes" } },
	["while unarmed"] = { tag = { type = "Condition", var = "Unarmed" } },
	["with a normal item equipped"] = { tag = { type = "MultiplierThreshold", var = "NormalItem", threshold = 1 } },
	["with a magic item equipped"] = { tag = { type = "MultiplierThreshold", var = "MagicItem", threshold = 1 } },
	["with a rare item equipped"] = { tag = { type = "MultiplierThreshold", var = "RareItem", threshold = 1 } },
	["with a unique item equipped"] = { tag = { type = "MultiplierThreshold", var = "UniqueItem", threshold = 1 } },
	["if you wear no corrupted items"] = { tag = { type = "MultiplierThreshold", var = "CorruptedItem", threshold = 0, upper = true } },
	["if no worn items are corrupted"] = { tag = { type = "MultiplierThreshold", var = "CorruptedItem", threshold = 0, upper = true } },
	["if no equipped items are corrupted"] = { tag = { type = "MultiplierThreshold", var = "CorruptedItem", threshold = 0, upper = true } },
	["if all worn items are corrupted"] = { tag = { type = "MultiplierThreshold", var = "NonCorruptedItem", threshold = 0, upper = true } },
	["if all equipped items are corrupted"] = { tag = { type = "MultiplierThreshold", var = "NonCorruptedItem", threshold = 0, upper = true } },
	["if equipped shield has at least (%d+)%% chance to block"] = function(num) return { tag = { type = "StatThreshold", stat = "ShieldBlockChance", threshold = num } } end,
	["if you have (%d+) primordial items socketed or equipped"] = function(num) return { tag = { type = "MultiplierThreshold", var = "PrimordialItem", threshold = num } } end,
	-- Player status conditions
	["wh[ie][ln]e? on low life"] = { tag = { type = "Condition", var = "LowLife" } },
	["wh[ie][ln]e? not on low life"] = { tag = { type = "Condition", var = "LowLife", neg = true } },
	["wh[ie][ln]e? on full life"] = { tag = { type = "Condition", var = "FullLife" } },
	["wh[ie][ln]e? not on full life"] = { tag = { type = "Condition", var = "FullLife", neg = true } },
	["wh[ie][ln]e? no life is reserved"] = { tag = { type = "StatThreshold", stat = "LifeReserved", threshold = 0, upper = true } },
	["wh[ie][ln]e? no mana is reserved"] = { tag = { type = "StatThreshold", stat = "ManaReserved", threshold = 0, upper = true } },
	["wh[ie][ln]e? on full energy shield"] = { tag = { type = "Condition", var = "FullEnergyShield" } },
	["wh[ie][ln]e? not on full energy shield"] = { tag = { type = "Condition", var = "FullEnergyShield", neg = true } },
	["wh[ie][ln]e? you have energy shield"] = { tag = { type = "Condition", var = "HaveEnergyShield" } },
	["if you have energy shield"] = { tag = { type = "Condition", var = "HaveEnergyShield" } },
	["while stationary"] = { tag = { type = "Condition", var = "Stationary" } },
	["while moving"] = { tag = { type = "Condition", var = "Moving" } },
	["while channelling"] = { tag = { type = "Condition", var = "Channelling" } },
	["if you've been channelling for at least 1 second"] = { tag = { type = "Condition", var = "Channelling" } },
	["while you have no power charges"] = { tag = { type = "StatThreshold", stat = "PowerCharges", threshold = 0, upper = true } },
	["while you have no frenzy charges"] = { tag = { type = "StatThreshold", stat = "FrenzyCharges", threshold = 0, upper = true } },
	["while you have no endurance charges"] = { tag = { type = "StatThreshold", stat = "EnduranceCharges", threshold = 0, upper = true } },
	["while you have a power charge"] = { tag = { type = "StatThreshold", stat = "PowerCharges", threshold = 1 } },
	["while you have a frenzy charge"] = { tag = { type = "StatThreshold", stat = "FrenzyCharges", threshold = 1 } },
	["while you have an endurance charge"] = { tag = { type = "StatThreshold", stat = "EnduranceCharges", threshold = 1 } },
	["while at maximum power charges"] = { tag = { type = "StatThreshold", stat = "PowerCharges", thresholdStat = "PowerChargesMax" } },
	["while at maximum frenzy charges"] = { tag = { type = "StatThreshold", stat = "FrenzyCharges", thresholdStat = "FrenzyChargesMax" } },
	["while at maximum endurance charges"] = { tag = { type = "StatThreshold", stat = "EnduranceCharges", thresholdStat = "EnduranceChargesMax" } },
	["while you have at least (%d+) crab barriers"] = function(num) return { tag = { type = "StatThreshold", stat = "CrabBarriers", threshold = num } } end,
	["while you have a totem"] = { tag = { type = "Condition", var = "HaveTotem" } },
	["while you have at least one nearby ally"] = { tag = { type = "MultiplierThreshold", var = "NearbyAlly", threshold = 1 } },
	["while you have fortify"] = { tag = { type = "Condition", var = "Fortify" } },
	["during onslaught"] = { tag = { type = "Condition", var = "Onslaught" } },
	["while you have onslaught"] = { tag = { type = "Condition", var = "Onslaught" } },
	["while phasing"] = { tag = { type = "Condition", var = "Phasing" } },
	["while you have tailwind"] = { tag = { type = "Condition", var = "Tailwind" } },
	["while elusive"] = { tag = { type = "Condition", var = "Elusive" } },
	["gain elusive"] = { tag = { type = "Condition", varList = { "CanBeElusive", "Elusive" } } },
	["while you have arcane surge"] = { tag = { type = "Condition", var = "AffectedByArcaneSurge" } },
	["while you have cat's stealth"] = { tag = { type = "Condition", var = "AffectedByCat'sStealth" } },
	["while you have avian's might"] = { tag = { type = "Condition", var = "AffectedByAvian'sMight" } },
	["while you have avian's flight"] = { tag = { type = "Condition", var = "AffectedByAvian'sFlight" } },
	["while affected by aspect of the cat"] = { tag = { type = "Condition", varList = { "AffectedByCat'sStealth", "AffectedByCat'sAgility" } } },
	["while affected by a herald"] = { tag = { type = "Condition", varList = { "AffectedByHeraldofAgony", "AffectedByHeraldofAsh", "AffectedByHeraldofIce", "AffectedByHeraldofPurity", "AffectedByHeraldofThunder" } } },
	["while you have a bestial minion"] = { tag = { type = "Condition", var = "HaveBestialMinion" } },
	["while focussed"] = { tag = { type = "Condition", var = "Focused" } },
	["while leeching"] = { tag = { type = "Condition", var = "Leeching" } },
	["while leeching energy shield"] = { tag = { type = "Condition", var = "LeechingEnergyShield" } },
	["while using a flask"] = { tag = { type = "Condition", var = "UsingFlask" } },
	["during effect"] = { tag = { type = "Condition", var = "UsingFlask" } },
	["during flask effect"] = { tag = { type = "Condition", var = "UsingFlask" } },
	["during any flask effect"] = { tag = { type = "Condition", var = "UsingFlask" } },
	["while under no flask effects"] = { tag = { type = "Condition", var = "UsingFlask", neg = true } },
	["while on consecrated ground"] = { tag = { type = "Condition", var = "OnConsecratedGround" } },
	["on burning ground"] = { tag = { type = "Condition", var = "OnBurningGround" } },
	["while on burning ground"] = { tag = { type = "Condition", var = "OnBurningGround" } },
	["on chilled ground"] = { tag = { type = "Condition", var = "OnChilledGround" } },
	["on shocked ground"] = { tag = { type = "Condition", var = "OnShockedGround" } },
	["while in a caustic cloud"] = { tag = { type = "Condition", var = "OnCausticCloud" } },
	["while ignited"] = { tag = { type = "Condition", var = "Ignited" } },
	["while frozen"] = { tag = { type = "Condition", var = "Frozen" } },
	["while shocked"] = { tag = { type = "Condition", var = "Shocked" } },
	["while not ignited, frozen or shocked"] = { tag = { type = "Condition", varList = { "Ignited", "Frozen", "Shocked" }, neg = true } },
	["while bleeding"] = { tag = { type = "Condition", var = "Bleeding" } },
	["while poisoned"] = { tag = { type = "Condition", var = "Poisoned" } },
	["while cursed"] = { tag = { type = "Condition", var = "Cursed" } },
	["while not cursed"] = { tag = { type = "Condition", var = "Cursed", neg = true } },
	["against damage over time"] = { tag = { type = "Condition", varList = { "AgainstDamageOverTime" } } },
	["while there is only one nearby enemy"] = { tag = { type = "Condition", var = "OnlyOneNearbyEnemy" } },
	["while t?h?e?r?e? ?i?s? ?a rare or unique enemy i?s? ?nearby"] = { tag = { type = "ActorCondition", actor = "enemy", varList = {"NearbyRareOrUniqueEnemy", "RareOrUnique"} } },
	["if you[' ]h?a?ve hit recently"] = { tag = { type = "Condition", var = "HitRecently" } },
	["if you[' ]h?a?ve hit an enemy recently"] = { tag = { type = "Condition", var = "HitRecently" } },
	["if you[' ]h?a?ve hit a cursed enemy recently"] = { tagList = { { type = "Condition", var = "HitRecently" }, { type = "ActorCondition", actor = "enemy", var = "Cursed" } } },
	["if you[' ]h?a?ve crit recently"] = { tag = { type = "Condition", var = "CritRecently" } },
	["if you[' ]h?a?ve dealt a critical strike recently"] = { tag = { type = "Condition", var = "CritRecently" } },
	["if you[' ]h?a?ve crit in the past 8 seconds"] = { tag = { type = "Condition", var = "CritInPast8Sec" } },
	["if you[' ]h?a?ve dealt a crit in the past 8 seconds"] = { tag = { type = "Condition", var = "CritInPast8Sec" } },
	["if you[' ]h?a?ve dealt a critical strike in the past 8 seconds"] = { tag = { type = "Condition", var = "CritInPast8Sec" } },
	["if you haven't crit recently"] = { tag = { type = "Condition", var = "CritRecently", neg = true } },
	["if you haven't dealt a critical strike recently"] = { tag = { type = "Condition", var = "CritRecently", neg = true } },
	["if you[' ]h?a?ve dealt a non%-critical strike recently"] = { tag = { type = "Condition", var = "NonCritRecently" } },
	["if your skills have dealt a critical strike recently"] = { tag = { type = "Condition", var = "SkillCritRecently" } },
	["if you dealt a critical strike with a herald skill recently"] = { tag = { type = "Condition", var = "CritWithHeraldSkillRecently" } },
	["if you[' ]h?a?ve killed recently"] = { tag = { type = "Condition", var = "KilledRecently" } },
	["if you haven't killed recently"] = { tag = { type = "Condition", var = "KilledRecently", neg = true } },
	["if you or your totems have killed recently"] = { tag = { type = "Condition", varList = {"KilledRecently","TotemsKilledRecently"} } },
	["if you[' ]h?a?ve killed a maimed enemy recently"] = { tagList = { { type = "Condition", var = "KilledRecently" }, { type = "ActorCondition", actor = "enemy", var = "Maimed" } } },
	["if you[' ]h?a?ve killed a cursed enemy recently"] = { tagList = { { type = "Condition", var = "KilledRecently" }, { type = "ActorCondition", actor = "enemy", var = "Cursed" } } },
	["if you[' ]h?a?ve killed a bleeding enemy recently"] = { tagList = { { type = "Condition", var = "KilledRecently" }, { type = "ActorCondition", actor = "enemy", var = "Bleeding" } } },
	["if you[' ]h?a?ve killed an enemy affected by your damage over time recently"] = { tag = { type = "Condition", var = "KilledAffectedByDotRecently" } },
	["if you[' ]h?a?ve frozen an enemy recently"] = { tag = { type = "Condition", var = "FrozenEnemyRecently" } },
	["if you[' ]h?a?ve ignited an enemy recently"] = { tag = { type = "Condition", var = "IgnitedEnemyRecently" } },
	["if you[' ]h?a?ve shocked an enemy recently"] = { tag = { type = "Condition", var = "ShockedEnemyRecently" } },
	["if you[' ]h?a?ve stunned an enemy recently"] = { tag = { type = "Condition", var = "StunnedEnemyRecently" } },
	["if you[' ]h?a?ve been hit recently"] = { tag = { type = "Condition", var = "BeenHitRecently" } },
	["if you were hit recently"] = { tag = { type = "Condition", var = "BeenHitRecently" } },
	["if you were damaged by a hit recently"] = { tag = { type = "Condition", var = "BeenHitRecently" } },
	["if you[' ]h?a?ve taken a critical strike recently"] = { tag = { type = "Condition", var = "BeenCritRecently" } },
	["if you[' ]h?a?ve taken a savage hit recently"] = { tag = { type = "Condition", var = "BeenSavageHitRecently" } },
	["if you have ?n[o']t been hit recently"] = { tag = { type = "Condition", var = "BeenHitRecently", neg = true } },
	["if you[' ]h?a?ve taken no damage from hits recently"] = { tag = { type = "Condition", var = "BeenHitRecently", neg = true } },
	["if you[' ]h?a?ve taken fire damage from a hit recently"] = { tag = { type = "Condition", var = "HitByFireDamageRecently" } },
	["if you[' ]h?a?ve taken fire damage from an enemy hit recently"] = { tag = { type = "Condition", var = "TakenFireDamageFromEnemyHitRecently" } },
	["if you[' ]h?a?ve taken spell damage recently"] = { tag = { type = "Condition", var = "HitBySpellDamageRecently" } },
	["if you[' ]h?a?ve blocked recently"] = { tag = { type = "Condition", var = "BlockedRecently" } },
	["if you[' ]h?a?ve blocked an attack recently"] = { tag = { type = "Condition", var = "BlockedAttackRecently" } },
	["if you[' ]h?a?ve blocked a spell recently"] = { tag = { type = "Condition", var = "BlockedSpellRecently" } },
	["if you[' ]h?a?ve blocked damage from a unique enemy in the past 10 seconds"] = { tag = { type = "Condition", var = "BlockedHitFromUniqueEnemyInPast10Sec" } },
	["if you[' ]h?a?ve attacked recently"] = { tag = { type = "Condition", var = "AttackedRecently" } },
	["if you[' ]h?a?ve cast a spell recently"] = { tag = { type = "Condition", var = "CastSpellRecently" } },
	["if you[' ]h?a?ve consumed a corpse recently"] = { tag = { type = "Condition", var = "ConsumedCorpseRecently" } },
	["if you have ?n[o']t consumed a corpse recently"] = { tag = { type = "Condition", var = "ConsumedCorpseRecently", neg = true } },
	["for each corpse consumed recently"] = { tag = { type = "Multiplier", var = "CorpseConsumedRecently" } },
	["if you[' ]h?a?ve taunted an enemy recently"] = { tag = { type = "Condition", var = "TauntedEnemyRecently" } },
	["if you[' ]h?a?ve used a skill recently"] = { tag = { type = "Condition", var = "UsedSkillRecently" } },
	["for each skill you've used recently, up to (%d+)%%"] = function(num) return { tag = { type = "Multiplier", var = "SkillUsedRecently", limit = num, limitTotal = true } } end,
	["if you[' ]h?a?ve used a warcry recently"] = { tag = { type = "Condition", var = "UsedWarcryRecently" } },
	["if you[' ]h?a?ve warcried recently"] = { tag = { type = "Condition", var = "UsedWarcryRecently" } },
	["if you[' ]h?a?ve warcried in the past 8 seconds"] = { tag = { type = "Condition", var = "UsedWarcryInPast8Seconds" } },
	["for each of your mines detonated recently, up to (%d+)%%"] = function(num) return { tag = { type = "Multiplier", var = "MineDetonatedRecently", limit = num, limitTotal = true } } end,
	["for each mine detonated recently, up to (%d+)%%"] = function(num) return { tag = { type = "Multiplier", var = "MineDetonatedRecently", limit = num, limitTotal = true } } end,
	["for each mine detonated recently, up to (%d+)%% per second"] = function(num) return { tag = { type = "Multiplier", var = "MineDetonatedRecently", limit = num, limitTotal = true } } end,
	["for each of your traps triggered recently, up to (%d+)%%"] = function(num) return { tag = { type = "Multiplier", var = "TrapTriggeredRecently", limit = num, limitTotal = true } } end,
	["for each trap triggered recently, up to (%d+)%%"] = function(num) return { tag = { type = "Multiplier", var = "TrapTriggeredRecently", limit = num, limitTotal = true } } end,
	["for each trap triggered recently, up to (%d+)%% per second"] = function(num) return { tag = { type = "Multiplier", var = "TrapTriggeredRecently", limit = num, limitTotal = true } } end,
	["if you[' ]h?a?ve used a fire skill recently"] = { tag = { type = "Condition", var = "UsedFireSkillRecently" } },
	["if you[' ]h?a?ve used a cold skill recently"] = { tag = { type = "Condition", var = "UsedColdSkillRecently" } },
	["if you[' ]h?a?ve used a fire skill in the past 10 seconds"] = { tag = { type = "Condition", var = "UsedFireSkillInPast10Sec" } },
	["if you[' ]h?a?ve used a cold skill in the past 10 seconds"] = { tag = { type = "Condition", var = "UsedColdSkillInPast10Sec" } },
	["if you[' ]h?a?ve used a lightning skill in the past 10 seconds"] = { tag = { type = "Condition", var = "UsedLightningSkillInPast10Sec" } },
	["if you[' ]h?a?ve summoned a totem recently"] = { tag = { type = "Condition", var = "SummonedTotemRecently" } },
	["if you[' ]h?a?ve used a minion skill recently"] = { tag = { type = "Condition", var = "UsedMinionSkillRecently" } },
	["if you[' ]h?a?ve used a movement skill recently"] = { tag = { type = "Condition", var = "UsedMovementSkillRecently" } },
	["if you[' ]h?a?ve used a vaal skill recently"] = { tag = { type = "Condition", var = "UsedVaalSkillRecently" } },
	["if you[' ]h?a?ve spent (%d+) total mana recently"] = function(num) return { tag = { type = "MultiplierThreshold", var = "ManaSpentRecently", threshold = num } } end,
	["for 4 seconds after spending a total of (%d+) mana"] = function(num) return { tag = { type = "MultiplierThreshold", var = "ManaSpentRecently", threshold = num } } end,
	["if you've impaled an enemy recently"] = { tag = { type = "Condition", var = "ImpaledRecently" } },
	["if you've stopped taking damage over time recently"] = { tag = { type = "Condition", var = "StoppedTakingDamageOverTimeRecently" } },
	["during soul gain prevention"] = { tag = { type = "Condition", var = "SoulGainPrevention" } },
	["if you detonated mines recently"] = { tag = { type = "Condition", var = "DetonatedMinesRecently" } },
	["if you detonated a mine recently"] = { tag = { type = "Condition", var = "DetonatedMinesRecently" } },
	["if energy shield recharge has started recently"] = { tag = { type = "Condition", var = "EnergyShieldRechargeRecently" } },
	["when cast on frostbolt"] = { tag = { type = "Condition", var = "CastOnFrostbolt" } },
	["branded enemy's"] = { tag = { type = "MultiplierThreshold", var = "BrandsAttachedToEnemy", threshold = 1 } },
	["to enemies they're attached to"] = { tag = { type = "MultiplierThreshold", var = "BrandsAttachedToEnemy", threshold = 1 } },
	["for each hit you've taken recently up to a maximum of (%d+)%%"] = function(num) return { tag = { type = "Multiplier", var = "BeenHitRecently", limit = num, limitTotal = true } } end,
	["for each nearby enemy, up to (%d+)%%"] = function(num) return { tag = { type = "Multiplier", var = "NearbyEnemies", limit = num, limitTotal = true } } end,
	["while you have iron reflexes"] = { tag = { type = "Condition", var = "HaveIronReflexes" } },
	["while you do not have iron reflexes"] = { tag = { type = "Condition", var = "HaveIronReflexes", neg = true } },
	["while you have elemental overload"] = { tag = { type = "Condition", var = "HaveElementalOverload" } },
	["while you do not have elemental overload"] = { tag = { type = "Condition", var = "HaveElementalOverload", neg = true } },
	["while you have resolute technique"] = { tag = { type = "Condition", var = "HaveResoluteTechnique" } },
	["while you do not have resolute technique"] = { tag = { type = "Condition", var = "HaveResoluteTechnique", neg = true } },
	["while you have avatar of fire"] = { tag = { type = "Condition", var = "HaveAvatarOfFire" } },
	["while you do not have avatar of fire"] = { tag = { type = "Condition", var = "HaveAvatarOfFire", neg = true } },
	["if you have a summoned golem"] = { tag = { type = "Condition", varList = { "HavePhysicalGolem", "HaveLightningGolem", "HaveColdGolem", "HaveFireGolem", "HaveChaosGolem", "HaveCarrionGolem" } } },
	["while you have a summoned golem"] = { tag = { type = "Condition", varList = { "HavePhysicalGolem", "HaveLightningGolem", "HaveColdGolem", "HaveFireGolem", "HaveChaosGolem", "HaveCarrionGolem" } } },
	-- Enemy status conditions
	["at close range"] = { tag = { type = "Condition", var = "AtCloseRange" }, flags = ModFlag.Hit },
	["against rare and unique enemies"] = { tag = { type = "ActorCondition", actor = "enemy", var = "RareOrUnique" }, keywordFlags = KeywordFlag.Hit },
	["against unique enemies"] = { tag = { type = "ActorCondition", actor = "enemy", var = "RareOrUnique" }, keywordFlags = KeywordFlag.Hit },
	["against enemies on full life"] = { tag = { type = "ActorCondition", actor = "enemy", var = "FullLife" }, keywordFlags = KeywordFlag.Hit },
	["against enemies that are on full life"] = { tag = { type = "ActorCondition", actor = "enemy", var = "FullLife" }, keywordFlags = KeywordFlag.Hit },
	["against enemies on low life"] = { tag = { type = "ActorCondition", actor = "enemy", var = "LowLife" }, keywordFlags = KeywordFlag.Hit },
	["against enemies that are on low life"] = { tag = { type = "ActorCondition", actor = "enemy", var = "LowLife" }, keywordFlags = KeywordFlag.Hit },
	["against cursed enemies"] = { tag = { type = "ActorCondition", actor = "enemy", var = "Cursed" }, keywordFlags = KeywordFlag.Hit },
	["when hitting cursed enemies"] = { tag = { type = "ActorCondition", actor = "enemy", var = "Cursed" }, keywordFlags = KeywordFlag.Hit },
	["from cursed enemies"] = { tag = { type = "ActorCondition", actor = "enemy", var = "Cursed" } },
	["against taunted enemies"] = { tag = { type = "ActorCondition", actor = "enemy", var = "Taunted" }, keywordFlags = KeywordFlag.Hit },
	["against bleeding enemies"] = { tag = { type = "ActorCondition", actor = "enemy", var = "Bleeding" }, keywordFlags = KeywordFlag.Hit },
	["to bleeding enemies"] = { tag = { type = "ActorCondition", actor = "enemy", var = "Bleeding" }, keywordFlags = KeywordFlag.Hit },
	["from bleeding enemies"] = { tag = { type = "ActorCondition", actor = "enemy", var = "Bleeding" } },
	["against poisoned enemies"] = { tag = { type = "ActorCondition", actor = "enemy", var = "Poisoned" }, keywordFlags = KeywordFlag.Hit },
	["to poisoned enemies"] = { tag = { type = "ActorCondition", actor = "enemy", var = "Poisoned" }, keywordFlags = KeywordFlag.Hit },
	["against enemies affected by (%d+) or more poisons"] = function(num) return { tag = { type = "MultiplierThreshold", actor = "enemy", var = "PoisonStack", threshold = num } } end,
	["against enemies affected by at least (%d+) poisons"] = function(num) return { tag = { type = "MultiplierThreshold", actor = "enemy", var = "PoisonStack", threshold = num } } end,
	["against hindered enemies"] = { tag = { type = "ActorCondition", actor = "enemy", var = "Hindered" }, keywordFlags = KeywordFlag.Hit },
	["against maimed enemies"] = { tag = { type = "ActorCondition", actor = "enemy", var = "Maimed" }, keywordFlags = KeywordFlag.Hit },
	["against blinded enemies"] = { tag = { type = "ActorCondition", actor = "enemy", var = "Blinded" }, keywordFlags = KeywordFlag.Hit },
	["from blinded enemies"] = { tag = { type = "ActorCondition", actor = "enemy", var = "Blinded" } },
	["against burning enemies"] = { tag = { type = "ActorCondition", actor = "enemy", var = "Burning" }, keywordFlags = KeywordFlag.Hit },
	["against ignited enemies"] = { tag = { type = "ActorCondition", actor = "enemy", var = "Ignited" }, keywordFlags = KeywordFlag.Hit },
	["to ignited enemies"] = { tag = { type = "ActorCondition", actor = "enemy", var = "Ignited" }, keywordFlags = KeywordFlag.Hit },
	["against shocked enemies"] = { tag = { type = "ActorCondition", actor = "enemy", var = "Shocked" }, keywordFlags = KeywordFlag.Hit },
	["to shocked enemies"] = { tag = { type = "ActorCondition", actor = "enemy", var = "Shocked" }, keywordFlags = KeywordFlag.Hit },
	["against frozen enemies"] = { tag = { type = "ActorCondition", actor = "enemy", var = "Frozen" }, keywordFlags = KeywordFlag.Hit },
	["to frozen enemies"] = { tag = { type = "ActorCondition", actor = "enemy", var = "Frozen" }, keywordFlags = KeywordFlag.Hit },
	["against chilled enemies"] = { tag = { type = "ActorCondition", actor = "enemy", var = "Chilled" }, keywordFlags = KeywordFlag.Hit },
	["to chilled enemies"] = { tag = { type = "ActorCondition", actor = "enemy", var = "Chilled" }, keywordFlags = KeywordFlag.Hit },
	["inflicted on chilled enemies"] = { tag = { type = "ActorCondition", actor = "enemy", var = "Chilled" } },
	["enemies which are chilled"] = { tag = { type = "ActorCondition", actor = "enemy", var = "Chilled" }, keywordFlags = KeywordFlag.Hit },
	["against chilled or frozen enemies"] = { tag = { type = "ActorCondition", actor = "enemy", varList = {"Chilled","Frozen"} }, keywordFlags = KeywordFlag.Hit },
	["against frozen, shocked or ignited enemies"] = { tag = { type = "ActorCondition", actor = "enemy", varList = {"Frozen","Shocked","Ignited"} }, keywordFlags = KeywordFlag.Hit },
	["against enemies affected by elemental ailments"] = { tag = { type = "ActorCondition", actor = "enemy", varList = {"Frozen","Chilled","Shocked","Ignited"} }, keywordFlags = KeywordFlag.Hit },
	["against enemies that are affected by elemental ailments"] = { tag = { type = "ActorCondition", actor = "enemy", varList = {"Frozen","Chilled","Shocked","Ignited"} }, keywordFlags = KeywordFlag.Hit },
	["against enemies that are affected by no elemental ailments"] = { tagList = { { type = "ActorCondition", actor = "enemy", varList = {"Frozen","Chilled","Shocked","Ignited"}, neg = true }, { type = "Condition", var = "Effective" } }, keywordFlags = KeywordFlag.Hit },
	["against enemies affected by (%d+) spider's webs"] = function(num) return { tag = { type = "MultiplierThreshold", actor = "enemy", var = "Spider's WebStack", threshold = num } } end,
	["against enemies on consecrated ground"] = { tag = { type = "ActorCondition", actor = "enemy", var = "OnConsecratedGround" } },
	-- Enemy multipliers
	["per freeze, shock and ignite on enemy"] = { tag = { type = "Multiplier", var = "FreezeShockIgniteOnEnemy" }, keywordFlags = KeywordFlag.Hit },
	["per poison affecting enemy"] = { tag = { type = "Multiplier", actor = "enemy", var = "PoisonStack" } },
	["per poison affecting enemy, up to %+([%d%.]+)%%"] = function(num) return { tag = { type = "Multiplier", actor = "enemy", var = "PoisonStack", limit = num, limitTotal = true } } end,
	["for each spider's web on the enemy"] = { tag = { type = "Multiplier", actor = "enemy", var = "Spider's WebStack" } },
}

local mod = modLib.createMod
local function flag(name, ...)
	return mod(name, "FLAG", true, ...)
end

local gemIdLookup = { 
	["power charge on critical strike"] = "SupportPowerChargeOnCrit",
}
for name, grantedEffect in pairs(data["3_0"].skills) do
	if not grantedEffect.hidden or grantedEffect.fromItem then
		gemIdLookup[grantedEffect.name:lower()] = grantedEffect.id
	end
end
local function extraSkill(name, level, noSupports)
	name = name:gsub(" skill","")
	if gemIdLookup[name] then
		return { 
			mod("ExtraSkill", "LIST", { skillId = gemIdLookup[name], level = level, noSupports = noSupports }) 
		}
	end
end

-- List of special modifiers
local specialModList = {
	-- Keystones
	["your hits can't be evaded"] = { flag("CannotBeEvaded") },
	["never deal critical strikes"] = { flag("NeverCrit") },
	["no critical strike multiplier"] = { flag("NoCritMultiplier") },
	["ailments never count as being from critical strikes"] = { flag("AilmentsAreNeverFromCrit") },
	["the increase to physical damage from strength applies to projectile attacks as well as melee attacks"] = { flag("IronGrip") },
	["converts all evasion rating to armour%. dexterity provides no bonus to evasion rating"] = { flag("IronReflexes") },
	["30%% chance to dodge attack hits%. 50%% less armour, 30%% less energy shield, 30%% less chance to block spell and attack damage"] = { 
		mod("AttackDodgeChance", "BASE", 30), 
		mod("Armour", "MORE", -50), 
		mod("EnergyShield", "MORE", -30), 
		mod("BlockChance", "MORE", -30),
		mod("SpellBlockChance", "MORE", -30) 
	},
	["maximum life becomes 1, immune to chaos damage"] = { flag("ChaosInoculation") },
	["life regeneration is applied to energy shield instead"] = { flag("ZealotsOath") },
	["life leeched per second is doubled"] = { mod("LifeLeechRate", "MORE", 100) },
	["maximum total recovery per second from life leech is doubled"] = { mod("MaxLifeLeechRate", "MORE", 100) },
	["maximum total recovery per second from energy shield leech is doubled"] = { mod("MaxEnergyShieldLeechRate", "MORE", 100) },
	["life regeneration has no effect"] = { flag("NoLifeRegen") },
	["deal no non%-fire damage"] = { flag("DealNoPhysical"), flag("DealNoLightning"), flag("DealNoCold"), flag("DealNoChaos") },
	["(%d+)%% of physical, cold and lightning damage converted to fire damage"] = function(num) return {
		mod("PhysicalDamageConvertToFire", "BASE", num), 
		mod("LightningDamageConvertToFire", "BASE", num),
		mod("ColdDamageConvertToFire", "BASE", num) 
	} end,
	["removes all mana%. spend life instead of mana for skills"] = { mod("Mana", "MORE", -100), flag("BloodMagic") },
	["enemies you hit with elemental damage temporarily get (%+%d+)%% resistance to those elements and (%-%d+)%% resistance to other elements"] = function(plus, _, minus)
		minus = tonumber(minus)
		return {
			flag("ElementalEquilibrium"),
			mod("EnemyModifier", "LIST", { mod = mod("FireResist", "BASE", plus, { type = "Condition", var = "HitByFireDamage" }) }),
			mod("EnemyModifier", "LIST", { mod = mod("FireResist", "BASE", minus, { type = "Condition", var = "HitByFireDamage", neg = true }, { type = "Condition", varList={"HitByColdDamage","HitByLightningDamage"} }) }),
			mod("EnemyModifier", "LIST", { mod = mod("ColdResist", "BASE", plus, { type = "Condition", var = "HitByColdDamage" }) }),
			mod("EnemyModifier", "LIST", { mod = mod("ColdResist", "BASE", minus, { type = "Condition", var = "HitByColdDamage", neg = true }, { type = "Condition", varList={"HitByFireDamage","HitByLightningDamage"} }) }),
			mod("EnemyModifier", "LIST", { mod = mod("LightningResist", "BASE", plus, { type = "Condition", var = "HitByLightningDamage" }) }),
			mod("EnemyModifier", "LIST", { mod = mod("LightningResist", "BASE", minus, { type = "Condition", var = "HitByLightningDamage", neg = true }, { type = "Condition", varList={"HitByFireDamage","HitByColdDamage"} }) }),
		}
	end,
	["projectile attack hits deal up to 30%% more damage to targets at the start of their movement, dealing less damage to targets as the projectile travels farther"] = { flag("PointBlank") },
	["leech energy shield instead of life"] = { flag("GhostReaver") },
	["minions explode when reduced to low life, dealing 33%% of their maximum life as fire damage to surrounding enemies"] = { mod("ExtraMinionSkill", "LIST", { skillId = "MinionInstability" }) },
	["all bonuses from an equipped shield apply to your minions instead of you"] = { }, -- The node itself is detected by the code that handles it
	["spend energy shield before mana for skill costs"] = { },
	["energy shield protects mana instead of life"] = { flag("EnergyShieldProtectsMana") },
	["modifiers to critical strike multiplier also apply to damage over time multiplier for ailments from critical strikes at (%d+)%% of their value"] = function(num) return { mod("CritMultiplierAppliesToDegen", "BASE", num) } end,
	["your bleeding does not deal extra damage while the enemy is moving"] = { flag("Condition:NoExtraBleedDamageToMovingEnemy") },
	["you can inflict bleeding on an enemy up to (%d+) times?"] = function(num) return { mod("BleedStacksMax", "OVERRIDE", num) } end,
	["gain (%d+) grasping vines each second while stationary"] = function(num) return {
		flag("Condition:Stationary"),
		mod("Dummy", "DUMMY", 1, { type = "Condition", var = "Stationary" }), -- Make the Configuration option appear
		mod("Multiplier:GraspingVinesCount", "BASE", num, { type = "Multiplier", var = "StationarySeconds", limit = 10, limitTotal = true })
	} end,
	["attack projectiles always inflict bleeding and maim, and knock back enemies"] = {
		mod("BleedChance", "BASE", 100, nil, bor(ModFlag.Attack, ModFlag.Projectile)),
		mod("EnemyKnockbackChance", "BASE", 100, nil, bor(ModFlag.Attack, ModFlag.Projectile)),
	},
	["projectiles cannot pierce, fork or chain"] = {
		flag("CannotPierce", nil, ModFlag.Projectile),
		flag("CannotChain", nil, ModFlag.Projectile),
	},
	-- Ascendant
	["grants (%d+) passive skill points?"] = function(num) return { mod("ExtraPoints", "BASE", num) } end,
	["can allocate passives from the %a+'s starting point"] = { },
	["projectiles gain damage as they travel farther, dealing up to (%d+)%% increased damage with hits to targets"] = function(num) return { mod("Damage", "INC", num, nil, bor(ModFlag.Attack, ModFlag.Projectile), { type = "DistanceRamp", ramp = {{35,0},{70,1}} }) } end,
	["(%d+)%% chance to gain elusive on kill"] = {
		flag("Condition:CanBeElusive"),
		mod("Dummy", "DUMMY", 1, { type = "Condition", var = "CanBeElusive" }) -- Make the Configuration option appear
	},
	-- Assassin
	["poison you inflict with critical strikes deals (%d+)%% more damage"] = function(num) return { mod("Damage", "MORE", num, nil, 0, KeywordFlag.Poison, { type = "Condition", var = "CriticalStrike" }) } end,
	["(%d+)%% chance to gain elusive on critical strike"] = {
		flag("Condition:CanBeElusive"),
		mod("Dummy", "DUMMY", 1, { type = "Condition", var = "CanBeElusive" }) -- Make the Configuration option appear
	},
	["(%d+)%% more damage while there is at most one rare or unique enemy nearby"] = function(num) return { mod("Damage", "MORE", num, nil, 0, { type = "Condition", var = "OnlyOneNearbyRareOrUniqueEnemy" }) } end,
	["(%d+)%% reduced damage taken while there are at least two rare or unique enemies nearby"] = function(num) return { mod("DamageTaken", "INC", -num, nil, 0, { type = "MultiplierThreshold", var = "NearbyRareOrUniqueEnemies", threshold = 2 }) } end,
	-- Berserker
	["gain %d+ rage when you kill an enemy"] = {
		flag("Condition:CanGainRage"),
		mod("Dummy", "DUMMY", 1, { type = "Condition", var = "CanGainRage" }) -- Make the Configuration option appear
	},
	["gain %d+ rage when you use a warcry"] = {
		flag("Condition:CanGainRage"),
		mod("Dummy", "DUMMY", 1, { type = "Condition", var = "CanGainRage" }) -- Make the Configuration option appear
	},
	["gain %d+ rage on hit with attacks, no more than once every [%d%.]+ seconds"] = {
		flag("Condition:CanGainRage"),
		mod("Dummy", "DUMMY", 1, { type = "Condition", var = "CanGainRage" }) -- Make the Configuration option appear
	},
	["inherent effects from having rage are tripled"] = { mod("Multiplier:RageEffect", "BASE", 2) },
	["cannot be stunned while you have at least (%d+) rage"] = function(num) return { mod("AvoidStun", "BASE", 100, { type = "MultiplierThreshold", var = "Rage", threshold = 25 }) } end,
	["lose ([%d%.]+)%% of life per second per rage while you are not losing rage"] = function(num) return { mod("LifeDegen", "BASE", num / 100, { type = "PerStat", stat = "Life" }, { type = "Multiplier", var = "Rage", limit = 50 }) } end,
	["if you've warcried recently, you and nearby allies have (%d+)%% increased attack speed"] = function(num) return { mod("ExtraAura", "LIST", { mod = mod("Speed", "INC", num, nil, ModFlag.Attack) }, { type = "Condition", var = "UsedWarcryRecently" }) } end,
	-- Champion
	["you have fortify"] = { flag("Condition:Fortify") },
	["cannot be stunned while you have fortify"] = { mod("AvoidStun", "BASE", 100, { type = "Condition", var = "Fortify" }) },
	["enemies taunted by you take (%d+)%% increased damage"] = function(num) return { mod("EnemyModifier", "LIST", { mod = mod("DamageTaken", "INC", num, { type = "Condition", var = "Taunted" }) }) } end,
	["enemies taunted by you cannot evade attacks"] = { mod("EnemyModifier", "LIST", { mod = flag("CannotEvade", { type = "Condition", var = "Taunted" }) }) },
	["if you've impaled an enemy recently, you and nearby allies have %+(%d+) to armour"] = function (num) return { mod("ExtraAura", "LIST", { mod = mod("Armour", "BASE", num) }, { type = "Condition", var = "ImpaledRecently" }) } end,
	-- Chieftain
	["enemies near your totems take (%d+)%% increased physical and fire damage"] = function(num) return {
		mod("EnemyModifier", "LIST", { mod = mod("PhysicalDamageTaken", "INC", num) }), 
		mod("EnemyModifier", "LIST", { mod = mod("FireDamageTaken", "INC", num) }) 
	} end,
	["every %d+ seconds, gain (%d+)%% of physical damage as extra fire damage for %d+ seconds"] = function(_, num, _) return {
		mod("PhysicalDamageGainAsFire", "BASE", num, { type = "Condition", var = "NgamahuFlamesAdvance" })
	} end,
	["(%d+)%% more damage for each endurance charge lost recently, up to (%d+)%%"] = function(num, _, limit) return {
		mod("Damage", "MORE", num, { type = "Multiplier", var = "EnduranceChargesLostRecently", limit = tonumber(limit), limitTotal = true })
	} end,
	-- Deadeye
	["projectiles pierce all nearby targets"] = { flag("PierceAllTargets") },
	["gain %+(%d+) life when you hit a bleeding enemy"] = function(num) return { mod("LifeOnHit", "BASE", num, { type = "ActorCondition", actor = "enemy", var = "Bleeding" }) } end,
	["accuracy rating is doubled"] = { mod("Accuracy", "MORE", 100) },
	["(%d+)%% increased blink arrow and mirror arrow cooldown recovery speed"] = function(num) return {
		mod("CooldownRecovery", "INC", num, { type = "SkillName", skillNameList = { "Blink Arrow", "Mirror Arrow" } }),
	} end,
	["if you've used a skill recently, you and nearby allies have tailwind"] = { mod("ExtraAura", "LIST", { mod = flag("Condition:Tailwind") }, { type = "Condition", var = "UsedSkillRecently" }) },
	["projectiles deal (%d+)%% more damage for each remaining chain"] = function(num) return { mod("Damage", "MORE", num, nil, ModFlag.Projectile, { type = "PerStat", stat = "ChainRemaining" }) } end,
	["far shot"] = { flag("FarShot") },
	-- Elementalist
	["gain (%d+)%% increased area of effect for %d+ seconds"] = function(num) return { mod("AreaOfEffect", "INC", num, { type = "Condition", var = "PendulumOfDestructionAreaOfEffect" }) } end,
	["gain (%d+)%% increased elemental damage for %d+ seconds"] = function(num) return { mod("ElementalDamage", "INC", num, { type = "Condition", var = "PendulumOfDestructionElementalDamage" }) } end,
	["for each element you've been hit by damage of recently, (%d+)%% increased damage of that element"] = function(num) return { 
		mod("FireDamage", "INC", num, { type = "Condition", var = "HitByFireDamageRecently" }),
		mod("ColdDamage", "INC", num, { type = "Condition", var = "HitByColdDamageRecently" }),
		mod("LightningDamage", "INC", num, { type = "Condition", var = "HitByLightningDamageRecently" })
	} end,
	["for each element you've been hit by damage of recently, (%d+)%% reduced damage taken of that element"] = function(num) return { 
		mod("FireDamageTaken", "INC", -num, { type = "Condition", var = "HitByFireDamageRecently" }), 
		mod("ColdDamageTaken", "INC", -num, { type = "Condition", var = "HitByColdDamageRecently" }), 
		mod("LightningDamageTaken", "INC", -num, { type = "Condition", var = "HitByLightningDamageRecently" })
	} end,
	["every %d+ seconds:"] = { },
	["gain chilling conflux for %d seconds"] = { 
		flag("PhysicalCanChill", { type = "Condition", var = "ChillingConflux" }),
		flag("LightningCanChill", { type = "Condition", var = "ChillingConflux" }),
		flag("FireCanChill", { type = "Condition", var = "ChillingConflux" }),
		flag("ChaosCanChill", { type = "Condition", var = "ChillingConflux" }),
	},
	["gain shocking conflux for %d seconds"] = {
		mod("EnemyShockChance", "BASE", 100, { type = "Condition", var = "ShockingConflux" }),
		flag("PhysicalCanShock", { type = "Condition", var = "ShockingConflux" }),
		flag("ColdCanShock", { type = "Condition", var = "ShockingConflux" }),
		flag("FireCanShock", { type = "Condition", var = "ShockingConflux" }),
		flag("ChaosCanShock", { type = "Condition", var = "ShockingConflux" }),
	},
	["gain igniting conflux for %d seconds"] = {
		mod("EnemyIgniteChance", "BASE", 100, { type = "Condition", var = "IgnitingConflux" }),
		flag("PhysicalCanIgnite", { type = "Condition", var = "IgnitingConflux" }),
		flag("LightningCanIgnite", { type = "Condition", var = "IgnitingConflux" }),
		flag("ColdCanIgnite", { type = "Condition", var = "IgnitingConflux" }),
		flag("ChaosCanIgnite", { type = "Condition", var = "IgnitingConflux" }),
	},
	["gain chilling, shocking and igniting conflux for %d seconds"] = { },
	["(%d+)%% increased golem damage per summoned golem"] = function(num) return { mod("MinionModifier", "LIST", { mod = mod("Damage", "INC", num) }, { type = "SkillType", skillType = SkillType.Golem }, { type = "PerStat", stat = "ActiveGolemLimit" }) } end,
	-- Gladiator
	["enemies maimed by you take (%d+)%% increased physical damage"] = function(num) return { mod("EnemyModifier", "LIST", { mod = mod("PhysicalDamageTaken", "INC", num, { type = "Condition", var = "Maimed" }) }) } end,
	["chance to block spell damage is equal to chance to block attack damage"] = { flag("SpellBlockChanceIsBlockChance") },
	["maximum chance to block spell damage is equal to maximum chance to block attack damage"] = { flag("SpellBlockChanceMaxIsBlockChanceMax") },
	["your counterattacks deal double damage"] = {
		mod("DoubleDamageChance", "BASE", 100, { type = "SkillName", skillName = "Reckoning" }),
		mod("DoubleDamageChance", "BASE", 100, { type = "SkillName", skillName = "Riposte" }),
		mod("DoubleDamageChance", "BASE", 100, { type = "SkillName", skillName = "Vengeance" }),
	},
	-- Guardian
	["grants armour equal to (%d+)%% of your reserved life to you and nearby allies"] = function(num) return { mod("GrantReservedLifeAsAura", "LIST", { mod = mod("Armour", "BASE", num / 100) }) } end,
	["grants maximum energy shield equal to (%d+)%% of your reserved mana to you and nearby allies"] = function(num) return { mod("GrantReservedManaAsAura", "LIST", { mod = mod("EnergyShield", "BASE", num / 100) }) } end,
	["warcries cost no mana"] = { mod("ManaCost", "MORE", -100, nil, 0, KeywordFlag.Warcry) },
	["%+(%d+)%% chance to block attack damage for %d seconds? every %d seconds"] = function(num) return { mod("BlockChance", "BASE", num, { type = "Condition", var = "BastionOfHopeActive" }) } end,
	["if you've attacked recently, you and nearby allies have %+(%d+)%% chance to block attack damage"] = function(num) return { mod("ExtraAura", "LIST", { mod = mod("BlockChance", "BASE", num) }, { type = "Condition", var = "AttackedRecently" }) } end,
	["if you've cast a spell recently, you and nearby allies have %+(%d+)%% chance to block spell damage"] = function(num) return { mod("ExtraAura", "LIST", { mod = mod("SpellBlockChance", "BASE", num) }, { type = "Condition", var = "CastSpellRecently" }) } end,
	["while there is at least one nearby ally, you and nearby allies deal (%d+)%% more damage"] = function(num) return { mod("ExtraAura", "LIST", { mod = mod("Damage", "MORE", num) }, { type = "MultiplierThreshold", var = "NearbyAlly", threshold = 1 }) } end,
	["while there are at least five nearby allies, you and nearby allies have onslaught"] = { mod("ExtraAura", "LIST", { mod = flag("Onslaught") }, { type = "MultiplierThreshold", var = "NearbyAlly", threshold = 5 }) },
	-- Hierophant
	["you and your totems regenerate (%d+)%% of life per second for each summoned totem"] = function (num) return {
		mod("LifeRegenPercent", "BASE", num, {type = "PerStat", stat = "ActiveTotemLimit"}),
		mod("LifeRegenPercent", "BASE", num, {type = "PerStat", stat = "ActiveTotemLimit"}, 0, KeywordFlag.Totem),
	} end,
	["enemies take (%d+)%% increased damage for each of your brands attached to them"] = function(num) return { mod("EnemyModifier", "LIST", { mod = mod("DamageTaken", "INC", num, { type = "Multiplier", var = "BrandsAttached" }) }) } end,
	-- Inquisitor
	["critical strikes ignore enemy monster elemental resistances"] = { flag("IgnoreElementalResistances", { type = "Condition", var = "CriticalStrike" }) },
	["non%-critical strikes penetrate (%d+)%% of enemy elemental resistances"] = function(num) return { mod("ElementalPenetration", "BASE", num, { type = "Condition", var = "CriticalStrike", neg = true }) } end,
	["consecrated ground you create applies (%d+)%% increased damage taken to enemies"] = function(num) return { mod("EnemyModifier", "LIST", { mod = mod("DamageTaken", "INC", num, { type = "Condition", var = "OnConsecratedGround" }) }) } end,
	["nearby enemies take (%d+)%% increased elemental damage"] = function(num) return { mod("EnemyModifier", "LIST", { mod = mod("ElementalDamageTaken", "INC", num) }) } end,
	["you have consecrated ground around you while stationary"] = { flag("Condition:OnConsecratedGround", { type = "Condition", var = "Stationary" }) },
	-- Juggernaut
	["armour received from body armour is doubled"] = { flag("Unbreakable") },
	["movement speed cannot be modified to below base value"] = { flag("MovementSpeedCannotBeBelowBase") },
	["you cannot be slowed to below base speed"] = { flag("ActionSpeedCannotBeBelowBase") },
	["cannot be slowed to below base speed"] = { flag("ActionSpeedCannotBeBelowBase") },
	["gain accuracy rating equal to your strength"] = { mod("Accuracy", "BASE", 1, { type = "PerStat", stat = "Str" }) },
	-- Necromancer
	["your offering skills also affect you"] = { mod("ExtraSkillMod", "LIST", { mod = mod("SkillData", "LIST", { key = "buffNotPlayer", value = false }) }, { type = "SkillName", skillNameList = { "Bone Offering", "Flesh Offering", "Spirit Offering" } }) },
	["your offerings have (%d+)%% reduced effect on you"] = function(num) return { mod("ExtraSkillMod", "LIST", { mod = mod("BuffEffectOnPlayer", "INC", -num) }, { type = "SkillName", skillNameList = { "Bone Offering", "Flesh Offering", "Spirit Offering" } }) } end,
	["if you've consumed a corpse recently, you and your minions have (%d+)%% increased area of effect"] = function(num) return { mod("AreaOfEffect", "INC", num, { type = "Condition", var = "ConsumedCorpseRecently" }), mod("MinionModifier", "LIST", { mod = mod("AreaOfEffect", "INC", num) }, { type = "Condition", var = "ConsumedCorpseRecently" }) } end,
	["with at least one nearby corpse, you and nearby allies deal (%d+)%% more damage"] = function(num) return { mod("ExtraAura", "LIST", { mod = mod("Damage", "MORE", num) }, { type = "MultiplierThreshold", var = "NearbyCorpse", threshold = 1 }) } end,
	["for each nearby corpse, you and nearby allies regenerate ([%d%.]+)%% of energy shield per second, up to ([%d%.]+)%% per second"] = function(num, _, limit) return { mod("ExtraAura", "LIST", { mod = mod("EnergyShieldRegenPercent", "BASE", num) }, { type = "Multiplier", var = "NearbyCorpse", limit = tonumber(limit), limitTotal = true }) } end,
	["for each nearby corpse, you and nearby allies regenerate (%d+) mana per second, up to (%d+) per second"] = function(num, _, limit) return { mod("ExtraAura", "LIST", { mod = mod("ManaRegen", "BASE", num) }, { type = "Multiplier", var = "NearbyCorpse", limit = tonumber(limit), limitTotal = true }) } end,
	-- Occultist
	["enemies you curse have malediction"] = { mod("AffectedByCurseMod", "LIST", { mod = mod("DamageTaken", "INC", 10) }) },
	["nearby enemies have (%-%d+)%% to chaos resistance"] = function(num) return { mod("EnemyModifier", "LIST", { mod = mod("ChaosResist", "BASE", num) }) } end,
	["nearby enemies have (%-%d+)%% to cold resistance"] = function(num) return { mod("EnemyModifier", "LIST", { mod = mod("ColdResist", "BASE", num) }) } end,
	["when you kill an enemy, for each curse on that enemy, gain (%d+)%% of non%-chaos damage as extra chaos damage for 4 seconds"] = function(num) return { 
		mod("NonChaosDamageGainAsChaos", "BASE", num, { type = "Condition", var = "KilledRecently" }, { type = "Multiplier", var = "CurseOnEnemy" }), 
	} end,
	["cannot be stunned while you have energy shield"] = { mod("AvoidStun", "BASE", 100, { type = "Condition", var = "HaveEnergyShield" }) },
	["inflict withered on nearby enemies for 15 seconds"] = {
		flag("Condition:CanWither"),
		mod("Dummy", "DUMMY", 1, { type = "Condition", var = "CanWither" }) -- Make the Configuration option appear
	},
	-- Pathfinder
	["always poison on hit while using a flask"] = { mod("PoisonChance", "BASE", 100, { type = "Condition", var = "UsingFlask" }) },
	["poisons you inflict during any flask effect have (%d+)%% chance to deal (%d+)%% more damage"] = function(num, _, more) return { mod("Damage", "MORE", tonumber(more) * num / 100, nil, 0, KeywordFlag.Poison, { type = "Condition", var = "UsingFlask" }) } end,
	-- Raider
	["you have phasing while at maximum frenzy charges"] = { flag("Condition:Phasing", { type = "StatThreshold", stat = "FrenzyCharges", thresholdStat = "FrenzyChargesMax" }) },
	["you have phasing during onslaught"] = { flag("Condition:Phasing", { type = "Condition", var = "Onslaught" }) },
	["you have onslaught while on full frenzy charges"] = { flag("Condition:Onslaught", { type = "StatThreshold", stat = "FrenzyCharges", thresholdStat = "FrenzyChargesMax" }) },
	["you have onslaught while at maximum endurance charges"] = { flag("Condition:Onslaught", { type = "StatThreshold", stat = "EnduranceCharges", thresholdStat = "EnduranceChargesMax" }) },
	-- Saboteur
	-- Slayer
	["deal up to (%d+)%% more melee damage to enemies, based on proximity"] = function(num) return { mod("Damage", "MORE", num, nil, bor(ModFlag.Attack, ModFlag.Melee), { type = "MeleeProximity", ramp = {num,0} }) } end,
	["cannot be stunned while leeching"] = { mod("AvoidStun", "BASE", 100, { type = "Condition", var = "Leeching" }) },
	["you are immune to bleeding while leeching"] = { mod("AvoidBleed", "BASE", 100, { type = "Condition", var = "Leeching" }) },
	["life leech effects are not removed at full life"] = { flag("CanLeechLifeOnFullLife") },
	["gain (%d+)%% increased movement speed for 20 seconds when you kill an enemy"] = function(num) return { mod("MovementSpeed", "INC", num, { type = "Condition", var = "KilledRecently" }) } end,
	["gain (%d+)%% increased attack speed for 20 seconds when you kill a rare or unique enemy"] = function(num) return { mod("Speed", "INC", num, { type = "Condition", var = "conditionKilledUniqueEnemy" }) } end,
	
	-- Trickster
	["(%d+)%% chance to gain (%d+)%% of non%-chaos damage with hits as extra chaos damage"] = function(num, _, perc) return { mod("NonChaosDamageGainAsChaos", "BASE", num / 100 * tonumber(perc)) } end,
	["movement skills cost no mana"] = { mod("ManaCost", "MORE", -100, nil, 0, KeywordFlag.Movement) },
	-- Item local modifiers
	["has no sockets"] = { flag("NoSockets") },
	["has (%d+) sockets?"] = function(num) return { mod("SocketCount", "BASE", num) } end,
	["has (%d+) abyssal sockets?"] = function(num) return { mod("AbyssalSocketCount", "BASE", num) } end,
	["no physical damage"] = { mod("WeaponData", "LIST", { key = "PhysicalMin" }), mod("WeaponData", "LIST", { key = "PhysicalMax" }), mod("WeaponData", "LIST", { key = "PhysicalDPS" }) },
	["all attacks with this weapon are critical strikes"] = { mod("WeaponData", "LIST", { key = "CritChance", value = 100 }) },
	["counts as dual wielding"] = { mod("WeaponData", "LIST", { key = "countsAsDualWielding", value = true}) },
	["counts as all one handed melee weapon types"] = { mod("WeaponData", "LIST", { key = "countsAsAll1H", value = true }) },
	["no block chance"] = { mod("ArmourData", "LIST", { key = "BlockChance", value = 0 }) },
	["hits can't be evaded"] = { flag("CannotBeEvaded", { type = "Condition", var = "{Hand}Attack" }) },
	["causes bleeding on hit"] = { mod("BleedChance", "BASE", 100, { type = "Condition", var = "{Hand}Attack" }) },
	["poisonous hit"] = { mod("PoisonChance", "BASE", 100, { type = "Condition", var = "{Hand}Attack" }) },
	["attacks with this weapon deal double damage"] = { mod("DoubleDamageChance", "BASE", 100, nil, ModFlag.Hit, { type = "Condition", var = "{Hand}Attack" }, { type = "SkillType", skillType = SkillType.Attack }) },
	["attacks with this weapon deal double damage to chilled enemies"] = { mod("DoubleDamageChance", "BASE", 100, nil, ModFlag.Hit, { type = "Condition", var = "{Hand}Attack" }, { type = "SkillType", skillType = SkillType.Attack }, { type = "ActorCondition", actor = "enemy", var = "Chilled" }) },
	["life leech from hits with this weapon applies instantly"] = { flag("InstantLifeLeech", { type = "Condition", var = "{Hand}Attack" }) },
	["gain life from leech instantly from hits with this weapon"] = { flag("InstantLifeLeech", { type = "Condition", var = "{Hand}Attack" }, { type = "SkillType", skillType = SkillType.Attack }) },
	["instant recovery"] = {  mod("FlaskInstantRecovery", "BASE", 100) },
	["(%d+)%% of recovery applied instantly"] = function(num) return { mod("FlaskInstantRecovery", "BASE", num) } end,
	["has no attribute requirements"] = { flag("NoAttributeRequirements") },
	-- Socketed gem modifiers
	["%+(%d+) to level of socketed gems"] = function(num) return { mod("GemProperty", "LIST", { keyword = "all", key = "level", value = num }, { type = "SocketedIn", slotName = "{SlotName}" }) } end,
	["%+(%d+) to level of socketed ([%a ]+) gems"] = function(num, _, type) return { mod("GemProperty", "LIST", { keyword = type, key = "level", value = num }, { type = "SocketedIn", slotName = "{SlotName}" }) } end,
	["%+(%d+)%% to quality of socketed ([%a ]+) gems"] = function(num, _, type) return { mod("GemProperty", "LIST", { keyword = type, key = "quality", value = num }, { type = "SocketedIn", slotName = "{SlotName}" }) } end,
	["%+(%d+) to level of active socketed skill gems"] = function(num) return { mod("GemProperty", "LIST", { keyword = "active_skill", key = "level", value = num }, { type = "SocketedIn", slotName = "{SlotName}" }) } end,
	["%+(%d+) to level of socketed active skill gems"] = function(num) return { mod("GemProperty", "LIST", { keyword = "active_skill", key = "level", value = num }, { type = "SocketedIn", slotName = "{SlotName}" }) } end,
	["%+(%d+) to level of socketed active skill gems per (%d+) player levels"] = function(num, _, div) return { mod("GemProperty", "LIST", { keyword = "active_skill", key = "level", value = num }, { type = "SocketedIn", slotName = "{SlotName}" }, { type = "Multiplier", var = "Level", div = tonumber(div) }) } end,
	["socketed gems fire an additional projectile"] = { mod("ExtraSkillMod", "LIST", { mod = mod("ProjectileCount", "BASE", 1) }, { type = "SocketedIn", slotName = "{SlotName}" }) },
	["socketed gems fire (%d+) additional projectiles"] = function(num) return { mod("ExtraSkillMod", "LIST", { mod = mod("ProjectileCount", "BASE", num) }, { type = "SocketedIn", slotName = "{SlotName}" }) } end,
	["socketed gems reserve no mana"] = { mod("ManaReserved", "MORE", -100, { type = "SocketedIn", slotName = "{SlotName}" }) },
	["socketed skill gems get a (%d+)%% mana multiplier"] = function(num) return { mod("ExtraSkillMod", "LIST", { mod = mod("SupportManaMultiplier", "MORE", num - 100) }, { type = "SocketedIn", slotName = "{SlotName}" }) } end,
	["socketed gems have blood magic"] = { flag("SkillBloodMagic", { type = "SocketedIn", slotName = "{SlotName}" }) },
	["socketed gems gain (%d+)%% of physical damage as extra lightning damage"] = function(num) return { mod("ExtraSkillMod", "LIST", { mod = mod("PhysicalDamageGainAsLightning", "BASE", num) }, { type = "SocketedIn", slotName = "{SlotName}" }) } end,
	["socketed red gems get (%d+)%% physical damage as extra fire damage"] = function(num) return { mod("ExtraSkillMod", "LIST", { mod = mod("PhysicalDamageGainAsFire", "BASE", num) }, { type = "SocketedIn", slotName = "{SlotName}", keyword = "strength" }) } end,
	-- Global gem modifiers
	["%+(%d+) to level of all minion skill gems"] = function(num) return { mod("GemProperty", "LIST", { keywordList = { "minion", "active_skill" }, key = "level", value = num }) } end,
	["%+(%d+) to level of all spell skill gems"] = function(num) return { mod("GemProperty", "LIST", { keywordList = { "spell", "active_skill" }, key = "level", value = num }) } end,
	["%+(%d+) to level of all physical spell skill gems"] = function(num) return { mod("GemProperty", "LIST", { keywordList = { "spell", "physical", "active_skill" }, key = "level", value = num }) } end,
	["%+(%d+) to level of all physical skill gems"] = function(num) return { mod("GemProperty", "LIST", { keywordList = { "physical", "active_skill" }, key = "level", value = num }) } end,
	["%+(%d+) to level of all lightning spell skill gems"] = function(num) return { mod("GemProperty", "LIST", { keywordList = { "spell", "lightning", "active_skill" }, key = "level", value = num }) } end,
	["%+(%d+) to level of all lightning skill gems"] = function(num) return { mod("GemProperty", "LIST", { keywordList = { "lightning", "active_skill" }, key = "level", value = num }) } end,
	["%+(%d+) to level of all cold spell skill gems"] = function(num) return { mod("GemProperty", "LIST", { keywordList = { "spell", "cold", "active_skill" }, key = "level", value = num }) } end,
	["%+(%d+) to level of all cold skill gems"] = function(num) return { mod("GemProperty", "LIST", { keywordList = { "cold", "active_skill" }, key = "level", value = num }) } end,
	["%+(%d+) to level of all fire spell skill gems"] = function(num) return { mod("GemProperty", "LIST", { keywordList = { "spell", "fire", "active_skill" }, key = "level", value = num }) } end,
	["%+(%d+) to level of all fire skill gems"] = function(num) return { mod("GemProperty", "LIST", { keywordList = { "fire", "active_skill" }, key = "level", value = num }) } end,
	["%+(%d+) to level of all chaos spell skill gems"] = function(num) return { mod("GemProperty", "LIST", { keywordList = { "spell", "chaos", "active_skill" }, key = "level", value = num }) } end,
	["%+(%d+) to level of all chaos skill gems"] = function(num) return { mod("GemProperty", "LIST", { keywordList = { "chaos", "active_skill" }, key = "level", value = num }) } end,
	["%+(%d+) to level of all strength skill gems"] = function(num) return { mod("GemProperty", "LIST", { keywordList = { "strength", "active_skill" }, key = "level", value = num }) } end,
	["%+(%d+) to level of all dexterity skill gems"] = function(num) return { mod("GemProperty", "LIST", { keywordList = { "dexterity", "active_skill" }, key = "level", value = num }) } end,
	["%+(%d+) to level of all intelligence skill gems"] = function(num) return { mod("GemProperty", "LIST", { keywordList = { "intelligence", "active_skill" }, key = "level", value = num }) } end,
	["%+(%d+) to level of all (.+) gems"] = function(num, _, skill) return { mod("GemProperty", "LIST", {keyword = skill, key = "level", value = num }) } end,
	-- Extra skill/support
	["grants (%D+)"] = function(_, skill) return extraSkill(skill, 1) end,
	["grants level (%d+) (.+)"] = function(num, _, skill) return extraSkill(skill, num) end,
	["[ct][ar][si][tg]g?e?r?s? level (%d+) (.+) when equipped"] = function(num, _, skill) return extraSkill(skill, num) end,
	["[ct][ar][si][tg]g?e?r?s? level (%d+) (.+) on %a+"] = function(num, _, skill) return extraSkill(skill, num) end,
	["use level (%d+) (.+) on %a+"] = function(num, _, skill) return extraSkill(skill, num) end,
	["[ct][ar][si][tg]g?e?r?s? level (%d+) (.+) when you attack"] = function(num, _, skill) return extraSkill(skill, num) end,
	["[ct][ar][si][tg]g?e?r?s? level (%d+) (.+) when you deal a critical strike"] = function(num, _, skill) return extraSkill(skill, num) end,
	["[ct][ar][si][tg]g?e?r?s? level (%d+) (.+) when hit"] = function(num, _, skill) return extraSkill(skill, num) end,
	["[ct][ar][si][tg]g?e?r?s? level (%d+) (.+) when you kill an enemy"] = function(num, _, skill) return extraSkill(skill, num) end,
	["[ct][ar][si][tg]g?e?r?s? level (%d+) (.+) when you use a skill"] = function(num, _, skill) return extraSkill(skill, num) end,
	["trigger level (%d+) (.+) when you use a skill while you have a spirit charge"] = function(num, _, skill) return extraSkill(skill, num) end,
	["trigger level (%d+) (.+) when you hit an enemy while cursed"] = function(num, _, skill) return extraSkill(skill, num) end,
	["trigger level (%d+) (.+) when you kill a frozen enemy"] = function(num, _, skill) return extraSkill(skill, num) end,
	["trigger level (%d+) (.+) when you consume a corpse"] = function(num, _, skill) return skill == "summon phantasm skill" and extraSkill("triggered summon phantasm skill", num) or extraSkill(skill, num) end,
	["trigger level (%d+) (.+) when you attack with a bow"] = function(num, _, skill) return extraSkill(skill, num) end,
	["trigger level (%d+) (.+) when animated guardian kills an enemy"] = function(num, _, skill) return extraSkill(skill, num) end,
	["trigger level (%d+) (.+) when you lose cat's stealth"] = function(num, _, skill) return extraSkill(skill, num) end,
	["%d+%% chance to attack with level (%d+) (.+) on melee hit"] = function(num, _, skill) return extraSkill(skill, num) end,
	["%d+%% chance to trigger level (%d+) (.+) when animated weapon kills an enemy"] = function(num, _, skill) return extraSkill(skill, num) end,
	["%d+%% chance to trigger level (%d+) (.+) on melee hit"] = function(num, _, skill) return extraSkill(skill, num) end,
	["%d+%% chance to trigger level (%d+) (.+) [ow][nh]e?n? ?y?o?u? kill ?a?n? ?e?n?e?m?y?"] = function(num, _, skill) return extraSkill(skill, num) end,
	["%d+%% chance to trigger level (%d+) (.+) when you use a socketed skill"] = function(num, _, skill) return extraSkill(skill, num) end,
	["%d+%% chance to trigger level (%d+) (.+) when you gain avian's might or avian's flight"] = function(num, _, skill) return extraSkill(skill, num) end,
	["%d+%% chance to [ct][ar][si][tg]g?e?r? level (%d+) (.+) on %a+"] = function(num, _, skill) return extraSkill(skill, num) end,
	["attack with level (%d+) (.+) when you kill a bleeding enemy"] = function(num, _, skill) return extraSkill(skill, num) end,
	["triggers? level (%d+) (.+) when you kill a bleeding enemy"] = function(num, _, skill) return extraSkill(skill, num) end,
	["curse enemies with (%D+) on %a+"] = function(_, skill) return extraSkill(skill, 1, true) end,
	["curse enemies with level (%d+) (%D+) on %a+, which can apply to hexproof enemies"] = function(num, _, skill) return extraSkill(skill, num, true) end,
	["curse enemies with level (%d+) (.+) on %a+"] = function(num, _, skill) return extraSkill(skill, num, true) end,
	["[ct][ar][si][tg]g?e?r?s? (.+) on %a+"] = function(_, skill) return extraSkill(skill, 1, true) end,
	["[at][tr][ti][ag][cg][ke]r? (.+) on %a+"] = function(_, skill) return extraSkill(skill, 1, true) end,
	["[at][tr][ti][ag][cg][ke]r? with (.+) on %a+"] = function(_, skill) return extraSkill(skill, 1, true) end,
	["[ct][ar][si][tg]g?e?r?s? (.+) when hit"] = function(_, skill) return extraSkill(skill, 1, true) end,
	["[at][tr][ti][ag][cg][ke]r? (.+) when hit"] = function(_, skill) return extraSkill(skill, 1, true) end,
	["[at][tr][ti][ag][cg][ke]r? with (.+) when hit"] = function(_, skill) return extraSkill(skill, 1, true) end,
	["[ct][ar][si][tg]g?e?r?s? (.+) when your skills or minions kill"] = function(_, skill) return extraSkill(skill, 1, true) end,
	["[at][tr][ti][ag][cg][ke]r? (.+) when you take a critical strike"] = function( _, skill) return extraSkill(skill, 1, true) end,
	["[at][tr][ti][ag][cg][ke]r? with (.+) when you take a critical strike"] = function( _, skill) return extraSkill(skill, 1, true) end,
	["trigger (.+) on critical strike"] = function( _, skill) return extraSkill(skill, 1, true) end,
	["triggers? (.+) when you take a critical strike"] = function( _, skill) return extraSkill(skill, 1, true) end,
	["socketed [%a+]* ?gems a?r?e? ?supported by level (%d+) (.+)"] = function(num, _, support) return { mod("ExtraSupport", "LIST", { skillId = gemIdLookup[support] or gemIdLookup[support:gsub("^increased ","")] or "Unknown", level = num }, { type = "SocketedIn", slotName = "{SlotName}" }) } end,
	["trigger level (%d+) (.+) every (%d+) seconds"] = function(num, _, skill) return extraSkill(skill, num) end,
	["trigger level (%d+) (.+), (.+) or (.+) every (%d+) seconds"] = function(num, _, skill1, skill2, skill3) return {
		mod("ExtraSkill", "LIST", { skillId = gemIdLookup[skill1], level = num }),
		mod("ExtraSkill", "LIST", { skillId = gemIdLookup[skill2], level = num }),
		mod("ExtraSkill", "LIST", { skillId = gemIdLookup[skill3], level = num })
	} end,
	["offering skills triggered this way also affect you"] = { mod("ExtraSkillMod", "LIST", { mod = mod("SkillData", "LIST", { key = "buffNotPlayer", value = false }) }, { type = "SkillName", skillNameList = { "Bone Offering", "Flesh Offering", "Spirit Offering" } }, { type = "SocketedIn", slotName = "{SlotName}" }) },
	["trigger level (%d+) (.+) after spending a total of (%d+) mana"] = function(num, _, skill) return extraSkill(skill, num) end,
	["consumes a void charge to trigger level (%d+) (.+) when you fire arrows"] = function(num, _, skill) return extraSkill(skill, num) end,
	-- Conversion
	["increases and reductions to minion damage also affects? you"] = { flag("MinionDamageAppliesToPlayer") },
	["increases and reductions to minion attack speed also affects? you"] = { flag("MinionAttackSpeedAppliesToPlayer") },
	["increases and reductions to spell damage also apply to attacks"] = { flag("SpellDamageAppliesToAttacks") },
	["increases and reductions to spell damage also apply to attacks while wielding a wand"] = { flag("SpellDamageAppliesToAttacks", { type = "Condition", var = "UsingWand" }) },
	["modifiers to claw damage also apply to unarmed"] = { flag("ClawDamageAppliesToUnarmed") },
	["modifiers to claw damage also apply to unarmed attack damage"] = { flag("ClawDamageAppliesToUnarmed") },
	["modifiers to claw attack speed also apply to unarmed"] = { flag("ClawAttackSpeedAppliesToUnarmed") },
	["modifiers to claw attack speed also apply to unarmed attack speed"] = { flag("ClawAttackSpeedAppliesToUnarmed") },
	["modifiers to claw critical strike chance also apply to unarmed"] = { flag("ClawCritChanceAppliesToUnarmed") },
	["modifiers to claw critical strike chance also apply to unarmed attack critical strike chance"] = { flag("ClawCritChanceAppliesToUnarmed") },
	["increases and reductions to light radius also apply to accuracy"] = { flag("LightRadiusAppliesToAccuracy") },
	["increases and reductions to light radius also apply to area of effect at 50%% of their value"] = { flag("LightRadiusAppliesToAreaOfEffect") },
	["increases and reductions to light radius also apply to damage"] = { flag("LightRadiusAppliesToDamage") },
	["increases and reductions to cast speed also apply to trap throwing speed"] = { flag("CastSpeedAppliesToTrapThrowingSpeed") },
	["gain (%d+)%% of bow physical damage as extra damage of each element"] = function(num) return { 
		mod("PhysicalDamageGainAsLightning", "BASE", num, nil, ModFlag.Bow), 
		mod("PhysicalDamageGainAsCold", "BASE", num, nil, ModFlag.Bow), 
		mod("PhysicalDamageGainAsFire", "BASE", num, nil, ModFlag.Bow) 
	} end,
	["gain (%d+)%% of weapon physical damage as extra damage of each element"] = function(num) return { 
		mod("PhysicalDamageGainAsLightning", "BASE", num, nil, ModFlag.Weapon), 
		mod("PhysicalDamageGainAsCold", "BASE", num, nil, ModFlag.Weapon), 
		mod("PhysicalDamageGainAsFire", "BASE", num, nil, ModFlag.Weapon) 
	} end,
	-- Crit
	["your critical strike chance is lucky"] = { flag("CritChanceLucky") },
	["your critical strike chance is lucky while focussed"] = { flag("CritChanceLucky", { type = "Condition", var = "Focused"}) },
	["your critical strikes do not deal extra damage"] = { flag("NoCritMultiplier") },
	["critical strikes deal no damage"] = { mod("Damage", "MORE", -100, { type = "Condition", var = "CriticalStrike" }) },
	["critical strike chance is increased by uncapped lightning resistance"] = { mod("CritChance", "INC", 1, { type = "PerStat", stat = "LightningResistTotal", div = 1 }) },
	["critical strike chance is increased by lightning resistance"] = { mod("CritChance", "INC", 1, { type = "PerStat", stat = "LightningResist", div = 1 }) },
	["non%-critical strikes deal (%d+)%% damage"] = function(num) return { mod("Damage", "MORE", -100+num, nil, ModFlag.Hit, { type = "Condition", var = "CriticalStrike", neg = true }) } end,
	["critical strikes penetrate (%d+)%% of enemy elemental resistances while affected by zealotry"] = function(num) return { mod("ElementalPenetration", "BASE", num, { type = "Condition", var = "CriticalStrike"}, { type = "Condition", var = "AffectedByZealotry" }) } end,
	-- Generic Ailments
	["enemies take (%d+)%% increased damage for each type of ailment you have inflicted on them"] = function(num) return {
		mod("EnemyModifier", "LIST", { mod = mod("DamageTaken", "INC", num) }, { type = "ActorCondition", actor = "enemy", var = "Frozen"}),
		mod("EnemyModifier", "LIST", { mod = mod("DamageTaken", "INC", num) }, { type = "ActorCondition", actor = "enemy", var = "Chilled"}),
		mod("EnemyModifier", "LIST", { mod = mod("DamageTaken", "INC", num) }, { type = "ActorCondition", actor = "enemy", var = "Ignited"}),
		mod("EnemyModifier", "LIST", { mod = mod("DamageTaken", "INC", num) }, { type = "ActorCondition", actor = "enemy", var = "Shocked"}),
		mod("EnemyModifier", "LIST", { mod = mod("DamageTaken", "INC", num) }, { type = "ActorCondition", actor = "enemy", var = "Bleeding"}),
		mod("EnemyModifier", "LIST", { mod = mod("DamageTaken", "INC", num) }, { type = "ActorCondition", actor = "enemy", var = "Poisoned"})
	} end,
	-- Elemental Ailments
	["your elemental damage can shock"] = { flag("ColdCanShock"), flag("FireCanShock") },
	["your cold damage can ignite"] = { flag("ColdCanIgnite") },
	["your lightning damage can ignite"] = { flag("LightningCanIgnite") },
	["your fire damage can shock but not ignite"] = { flag("FireCanShock"), flag("FireCannotIgnite") },
	["your cold damage can ignite but not freeze or chill"] = { flag("ColdCanIgnite"), flag("ColdCannotFreeze"), flag("ColdCannotChill") },
	["your lightning damage can freeze but not shock"] = { flag("LightningCanFreeze"), flag("LightningCannotShock") },
	["your chaos damage can shock"] = { flag("ChaosCanShock") },
	["chaos damage can ignite, chill and shock"] = { flag("ChaosCanIgnite"), flag("ChaosCanChill"), flag("ChaosCanShock") },
	["your physical damage can chill"] = { flag("PhysicalCanChill") },
	["your physical damage can shock"] = { flag("PhysicalCanShock") },
	["you always ignite while burning"] = { mod("EnemyIgniteChance", "BASE", 100, { type = "Condition", var = "Burning" }) },
	["critical strikes do not always freeze"] = { flag("CritsDontAlwaysFreeze") },
	["you can inflict up to (%d+) ignites on an enemy"] = { flag("IgniteCanStack") },
	["enemies chilled by you take (%d+)%% increased burning damage"] = function(num) return { mod("EnemyModifier", "LIST", { mod = mod("FireDamageTakenOverTime", "INC", num) }, { type = "ActorCondition", actor = "enemy", var = "Chilled" }) } end,
	["enemies frozen by you take (%d+)%% increased damage"] = function(num) return { mod("EnemyModifier", "LIST", { mod = mod("DamageTaken", "INC", num) }, { type = "ActorCondition", actor = "enemy", var = "Frozen" }) } end,
	["ignited enemies burn (%d+)%% faster"] = function(num) return { mod("IgniteBurnFaster", "INC", num) } end,
	["ignited enemies burn (%d+)%% slower"] = function(num) return { mod("IgniteBurnSlower", "INC", num) } end,
	["enemies ignited by an attack burn (%d+)%% faster"] = function(num) return { mod("IgniteBurnFaster", "INC", num, nil, ModFlag.Attack) } end,
	["ignites you inflict with attacks deal damage (%d+)%% faster"] = function(num) return { mod("IgniteBurnFaster", "INC", num, nil, ModFlag.Attack) } end,
	["ignites you inflict deal damage (%d+)%% faster"] = function(num) return { mod("IgniteBurnFaster", "INC", num) } end,
	["enemies ignited by you during flask effect take (%d+)%% increased damage"] = function(num) return { mod("EnemyModifier", "LIST", { mod = mod("DamageTaken", "INC", num) }, { type = "ActorCondition", actor = "enemy", var = "Ignited" }) } end,
	["cannot inflict ignite"] = { flag("CannotIgnite") },
	["cannot inflict freeze or chill"] = { flag("CannotFreeze"), flag("CannotChill") },
	["cannot inflict shock"] = { flag("CannotShock") },
	-- Bleed
	["melee attacks cause bleeding"] = { mod("BleedChance", "BASE", 100, nil, ModFlag.Melee) },
	["attacks cause bleeding when hitting cursed enemies"] = { mod("BleedChance", "BASE", 100, nil, ModFlag.Attack, { type = "ActorCondition", actor = "enemy", var = "Cursed" }) },
	["melee critical strikes cause bleeding"] = { mod("BleedChance", "BASE", 100, nil, ModFlag.Melee, { type = "Condition", var = "CriticalStrike" }) },
	["causes bleeding on melee critical strike"] = { mod("BleedChance", "BASE", 100, nil, ModFlag.Melee, { type = "Condition", var = "CriticalStrike" }) },
	["melee critical strikes have (%d+)%% chance to cause bleeding"] = function(num) return { mod("BleedChance", "BASE", num, nil, ModFlag.Melee, { type = "Condition", var = "CriticalStrike" }) } end,
	["attacks always inflict bleeding while you have cat's stealth"] = { mod("BleedChance", "BASE", 100, nil, ModFlag.Attack, { type = "Condition", var = "AffectedByCat'sStealth" }) },
	["you have crimson dance while you have cat's stealth"] = { mod("Keystone", "LIST", "Crimson Dance", { type = "Condition", var = "AffectedByCat'sStealth" }) },
	["you have crimson dance if you have dealt a critical strike recently"] = { mod("Keystone", "LIST", "Crimson Dance", { type = "Condition", var = "CritRecently" }) },
	["bleeding you inflict deals damage (%d+)%% faster"] = function(num) return { mod("BleedFaster", "INC", num) } end,
	["(%d+)%% chance for bleeding inflicted with this weapon to deal (%d+)%% more damage"] = function(num, _, more) return {
		mod("Damage", "MORE", tonumber(more) * num / 200, nil, 0, bor(KeywordFlag.Bleed, KeywordFlag.Attack), { type = "Condition", var = "DualWielding"}, { type = "SkillType", skillType = SkillType.Attack }),
		mod("Damage", "MORE", tonumber(more) * num / 100, nil, 0, bor(KeywordFlag.Bleed, KeywordFlag.Attack), { type = "Condition", var = "DualWielding", neg = true }, { type = "SkillType", skillType = SkillType.Attack })
	} end,
	-- Poison
	["y?o?u?r? ?fire damage can poison"] = { flag("FireCanPoison") },
	["y?o?u?r? ?cold damage can poison"] = { flag("ColdCanPoison") },
	["y?o?u?r? ?lightning damage can poison"] = { flag("LightningCanPoison") },
	["your chaos damage poisons enemies"] = { mod("ChaosPoisonChance", "BASE", 100) },
	["your chaos damage has (%d+)%% chance to poison enemies"] = function(num) return { mod("ChaosPoisonChance", "BASE", num) } end,
	["melee attacks poison on hit"] = { mod("PoisonChance", "BASE", 100, nil, ModFlag.Melee) },
	["melee critical strikes have (%d+)%% chance to poison the enemy"] = function(num) return { mod("PoisonChance", "BASE", num, nil, ModFlag.Melee, { type = "Condition", var = "CriticalStrike" }) } end,
	["critical strikes with daggers have a (%d+)%% chance to poison the enemy"] = function(num) return { mod("PoisonChance", "BASE", num, nil, ModFlag.Dagger, { type = "Condition", var = "CriticalStrike" }) } end,
	["poison cursed enemies on hit"] = { mod("PoisonChance", "BASE", 100, { type = "ActorCondition", actor = "enemy", var = "Cursed" }) },
	["wh[ie][ln]e? at maximum frenzy charges, attacks poison enemies"] = { mod("PoisonChance", "BASE", 100, nil, ModFlag.Attack, { type = "StatThreshold", stat = "FrenzyCharges", thresholdStat = "FrenzyChargesMax" }) },
	["traps and mines have a (%d+)%% chance to poison on hit"] = function(num) return { mod("PoisonChance", "BASE", num, nil, 0, bor(KeywordFlag.Trap, KeywordFlag.Mine)) } end,
	["poisons you inflict deal damage (%d+)%% faster"] = function(num) return { mod("PoisonFaster", "INC", num) } end,
	["(%d+)%% chance for poisons inflicted with this weapon to deal (%d+)%% more damage"] = function(num, _, more) return {
		mod("Damage", "MORE", tonumber(more) * num / 200, nil, 0, bor(KeywordFlag.Poison, KeywordFlag.Attack), { type = "Condition", var = "DualWielding"}, { type = "SkillType", skillType = SkillType.Attack }),
		mod("Damage", "MORE", tonumber(more) * num / 100, nil, 0, bor(KeywordFlag.Poison, KeywordFlag.Attack), { type = "Condition", var = "DualWielding", neg = true }, { type = "SkillType", skillType = SkillType.Attack })
	} end,
	-- Buffs/debuffs
	["phasing"] = { flag("Condition:Phasing") },
	["onslaught"] = { flag("Condition:Onslaught") },
	["you have phasing if you've killed recently"] = { flag("Condition:Phasing", { type = "Condition", var = "KilledRecently" }) },
	["you have phasing if you have blocked recently"] = { flag("Condition:Phasing", { type = "Condition", var = "BlockedRecently" }) },
	["you have phasing while affected by haste"] = { flag("Condition:Phasing", { type = "Condition", var = "AffectedByHaste" }) },
	["you have phasing while you have cat's stealth"] = { flag("Condition:Phasing", { type = "Condition", var = "AffectedByCat'sStealth" }) },
	["you have onslaught while on low life"] = { flag("Condition:Onslaught", { type = "Condition", var = "LowLife" }) },
	["you have onslaught while not on low mana"] = { flag("Condition:Onslaught", { type = "Condition", var = "LowMana", neg = true }) },
	["your aura buffs do not affect allies"] = { flag("SelfAurasCannotAffectAllies") },
	["nearby allies' damage with hits is lucky"] = { mod("ExtraAura", "LIST", { onlyAllies = true, mod = mod("LuckyHits", "BASE") }) },
	["allies' aura buffs do not affect you"] = { flag("AlliesAurasCannotAffectSelf") },
	["enemies can have 1 additional curse"] = { mod("EnemyCurseLimit", "BASE", 1) },
	["you can apply an additional curse"] = { mod("EnemyCurseLimit", "BASE", 1) },
	["nearby enemies have (%d+)%% increased effect of curses on them"] = function(num) return { mod("EnemyModifier", "LIST", { mod = mod("CurseEffectOnSelf", "INC", num) }) } end,
	["nearby enemies have an additional (%d+)%% chance to receive a critical strike"] = function(num) return { mod("EnemyModifier", "LIST", { mod = mod("SelfExtraCritChance", "BASE", num) }) } end,
	["nearby enemies have (%-%d+)%% to all resistances"] = function(num) return {
		mod("EnemyModifier", "LIST", { mod = mod("ElementalResist", "BASE", num) }),
		mod("EnemyModifier", "LIST", { mod = mod("ChaosResist", "BASE", num) }) 
	} end,
	["your hits inflict decay, dealing (%d+) chaos damage per second for %d+ seconds"] = function(num) return { mod("SkillData", "LIST", { key = "decay", value = num, merge = "MAX" }) } end,
	["temporal chains has (%d+)%% reduced effect on you"] = function(num) return { mod("CurseEffectOnSelf", "INC", -num, { type = "SkillName", skillName = "Temporal Chains" }) } end,
	["unaffected by temporal chains"] = { mod("CurseEffectOnSelf", "MORE", -100, { type = "SkillName", skillName = "Temporal Chains" }) },
	["([%+%-]%d+) seconds to cat's stealth duration"] = function(num) return { mod("PrimaryDuration", "BASE", num, { type = "SkillName", skillName = "Aspect of the Cat" }) } end,
	["([%+%-]%d+) seconds to avian's might duration"] = function(num) return { mod("PrimaryDuration", "BASE", num, { type = "SkillName", skillName = "Aspect of the Avian" }) } end,
	["([%+%-]%d+) seconds to avian's flight duration"] = function(num) return { mod("SecondaryDuration", "BASE", num, { type = "SkillName", skillName = "Aspect of the Avian" }) } end,
	["aspect of the spider can inflict spider's web on enemies an additional time"] = { mod("ExtraSkillMod", "LIST", { mod = mod("Multiplier:SpiderWebApplyStackMax", "BASE", 1) }, { type = "SkillName", skillName = "Aspect of the Spider" }) },
	["enemies affected by your spider's webs have (%-%d+)%% to all resistances"] = function(num) return {
		mod("EnemyModifier", "LIST", { mod = mod("ElementalResist", "BASE", num, { type = "MultiplierThreshold", var = "Spider's WebStack", threshold = 1 }) }),
		mod("EnemyModifier", "LIST", { mod = mod("ChaosResist", "BASE", num, { type = "MultiplierThreshold", var = "Spider's WebStack", threshold = 1 }) }),
	} end,
	["you are cursed with level (%d+) (%D+)"] = function(num, _, name) return { mod("ExtraCurse", "LIST", { skillId = gemIdLookup[name], level = num, applyToPlayer = true }) } end,
	["you count as on low life while you are cursed with vulnerability"] = { flag("Condition:LowLife", { type = "Condition", var = "AffectedByVulnerability" }) },
	["if you consumed a corpse recently, you and nearby allies regenerate (%d+)%% of life per second"] = function (num) return { mod("ExtraAura", "LIST", { mod = mod("LifeRegenPercent", "BASE", num) }, { type = "Condition", var = "ConsumedCorpseRecently" }) } end,
	["if you have blocked recently, you and nearby allies regenerate (%d+)%% of life per second"] = function (num) return { mod("ExtraAura", "LIST", { mod = mod("LifeRegenPercent", "BASE", num) }, { type = "Condition", var = "BlockedRecently" }) } end,
	["you are at maximum chance to block attack damage if you have not blocked recently"] = { flag("MaxBlockIfNotBlockedRecently", { type = "Condition", var = "BlockedRecently", neg = true }) },
	["(%d+)%% of evasion rating is regenerated as life per second while focussed"] = function(num) return { mod("LifeRegen", "BASE", num / 100, { type = "PerStat", stat = "Evasion"}, { type = "Condition", var = "Focused" }) } end,
	["nearby allies have (%d+)%% increased defences per (%d+) strength you have"] = function(num, _, div) return { mod("ExtraAura", "LIST", { onlyAllies = true, mod = mod("Defences", "INC", num) }, { type = "PerStat", stat = "Str", div = tonumber(div) }) } end,
	["nearby allies have %+(%d+)%% to critical strike multiplier per (%d+) dexterity you have"] = function(num, _, div) return { mod("ExtraAura", "LIST", { onlyAllies = true, mod = mod("CritMultiplier", "BASE", num) }, { type = "PerStat", stat = "Dex", div = tonumber(div) }) } end,
	["nearby allies have (%d+)%% increased cast speed per (%d+) intelligence you have"] = function(num, _, div) return { mod("ExtraAura", "LIST", { onlyAllies = true, mod = mod("Speed", "INC", num, nil, ModFlag.Cast ) }, { type = "PerStat", stat = "Int", div = tonumber(div) }) } end,
	["you gain divinity for %d+ seconds on reaching maximum divine charges"] = { 
		mod("ElementalDamage", "MORE", 50, { type = "Condition", var = "Divinity" }),
		mod("ElementalDamageTaken", "MORE", -20, { type = "Condition", var = "Divinity" }),
	},
	["your maximum endurance charges is equal to your maximum frenzy charges"] = { flag("MaximumEnduranceChargesIsMaximumFrenzyCharges") },
	["your maximum frenzy charges is equal to your maximum power charges"] = { flag("MaximumFrenzyChargesIsMaximumPowerCharges") },
	["consecrated ground you create while affected by zealotry causes enemies to take (%d+)%% increased damage"] = function(num) return { mod("EnemyModifier", "LIST", { mod = mod("DamageTaken", "INC", num) }, { type = "ActorCondition", actor = "enemy", var = "OnConsecratedGround" }, { type = "Condition", var = "AffectedByZealotry" }) } end,
	["if you've warcried recently, you and nearby allies have (%d+)%% increased attack, cast and movement speed"] = function(num) return {
		mod("ExtraAura", "LIST", { mod = mod("Speed", "INC", num) }, { type = "Condition", var = "UsedWarcryRecently" }),
		mod("ExtraAura", "LIST", { mod = mod("MovementSpeed", "INC", num) }, { type = "Condition", var = "UsedWarcryRecently" }),
	} end,
	["enemies in your chilling areas take (%d+)%% increased lightning damage"] = function(num) return { mod("EnemyModifier", "LIST", { mod = mod("LightningDamageTaken", "INC", num) }, { type = "ActorCondition", actor = "enemy", var = "InChillingArea" }) } end,
	["enemies hindered by you take (%d+)%% increased chaos damage"] = function(num) return { mod("EnemyModifier", "LIST", { mod = mod("ChaosDamageTaken", "INC", num) }, { type = "ActorCondition", actor = "enemy", var = "Hindered" }) } end,
	["warcries count as having (%d+) additional nearby enemies"] = function(num) return {
		mod("Multiplier:WarcryNearbyEnemies", "BASE", num),
	} end,
	["enemies you curse take (%d+)%% increased damage"] = function(num) return { mod("EnemyModifier", "LIST", { mod = mod("DamageTaken", "INC", num, { type = "Condition", var = "Cursed" }) }) } end,
	-- Traps, Mines and Totems
	["traps and mines deal (%d+)%-(%d+) additional physical damage"] = function(_, min, max) return { mod("PhysicalMin", "BASE", tonumber(min), nil, 0, bor(KeywordFlag.Trap, KeywordFlag.Mine)), mod("PhysicalMax", "BASE", tonumber(max), nil, 0, bor(KeywordFlag.Trap, KeywordFlag.Mine)) } end,
	["traps and mines deal (%d+) to (%d+) additional physical damage"] = function(_, min, max) return { mod("PhysicalMin", "BASE", tonumber(min), nil, 0, bor(KeywordFlag.Trap, KeywordFlag.Mine)), mod("PhysicalMax", "BASE", tonumber(max), nil, 0, bor(KeywordFlag.Trap, KeywordFlag.Mine)) } end,
	["can have up to (%d+) additional traps? placed at a time"] = function(num) return { mod("ActiveTrapLimit", "BASE", num) } end,
	["can have up to (%d+) additional remote mines? placed at a time"] = function(num) return { mod("ActiveMineLimit", "BASE", num) } end,
	["can have up to (%d+) additional totems? summoned at a time"] = function(num) return { mod("ActiveTotemLimit", "BASE", num) } end,
	["attack skills can have (%d+) additional totems? summoned at a time"] = function(num) return { mod("ActiveTotemLimit", "BASE", num, nil, 0, KeywordFlag.Attack) } end,
	["can [hs][au][vm][em]o?n? 1 additional siege ballista totem per (%d+) dexterity"] = function(num) return { mod("ActiveTotemLimit", "BASE", 1, { type = "SkillName", skillName = "Siege Ballista" }, { type = "PerStat", stat = "Dex", div = num }) } end,
	["totems fire (%d+) additional projectiles"] = function(num) return { mod("ProjectileCount", "BASE", num, nil, 0, KeywordFlag.Totem) } end,
	["([%d%.]+)%% of damage dealt by y?o?u?r? ?totems is leeched to you as life"] = function(num) return { mod("DamageLifeLeechToPlayer", "BASE", num, nil, 0, KeywordFlag.Totem) } end,
	["([%d%.]+)%% of damage dealt by y?o?u?r? ?mines is leeched to you as life"] = function(num) return { mod("DamageLifeLeechToPlayer", "BASE", num, nil, 0, KeywordFlag.Mine) } end,
	["you can cast an additional brand"] = { mod("ActiveBrandLimit", "BASE", 1) },
	-- Minions
	["your strength is added to your minions"] = { flag("HalfStrengthAddedToMinions") },
	["half of your strength is added to your minions"] = { flag("HalfStrengthAddedToMinions") },
	["minions poison enemies on hit"] = { mod("MinionModifier", "LIST", { mod = mod("PoisonChance", "BASE", 100) }) },
	["minions have (%d+)%% chance to poison enemies on hit"] = function(num) return { mod("MinionModifier", "LIST", { mod = mod("PoisonChance", "BASE", num) }) } end,
	["(%d+)%% increased minion damage if you have hit recently"] = function(num) return { mod("MinionModifier", "LIST", { mod = mod("Damage", "INC", num) }, { type = "Condition", var = "HitRecently" }) } end,
	["(%d+)%% increased minion damage if you've used a minion skill recently"] = function(num) return { mod("MinionModifier", "LIST", { mod = mod("Damage", "INC", num) }, { type = "Condition", var = "UsedMinionSkillRecently" }) } end,
	["(%d+)%% increased minion attack speed per (%d+) dexterity"] = function(num, _, div) return { mod("MinionModifier", "LIST", { mod = mod("Speed", "INC", num, nil, ModFlag.Attack) }, { type = "PerStat", stat = "Dex", div = tonumber(div) }) } end,
	["(%d+)%% increased minion movement speed per (%d+) dexterity"] = function(num, _, div) return { mod("MinionModifier", "LIST", { mod = mod("MovementSpeed", "INC", num) }, { type = "PerStat", stat = "Dex", div = tonumber(div) }) } end,
	["minions deal (%d+)%% increased damage per (%d+) dexterity"] = function(num, _, div) return { mod("MinionModifier", "LIST", { mod = mod("Damage", "INC", num) }, { type = "PerStat", stat = "Dex", div = tonumber(div) }) } end,
	["(%d+)%% increased golem damage for each type of golem you have summoned"] = function(num) return {
		mod("MinionModifier", "LIST", { mod = mod("Damage", "INC", num, { type = "ActorCondition", actor = "parent", var = "HavePhysicalGolem" }) }, { type = "SkillType", skillType = SkillType.Golem }),
		mod("MinionModifier", "LIST", { mod = mod("Damage", "INC", num, { type = "ActorCondition", actor = "parent", var = "HaveLightningGolem" }) }, { type = "SkillType", skillType = SkillType.Golem }),
		mod("MinionModifier", "LIST", { mod = mod("Damage", "INC", num, { type = "ActorCondition", actor = "parent", var = "HaveColdGolem" }) }, { type = "SkillType", skillType = SkillType.Golem }),
		mod("MinionModifier", "LIST", { mod = mod("Damage", "INC", num, { type = "ActorCondition", actor = "parent", var = "HaveFireGolem" }) }, { type = "SkillType", skillType = SkillType.Golem }),
		mod("MinionModifier", "LIST", { mod = mod("Damage", "INC", num, { type = "ActorCondition", actor = "parent", var = "HaveChaosGolem" }) }, { type = "SkillType", skillType = SkillType.Golem }),
		mod("MinionModifier", "LIST", { mod = mod("Damage", "INC", num, { type = "ActorCondition", actor = "parent", var = "HaveCarrionGolem" }) }, { type = "SkillType", skillType = SkillType.Golem }),
	} end,
	["can summon up to (%d) additional golems? at a time"] = function(num) return { mod("ActiveGolemLimit", "BASE", num) } end,
	["if you have 3 primordial jewels, can summon up to (%d) additional golems? at a time"] = function(num) return { mod("ActiveGolemLimit", "BASE", num, { type = "MultiplierThreshold", var = "PrimordialItem", threshold = 3 }) } end,
	["golems regenerate (%d)%% of their maximum life per second"] = function(num) return { mod("MinionModifier", "LIST", { mod = mod("LifeRegenPercent", "BASE", num) }, { type = "SkillType", skillType = SkillType.Golem }) } end,
	["raging spirits' hits always ignite"] = { mod("MinionModifier", "LIST", { mod = mod("EnemyIgniteChance", "BASE", 100) }, { type = "SkillName", skillName = "Summon Raging Spirit" }) },
	["summoned skeletons have avatar of fire"] = { mod("MinionModifier", "LIST", { mod = mod("Keystone", "LIST", "Avatar of Fire") }, { type = "SkillName", skillName = "Summon Skeleton" }) },
	["summoned skeletons take ([%d%.]+)%% of their maximum life per second as fire damage"] = function(num) return { mod("MinionModifier", "LIST", { mod = mod("FireDegen", "BASE", num/100, { type = "PerStat", stat = "Life", div = 1 }) }, { type = "SkillName", skillName = "Summon Skeleton" }) } end,
	["summoned skeletons have (%d+)%% chance to wither enemies for (%d+) seconds on hit"] = {
		flag("Condition:CanWither"),
		mod("Dummy", "DUMMY", 1, { type = "Condition", var = "CanWither" }), -- Make the Configuration option appear
		mod("ExtraSkillMod", "LIST", { mod = mod("ChaosDamageTaken", "INC", 6, 0, 0, { type = "GlobalEffect", effectType = "Debuff", effectName = "Withered", effectStackVar = "WitheredStackCount", effectStackLimit = 15 }) }, { type = "SkillName", skillName = "Summon Skeleton" }),
	},
	["summoned skeletons have (%d+)%% of physical damage converted to chaos damage"] = function(num) return { mod("MinionModifier", "LIST", { mod = mod("PhysicalDamageConvertToChaos", "BASE", num) }, { type = "SkillName", skillName = "Summon Skeleton" }) } end,
	["minions convert (%d+)%% of physical damage to fire damage per red socket"] = function(num) return { mod("MinionModifier", "LIST", { mod = mod("PhysicalDamageConvertToFire", "BASE", num) }, { type = "Multiplier", var = "RedSocketIn{SlotName}" }) } end,
	["minions convert (%d+)%% of physical damage to cold damage per green socket"] = function(num) return { mod("MinionModifier", "LIST", { mod = mod("PhysicalDamageConvertToCold", "BASE", num) }, { type = "Multiplier", var = "GreenSocketIn{SlotName}" }) } end,
	["minions convert (%d+)%% of physical damage to lightning damage per blue socket"] = function(num) return { mod("MinionModifier", "LIST", { mod = mod("PhysicalDamageConvertToLightning", "BASE", num) }, { type = "Multiplier", var = "BlueSocketIn{SlotName}" }) } end,
	["minions convert (%d+)%% of physical damage to chaos damage per white socket"] = function(num) return { mod("MinionModifier", "LIST", { mod = mod("PhysicalDamageConvertToChaos", "BASE", num) }, { type = "Multiplier", var = "WhiteSocketIn{SlotName}" }) } end,
	-- Projectiles
	["skills chain %+(%d) times"] = function(num) return { mod("ChainCountMax", "BASE", num) } end,
	["skills chain an additional time while at maximum frenzy charges"] = { mod("ChainCountMax", "BASE", 1, { type = "StatThreshold", stat = "FrenzyCharges", thresholdStat = "FrenzyChargesMax" }) },
	["attacks chain an additional time when in main hand"] = { mod("ChainCountMax", "BASE", 1, nil, ModFlag.Attack, { type = "SlotNumber", num = 1 }) },
	["adds an additional arrow"] = { mod("ProjectileCount", "BASE", 1, nil, ModFlag.Attack) },
	["(%d+) additional arrows"] = function(num) return { mod("ProjectileCount", "BASE", num, nil, ModFlag.Attack) } end,
	["bow attacks fire an additional arrow"] = { mod("ProjectileCount", "BASE", 1, nil, ModFlag.Bow) },
	["bow attacks fire (%d+) additional arrows"] = function(num) return { mod("ProjectileCount", "BASE", num, nil, ModFlag.Bow) } end,
	["skills fire an additional projectile"] = { mod("ProjectileCount", "BASE", 1) },
	["spells have an additional projectile"] = { mod("ProjectileCount", "BASE", 1, nil, ModFlag.Spell) },
	["attacks have an additional projectile when in off hand"] = { mod("ProjectileCount", "BASE", 1, nil, ModFlag.Attack, { type = "SlotNumber", num = 2 }) },
	["projectiles pierce an additional target"] = { mod("PierceCount", "BASE", 1) },
	["projectiles pierce (%d+) targets?"] = function(num) return { mod("PierceCount", "BASE", num) } end,
	["projectiles pierce (%d+) additional targets?"] = function(num) return { mod("PierceCount", "BASE", num) } end,
	["projectiles pierce (%d+) additional targets while you have phasing"] = function(num) return { mod("PierceCount", "BASE", num, { type = "Condition", var = "Phasing" }) } end,
	["arrows pierce an additional target"] = { mod("PierceCount", "BASE", 1, nil, ModFlag.Attack) },
	["arrows pierce one target"] = { mod("PierceCount", "BASE", 1, nil, ModFlag.Attack) },
	["arrows pierce (%d+) targets?"] = function(num) return { mod("PierceCount", "BASE", num, nil, ModFlag.Attack) } end,
	["always pierce with arrows"] = { flag("PierceAllTargets", nil, ModFlag.Attack) },
	["arrows always pierce"] = { flag("PierceAllTargets", nil, ModFlag.Attack) },
	["arrows pierce all targets"] = { flag("PierceAllTargets", nil, ModFlag.Attack) },
	["arrows that pierce cause bleeding"] = { mod("BleedChance", "BASE", 100, nil, bor(ModFlag.Attack, ModFlag.Projectile), { type = "StatThreshold", stat = "PierceCount", threshold = 1 }) },
	["arrows that pierce have (%d+)%% chance to cause bleeding"] = function(num) return { mod("BleedChance", "BASE", num, nil, bor(ModFlag.Attack, ModFlag.Projectile), { type = "StatThreshold", stat = "PierceCount", threshold = 1 }) } end,
	["arrows that pierce deal (%d+)%% increased damage"] = function(num) return { mod("Damage", "INC", num, nil, bor(ModFlag.Attack, ModFlag.Projectile), { type = "StatThreshold", stat = "PierceCount", threshold = 1 }) } end,
	["projectiles gain (%d+)%% of non%-chaos damage as extra chaos damage per chain"] = function(num) return { mod("NonChaosDamageGainAsChaos", "BASE", num, nil, ModFlag.Projectile, { type = "PerStat", stat = "Chain" }) } end,
	["left ring slot: projectiles from spells cannot chain"] = { flag("CannotChain", nil, bor(ModFlag.Spell, ModFlag.Projectile), { type = "SlotNumber", num = 1 }) },
	["right ring slot: projectiles from spells chain %+1 times"] = { mod("ChainCountMax", "BASE", 1, nil, bor(ModFlag.Spell, ModFlag.Projectile), { type = "SlotNumber", num = 2 }) },
	["projectiles from spells cannot pierce"] = { flag("CannotPierce", nil, ModFlag.Spell) },
	["modifiers to number of projectiles instead apply to the number of targets projectiles split towards"] = { flag("NoAdditionalProjectiles") },
	-- Leech/Gain on Hit
	["cannot leech life"] = { flag("CannotLeechLife") },
	["cannot leech mana"] = { flag("CannotLeechMana") },
	["cannot leech when on low life"] = { flag("CannotLeechLife", { type = "Condition", var = "LowLife" }), flag("CannotLeechMana", { type = "Condition", var = "LowLife" }) },
	["cannot leech life from critical strikes"] = { flag("CannotLeechLife", { type = "Condition", var = "CriticalStrike" }) },
	["leech applies instantly on critical strike"] = { flag("InstantLifeLeech", { type = "Condition", var = "CriticalStrike" }), flag("InstantManaLeech", { type = "Condition", var = "CriticalStrike" }) },
	["gain life and mana from leech instantly on critical strike"] = { flag("InstantLifeLeech", { type = "Condition", var = "CriticalStrike" }), flag("InstantManaLeech", { type = "Condition", var = "CriticalStrike" }) },
	["life and mana leech from critical strikes are instant"] = { flag("InstantLifeLeech", { type = "Condition", var = "CriticalStrike" }), flag("InstantManaLeech", { type = "Condition", var = "CriticalStrike" }) },
	["leech applies instantly during flask effect"] = { flag("InstantLifeLeech", { type = "Condition", var = "UsingFlask" }), flag("InstantManaLeech", { type = "Condition", var = "UsingFlask" }) },
	["gain life and mana from leech instantly during flask effect"] = { flag("InstantLifeLeech", { type = "Condition", var = "UsingFlask" }), flag("InstantManaLeech", { type = "Condition", var = "UsingFlask" }) },
	["life and mana leech from critical strikes are instant"] = { flag("InstantLifeLeech", { type = "Condition", var = "CriticalStrike" }), flag("InstantManaLeech", { type = "Condition", var = "CriticalStrike" }) },
	["gain life and mana from leech instantly during effect"] = { flag("InstantLifeLeech", { type = "Condition", var = "UsingFlask" }), flag("InstantManaLeech", { type = "Condition", var = "UsingFlask" }) },
	["with 5 corrupted items equipped: life leech recovers based on your chaos damage instead"] = { flag("LifeLeechBasedOnChaosDamage", { type = "MultiplierThreshold", var = "CorruptedItem", threshold = 5 }) },
	["you have vaal pact if you've dealt a critical strike recently"] = { mod("Keystone", "LIST", "Vaal Pact", { type = "Condition", var = "CritRecently" }) },
	["gain (%d+) energy shield for each enemy you hit which is affected by a spider's web"] = function(num) return { mod("EnergyShieldOnHit", "BASE", num, { type = "MultiplierThreshold", actor = "enemy", var = "Spider's WebStack", threshold = 1 }) } end,
	["(%d+) life gained for each enemy hit if you have used a vaal skill recently"] = function(num) return { mod("LifeOnHit", "BASE", num, { type = "Condition", var = "UsedVaalSkillRecently"}) } end,
	-- Defences
	["cannot evade enemy attacks"] = { flag("CannotEvade") },
	["cannot block"] = { flag("CannotBlockAttacks"), flag("CannotBlockSpells") },
	["cannot block attacks"] = { flag("CannotBlockAttacks") },
	["cannot block spells"] = { flag("CannotBlockSpells") },
	["you have no life regeneration"] = { flag("NoLifeRegen") },
	["you have no armour or energy shield"] = {
		mod("Armour", "MORE", -100),
		mod("EnergyShield", "MORE", -100),
	},
	["elemental resistances are zero"] = {
		mod("FireResist", "OVERRIDE", 0),
		mod("ColdResist", "OVERRIDE", 0),
		mod("LightningResist", "OVERRIDE", 0)
	},
	["your maximum resistances are (%d+)%%"] = function(num) return {
		mod("FireResistMax", "OVERRIDE", num),
		mod("ColdResistMax", "OVERRIDE", num),
		mod("LightningResistMax", "OVERRIDE", num),
		mod("ChaosResistMax", "OVERRIDE", num)
	} end,
	["fire resistance is (%d+)%%"] = function(num) return { mod("FireResist", "OVERRIDE", num) } end,
	["cold resistance is (%d+)%%"] = function(num) return { mod("ColdResist", "OVERRIDE", num) } end,
	["lightning resistance is (%d+)%%"] = function(num) return { mod("LightningResist", "OVERRIDE", num) } end,
	["chaos resistance is doubled"] = { mod("ChaosResist", "MORE", 100) },
	["armour is increased by uncapped fire resistance"] = { mod("Armour", "INC", 1, { type = "PerStat", stat = "FireResistTotal", div = 1 }) },
	["evasion rating is increased by uncapped cold resistance"] = { mod("Evasion", "INC", 1, { type = "PerStat", stat = "ColdResistTotal", div = 1 }) },
	["reflects (%d+) physical damage to melee attackers"] = { },
	["ignore all movement penalties from armour"] = { flag("Condition:IgnoreMovementPenalties") },
	["gain armour equal to your reserved mana"] = { mod("Armour", "BASE", 1, { type = "PerStat", stat = "ManaReserved", div = 1 }) },
	["cannot be stunned"] = { mod("AvoidStun", "BASE", 100) },
	["cannot be stunned if you haven't been hit recently"] = { mod("AvoidStun", "BASE", 100, { type = "Condition", var = "BeenHitRecently", neg = true }) },
	["cannot be stunned if you have at least (%d+) crab barriers"] = function(num) return { mod("AvoidStun", "BASE", 100, { type = "StatThreshold", stat = "CrabBarriers", threshold = num }) } end,
	["cannot be shocked"] = { mod("AvoidShock", "BASE", 100) },
	["immune to shock"] = { mod("AvoidShock", "BASE", 100) },
	["cannot be frozen"] = { mod("AvoidFreeze", "BASE", 100) },
	["immune to freeze"] = { mod("AvoidFreeze", "BASE", 100) },
	["cannot be chilled"] = { mod("AvoidChill", "BASE", 100) },
	["immune to chill"] = { mod("AvoidChill", "BASE", 100) },
	["cannot be ignited"] = { mod("AvoidIgnite", "BASE", 100) },
	["immune to ignite"] = { mod("AvoidIgnite", "BASE", 100) },
	["you cannot be shocked while at maximum endurance charges"] = { mod("AvoidShock", "BASE", 100, { type = "StatThreshold", stat = "EnduranceCharges", thresholdStat = "EnduranceChargesMax" }) },
	["cannot be shocked if intelligence is higher than strength"] = { mod("AvoidShock", "BASE", 100, { type = "Condition", var = "IntHigherThanStr" }) },
	["cannot be frozen if dexterity is higher than intelligence"] = { mod("AvoidFreeze", "BASE", 100, { type = "Condition", var = "DexHigherThanInt" }) },
	["cannot be ignited if strength is higher than dexterity"] = { mod("AvoidIgnite", "BASE", 100, { type = "Condition", var = "StrHigherThanDex" }) },
	["cannot be inflicted with bleeding"] = { mod("AvoidBleed", "BASE", 100) },
	["you are immune to bleeding"] = { mod("AvoidBleed", "BASE", 100) },
	["immune to poison"] = { mod("AvoidPoison", "BASE", 100) },
	["immunity to shock during flask effect"] = { mod("AvoidShock", "BASE", 100, { type = "Condition", var = "UsingFlask" }) },
	["immunity to freeze and chill during flask effect"] = { 
		mod("AvoidFreeze", "BASE", 100, { type = "Condition", var = "UsingFlask" }), 
		mod("AvoidChill", "BASE", 100, { type = "Condition", var = "UsingFlask" }) 
	},
	["immunity to ignite during flask effect"] = { mod("AvoidIgnite", "BASE", 100, { type = "Condition", var = "UsingFlask" }) },
	["immunity to bleeding during flask effect"] = { mod("AvoidBleed", "BASE", 100, { type = "Condition", var = "UsingFlask" }) },
	["immune to poison during flask effect"] = { mod("AvoidPoison", "BASE", 100, { type = "Condition", var = "UsingFlask" }) },
	["immune to curses during flask effect"] = { mod("AvoidCurse", "BASE", 100, { type = "Condition", var = "UsingFlask" }) },
	["immune to freeze, chill, curses and stuns during flask effect"] = { 
		mod("AvoidFreeze", "BASE", 100, { type = "Condition", var = "UsingFlask" }), 
		mod("AvoidChill", "BASE", 100, { type = "Condition", var = "UsingFlask" }),
		mod("AvoidCurse", "BASE", 100, { type = "Condition", var = "UsingFlask" }),
		mod("AvoidStun", "BASE", 100, { type = "Condition", var = "UsingFlask" }),
	},
	["unaffected by curses"] = { mod("CurseEffectOnSelf", "MORE", -100) },
	["the effect of chill on you is reversed"] = { flag("SelfChillEffectIsReversed") },
	-- Knockback
	["cannot knock enemies back"] = { flag("CannotKnockback") },
	["knocks back enemies if you get a critical strike with a staff"] = { mod("EnemyKnockbackChance", "BASE", 100, nil, ModFlag.Staff, { type = "Condition", var = "CriticalStrike" }) },
	["knocks back enemies if you get a critical strike with a bow"] = { mod("EnemyKnockbackChance", "BASE", 100, nil, ModFlag.Bow, { type = "Condition", var = "CriticalStrike" }) },
	["bow knockback at close range"] = { mod("EnemyKnockbackChance", "BASE", 100, nil, ModFlag.Bow, { type = "Condition", var = "AtCloseRange" }) },
	["adds knockback during flask effect"] = { mod("EnemyKnockbackChance", "BASE", 100, { type = "Condition", var = "UsingFlask" }) },
	["adds knockback to melee attacks during flask effect"] = { mod("EnemyKnockbackChance", "BASE", 100, nil, ModFlag.Melee, { type = "Condition", var = "UsingFlask" }) },
	-- Flasks
	["flasks do not apply to you"] = { flag("FlasksDoNotApplyToPlayer") },
	["flasks apply to your zombies and spectres"] = { flag("FlasksApplyToMinion", { type = "SkillName", skillNameList = { "Raise Zombie", "Raise Spectre" } }) },
	["flasks apply to your raised zombies and spectres"] = { flag("FlasksApplyToMinion", { type = "SkillName", skillNameList = { "Raise Zombie", "Raise Spectre" } }) },
	["your minions use your flasks when summoned"] = { flag("FlasksApplyToMinion") },
	["creates a smoke cloud on use"] = { },
	["creates chilled ground on use"] = { },
	["creates consecrated ground on use"] = { },
	["gain unholy might during flask effect"] = { flag("Condition:UnholyMight", { type = "Condition", var = "UsingFlask" }) },
	["zealot's oath during flask effect"] = { mod("ZealotsOath", "FLAG", true, { type = "Condition", var = "UsingFlask" }) },
	["grants level (%d+) (.+) curse aura during flask effect"] = function(num, _, skill) return { mod("ExtraCurse", "LIST", { skillId = gemIdLookup[skill:gsub(" skill","")] or "Unknown", level = num }, { type = "Condition", var = "UsingFlask" }) } end,
	["during flask effect, (%d+)%% reduced damage taken of each element for which your uncapped elemental resistance is lowest"] = function(num) return {
		mod("LightningDamageTaken", "INC", -num, { type = "StatThreshold", stat = "LightningResistTotal", thresholdStat = "ColdResistTotal", upper = true }, { type = "StatThreshold", stat = "LightningResistTotal", thresholdStat = "FireResistTotal", upper = true }),
		mod("ColdDamageTaken", "INC", -num, { type = "StatThreshold", stat = "ColdResistTotal", thresholdStat = "LightningResistTotal", upper = true }, { type = "StatThreshold", stat = "ColdResistTotal", thresholdStat = "FireResistTotal", upper = true }),
		mod("FireDamageTaken", "INC", -num, { type = "StatThreshold", stat = "FireResistTotal", thresholdStat = "LightningResistTotal", upper = true }, { type = "StatThreshold", stat = "FireResistTotal", thresholdStat = "ColdResistTotal", upper = true }),
	} end,
	["during flask effect, damage penetrates (%d+)%% o?f? ?resistance of each element for which your uncapped elemental resistance is highest"] = function(num) return {
		mod("LightningPenetration", "BASE", num, { type = "StatThreshold", stat = "LightningResistTotal", thresholdStat = "ColdResistTotal" }, { type = "StatThreshold", stat = "LightningResistTotal", thresholdStat = "FireResistTotal" }),
		mod("ColdPenetration", "BASE", num, { type = "StatThreshold", stat = "ColdResistTotal", thresholdStat = "LightningResistTotal" }, { type = "StatThreshold", stat = "ColdResistTotal", thresholdStat = "FireResistTotal" }),
		mod("FirePenetration", "BASE", num, { type = "StatThreshold", stat = "FireResistTotal", thresholdStat = "LightningResistTotal" }, { type = "StatThreshold", stat = "FireResistTotal", thresholdStat = "ColdResistTotal" }),
	} end,
	["(%d+)%% of maximum life taken as chaos damage per second"] = function(num) return { mod("ChaosDegen", "BASE", num/100, { type = "PerStat", stat = "Life", div = 1 }) } end,
	["your critical strikes do not deal extra damage during flask effect"] = { flag("NoCritMultiplier", { type = "Condition", var = "UsingFlask" }) },
	["grants perfect agony during flask effect"] = { mod("Keystone", "LIST", "Perfect Agony", { type = "Condition", var = "UsingFlask" }) },
	["consecrated ground created during effect applies (%d+)%% increased damage taken to enemies"] = function(num) return { mod("EnemyModifier", "LIST", { mod = mod("DamageTaken", "INC", num, { type = "Condition", var = "OnConsecratedGround" }) }, { type = "Condition", var = "UsingFlask" }) } end,	-- Jewels
	["passives in radius can be allocated without being connected to your tree"] = { mod("JewelData", "LIST", { key = "intuitiveLeapLike", value = true }) },
	["affects passives in small ring"] = { mod("JewelData", "LIST", { key = "radiusIndex", value = 4 }) },
	["affects passives in medium ring"] = { mod("JewelData", "LIST", { key = "radiusIndex", value = 5 }) },
	["affects passives in large ring"] = { mod("JewelData", "LIST", { key = "radiusIndex", value = 6 }) },
	["affects passives in very large ring"] = { mod("JewelData", "LIST", { key = "radiusIndex", value = 7 }) },
	["(%d+)%% increased elemental damage per grand spectrum"] = function(num) return {
		mod("ElementalDamage", "INC", num, { type = "Multiplier", var = "GrandSpectrum" }), 
		mod("Multiplier:GrandSpectrum", "BASE", 1) 
	} end,
	["gain (%d+) armour per grand spectrum"] = function(num) return { 
		mod("Armour", "BASE", num, { type = "Multiplier", var = "GrandSpectrum" }), 
		mod("Multiplier:GrandSpectrum", "BASE", 1) 
	} end,
	["gain (%d+) mana per grand spectrum"] = function(num) return {
		mod("Mana", "BASE", num, { type = "Multiplier", var = "GrandSpectrum" }),
		mod("Multiplier:GrandSpectrum", "BASE", 1) 
	} end,
	["primordial"] = { mod("Multiplier:PrimordialItem", "BASE", 1) },
	["spectres have a base duration of (%d+) seconds"] = function(num) return { mod("SkillData", "LIST", { key = "duration", value = 6 }, { type = "SkillName", skillName = "Raise Spectre" }) } end,
	["flasks applied to you have (%d+)%% increased effect"] = function(num) return { mod("FlaskEffect", "INC", num) } end,
	-- Misc
	["iron will"] = { flag("IronWill") },
	["iron reflexes while stationary"] = { mod("Keystone", "LIST", "Iron Reflexes", { type = "Condition", var = "Stationary" }) },
	["you have zealot's oath if you haven't been hit recently"] = { mod("Keystone", "LIST", "Zealot's Oath", { type = "Condition", var = "BeenHitRecently", neg = true }) },
	["deal no physical damage"] = { flag("DealNoPhysical") },
	["deal no elemental damage"] = { flag("DealNoLightning"), flag("DealNoCold"), flag("DealNoFire") },
	["deal no chaos damage"] = { flag("DealNoChaos") },
	["deal no non%-elemental damage"] = { flag("DealNoPhysical"), flag("DealNoChaos") },
	["attacks have blood magic"] = { flag("SkillBloodMagic", nil, ModFlag.Attack) },
	["(%d+)%% chance to cast a? ?socketed lightning spells? on hit"] = function(num) return { mod("ExtraSupport", "LIST", { name = "SupportUniqueMjolnerLightningSpellsCastOnHit", level = 1 }, { type = "SocketedIn", slotName = "{SlotName}" }) } end,
	["cast a socketed lightning spell on hit"] = { mod("ExtraSupport", "LIST", { name = "SupportUniqueMjolnerLightningSpellsCastOnHit", level = 1 }, { type = "SocketedIn", slotName = "{SlotName}" }) },
	["trigger a socketed lightning spell on hit"] = { mod("ExtraSupport", "LIST", { name = "SupportUniqueMjolnerLightningSpellsCastOnHit", level = 1 }, { type = "SocketedIn", slotName = "{SlotName}" }) },
	["cast a socketed cold s[pk][ei]ll on melee critical strike"] = { mod("ExtraSupport", "LIST", { name = "SupportUniqueCosprisMaliceColdSpellsCastOnMeleeCriticalStrike", level = 1 }, { type = "SocketedIn", slotName = "{SlotName}" }) },
	["your curses can apply to hexproof enemies"] = { flag("CursesIgnoreHexproof") },
	["you have onslaught while you have fortify"] = { flag("Condition:Onslaught", { type = "Condition", var = "Fortify" }) },
	["reserves (%d+)%% of life"] = function(num) return { mod("ExtraLifeReserved", "BASE", num) } end,
	["items and gems have (%d+)%% reduced attribute requirements"] = function(num) return { mod("GlobalAttributeRequirements", "INC", -num) } end,
	["items and gems have (%d+)%% increased attribute requirements"] = function(num) return { mod("GlobalAttributeRequirements", "INC", num) } end,
	["mana reservation of herald skills is always (%d+)%%"] = function(num) return { mod("SkillData", "LIST", { key = "manaCostForced", value = num }, { type = "SkillType", skillType = SkillType.Herald }) } end,
	["([%a%s]+) reserves no mana"] = function(_, name) return { mod("SkillData", "LIST", { key = "manaCostForced", value = 0 }, { type = "SkillId", skillId = gemIdLookup[name] }) } end,
	["banner skills reserve no mana"] = { mod("SkillData", "LIST", { key = "manaCostForced", value = 0 }, { type = "SkillName", skillNameList = { "Dread Banner", "War Banner" } }) },
	["your spells are disabled"] = { flag("DisableSkill", { type = "SkillType", skillType = SkillType.Spell }) },
	["strength's damage bonus instead grants (%d+)%% increased melee physical damage per (%d+) strength"] = function(num, _, perStr) return { mod("StrDmgBonusRatioOverride", "BASE", num / tonumber(perStr)) } end,
	["while in her embrace, take ([%d%.]+)%% of your total maximum life and energy shield as fire damage per second per level"] = function(num) return { 
		mod("FireDegen", "BASE", 0.005, { type = "PerStat", stat = "Life" }, { type = "Multiplier", var = "Level" }, { type = "Condition", var = "HerEmbrace" }),
		mod("FireDegen", "BASE", 0.005, { type = "PerStat", stat = "EnergyShield" }, { type = "Multiplier", var = "Level" }, { type = "Condition", var = "HerEmbrace" }),
	} end,
	["gain her embrace for %d+ seconds when you ignite an enemy"] = { flag("Condition:CanGainHerEmbrace") },
	["when you cast a spell, sacrifice all mana to gain added maximum lightning damage equal to (%d+)%% of sacrificed mana for 4 seconds"] = function(num) return {
		flag("Condition:HaveManaStorm"),
		mod("Dummy", "DUMMY", 1, { type = "Condition", var = "HaveManaStorm" }), -- Make the Configuration option appear
		mod("LightningMax", "BASE", 1, { type = "PerStat", stat = "ManaUnreserved" , div = 100 / num}, { type = "Condition", var = "SacrificeManaForLightning" }) 
	} end,
	
	["every 16 seconds you gain iron reflexes for 8 seconds"] = { 
		flag("Condition:HaveArborix"),
		mod("Dummy", "DUMMY", 1, { type = "Condition", var = "HaveArborix" }), -- Make the Configuration option appear
	},
	["every 16 seconds you gain elemental overload for 8 seconds"] = { 
		flag("Condition:HaveAugyre"),
		mod("Dummy", "DUMMY", 1, { type = "Condition", var = "HaveAugyre" }), -- Make the Configuration option appear
	},
	["every 8 seconds, gain avatar of fire for 4 seconds"] = { 
		flag("Condition:HaveVulconus"),
		mod("Dummy", "DUMMY", 1, { type = "Condition", var = "HaveVulconus" }), -- Make the Configuration option appear
	},
	["you have far shot while you do not have iron reflexes"] = { flag("FarShot", { neg = true, type = "Condition", var = "HaveIronReflexes" }) },
	["you have resolute technique while you do not have elemental overload"] = { mod("Keystone", "LIST", "Resolute Technique", { neg = true, type = "Condition", var = "HaveElementalOverload" }) },
	["hits ignore enemy monster fire resistance while you are ignited"] = { flag("IgnoreFireResistance", { type = "Condition", var = "Ignited" }) },
	["your hits can't be evaded by blinded enemies"] = { flag("CannotBeEvaded", { type = "ActorCondition", actor = "enemy", var = "Blinded" }) },
	["skills which throw traps have blood magic"] = { flag("BloodMagic", { type = "SkillType", skillType = SkillType.Trap }) },
	["lose ([%d%.]+) mana per second"] = function(num) return { mod("ManaDegen", "BASE", num) } end,
	["lose ([%d%.]+)%% of maximum mana per second"] = function(num) return { mod("ManaDegen", "BASE", num/100, { type = "PerStat", stat = "Mana" }) } end,
	["strength provides no bonus to maximum life"] = { flag("NoStrBonusToLife") },
	["intelligence provides no bonus to maximum mana"] = { flag("NoIntBonusToMana") },
	["with a ghastly eye jewel socketed, minions have %+(%d+) to accuracy rating"] = function(num) return { mod("MinionModifier", "LIST", { mod = mod("Accuracy", "BASE", num) }, { type = "Condition", var = "HaveGhastlyEyeJewelIn{SlotName}" }) } end,
	["hits ignore enemy monster chaos resistance if all equipped items are shaper items"] = { flag("IgnoreChaosResistance", { type = "MultiplierThreshold", var = "NonShaperItem", upper = true, threshold = 0 }) },
	["gain %d+ rage on critical hit with attacks, no more than once every [%d%.]+ seconds"] = {
		flag("Condition:CanGainRage"),
		mod("Dummy", "DUMMY", 1, { type = "Condition", var = "CanGainRage" }) -- Make the Configuration option appear
	},
	["attacks with axes or swords grant (%d+) rage on hit, no more than once every second"] = {
		flag("Condition:CanGainRage", { type = "Condition", varList = { "UsingAxe", "UsingSword" } } ),
		mod("Dummy", "DUMMY", 1, { type = "Condition", var = "CanGainRage" }) -- Make the Configuration option appear
	},
	["warcry skills' cooldown time is (%d+) seconds"] = function(num) return { mod("CooldownRecovery", "OVERRIDE", 2, nil, 0, KeywordFlag.Warcry) } end,
	["your critical strike multiplier is (%d+)%%"] = function(num) return { mod("CritMultiplier", "OVERRIDE", num) } end,
	["base critical strike chance for attacks with weapons is ([%d%.]+)%%"] = function(num) return { mod("WeaponBaseCritChance", "OVERRIDE", num) } end,
	["allocates (.+)"] = function(_, passive) return { mod("GrantedPassive", "LIST", passive) } end,
	["transfiguration of body"] = { flag("TransfigurationOfBody") },
	["transfiguration of mind"] = { flag("TransfigurationOfMind") },
	["transfiguration of soul"] = { flag("TransfigurationOfSoul") },
	["offering skills have (%d+)%% reduced duration"] = function(num) return {
		mod("Duration", "INC", -num, { type = "SkillName", skillNameList = { "Bone Offering", "Flesh Offering", "Spirit Offering" } }),
	} end,
	["enemies have %-(%d+)%% to total physical damage reduction against your hits"] = function(num) return {
		mod("EnemyPhysicalDamageReduction", "BASE", -num)
	} end,
	["enemies on fungal ground you kill explode, dealing 5%% of their life as chaos damage"] = {},
	["you have fungal ground around you while stationary"] = {
		mod("ExtraAura", "LIST", { mod = mod("NonChaosDamageGainAsChaos", "BASE", 10, { type = "Condition", var = "OnFungalGround" }, { type = "Condition", var = "Stationary" }) }),
		mod("EnemyModifier", "LIST", { mod = mod("Damage", "MORE", -10, { type = "ActorCondition", actor = "enemy", var = "OnFungalGround" }, { type = "Condition", var = "Stationary" }) })
	},
	["nearby enemies have (%-%d+)%% to fire resistance"] = function(num) return { mod("EnemyModifier", "LIST", { mod = mod("FireResist", "BASE", num) }) } end,
	["nearby enemies have (%-%d+)%% to lightning resistance"] = function(num) return { mod("EnemyModifier", "LIST", { mod = mod("LightningResist", "BASE", num) }) } end,
	["nearby enemies take (%d+)%% increased physical damage"] = function(num) return { mod("EnemyModifier", "LIST", { mod = mod("PhysicalDamageTaken", "INC", num) }) } end,
<<<<<<< HEAD
	["while stationary, gain (%d+)%% increased area of effect every second, up to a maximum of (%d+)%%"] = function(num, _, limit) return {
		flag("Condition:Stationary"),
		mod("Dummy", "DUMMY", 1, { type = "Condition", var = "Stationary" }), -- Make the Configuration option appear 
		mod("AreaOfEffect", "INC", num, { type = "Multiplier", var = "StationarySeconds", limit = tonumber(limit), limitTotal = true })
	} end,
	-- Pantheon: Soul of Tukohama support
	["while stationary, gain ([%d%.]+)%% of life regenerated per second every second, up to a maximum of (%d+)%%"] = function(num, _, limit) return {
		flag("Condition:Stationary"),
		mod("Dummy", "DUMMY", 1, { type = "Condition", var = "Stationary" }), -- Make the Configuration option appear 
		mod("LifeRegenPercent", "BASE", num, { type = "Multiplier", var = "StationarySeconds", limit = tonumber(limit), limitTotal = true })
	} end,
	-- Pantheon: Soul of Tukohama support
	["while stationary, gain (%d+)%% additional physical damage reduction every second, up to a maximum of (%d+)%%"] = function(num, _, limit) return {
		flag("Condition:Stationary"),
		mod("Dummy", "DUMMY", 1, { type = "Condition", var = "Stationary" }), -- Make the Configuration option appear 
		mod("PhysicalDamageReduction", "BASE", num, { type = "Multiplier", var = "StationarySeconds", limit = tonumber(limit), limitTotal = true })
	} end,
=======
	["you count as dual wielding while you are unencumbered"] = { flag("Condition:DualWielding", { type = "Condition", var = "Unencumbered" }) },
	["skills supported by intensify have %+(%d) to maximum intensity"] = function(num) return { mod("Multiplier:IntensityLimit", "BASE", num) } end,
>>>>>>> 9f694a6f
	-- Skill-specific enchantment modifiers
	["(%d+)%% increased decoy totem life"] = function(num) return { mod("TotemLife", "INC", num, { type = "SkillName", skillName = "Decoy Totem" }) } end,
	["(%d+)%% increased ice spear critical strike chance in second form"] = function(num) return { mod("CritChance", "INC", num, { type = "SkillName", skillName = "Ice Spear" }, { type = "SkillPart", skillPart = 2 }) } end,
	["shock nova ring deals (%d+)%% increased damage"] = function(num) return { mod("Damage", "INC", num, { type = "SkillName", skillName = "Shock Nova" }, { type = "SkillPart", skillPart = 1 }) } end,
	["lightning strike pierces (%d) additional targets?"] = function(num) return { mod("PierceCount", "BASE", num, { type = "SkillName", skillName = "Lightning Strike" }) } end,
	["lightning trap pierces (%d) additional targets?"] = function(num) return { mod("PierceCount", "BASE", num, { type = "SkillName", skillName = "Lightning Trap" }) } end,
	["enemies affected by bear trap take (%d+)%% increased damage from trap or mine hits"] = function(num) return { mod("ExtraSkillMod", "LIST", { mod = mod("TrapMineDamageTaken", "INC", num, { type = "GlobalEffect", effectType = "Debuff" }) }, { type = "SkillName", skillName = "Bear Trap" }) } end,
	["blade vortex has %+(%d+)%% to critical strike multiplier for each blade"] = function(num) return { mod("CritMultiplier", "BASE", num, { type = "Multiplier", var = "BladeVortexBlade" }, { type = "SkillName", skillName = "Blade Vortex" }) } end,
	["double strike has a (%d+)%% chance to deal double damage to bleeding enemies"] = function(num) return { mod("DoubleDamageChance", "BASE", num, { type = "ActorCondition", actor = "enemy", var = "Bleeding" }, { type = "SkillName", skillName = "Double Strike" }) } end,
	["ethereal knives pierces an additional target"] = { mod("PierceCount", "BASE", 1, { type = "SkillName", skillName = "Ethereal Knives" }) },
	["frost bomb has (%d+)%% increased debuff duration"] = function(num) return { mod("SecondaryDuration", "INC", num, { type = "SkillName", skillName = "Frost Bomb" }) } end,
	["incinerate has %+(%d+) to maximum stages"] = function(num) return {
		mod("Multiplier:IncinerateStage", "BASE", num/2, 0, 0, { type = "SkillPart", skillPart = 2 }),
		mod("Multiplier:IncinerateStage", "BASE", num, 0, 0, { type = "SkillPart", skillPart = 3 })
	} end,
	["perforate creates %+(%d+) spikes?"] = function(num) return { mod("Multiplier:PerforateMaxSpikes", "BASE", num) } end,
	["scourge arrow has (%d+)%% chance to poison per stage"] = function(num) return { mod("PoisonChance", "BASE", num, { type = "SkillName", skillName = "Scourge Arrow" }, { type = "Multiplier", var = "ScourgeArrowStage" }) } end,
	["winter orb has %+(%d+) maximum stages"] = function(num) return { mod("Multiplier:WinterOrbMaxStage", "BASE", num) } end,
	["winter orb has (%d+)%% increased area of effect per stage"] = function(num) return { mod("AreaOfEffect", "INC", num, { type = "SkillName", skillName = "Winter Orb"}, { type = "Multiplier", var = "WinterOrbStage" }) } end,
	["wave of conviction's exposure applies (%-%d+)%% elemental resistance"] = function(num) return { mod("ExtraSkillStat", "LIST", { key = "purge_expose_resist_%_matching_highest_element_damage", value = num }, { type = "SkillName", skillName = "Wave of Conviction" }) } end,
	-- Display-only modifiers
	["prefixes:"] = { },
	["suffixes:"] = { },
	["while your passive skill tree connects to a class' starting location, you gain:"] = { },
	["socketed lightning spells [hd][ae][va][el] (%d+)%% increased spell damage if triggered"] = { },
	["manifeste?d? dancing dervish disables both weapon slots"] = { },
	["manifeste?d? dancing dervish dies when rampage ends"] = { },
	["you can have two different banners at the same time"] = { },
}
local keystoneList = {
	-- List of keystones that can be found on uniques
	"Acrobatics",
	"Ancestral Bond",
	"Arrow Dancing",
	"Avatar of Fire",
	"Blood Magic",
	"Conduit",
	"Crimson Dance",
	"Eldritch Battery",
	"Elemental Equilibrium",
	"Elemental Overload",
	"Ghost Reaver",
	"Iron Grip",
	"Iron Reflexes",
	"Mind Over Matter",
	"Minion Instability",
	"Pain Attunement",
	"Perfect Agony",
	"Phase Acrobatics",
	"Point Blank",
	"Resolute Technique",
	"Unwavering Stance",
	"Vaal Pact",
	"Zealot's Oath",
}
for _, name in pairs(keystoneList) do
	specialModList[name:lower()] = { mod("Keystone", "LIST", name) }
end
local oldList = specialModList
specialModList = { }
for k, v in pairs(oldList) do
	specialModList["^"..k.."$"] = v
end

-- Modifiers that are recognised but unsupported
local unsupportedModList = {
	["culling strike"] = true,
	["properties are doubled while in a breach"] = true,
}

-- Special lookups used for various modifier forms
local suffixTypes = {
	["as extra lightning damage"] = "GainAsLightning",
	["added as lightning damage"] = "GainAsLightning",
	["gained as extra lightning damage"] = "GainAsLightning",
	["as extra cold damage"] = "GainAsCold",
	["added as cold damage"] = "GainAsCold",
	["gained as extra cold damage"] = "GainAsCold",
	["as extra fire damage"] = "GainAsFire",
	["added as fire damage"] = "GainAsFire",
	["gained as extra fire damage"] = "GainAsFire",
	["as extra chaos damage"] = "GainAsChaos",
	["added as chaos damage"] = "GainAsChaos",
	["gained as extra chaos damage"] = "GainAsChaos",
	["converted to lightning"] = "ConvertToLightning",
	["converted to lightning damage"] = "ConvertToLightning",
	["converted to cold damage"] = "ConvertToCold",
	["converted to fire damage"] = "ConvertToFire",
	["converted to fire"] = "ConvertToFire",
	["converted to chaos damage"] = "ConvertToChaos",
	["added as energy shield"] = "GainAsEnergyShield",
	["as extra maximum energy shield"] = "GainAsEnergyShield",
	["converted to energy shield"] = "ConvertToEnergyShield",
	["as physical damage"] = "AsPhysical",
	["as lightning damage"] = "AsLightning",
	["as cold damage"] = "AsCold",
	["as fire damage"] = "AsFire",
	["as chaos damage"] = "AsChaos",
	["leeched as life and mana"] = "Leech",
	["leeched as life"] = "LifeLeech",
	["is leeched as life"] = "LifeLeech",
	["leeched as mana"] = "ManaLeech",
	["is leeched as mana"] = "ManaLeech",
	["leeched as energy shield"] = "EnergyShieldLeech",
	["is leeched as energy shield"] = "EnergyShieldLeech",
}
local dmgTypes = {
	["physical"] = "Physical",
	["lightning"] = "Lightning",
	["cold"] = "Cold",
	["fire"] = "Fire",
	["chaos"] = "Chaos",
}
local penTypes = {
	["lightning resistance"] = "LightningPenetration",
	["cold resistance"] = "ColdPenetration",
	["fire resistance"] = "FirePenetration",
	["elemental resistance"] = "ElementalPenetration",
	["elemental resistances"] = "ElementalPenetration",
	["chaos resistance"] = "ChaosPenetration",
}
local regenTypes = {
	["life"] = "LifeRegen",
	["maximum life"] = "LifeRegen",
	["life and mana"] = { "LifeRegen", "ManaRegen" },
	["mana"] = "ManaRegen",
	["maximum mana"] = "ManaRegen",
	["energy shield"] = "EnergyShieldRegen",
	["maximum energy shield"] = "EnergyShieldRegen",
	["maximum mana and energy shield"] = { "ManaRegen", "EnergyShieldRegen" },
}

-- Build active skill name lookup
local skillNameList = {
	[" corpse cremation " ] = { tag = { type = "SkillName", skillName = "Cremation" } }, -- Sigh.
}
local preSkillNameList = { }
for gemId, gemData in pairs(data["3_0"].gems) do
	local grantedEffect = gemData.grantedEffect
	if not grantedEffect.hidden and not grantedEffect.support then
		local skillName = grantedEffect.name
		skillNameList[" "..skillName:lower().." "] = { tag = { type = "SkillName", skillName = skillName } }
		preSkillNameList["^"..skillName:lower().." "] = { tag = { type = "SkillName", skillName = skillName } }
		preSkillNameList["^"..skillName:lower().." has ?a? "] = { tag = { type = "SkillName", skillName = skillName } }
		preSkillNameList["^"..skillName:lower().." deals "] = { tag = { type = "SkillName", skillName = skillName } }
		preSkillNameList["^"..skillName:lower().." damage "] = { tag = { type = "SkillName", skillName = skillName } }
		if gemData.tags.totem then
			preSkillNameList["^"..skillName:lower().." totem deals "] = { tag = { type = "SkillName", skillName = skillName } }
			preSkillNameList["^"..skillName:lower().." totem grants "] = { addToSkill = { type = "SkillName", skillName = skillName }, tag = { type = "GlobalEffect", effectType = "Buff" } }
		end
		if grantedEffect.skillTypes[SkillType.Buff] or grantedEffect.baseFlags.buff then
			preSkillNameList["^"..skillName:lower().." grants "] = { addToSkill = { type = "SkillName", skillName = skillName }, tag = { type = "GlobalEffect", effectType = "Buff" } }
			preSkillNameList["^"..skillName:lower().." grants a?n? ?additional "] = { addToSkill = { type = "SkillName", skillName = skillName }, tag = { type = "GlobalEffect", effectType = "Buff" } }
		end
		if gemData.tags.aura or gemData.tags.herald then
			skillNameList["while affected by "..skillName:lower()] = { tag = { type = "Condition", var = "AffectedBy"..skillName:gsub(" ","") } }
			skillNameList["while using "..skillName:lower()] = { tag = { type = "Condition", var = "AffectedBy"..skillName:gsub(" ","") } }
		end
		if gemData.tags.mine then
			specialModList["^"..skillName:lower().." has (%d+)%% increased throwing speed"] = function(num) return { mod("ExtraSkillMod", "LIST", { mod = mod("MineLayingSpeed", "INC", num) }, { type = "SkillName", skillName = skillName }) } end
		end
		if gemData.tags.chaining then
			specialModList["^"..skillName:lower().." chains an additional time"] = { mod("ExtraSkillMod", "LIST", { mod = mod("ChainCountMax", "BASE", 1) }, { type = "SkillName", skillName = skillName }) }
			specialModList["^"..skillName:lower().." chains an additional (%d+) times"] = function(num) return { mod("ExtraSkillMod", "LIST", { mod = mod("ChainCountMax", "BASE", num) }, { type = "SkillName", skillName = skillName }) } end
			specialModList["^"..skillName:lower().." chains (%d+) additional times"] = function(num) return { mod("ExtraSkillMod", "LIST", { mod = mod("ChainCountMax", "BASE", num) }, { type = "SkillName", skillName = skillName }) } end
		end
		if gemData.tags.bow then
			specialModList["^"..skillName:lower().." fires (%d+) additional arrows?"] = function(num) return { mod("ExtraSkillMod", "LIST", { mod = mod("ProjectileCount", "BASE", num) }, { type = "SkillName", skillName = skillName }) } end
		end
		if gemData.tags.bow or gemData.tags.projectile then
			specialModList["^"..skillName:lower().." fires an additional projectile"] = { mod("ExtraSkillMod", "LIST", { mod = mod("ProjectileCount", "BASE", 1) }, { type = "SkillName", skillName = skillName }) }
			specialModList["^"..skillName:lower().." fires (%d+) additional projectiles"] = function(num) return { mod("ExtraSkillMod", "LIST", { mod = mod("ProjectileCount", "BASE", num) }, { type = "SkillName", skillName = skillName }) } end
		end
	end	
end

-- Radius jewels that modify other nodes
local function getSimpleConv(srcList, dst, type, remove, factor)
	return function(node, out, data)
		if node then
			for _, src in pairs(srcList) do
				for _, mod in ipairs(node.modList) do
					if mod.name == src and mod.type == type then
						if remove then
							out:MergeNewMod(src, type, -mod.value, mod.source, mod.flags, mod.keywordFlags, unpack(mod))
						end
						if factor then
							out:MergeNewMod(dst, type, math.floor(mod.value * factor), mod.source, mod.flags, mod.keywordFlags, unpack(mod))
						else
							out:MergeNewMod(dst, type, mod.value, mod.source, mod.flags, mod.keywordFlags, unpack(mod))
						end
					end
				end	
			end
		end
	end
end
local jewelOtherFuncs = {
	["Strength from Passives in Radius is Transformed to Dexterity"] = getSimpleConv({"Str"}, "Dex", "BASE", true),
	["Dexterity from Passives in Radius is Transformed to Strength"] = getSimpleConv({"Dex"}, "Str", "BASE", true),
	["Strength from Passives in Radius is Transformed to Intelligence"] = getSimpleConv({"Str"}, "Int", "BASE", true),
	["Intelligence from Passives in Radius is Transformed to Strength"] = getSimpleConv({"Int"}, "Str", "BASE", true),
	["Dexterity from Passives in Radius is Transformed to Intelligence"] = getSimpleConv({"Dex"}, "Int", "BASE", true),
	["Intelligence from Passives in Radius is Transformed to Dexterity"] = getSimpleConv({"Int"}, "Dex", "BASE", true),
	["Increases and Reductions to Life in Radius are Transformed to apply to Energy Shield"] = getSimpleConv({"Life"}, "EnergyShield", "INC", true),
	["Increases and Reductions to Energy Shield in Radius are Transformed to apply to Armour at 200% of their value"] = getSimpleConv({"EnergyShield"}, "Armour", "INC", true, 2),
	["Increases and Reductions to Life in Radius are Transformed to apply to Mana at 200% of their value"] = getSimpleConv({"Life"}, "Mana", "INC", true, 2),
	["Increases and Reductions to Physical Damage in Radius are Transformed to apply to Cold Damage"] = getSimpleConv({"PhysicalDamage"}, "ColdDamage", "INC", true),
	["Increases and Reductions to Cold Damage in Radius are Transformed to apply to Physical Damage"] = getSimpleConv({"ColdDamage"}, "PhysicalDamage", "INC", true),
	["Increases and Reductions to other Damage Types in Radius are Transformed to apply to Fire Damage"] = getSimpleConv({"PhysicalDamage","ColdDamage","LightningDamage","ChaosDamage"}, "FireDamage", "INC", true),
	["Passives granting Lightning Resistance or all Elemental Resistances in Radius also grant Chance to Block Spells at 35% of its value"] = getSimpleConv({"LightningResist","ElementalResist"}, "SpellBlockChance", "BASE", false, 0.35),
	["Passives granting Cold Resistance or all Elemental Resistances in Radius also grant Chance to Dodge Attacks at 35% of its value"] = getSimpleConv({"ColdResist","ElementalResist"}, "AttackDodgeChance", "BASE", false, 0.35),
	["Passives granting Fire Resistance or all Elemental Resistances in Radius also grant Chance to Block Attack Damage at 35% of its value"] = getSimpleConv({"FireResist","ElementalResist"}, "BlockChance", "BASE", false, 0.35),
	["Passives granting Fire Resistance or all Elemental Resistances in Radius also grant Chance to Block at 35% of its value"] = getSimpleConv({"FireResist","ElementalResist"}, "BlockChance", "BASE", false, 0.35),
	["Melee and Melee Weapon Type modifiers in Radius are Transformed to Bow Modifiers"] = function(node, out, data)
		if node then
			local mask1 = bor(ModFlag.Axe, ModFlag.Claw, ModFlag.Dagger, ModFlag.Mace, ModFlag.Staff, ModFlag.Sword, ModFlag.Melee)
			local mask2 = bor(ModFlag.Weapon1H, ModFlag.WeaponMelee)
			local mask3 = bor(ModFlag.Weapon2H, ModFlag.WeaponMelee)
			for _, mod in ipairs(node.modList) do
				if band(mod.flags, mask1) ~= 0 or band(mod.flags, mask2) == mask2 or band(mod.flags, mask3) == mask3 then
					out:MergeNewMod(mod.name, mod.type, -mod.value, mod.source, mod.flags, mod.keywordFlags, unpack(mod))
					out:MergeNewMod(mod.name, mod.type, mod.value, mod.source, bor(band(mod.flags, bnot(bor(mask1, mask2, mask3))), ModFlag.Bow), mod.keywordFlags, unpack(mod))
				elseif mod[1] then
					local using = { UsingAxe = true, UsingClaw = true, UsingDagger = true, UsingMace = true, UsingStaff = true, UsingSword = true, UsingMeleeWeapon = true }
					for _, tag in ipairs(mod) do
						if tag.type == "Condition" and using[tag.var] then
							local newTagList = copyTable(mod)
							for _, tag in ipairs(newTagList) do
								if tag.type == "Condition" and using[tag.var] then
									tag.var = "UsingBow"
									break
								end
							end
							out:MergeNewMod(mod.name, mod.type, -mod.value, mod.source, mod.flags, mod.keywordFlags, unpack(mod))
							out:MergeNewMod(mod.name, mod.type, mod.value, mod.source, mod.flags, mod.keywordFlags, unpack(newTagList))
							break
						end
					end
				end
			end
		end
	end,
	["50% increased Effect of non-Keystone Passive Skills in Radius"] = function(node, out, data)
		if node and node.type ~= "Keystone" then
			out:NewMod("PassiveSkillEffect", "INC", 50, data.modSource)
		end
	end,
	["Notable Passive Skills in Radius grant nothing"] = function(node, out, data)
		if node and node.type == "Notable" then
			out:NewMod("PassiveSkillHasNoEffect", "FLAG", true, data.modSource)
		end
	end,
	["Allocated Small Passive Skills in Radius grant nothing"] = function(node, out, data)
		if node and node.type == "Normal" then
			out:NewMod("AllocatedPassiveSkillHasNoEffect", "FLAG", true, data.modSource)
		end
	end,
	["Passive Skills in Radius also grant: Traps and Mines deal (%d+) to (%d+) added Physical Damage"] = function(min, max)
		return function(node, out, data)
			if node and node.type ~= "Keystone" then
				out:NewMod("PhysicalMin", "BASE", min, data.modSource, 0, bor(KeywordFlag.Trap, KeywordFlag.Mine))
				out:NewMod("PhysicalMax", "BASE", max, data.modSource, 0, bor(KeywordFlag.Trap, KeywordFlag.Mine))
			end
		end
	end,
	["Passives in radius are Conquered by the Eternal Empire"] = function(node, out, data)
		if node and node.type ~= "Keystone" then
			out:NewMod("PassiveSkillHasNoEffect", "FLAG", true, data.modSource)
		end
	end,
	["Passives in radius are Conquered by the Karui"] = function(node, out, data)
		local attributes = { "Dexterity", "Intelligence", "Strength" }
		if node and node.type == "Normal" then
			if isValueInArray(attributes, node.dn) then
				out:NewMod("Str", "BASE", 2, data.modSource)
			else
				out:NewMod("Str", "BASE", 4, data.modSource)
			end
		end
	end,
	["Passives in radius are Conquered by the Maraketh"] = function(node, out, data)
		local attributes = { "Dexterity", "Intelligence", "Strength" }
		if node and node.type == "Normal" then
			if isValueInArray(attributes, node.dn) then
				out:NewMod("Dex", "BASE", 2, data.modSource)
			else
				out:NewMod("Dex", "BASE", 4, data.modSource)
			end
		end
	end,
}

-- Radius jewels that modify the jewel itself based on nearby allocated nodes
local function getPerStat(dst, modType, flags, stat, factor)
	return function(node, out, data)
		if node then
			data[stat] = (data[stat] or 0) + out:Sum("BASE", nil, stat)
		elseif data[stat] ~= 0 then
			out:NewMod(dst, modType, math.floor((data[stat] or 0) * factor + 0.5), data.modSource, flags)
		end
	end
end
local jewelSelfFuncs = {
	["Adds 1 to maximum Life per 3 Intelligence in Radius"] = getPerStat("Life", "BASE", 0, "Int", 1 / 3),
	["Adds 1 to Maximum Life per 3 Intelligence Allocated in Radius"] = getPerStat("Life", "BASE", 0, "Int", 1 / 3),
	["1% increased Evasion Rating per 3 Dexterity Allocated in Radius"] = getPerStat("Evasion", "INC", 0, "Dex", 1 / 3),
	["1% increased Claw Physical Damage per 3 Dexterity Allocated in Radius"] = getPerStat("PhysicalDamage", "INC", ModFlag.Claw, "Dex", 1 / 3),
	["1% increased Melee Physical Damage while Unarmed per 3 Dexterity Allocated in Radius"] = getPerStat("PhysicalDamage", "INC", ModFlag.Unarmed, "Dex", 1 / 3),
	["3% increased Totem Life per 10 Strength in Radius"] = getPerStat("TotemLife", "INC", 0, "Str", 3 / 10),
	["3% increased Totem Life per 10 Strength Allocated in Radius"] = getPerStat("TotemLife", "INC", 0, "Str", 3 / 10),
	["Adds 1 maximum Lightning Damage to Attacks per 1 Dexterity Allocated in Radius"] = getPerStat("LightningMax", "BASE", ModFlag.Attack, "Dex", 1),
	["5% increased Chaos damage per 10 Intelligence from Allocated Passives in Radius"] = getPerStat("ChaosDamage", "INC", 0, "Int", 5 / 10),
	["Dexterity and Intelligence from passives in Radius count towards Strength Melee Damage bonus"] = function(node, out, data)
		if node then
			data.Dex = (data.Dex or 0) + node.modList:Sum("BASE", nil, "Dex")
			data.Int = (data.Int or 0) + node.modList:Sum("BASE", nil, "Int")
		else
			out:NewMod("DexIntToMeleeBonus", "BASE", data.Dex + data.Int, data.modSource)
		end
	end,
	["-1 Strength per 1 Strength on Allocated Passives in Radius"] = getPerStat("Str", "BASE", 0, "Str", -1),
	["1% additional Physical Damage Reduction per 10 Strength on Allocated Passives in Radius"] = getPerStat("PhysicalDamageReduction", "BASE", 0, "Str", 1 / 10),
	["-1 Intelligence per 1 Intelligence on Allocated Passives in Radius"] = getPerStat("Int", "BASE", 0, "Int", -1),
	["0.4% of Energy Shield Regenerated per Second for every 10 Intelligence on Allocated Passives in Radius"] = getPerStat("EnergyShieldRegenPercent", "BASE", 0, "Int", 0.4 / 10),
	["-1 Dexterity per 1 Dexterity on Allocated Passives in Radius"] = getPerStat("Dex", "BASE", 0, "Dex", -1),
	["2% increased Movement Speed per 10 Dexterity on Allocated Passives in Radius"] = getPerStat("MovementSpeed", "INC", 0, "Dex", 2 / 10),
}
local jewelSelfUnallocFuncs = {
	["+5% to Critical Strike Multiplier per 10 Strength on Unallocated Passives in Radius"] = getPerStat("CritMultiplier", "BASE", 0, "Str", 5 / 10),
	["+7% to Critical Strike Multiplier per 10 Strength on Unallocated Passives in Radius"] = getPerStat("CritMultiplier", "BASE", 0, "Str", 7 / 10),
	["+15 to maximum Mana per 10 Dexterity on Unallocated Passives in Radius"] = getPerStat("Mana", "BASE", 0, "Dex", 15 / 10),
	["+100 to Accuracy Rating per 10 Intelligence on Unallocated Passives in Radius"] = getPerStat("Accuracy", "BASE", 0, "Int", 100 / 10),
	["+125 to Accuracy Rating per 10 Intelligence on Unallocated Passives in Radius"] = getPerStat("Accuracy", "BASE", 0, "Int", 125 / 10),
	["Grants all bonuses of Unallocated Small Passive Skills in Radius"] = function(node, out, data)
		if node then
			if node.type == "Normal" then
				data.modList = data.modList or new("ModList")
				data.modList:AddList(out)
			end
		elseif data.modList then
			out:AddList(data.modList)
		end
	end,
}

-- Radius jewels with bonuses conditional upon attributes of nearby nodes
local function getThreshold(attrib, name, modType, value, ...)
	local baseMod = mod(name, modType, value, "", ...)
	return function(node, out, data)
		if node then
			if type(attrib) == "table" then
				for _, att in ipairs(attrib) do
					local nodeVal = out:Sum("BASE", nil, att)
					data[att] = (data[att] or 0) + nodeVal
					data.total = (data.total or 0) + nodeVal
				end
			else
				local nodeVal = out:Sum("BASE", nil, attrib)
				data[attrib] = (data[attrib] or 0) + nodeVal
				data.total = (data.total or 0) + nodeVal
			end
		elseif (data.total or 0) >= 40 then
			local mod = copyTable(baseMod)
			mod.source = data.modSource
			if type(value) == "table" and value.mod then
				value.mod.source = data.modSource
			end
			out:AddMod(mod)
		end
	end
end
local jewelThresholdFuncs = {
	["With at least 40 Dexterity in Radius, Frost Blades Melee Damage Penetrates 15% Cold Resistance"] = getThreshold("Dex", "ColdPenetration", "BASE", 15, ModFlag.Melee, { type = "SkillName", skillName = "Frost Blades" }),
	["With at least 40 Dexterity in Radius, Melee Damage dealt by Frost Blades Penetrates 15% Cold Resistance"] = getThreshold("Dex", "ColdPenetration", "BASE", 15, ModFlag.Melee, { type = "SkillName", skillName = "Frost Blades" }),
	["With at least 40 Dexterity in Radius, Frost Blades has 25% increased Projectile Speed"] = getThreshold("Dex", "ProjectileSpeed", "INC", 25, { type = "SkillName", skillName = "Frost Blades" }),
	["With at least 40 Dexterity in Radius, Ice Shot has 25% increased Area of Effect"] = getThreshold("Dex", "AreaOfEffect", "INC", 25, { type = "SkillName", skillName = "Ice Shot" }),
	["Ice Shot Pierces 5 additional Targets with 40 Dexterity in Radius"] = getThreshold("Dex", "PierceCount", "BASE", 5, { type = "SkillName", skillName = "Ice Shot" }),
	["With at least 40 Dexterity in Radius, Ice Shot Pierces 3 additional Targets"] = getThreshold("Dex", "PierceCount", "BASE", 3, { type = "SkillName", skillName = "Ice Shot" }),
	["With at least 40 Dexterity in Radius, Ice Shot Pierces 5 additional Targets"] = getThreshold("Dex", "PierceCount", "BASE", 5, { type = "SkillName", skillName = "Ice Shot" }),
	["With at least 40 Intelligence in Radius, Frostbolt fires 2 additional Projectiles"] = getThreshold("Int", "ProjectileCount", "BASE", 2, { type = "SkillName", skillName = "Frostbolt" }),
	["With at least 40 Intelligence in Radius, Magma Orb fires an additional Projectile"] = getThreshold("Int", "ProjectileCount", "BASE", 1, { type = "SkillName", skillName = "Magma Orb" }),
	["With at least 40 Intelligence in Radius, Magma Orb has 10% increased Area of Effect per Chain"] = getThreshold("Int", "AreaOfEffect", "INC", 10, { type = "SkillName", skillName = "Magma Orb" }, { type = "PerStat", stat = "Chain" }),
	["With at least 40 Dexterity in Radius, Shrapnel Shot has 25% increased Area of Effect"] = getThreshold("Dex", "AreaOfEffect", "INC", 25, { type = "SkillName", skillName = "Shrapnel Shot" }),
	["With at least 40 Dexterity in Radius, Shrapnel Shot's cone has a 50% chance to deal Double Damage"] = getThreshold("Dex", "DoubleDamageChance", "BASE", 50, { type = "SkillName", skillName = "Shrapnel Shot" }, { type = "SkillPart", skillPart = 2 }),
	["With at least 40 Intelligence in Radius, Freezing Pulse fires 2 additional Projectiles"] = getThreshold("Int", "ProjectileCount", "BASE", 2, { type = "SkillName", skillName = "Freezing Pulse" }),
	["With at least 40 Intelligence in Radius, 25% increased Freezing Pulse Damage if you've Shattered an Enemy Recently"] = getThreshold("Int", "Damage", "INC", 25, { type = "SkillName", skillName = "Freezing Pulse" }, { type = "Condition", var = "ShatteredEnemyRecently" }),
	["With at least 40 Dexterity in Radius, Ethereal Knives fires 10 additional Projectiles"] = getThreshold("Dex", "ProjectileCount", "BASE", 10, { type = "SkillName", skillName = "Ethereal Knives" }),
	["With at least 40 Dexterity in Radius, Ethereal Knives fires 5 additional Projectiles"] = getThreshold("Dex", "ProjectileCount", "BASE", 5, { type = "SkillName", skillName = "Ethereal Knives" }),
	["With at least 40 Strength in Radius, Molten Strike fires 2 additional Projectiles"] = getThreshold("Str", "ProjectileCount", "BASE", 2, { type = "SkillName", skillName = "Molten Strike" }),
	["With at least 40 Strength in Radius, Molten Strike has 25% increased Area of Effect"] = getThreshold("Str", "AreaOfEffect", "INC", 25, { type = "SkillName", skillName = "Molten Strike" }),
	["With at least 40 Strength in Radius, 25% of Glacial Hammer Physical Damage converted to Cold Damage"] = getThreshold("Str", "SkillPhysicalDamageConvertToCold", "BASE", 25, { type = "SkillName", skillName = "Glacial Hammer" }),
	["With at least 40 Strength in Radius, Heavy Strike has a 20% chance to deal Double Damage"] = getThreshold("Str", "DoubleDamageChance", "BASE", 20, { type = "SkillName", skillName = "Heavy Strike" }),
	["With at least 40 Strength in Radius, Heavy Strike has a 20% chance to deal Double Damage."] = getThreshold("Str", "DoubleDamageChance", "BASE", 20, { type = "SkillName", skillName = "Heavy Strike" }),
	["With at least 40 Dexterity in Radius, Dual Strike has a 20% chance to deal Double Damage with the Main-Hand Weapon"] = getThreshold("Dex", "DoubleDamageChance", "BASE", 20, { type = "SkillName", skillName = "Dual Strike" }, { type = "Condition", var = "MainHandAttack" }),
	["With at least 40 Intelligence in Radius, Raised Zombies' Slam Attack has 100% increased Cooldown Recovery Speed"] = getThreshold("Int", "MinionModifier", "LIST", { mod = mod("CooldownRecovery", "INC", 100, { type = "SkillId", skillId = "ZombieSlam" }) }),
	["With at least 40 Intelligence in Radius, Raised Zombies' Slam Attack deals 30% increased Damage"] = getThreshold("Int", "MinionModifier", "LIST", { mod = mod("Damage", "INC", 30, { type = "SkillId", skillId = "ZombieSlam" }) }),
	["With at least 40 Dexterity in Radius, Viper Strike deals 2% increased Attack Damage for each Poison on the Enemy"] = getThreshold("Dex", "Damage", "INC", 2, ModFlag.Attack, { type = "SkillName", skillName = "Viper Strike" }, { type = "Multiplier", actor = "enemy", var = "PoisonStack" }),
	["With at least 40 Dexterity in Radius, Viper Strike deals 2% increased Damage with Hits and Poison for each Poison on the Enemy"] = getThreshold("Dex", "Damage", "INC", 2, 0, bor(KeywordFlag.Hit, KeywordFlag.Poison), { type = "SkillName", skillName = "Viper Strike" }, { type = "Multiplier", actor = "enemy", var = "PoisonStack" }),
	["With at least 40 Intelligence in Radius, Spark fires 2 additional Projectiles"] = getThreshold("Int", "ProjectileCount", "BASE", 2, { type = "SkillName", skillName = "Spark" }),
	["With at least 40 Intelligence in Radius, Blight has 50% increased Hinder Duration"] = getThreshold("Int", "SecondaryDuration", "INC", 50, { type = "SkillName", skillName = "Blight" }),
	["With at least 40 Intelligence in Radius, Enemies Hindered by Blight take 25% increased Chaos Damage"] = getThreshold("Int", "ExtraSkillMod", "LIST", { mod = mod("ChaosDamageTaken", "INC", 25, { type = "GlobalEffect", effectType = "Debuff", effectName = "Hinder" }) }, { type = "SkillName", skillName = "Blight" }, { type = "ActorCondition", actor = "enemy", var = "Hindered" }),
	["With 40 Intelligence in Radius, 20% of Glacial Cascade Physical Damage Converted to Cold Damage"] = getThreshold("Int", "SkillPhysicalDamageConvertToCold", "BASE", 20, { type = "SkillName", skillName = "Glacial Cascade" }),
	["With at least 40 Intelligence in Radius, 20% of Glacial Cascade Physical Damage Converted to Cold Damage"] = getThreshold("Int", "SkillPhysicalDamageConvertToCold", "BASE", 20, { type = "SkillName", skillName = "Glacial Cascade" }),
	["With 40 total Intelligence and Dexterity in Radius, Elemental Hit and Wild Strike deal 50% less Fire Damage"] = getThreshold({"Int","Dex"}, "FireDamage", "MORE", -50, { type = "SkillName", skillNameList = { "Elemental Hit", "Wild Strike" } }),
	["With 40 total Strength and Intelligence in Radius, Elemental Hit and Wild Strike deal 50% less Cold Damage"] = getThreshold({"Str","Int"}, "ColdDamage", "MORE", -50, { type = "SkillName", skillNameList = { "Elemental Hit", "Wild Strike" } }),
	["With 40 total Dexterity and Strength in Radius, Elemental Hit and Wild Strike deal 50% less Lightning Damage"] = getThreshold({"Dex","Str"}, "LightningDamage", "MORE", -50, { type = "SkillName", skillNameList = { "Elemental Hit", "Wild Strike" } }),
	["With 40 total Dexterity and Strength in Radius, Spectral Shield Throw Chains +4 times"] = getThreshold({"Dex","Str"}, "ChainCountMax", "BASE", 4, { type = "SkillName", skillName = "Spectral Shield Throw" }),
	["With 40 total Dexterity and Strength in Radius, Spectral Shield Throw fires 75% less Shard Projectiles"] = getThreshold({"Dex","Str"}, "ProjectileCount", "MORE", -75, { type = "SkillName", skillName = "Spectral Shield Throw" }),
	["With at least 40 Intelligence in Radius, Blight inflicts Withered for 2 seconds"] = getThreshold({"Int"}, "Dummy", "DUMMY", 1, { type = "Condition", var = "CanWither" }, { type = "SkillName", skillName = "Blight" } , flag("Condition:CanWither")),
	--[""] = getThreshold("", "", "", , { type = "SkillName", skillName = "" }),
}

-- Unified list of jewel functions
local jewelFuncList = { }
for k, v in pairs(jewelOtherFuncs) do
	jewelFuncList[k:lower()] = { func = v, type = "Other" }
end
for k, v in pairs(jewelSelfFuncs) do
	jewelFuncList[k:lower()] = { func = v, type = "Self" }
end
for k, v in pairs(jewelSelfUnallocFuncs) do
	jewelFuncList[k:lower()] = { func = v, type = "SelfUnalloc" }
end
for k, v in pairs(jewelThresholdFuncs) do
	jewelFuncList[k:lower()] = { func = v, type = "Threshold" }
end

-- Scan a line for the earliest and longest match from the pattern list
-- If a match is found, returns the corresponding value from the pattern list, plus the remainder of the line and a table of captures
local function scan(line, patternList, plain)
	local bestIndex, bestEndIndex
	local bestPattern = ""
	local bestVal, bestStart, bestEnd, bestCaps
	local lineLower = line:lower()
	for pattern, patternVal in pairs(patternList) do
		local index, endIndex, cap1, cap2, cap3, cap4, cap5 = lineLower:find(pattern, 1, plain)
		if index and (not bestIndex or index < bestIndex or (index == bestIndex and (endIndex > bestEndIndex or (endIndex == bestEndIndex and #pattern > #bestPattern)))) then
			bestIndex = index
			bestEndIndex = endIndex
			bestPattern = pattern
			bestVal = patternVal
			bestStart = index
			bestEnd = endIndex
			bestCaps = { cap1, cap2, cap3, cap4, cap5 }
		end
	end
	if bestVal then
		return bestVal, line:sub(1, bestStart - 1) .. line:sub(bestEnd + 1, -1), bestCaps
	else
		return nil, line
	end
end

local function parseMod(line, order)
	-- Check if this is a special modifier
	local lineLower = line:lower()
	for pattern, patternVal in pairs(jewelFuncList) do
		local _, _, cap1, cap2, cap3, cap4, cap5 = lineLower:find(pattern, 1)
		if cap1 then
			return {mod("JewelFunc", "LIST", {func = patternVal.func(cap1, cap2, cap3, cap4, cap5), type = patternVal.type}) }
		end
	end
	local jewelFunc = jewelFuncList[lineLower]
	if jewelFunc then
		return { mod("JewelFunc", "LIST", jewelFunc) }
	end
	if unsupportedModList[lineLower] then
		return { }, line
	end
	local specialMod, specialLine, cap = scan(line, specialModList)
	if specialMod and #specialLine == 0 then
		if type(specialMod) == "function" then
			return specialMod(tonumber(cap[1]), unpack(cap))
		else
			return copyTable(specialMod)
		end
	end

	line = line .. " "

	-- Check for a flag/tag specification at the start of the line
	local preFlag
	preFlag, line = scan(line, preFlagList)

	-- Check for skill name at the start of the line
	local skillTag
	skillTag, line = scan(line, preSkillNameList)

	-- Scan for modifier form
	local modForm, formCap
	modForm, line, formCap = scan(line, formList)
	if not modForm then
		return nil, line
	end
	local num = tonumber(formCap[1])

	-- Check for tags (per-charge, conditionals)
	local modTag, modTag2, tagCap
	modTag, line, tagCap = scan(line, modTagList)
	if type(modTag) == "function" then
		modTag = modTag(tonumber(tagCap[1]), unpack(tagCap))
	end
	if modTag then
		modTag2, line, tagCap = scan(line, modTagList)
		if type(modTag2) == "function" then
			modTag2 = modTag2(tonumber(tagCap[1]), unpack(tagCap))
		end
	end
	
	-- Scan for modifier name and skill name
	local modName
	if order == 2 and not skillTag then
		skillTag, line = scan(line, skillNameList, true)
	end
	if modForm == "PEN" then
		modName, line = scan(line, penTypes, true)
		if not modName then
			return { }, line
		end
		local _
		_, line = scan(line, modNameList, true)
	else
		modName, line = scan(line, modNameList, true)
	end
	if order == 1 and not skillTag then
		skillTag, line = scan(line, skillNameList, true)
	end
	
	-- Scan for flags
	local modFlag
	modFlag, line = scan(line, modFlagList, true)

	-- Find modifier value and type according to form
	local modValue = num
	local modType = "BASE"
	local modSuffix
	if modForm == "INC" then
		modType = "INC"
	elseif modForm == "RED" then
		modValue = -num
		modType = "INC"
	elseif modForm == "MORE" then
		modType = "MORE"
	elseif modForm == "LESS" then
		modValue = -num
		modType = "MORE"
	elseif modForm == "BASE" then
		modSuffix, line = scan(line, suffixTypes, true)
	elseif modForm == "CHANCE" then
	elseif modForm == "REGENPERCENT" then
		modName = regenTypes[formCap[2]]
		modSuffix = "Percent"
	elseif modForm == "REGENFLAT" then
		modName = regenTypes[formCap[2]]
	elseif modForm == "DEGEN" then
		local damageType = dmgTypes[formCap[2]]
		if not damageType then
			return { }, line
		end
		modName = damageType .. "Degen"
		modSuffix = ""
	elseif modForm == "DMG" then
		local damageType = dmgTypes[formCap[3]]
		if not damageType then
			return { }, line
		end
		modValue = { tonumber(formCap[1]), tonumber(formCap[2]) }
		modName = { damageType.."Min", damageType.."Max" }
	elseif modForm == "DMGATTACKS" then
		local damageType = dmgTypes[formCap[3]]
		if not damageType then
			return { }, line
		end
		modValue = { tonumber(formCap[1]), tonumber(formCap[2]) }
		modName = { damageType.."Min", damageType.."Max" }
		modFlag = modFlag or { keywordFlags = KeywordFlag.Attack }
	elseif modForm == "DMGSPELLS" then
		local damageType = dmgTypes[formCap[3]]
		if not damageType then
			return { }, line
		end
		modValue = { tonumber(formCap[1]), tonumber(formCap[2]) }
		modName = { damageType.."Min", damageType.."Max" }
		modFlag = modFlag or { keywordFlags = KeywordFlag.Spell }
	elseif modForm == "DMGBOTH" then
		local damageType = dmgTypes[formCap[3]]
		if not damageType then
			return { }, line
		end
		modValue = { tonumber(formCap[1]), tonumber(formCap[2]) }
		modName = { damageType.."Min", damageType.."Max" }
		modFlag = modFlag or { keywordFlags = bor(KeywordFlag.Attack, KeywordFlag.Spell) }
	end
	if not modName then
		return { }, line
	end

	-- Combine flags and tags
	local flags = 0
	local keywordFlags = 0
	local tagList = { }
	local misc = { }
	for _, data in pairs({ modName, preFlag, modFlag, modTag, modTag2, skillTag }) do
		if type(data) == "table" then
			flags = bor(flags, data.flags or 0)
			keywordFlags = bor(keywordFlags, data.keywordFlags or 0)
			if data.tag then
				t_insert(tagList, copyTable(data.tag))
			elseif data.tagList then
				for _, tag in ipairs(data.tagList) do
					t_insert(tagList, copyTable(tag))
				end
			end
			for k, v in pairs(data) do
				misc[k] = v
			end
		end
	end

	-- Generate modifier list
	local nameList = modName
	local modList = { }
	for i, name in ipairs(type(nameList) == "table" and nameList or { nameList }) do
		modList[i] = {
			name = name .. (modSuffix or misc.modSuffix or ""),
			type = modType,
			value = type(modValue) == "table" and modValue[i] or modValue,
			flags = flags,
			keywordFlags = keywordFlags,
			unpack(tagList)
		}
	end
	if modList[1] then
		-- Special handling for various modifier types
		if misc.addToAura then
			-- Modifiers that add effects to your auras
			for i, effectMod in ipairs(modList) do
				modList[i] = mod("ExtraAuraEffect", "LIST", { mod = effectMod })
			end
		elseif misc.newAura then
			-- Modifiers that add extra auras
			for i, effectMod in ipairs(modList) do
				local tagList = { }
				for i, tag in ipairs(effectMod) do
					tagList[i] = tag
					effectMod[i] = nil
				end
				modList[i] = mod("ExtraAura", "LIST", { mod = effectMod, onlyAllies = misc.newAuraOnlyAllies }, unpack(tagList))
			end
		elseif misc.affectedByAura then
			-- Modifiers that apply to actors affected by your auras
			for i, effectMod in ipairs(modList) do
				modList[i] = mod("AffectedByAuraMod", "LIST", { mod = effectMod })
			end
		elseif misc.addToMinion then
			-- Minion modifiers
			for i, effectMod in ipairs(modList) do
				modList[i] = mod("MinionModifier", "LIST", { mod = effectMod }, misc.addToMinionTag)
			end
		elseif misc.addToSkill then
			-- Skill enchants or socketed gem modifiers that add additional effects
			for i, effectMod in ipairs(modList) do
				modList[i] = mod("ExtraSkillMod", "LIST", { mod = effectMod }, misc.addToSkill)
			end
		elseif misc.convertFortifyEffect then
			for i, effectMod in ipairs(modList) do
				modList[i] = mod("convertFortifyBuff", "LIST", { mod = effectMod })
			end
		end
	end
	return modList, line:match("%S") and line
end

local cache = { }
local unsupported = { }
local count = 0
--local foo = io.open("../unsupported.txt", "w")
--foo:close()
return function(line, isComb)
	if not cache[line] then
		local modList, extra = parseMod(line, 1)
		if modList and extra then
			modList, extra = parseMod(line, 2)
		end
		cache[line] = { modList, extra }
		if foo and not isComb and not cache[line][1] then
			local form = line:gsub("[%+%-]?%d+%.?%d*","{num}")
			if not unsupported[form] then
				unsupported[form] = true
				count = count + 1
				foo = io.open("../unsupported.txt", "a+")
				foo:write(count, ': ', form, (cache[line][2] and #cache[line][2] < #line and ('    {' .. cache[line][2]).. '}') or "", '\n')
				foo:close()
			end
		end
	end
	return unpack(copyTable(cache[line]))
end, cache<|MERGE_RESOLUTION|>--- conflicted
+++ resolved
@@ -1883,7 +1883,8 @@
 	["nearby enemies have (%-%d+)%% to fire resistance"] = function(num) return { mod("EnemyModifier", "LIST", { mod = mod("FireResist", "BASE", num) }) } end,
 	["nearby enemies have (%-%d+)%% to lightning resistance"] = function(num) return { mod("EnemyModifier", "LIST", { mod = mod("LightningResist", "BASE", num) }) } end,
 	["nearby enemies take (%d+)%% increased physical damage"] = function(num) return { mod("EnemyModifier", "LIST", { mod = mod("PhysicalDamageTaken", "INC", num) }) } end,
-<<<<<<< HEAD
+	["you count as dual wielding while you are unencumbered"] = { flag("Condition:DualWielding", { type = "Condition", var = "Unencumbered" }) },
+	["skills supported by intensify have %+(%d) to maximum intensity"] = function(num) return { mod("Multiplier:IntensityLimit", "BASE", num) } end,
 	["while stationary, gain (%d+)%% increased area of effect every second, up to a maximum of (%d+)%%"] = function(num, _, limit) return {
 		flag("Condition:Stationary"),
 		mod("Dummy", "DUMMY", 1, { type = "Condition", var = "Stationary" }), -- Make the Configuration option appear 
@@ -1901,10 +1902,6 @@
 		mod("Dummy", "DUMMY", 1, { type = "Condition", var = "Stationary" }), -- Make the Configuration option appear 
 		mod("PhysicalDamageReduction", "BASE", num, { type = "Multiplier", var = "StationarySeconds", limit = tonumber(limit), limitTotal = true })
 	} end,
-=======
-	["you count as dual wielding while you are unencumbered"] = { flag("Condition:DualWielding", { type = "Condition", var = "Unencumbered" }) },
-	["skills supported by intensify have %+(%d) to maximum intensity"] = function(num) return { mod("Multiplier:IntensityLimit", "BASE", num) } end,
->>>>>>> 9f694a6f
 	-- Skill-specific enchantment modifiers
 	["(%d+)%% increased decoy totem life"] = function(num) return { mod("TotemLife", "INC", num, { type = "SkillName", skillName = "Decoy Totem" }) } end,
 	["(%d+)%% increased ice spear critical strike chance in second form"] = function(num) return { mod("CritChance", "INC", num, { type = "SkillName", skillName = "Ice Spear" }, { type = "SkillPart", skillPart = 2 }) } end,
