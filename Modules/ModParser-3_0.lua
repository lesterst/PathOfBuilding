--- conflicted
+++ resolved
@@ -684,11 +684,8 @@
 	["^projectile attack skills [hd][ae][va][el] "] = { tagList = { { type = "SkillType", skillType = SkillType.Attack }, { type = "SkillType", skillType = SkillType.Projectile } } },
 	["^projectiles from attacks [hd][ae][va][el] "] = { tagList = { { type = "SkillType", skillType = SkillType.Attack }, { type = "SkillType", skillType = SkillType.Projectile } } },
 	["^arrows [hd][ae][va][el] "] = { keywordFlags = KeywordFlag.Bow },
-<<<<<<< HEAD
-=======
 	["^bow attacks [hdf][aei][var][el] "] = { keywordFlags = KeywordFlag.Bow },
 	["^bow skills [hdf][aei][var][el] "] = { keywordFlags = KeywordFlag.Bow },
->>>>>>> eed1a579
 	["^projectiles [hdf][aei][var][el] "] = { flags = ModFlag.Projectile },
 	["^melee attacks have "] = { flags = ModFlag.Melee },
 	["^movement attack skills have "] = { flags = ModFlag.Attack, keywordFlags = KeywordFlag.Movement },
