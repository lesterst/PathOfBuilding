-- Path of Building
--
-- Active Strength skill gems
-- Skill data (c) Grinding Gear Games
--
local skills, mod, flag, skill = ...

#skill AbyssalCry
#flags warcry area duration chaos
	statMap = {
		["skill_empowers_next_x_melee_attacks"] = {
			mod("InfernalExertedAttacks", "BASE", nil),
		},
		["infernal_cry_covered_in_ash_fire_damage_taken_"] = {
			mod("InfernalAshEffectPer5MP", "BASE", nil),
		},
		["infernal_cry_covered_in_ash_fire_damage_taken_%_per_5_monster_power"] = {
			mod("InfernalFireTakenPer5MP", "BASE", nil),
		},
	},
#baseMod skill("radius", 60)
#baseMod skill("radiusLabel", "Warcry area:")
#baseMod skill("radiusSecondary", 22)
#baseMod skill("radiusSecondaryLabel", "Explosion area:")
#mods

#skill InfernalCryOnHitExplosion
#flags attack melee area
#baseMod skill("showAverage", true)
#mods

#skill TotemMelee
#flags attack melee totem duration
	statMap = {
		["melee_ancestor_totem_grant_owner_attack_speed_+%_final"] = {
			mod("Speed", "MORE", nil, ModFlag.Attack, 0, { type = "GlobalEffect", effectType = "Buff" }),
		},
	},
#baseMod skill("allowTotemBuff", true)
#baseMod skill("thisIsNotABuff", true)
#mods

#skill AncestralCry
#flags warcry area duration
	statMap = {
		["skill_empowers_next_x_melee_attacks"] = {
			mod("AncestralExertedAttacks", "BASE", nil),
		},
		["ancestral_cry_x_melee_range_per_5_monster_power"] = {
			mod("AncestralMeleeWeaponRangePer5MP", "BASE", nil),
		},
		["ancestral_cry_physical_damage_reduction_rating_per_5_MP"] = {
			mod("AncestralArmourPer5MP", "BASE", nil),
		},
		["ancestral_cry_max_physical_damage_reduction_rating"] = {
			mod("AncestralArmourMax", "BASE", nil),
		},
		["physical_damage_reduction_rating_+%"] = {
			mod("AncestralArmourMax", "INC", nil),
		},
	},
#baseMod skill("radius", 60)
#mods

#skill AncestorTotemSlam
#flags attack melee totem area duration
	statMap = {
		["slam_ancestor_totem_grant_owner_melee_damage_+%_final"] = {
			mod("Damage", "MORE", nil, ModFlag.Melee, 0, { type = "GlobalEffect", effectType = "Buff", effectName = "Ancestral Warchief" }),
		},
	},
#baseMod skill("allowTotemBuff", true)
#baseMod skill("thisIsNotABuff", true)
#mods

#skill VaalAncestralWarchief
#flags attack melee totem area duration
	statMap = {
		["slam_ancestor_totem_grant_owner_melee_damage_+%_final"] = {
			mod("Damage", "MORE", nil, ModFlag.Melee, 0, { type = "GlobalEffect", effectType = "Buff", effectName = "Ancestral Warchief" }),
		},
	},
#baseMod skill("allowTotemBuff", true)
#baseMod skill("thisIsNotABuff", true)
#mods

#skill Anger
#flags spell aura area
	statMap = {
		["attack_minimum_added_fire_damage"] = {
			mod("FireMin", "BASE", nil, 0, KeywordFlag.Attack, { type = "GlobalEffect", effectType = "Aura" }),
		},
		["attack_maximum_added_fire_damage"] = {
			mod("FireMax", "BASE", nil, 0, KeywordFlag.Attack, { type = "GlobalEffect", effectType = "Aura" }),
		},
		["spell_minimum_added_fire_damage"] = {
			mod("FireMin", "BASE", nil, 0, KeywordFlag.Spell, { type = "GlobalEffect", effectType = "Aura" }),
		},
		["spell_maximum_added_fire_damage"] = {
			mod("FireMax", "BASE", nil, 0, KeywordFlag.Spell, { type = "GlobalEffect", effectType = "Aura" }),
		},
	},
#baseMod skill("radius", 40)
#mods

#skill AnimateArmour
#flags spell minion 
	minionHasItemSet = true,
	minionUses = {
		["Weapon 1"] = true,
		["Weapon 2"] = true,
		["Helmet"] = true,
		["Body Armour"] = true,
		["Gloves"] = true,
		["Boots"] = true,
	},
	minionList = {
		"AnimatedArmour",
	},
	statMap = {
		["maximum_life_+%"] = {
			mod("MinionModifier", "LIST", { mod = mod("Life", "INC", nil) }),
		},
		["base_movement_velocity_+%"] =  {
			mod("MinionModifier", "LIST", { mod = mod("MovementSpeed", "INC", nil) }),
		},
		["melee_physical_damage_+%"] = {
			mod("MinionModifier", "LIST", { mod = mod("PhysicalDamage", "INC", nil, ModFlag.Melee) }),
		},
		["attack_minimum_added_physical_damage"] = {
			mod("MinionModifier", "LIST", { mod = mod("PhysicalMin", "BASE", nil, 0, KeywordFlag.Attack) }),
		},
		["attack_maximum_added_physical_damage"] = {
			mod("MinionModifier", "LIST", { mod = mod("PhysicalMax", "BASE", nil, 0, KeywordFlag.Attack) }),
		},
	},
#mods

#skill Berserk
#flags spell
	statMap = {
		["berserk_attack_damage_+%_final"] = {
			mod("Damage", "MORE", nil, ModFlag.Attack, 0, { type = "GlobalEffect", effectType = "Buff" }),
		},
		["berserk_attack_speed_+%_final"] = {
			mod("Speed", "MORE", nil, ModFlag.Attack, 0, { type = "GlobalEffect", effectType = "Buff" }),
		},
		["berserk_movement_speed_+%_final"] = {
			mod("MovementSpeed", "MORE", nil, 0, 0, { type = "GlobalEffect", effectType = "Buff" }),
		},
		["berserk_base_damage_taken_+%_final"] = {
			mod("DamageTaken", "MORE", nil, 0, 0, { type = "GlobalEffect", effectType = "Buff" }),
		},
		["attack_damage_+%"] = {
			mod("Damage", "INC", nil, ModFlag.Attack, 0, { type = "GlobalEffect", effectType = "Buff" }),
		},
		["berserk_spell_damage_+%_final"] = {
			mod("Damage", "MORE", nil, ModFlag.Spell, 0, { type = "GlobalEffect", effectType = "Buff" }),
		},
	},
#mods

#skill Bladestorm
#flags attack melee area duration
	parts = {
		{
			name = "Attack",
		},
		{
			name = "Bladestorm",
		},
	},
	statMap = {
		["bladestorm_storm_damage_+%_final"] = {
			mod("Damage", "MORE", nil, 0, 0, { type = "SkillPart", skillPart = 2 }),
		},
		["bladestorm_blood_stance_ailment_damage_+%"] = {
			mod("Damage", "INC", nil, 0, KeywordFlag.Ailment, { type = "SkillPart", skillPart = 2 }, { type = "GlobalEffect", effectType = "Buff", effectName = "Blood", effectCond = "BloodStance"}),
		},
		["bladestorm_attack_speed_+%_final_while_in_bloodstorm"] = {
			mod("Speed", "MORE", nil, ModFlag.Attack, 0, { type = "GlobalEffect", effectType = "Buff", effectName = "Bloodstorm", effectCond = "BladestormInBloodstorm" }),
		},
		["bladestorm_movement_speed_+%_while_in_sandstorm"] = {
			mod("MovementSpeed", "INC", nil, 0, 0, { type = "GlobalEffect", effectType = "Buff", effectName = "Sandstorm", effectCond = "BladestormInSandstorm" }),
		},
	},
#baseMod skill("radius", 24)
#baseMod skill("radiusLabel", "Area of initial attack:")
#baseMod skill("radiusSecondary", 20)
#baseMod skill("radiusSecondaryLabel", "Area of bladestorms:")
#mods

#skill BloodSandStance
#flags spell
	statMap = {
		["blood_sand_stance_melee_skills_area_of_effect_+%_final_in_blood_stance"] = {
			mod("AreaOfEffect", "MORE", nil, 0, 0, { type = "GlobalEffect", effectType = "Buff", effectName = "Blood", effectCond = "BloodStance"}, { type = "SkillType", skillType = SkillType.Melee })
		},
		["blood_sand_stance_melee_skills_area_damage_+%_final_in_blood_stance"] = {
			mod("Damage", "MORE", nil, ModFlag.Area, 0, { type = "GlobalEffect", effectType = "Buff", effectName = "Blood", effectCond = "BloodStance"}, { type = "SkillType", skillType = SkillType.Melee })
		},
		["blood_sand_stance_melee_skills_area_of_effect_+%_final_in_sand_stance"] = {
			mod("AreaOfEffect", "MORE", nil, 0, 0, { type = "GlobalEffect", effectType = "Buff", effectName = "Sand", effectCond = "SandStance"}, { type = "SkillType", skillType = SkillType.Melee })
		},
		["blood_sand_stance_melee_skills_area_damage_+%_final_in_sand_stance"] = {
			mod("Damage", "MORE", nil, ModFlag.Area, 0, { type = "GlobalEffect", effectType = "Buff", effectName = "Sand", effectCond = "SandStance"}, { type = "SkillType", skillType = SkillType.Melee })
		},
		["projectile_attack_damage_+%_in_blood_stance"] = {
			mod("ProjectileSpeed", "INC", nil, 0, 0, { type = "GlobalEffect", effectType = "Buff", effectName = "Sand", effectCond = "SandStance"})
		},
		["projectile_speed_+%_in_sand_stance"] = {
			mod("Damage", "INC", nil, bit.bor(ModFlag.Attack, ModFlag.Projectile), 0, { type = "GlobalEffect", effectType = "Buff", effectName = "Blood", effectCond = "BloodStance"})
		},
		["spell_area_damage_+%_in_blood_stance"] = {
			mod("AreaOfEffect", "INC", nil, bit.bor(ModFlag.Area, ModFlag.Spell), 0, { type = "GlobalEffect", effectType = "Buff", effectName = "Sand", effectCond = "SandStance"})
		},
		["spell_area_of_effect_+%_in_sand_stance"] = {
			mod("Damage", "INC", nil, bit.bor(ModFlag.Area, ModFlag.Spell), 0, { type = "GlobalEffect", effectType = "Buff", effectName = "Blood", effectCond = "BloodStance"})
		},
	},
#mods

#skill ChainStrike
#flags attack melee
	statMap = {
		["chain_strike_gain_x_rage_if_attack_hits"] = {
			flag("Condition:CanGainRage", { type = "GlobalEffect", effectType = "Buff" }),
			mod("Dummy", "DUMMY", 1, 0, 0, { type = "Condition", var = "CanGainRage" }),
		},
	},
#baseMod skill("radius", 24)
#baseMod skill("radiusExtra", 1, { type = "Multiplier", var = "Rage" , div = 5 })
#mods

#skill Cleave
#flags attack melee area
	statMap = {
		["cleave_damage_+%_final_while_dual_wielding"] = {
			mod("Damage", "MORE", nil, 0, 0, { type = "Condition", var = "DualWielding" }),
		},
	},
#baseMod skill("radius", 20)
#mods

#skill ConsecratedPath
#flags attack melee area duration
	statMap = {
		["groundslam_damage_to_close_targets_+%_final"] = {
			mod("Damage", "MORE", nil, 0, 0, { type = "Condition", var = "AtCloseRange" })
		},
	},
#baseMod skill("radius", 23)
#mods

#skill DecoyTotem
#flags spell totem area duration
#baseMod skill("radius", 60)
#mods

#skill Determination
#flags spell aura area
	statMap = {
		["determination_aura_armour_+%_final"] = {
			mod("Armour", "MORE", nil, 0, 0, { type = "GlobalEffect", effectType = "Aura" }),
		},
	},
#baseMod skill("radius", 40)
#mods

#skill DevouringTotem
#flags spell totem duration
	statMap = {
		["corpse_consumption_life_to_gain"] = {
			skill("lifeLeechPerUse", nil),
		},
		["corpse_consumption_mana_to_gain"] = {
			skill("manaLeechPerUse", nil),
		},
	},
#mods

#skill DominatingBlow
#flags attack melee duration minion
	minionList = {
		"AxisEliteSoldierDominatingBlow",
	},
	statMap = {
		["sentinel_minion_cooldown_speed_+%"] = {
			mod("MinionModifier", "LIST", {mod = mod("CooldownRecovery", "INC", nil, 0, 0)})
		}
	},
#mods

#skill PuresteelBanner
#flags spell
	statMap = {
		["puresteel_banner_accuracy_rating_+%_final"] = {
			mod("Accuracy", "MORE", nil, 0, 0, { type = "GlobalEffect", effectType = "AuraDebuff" }),
		},
		["attacks_impale_on_hit_%_chance"] = {
			mod("ImpaleChance", "BASE", nil, 0, KeywordFlag.Attack, { type = "GlobalEffect", effectType = "Aura" }),
		},
		["impale_debuff_effect_+%"] = {
			mod("ImpaleEffect", "INC", nil, 0, KeywordFlag.Attack, { type = "GlobalEffect", effectType = "Aura" }),
		},
	},
#baseMod skill("radius", 46)
#baseMod skill("manaCost", 0, { type = "Condition", var = "BannerPlanted" })
#mods

#skill Earthquake
#flags attack melee area duration
	parts = {
		{
			name = "Initial impact",
		},
		{
			name = "Aftershock",
		},
	},
	statMap = {
		["quake_slam_fully_charged_explosion_damage_+%_final"] = {
			mod("Damage", "MORE", nil, 0, bit.bor(KeywordFlag.Hit, KeywordFlag.Ailment), { type = "SkillPart", skillPart = 2 }),
		},
		["earthquake_aftershock_minimum_added_physical_damage"] = {
			mod("PhysicalMin", "BASE", nil, 0, 0, { type = "SkillPart", skillPart = 2 }),
		},
		["earthquake_aftershock_maximum_added_physical_damage"] = {
			mod("PhysicalMax", "BASE", nil, 0, 0, { type = "SkillPart", skillPart = 2 }),
		},
		["earthquake_initial_slam_area_of_effect_+%"] = {
			mod("AreaOfEffect", "INC", nil, 0, 0, { type = "SkillPart", skillPart = 1 })
		},
		["active_skill_additive_spell_damage_modifiers_apply_to_attack_damage_at_%_value"] = {
			-- mod("ImprovedSpellDamageAppliesToAttacks", "INC", nil)
		},
	},
#baseMod skill("showAverage", true, { type = "SkillPart", skillPart = 2 })
#baseMod skill("radius", 18, { type = "SkillPart", skillPart = 1 })
#baseMod skill("radius", 28, { type = "SkillPart", skillPart = 2 })
#mods

#skill VaalEarthquake
#flags attack melee area duration
	parts = {
		{
			name = "Initial impact",
		},
		{
			name = "Aftershock",
		},
	},
	statMap = {
		["quake_slam_fully_charged_explosion_damage_+%_final"] = {
			mod("Damage", "MORE", nil, 0, bit.bor(KeywordFlag.Hit, KeywordFlag.Ailment), { type = "SkillPart", skillPart = 2 }),
		},
	},
#baseMod skill("showAverage", true, { type = "SkillPart", skillPart = 2 })
#baseMod skill("radius", 18, { type = "SkillPart", skillPart = 1 })
#baseMod skill("radius", 28, { type = "SkillPart", skillPart = 2 })
#mods

#skill SpikeSlam
#flags attack melee area duration
	parts = {
		{
			name = "Initial impact",
		},
		{
			name = "Spike",
		},
	},
	statMap = {
		["spike_slam_explosion_damage_+%_final"] = {
			mod("Damage", "MORE", nil, 0, 0, { type = "SkillPart", skillPart = 2 }),
		},
		["active_skill_area_of_effect_+%_final"] = {
			mod("AreaOfEffect", "MORE", nil),
		},
		["spike_slam_fissure_length_+%"] = {
			mod("AreaOfEffect", "INC", nil, 0, 0, { type = "SkillPart", skillPart = 1 })
		},
		["spike_slam_fissure_damage_+%_final"] = {
			mod("Damage", "MORE", nil, 0, 0, { type = "SkillPart", skillPart = 1 }),
		},
		["spike_slam_spike_damage_+%_final"] = {
			mod("Damage", "MORE", nil, 0, 0, { type = "SkillPart", skillPart = 2 }),
		}
	},
#baseMod skill("radius", 20, { type = "SkillPart", skillPart = 1 })
#mods

#skill EnduringCry
#flags warcry area duration
	statMap = {
		["regenerate_X_life_over_1_second_on_cast"] = {
			mod("EnduringCryLifeRegen", "BASE", nil),
		},
		["resist_all_elements_%_per_endurance_charge"] = {
			mod("EnduringCryElementalResist", "BASE", nil),
		},
		["physical_damage_reduction_%_per_endurance_charge"] = {
			mod("EnduringCryPhysicalDamageReduction", "BASE", nil),
		},
	},
#baseMod skill("radius", 60)
#mods

#skill BloodSandArmour
#flags spell area aura
	statMap = {
		["support_maimed_enemies_physical_damage_taken_+%"] = {
			mod("PhysicalDamageTaken", "INC", nil, 0, 0, { type = "GlobalEffect", effectType = "AuraDebuff", effectName = "Maim", effectCond = "BloodStance" }, { type = "Condition", var = "Maimed" }),
		},
		["evasion_and_physical_damage_reduction_rating_+%"] = {
			mod("Evasion", "INC", nil, 0, 0, { type = "GlobalEffect", effectType = "Buff"}),
			mod("Armor", "INC", nil, 0, 0, { type = "GlobalEffect", effectType = "Buff"})
		},
		["damage_+%_if_changed_stances_recently"] = {
			mod("Damage", "INC", nil, 0, 0, { type = "GlobalEffect", effectType = "Buff"}, { type = "Condition", var = "ChangedStanceRecently" })
		},
	},
#baseMod skill("radius", 28)
#baseMod mod("Condition:Maimed", "FLAG", true, 0, 0, { type = "GlobalEffect", effectType = "AuraDebuff", effectName = "Flesh", effectCond = "BloodStance" })
#baseMod mod("Condition:Blinded", "FLAG", true, 0, 0, { type = "GlobalEffect", effectType = "AuraDebuff", effectName = "Stone", effectCond = "SandStance" })
#mods

#skill GeneralsCry
#flags warcry area duration
	statMap = {
		["spiritual_cry_doubles_summoned_per_5_MP+%"] = {
			mod("GeneralsCryDoubleMPCount", "BASE", nil),
		},
		["maximum_number_of_spiritual_cry_warriors"] = {
			mod("GeneralsCryDoubleMaxCount", "BASE", nil),
		},
	},
#baseMod skill("radius", 60)
#mods

#skill GeneralsCrySupport
	statMap = {
		["support_spiritual_cry_damage_+%_final"] = {
			mod("GeneralsCryMirageWarriorLessDamage", "BASE", nil),
		},
	},
#mods

#skill GlacialHammer
#flags attack melee
	statMap = {
		["glacial_hammer_third_hit_freeze_as_though_dealt_damage_+%"] = {
			mod("FreezeAsThoughDealing", "MORE", nil)
		},
	},
#mods

#skill VaalGlacialHammer
#flags attack melee area duration
#baseMod skill("radius", 20)
#mods

#skill GroundSlam
#flags attack melee area
	statMap = {
		["groundslam_damage_to_close_targets_+%_final"] = {
			mod("Damage", "MORE", nil, 0, 0, { type = "Condition", var = "AtCloseRange" })
		},
	},
#baseMod skill("radius", 35)
#mods

#skill VaalGroundSlam
#flags attack melee area
	statMap = {
		["groundslam_damage_to_close_targets_+%_final"] = {
			mod("Damage", "MORE", nil, 0, 0, { type = "Condition", var = "AtCloseRange" })
		},
	},
#baseMod skill("radius", 39)
#mods

#skill HeavyStrike
#flags attack melee
	statMap = {
		["chance_to_deal_double_damage_%"] = {
			mod("DoubleDamageChance", "BASE", nil),
		},
	},
#mods

#skill HeraldOfAsh
#flags spell area
	preDamageFunc = function(activeSkill, output)
		activeSkill.skillData.FireDot = (activeSkill.skillData.hoaOverkill or 0) * (1 + activeSkill.skillData.hoaMoreBurn / 100) * activeSkill.skillData.hoaOverkillPercent
	end,
	statMap = {
		["herald_of_ash_fire_damage_+%"] = {
			mod("FireDamage", "INC", nil, 0, 0, { type = "GlobalEffect", effectType = "Buff" }),
		},
		["herald_of_ash_spell_fire_damage_+%_final"] = {
			mod("FireDamage", "MORE", nil, ModFlag.Spell, 0, { type = "GlobalEffect", effectType = "Buff" }),
		},
		["physical_damage_%_to_add_as_fire"] = {
			mod("PhysicalDamageGainAsFire", "BASE", nil, 0, 0, { type = "GlobalEffect", effectType = "Buff" })
		},
		["herald_of_ash_burning_damage_+%_final"] = {
			skill("hoaMoreBurn", nil),
		},
		["herald_of_ash_burning_%_overkill_damage_per_minute"] = {
			skill("hoaOverkillPercent", nil),
			div = 6000,
		},
	},
#baseMod skill("radius", 10)
#mods

#skill HeraldOfPurity
#flags spell minion
	minionList = {
		"AxisEliteSoldierHeraldOfLight",
	},
	statMap = {
		["base_number_of_champions_of_light_allowed"] = {
			mod("ActiveSentinelOfPurityLimit", "BASE", nil)
		},
		["herald_of_purity_physical_damage_+%_final"] = {
			mod("PhysicalDamage", "MORE", nil, 0, 0, { type = "GlobalEffect", effectType = "Buff" }),
		},
		["sentinel_minion_cooldown_speed_+%"] = {
			mod("MinionModifier", "LIST", {mod = mod("CooldownRecovery", "INC", nil, 0, 0)})
		}
	},
#mods

#skill FlameTotem
#flags spell totem projectile duration
#baseMod skill("radius", 16)
#mods

#skill IceCrash
#flags attack melee area
	parts = {
		{
			name = "First Hit",
		},
		{
			name = "Second Hit",
		},
		{
			name = "Third Hit",
		},
	},
	statMap = {
		["ice_crash_first_stage_damage_+%_final"] = {
			mod("Damage", "MORE", nil, 0, 0, { type = "SkillPart", skillPart = 1 }),
		},
		["ice_crash_second_hit_damage_+%_final"] = {
			mod("Damage", "MORE", nil, 0, 0, { type = "SkillPart", skillPart = 2 }),
		},
		["ice_crash_third_hit_damage_+%_final"] = {
			mod("Damage", "MORE", nil, 0, 0, { type = "SkillPart", skillPart = 3 }),
		},
	},
#baseMod skill("radius", 26)
#mods

#skill ImmortalCall
#flags spell duration
	statMap = {
		["mortal_call_elemental_damage_taken_+%_final"] = {
			mod("ElementalDamageTaken", "MORE", nil, 0, 0, { type = "GlobalEffect", effectType = "Buff" }),
		},
		["mortal_call_physical_damage_taken_+%_final"] = {
			mod("PhysicalDamageTaken", "MORE", nil, 0, 0, { type = "GlobalEffect", effectType = "Buff" }),
		},
		["mortal_call_physical_damage_taken_per_endurance_charge_consumed_final_permyriad"] = {
			mod("PhysicalDamageTaken", "MORE", nil, 0, 0, { type = "GlobalEffect", effectType = "Buff" }, { type = "Multiplier", var = "RemovableEnduranceCharge", limit = 5 }),
			div = 100,
		},
	},
#mods

#skill VaalImmortalCall
#flags spell duration
#mods

#skill InfernalBlow
#flags attack melee
#baseMod skill("radius", 15)
#mods

#skill IntimidatingCry
#flags warcry area duration
	statMap = {
		["skill_empowers_next_x_melee_attacks"] = {
			mod("IntimidatingExertedAttacks", "BASE", nil),
		},
		["intimidating_cry_enemy_phys_reduction_%_penalty_vs_hit_per_5_MP"] = {
			mod("IntimidatingPDRPer5MP", "BASE", nil),
		},
		["exerted_attacks_overwhelm_%_physical_damage_reduction"] = {
			-- This is okay not indicating exert because it must be enabled by Intimidating Cry which would exert the attack
			mod("EnemyPhysicalDamageReduction", "BASE", nil, ModFlag.Attack, 0)
		}
	},
#baseMod skill("radius", 60)
#mods

#skill LeapSlam
#flags attack melee area
#baseMod skill("radius", 15)
#mods

#skill MoltenShell
#flags hit area duration
	preDamageFunc = function(activeSkill, output)
		local add = (activeSkill.skillData.MoltenShellDamageMitigated or 0) * activeSkill.skillData.moltenShellReflect / 100
		activeSkill.skillData.FireMin = add
		activeSkill.skillData.FireMax = add
	end,
	statMap = {
		["base_physical_damage_reduction_rating"] = {
			mod("Armour", "BASE", nil, 0, 0, { type = "GlobalEffect", effectType = "Buff" }),
		},
		["molten_shell_%_of_absorbed_damage_dealt_as_reflected_fire"] = {
			skill("moltenShellReflect", nil),
		},
		["molten_shell_explosion_damage_penetrates_%_fire_resistance"] = {
			mod("FirePenetration", "BASE", nil)
		}
	},
#baseMod skill("radius", 15)
#mods

#skill VaalMoltenShell
#flags hit area duration
	preDamageFunc = function(activeSkill, output)
		local add = (activeSkill.skillData.VaalMoltenShellDamageMitigated or 0) * activeSkill.skillData.moltenShellReflect / 100
		activeSkill.skillData.FireMin = add
		activeSkill.skillData.FireMax = add
	end,
	statMap = {
		["base_physical_damage_reduction_rating"] = {
			mod("Armour", "BASE", nil, 0, 0, { type = "GlobalEffect", effectType = "Buff" }),
		},
		["vaal_molten_shall_armour_+%_final"] = {
			mod("Armour", "MORE", nil, 0, 0, { type = "GlobalEffect", effectType = "Buff" }),
		},
		["molten_shell_%_of_absorbed_damage_dealt_as_reflected_fire"] = {
			skill("moltenShellReflect", nil),
		},
	},
#mods

#skill MoltenStrike
#flags attack melee projectile area
	parts = {
		{
			name = "Melee Hit",
			melee = true,
			projectile = false,
			area = false,
		},
		{
			name = "Magma Balls",
			melee = false,
			projectile = true,
			area = true,
		},
	},
	statMap = {
		["active_skill_damage_over_time_from_projectile_hits_+%_final"] = {
			mod("Damage", "MORE", nil, ModFlag.Dot, 0, { type = "SkillPart", skillPart = 2 })
		},
	},
#baseMod skill("projectileSpeedAppliesToMSAreaOfEffect", true)
#baseMod skill("radius", 9, { type = "SkillPart", skillPart = 2 })
#baseMod skill("radiusLabel", "Ball area:", { type = "SkillPart", skillPart = 2 })
#baseMod skill("radiusSecondary", 2, { type = "SkillPart", skillPart = 2 })
#baseMod skill("radiusSecondaryLabel", "Chain Minimum Distance:", { type = "SkillPart", skillPart = 2 })
#baseMod skill("radiusTertiary", 25, { type = "SkillPart", skillPart = 2 })
#baseMod skill("radiusTertiaryLabel", "Chain Maximum Distance:", { type = "SkillPart", skillPart = 2 })
#mods

#skill BloodSpears
#flags attack melee area
	preDamageFunc = function(activeSkill, output)
		activeSkill.skillData.dpsMultiplier = math.max(activeSkill.skillData.dpsMultiplier or 1, 1)
	end,
	statMap = {
		["blood_spears_base_number_of_spears"] = {
			mod("Multiplier:PerforateMaxSpikes", "BASE", nil),
		},
		["blood_spears_damage_+%_final_in_blood_stance"] = {
			mod("Damage", "MORE", nil, 0, 0, { type = "Condition", var = "BloodStance" })
		},
		["blood_spears_additional_number_of_spears_if_changed_stance_recently"] = {
			mod("Multiplier:PerforateMaxSpikes", "BASE", nil, 0, 0, { type = "Condition", var = "ChangedStanceRecently"}),
		},
	},
#baseMod skill("dpsMultiplier", 1, { type = "Multiplier", var = "PerforateSpikeOverlap", limitVar = "PerforateMaxSpikes" }, { type = "Condition", var = "BloodStance" })
#baseMod skill("radius", 11, { type = "Condition", var = "SandStance" })
#baseMod skill("radius", 8, { type = "Condition", var = "BloodStance" })
#mods

#skill PhysicalDamageAura
#flags spell aura area
	statMap = {
		["physical_damage_aura_nearby_enemies_physical_damage_taken_+%"] = {
			mod("PhysicalDamageTaken", "MORE", nil, 0, 0, { type = "GlobalEffect", effectType = "AuraDebuff", modCond = "PrideMinEffect" }),
		},
		["physical_damage_aura_nearby_enemies_physical_damage_taken_+%_max"] = {
			mod("PhysicalDamageTaken", "MORE", nil, 0, 0, { type = "GlobalEffect", effectType = "AuraDebuff", modCond = "PrideMaxEffect" }),
		},
		["receive_bleeding_chance_%_when_hit_by_attack"] = {
			mod("BleedChance", "BASE", nil, ModFlag.Attack, KeywordFlag.Hit, { type = "GlobalEffect", effectType = "AuraDebuff"}),
		},
		["base_additional_physical_damage_reduction_%"] = {
			mod("EnemyPhysicalDamageReduction", "BASE", nil, 0, 0, { type = "GlobalEffect", effectType = "AuraDebuff"}),
		},
	},
#mods

#skill Punishment
#flags spell curse area duration hex
	statMap = {
		["damage_taken_+%_on_low_life"] = {
			mod("DamageTaken", "INC", nil, 0, 0, { type = "GlobalEffect", effectType = "CurseBuff" }, {type = "ActorCondition", actor = "enemy", var="LowLife" }),
		},
	},
#baseMod skill("debuff", true)
#baseMod skill("radius", 22)
<<<<<<< HEAD
#baseMod mod("DebilitateChance", "BASE", 100)
#mods
=======
#baseMod mod("MaxDoom", "BASE", 30)
#baseMod mod("DebilitateChance", "BASE", 100)
>>>>>>> 624773e8

#skill FireResistAura
#flags spell aura area
	statMap = {
		["base_fire_damage_resistance_%"] = {
			mod("FireResist", "BASE", nil, 0, 0, { type = "GlobalEffect", effectType = "Aura" }),
		},
		["base_maximum_fire_damage_resistance_%"] = {
			mod("FireResistMax", "BASE", nil, 0, 0, { type = "GlobalEffect", effectType = "Aura" }),
		},
		["base_avoid_ignite_%"] = {
			mod("AvoidIgnite", "BASE", nil, 0, 0, { type = "GlobalEffect", effectType = "Aura" })
		},
		["base_reduce_enemy_fire_resistance_%"] = {
			mod("FirePenetration", "BASE", nil, 0, 0, { type = "GlobalEffect", effectType = "Aura" }),
		},
	},
#baseMod skill("radius", 40)
#mods

#skill FireImpurity
#flags spell aura area duration
	statMap = {
		["hits_ignore_my_fire_resistance"] = {
			flag("SelfIgnoreFireResistance", { type = "GlobalEffect", effectType = "Debuff" })
		},
		["impurity_fire_damage_taken_+%_final"] = {
			mod("FireDamageTaken", "MORE", nil, 0, 0, { type = "GlobalEffect", effectType = "Aura" }),
		},
	},	
#mods

#skill RallyingCry
#flags warcry area duration
	statMap = {
		["rallying_cry_damage_+%_final_from_osm_per_nearby_ally"] = {
			mod("RallyingCryExertDamageBonus", "BASE", nil),
		},
		["skill_empowers_next_x_melee_attacks"] = {
			mod("RallyingExertedAttacks", "BASE", nil),
		},
		["rallying_cry_weapon_damage_%_for_allies_per_5_monster_power"] = {
			mod("RallyingCryAllyDamageBonusPer5Power", "BASE", nil),
			mod("Dummy", "DUMMY", 1, 0, 0, { type = "Multiplier", var = "NearbyAlly"}),
		},
		["rallying_cry_buff_effect_on_minions_+%_final"] = {
			mod("RallyingCryMinionDamageBonusMultiplier", "BASE", nil),
			div = 100
		},
	},
#baseMod skill("buffAllies", true)
#baseMod skill("buffNotPlayer", true)
#baseMod skill("radius", 60)
#mods

#skill Reckoning
#flags attack area melee
	statMap = {
		["debilitate_enemies_for_1_second_on_hit_%_chance"] = {
			mod("DebilitateChance", "BASE", nil)
		},
	},
#baseMod skill("radius", 35)
#mods

#skill RejuvenationTotem
#flags spell aura totem area duration
	statMap = {
		["base_life_regeneration_rate_per_minute"] = {
			mod("LifeRegen", "BASE", nil, 0, 0, { type = "GlobalEffect", effectType = "Aura" }),
			div = 60,
		},
	},
#baseMod skill("radius", 10)
#mods

#skill SearingBond
#flags spell totem duration
#mods

#skill SeismicCry
#flags warcry area duration
	statMap = {
		["skill_empowers_next_x_melee_attacks"] = {
			mod("SeismicExertedAttacks", "BASE", nil),
		},
		["seismic_cry_slam_skill_damage_+%_final_increase_per_repeat"] = {
			mod("SeismicHitMultiplier", "BASE", nil),
		},
		["seismic_cry_+%_enemy_stun_threshold_per_5_MP"] = {
			mod("SeismicStunThresholdPer5MP", "BASE", nil),
		},
		["exerted_attack_knockback_chance_%"] = {
			-- Not limited to exerted but should be okay because the cry will flag them as exerted
			mod("EnemyKnockbackChance", "BASE", nil),
		}
	},
#baseMod skill("radius", 60)
#mods

#skill NewShieldCharge
#flags attack melee area shieldAttack
#baseMod skill("radius", 28)
#baseMod skill("radiusLabel", "End Cone area:")
#baseMod skill("radiusSecondary", 16)
#baseMod skill("radiusSecondaryLabel", "End Circle area:")
#baseMod skill("radiusTertiary", 8)
#baseMod skill("radiusTertiaryLabel", "Charging area:")
#mods

#skill ShockwaveTotem
#flags spell totem area duration
#baseMod skill("radius", 24)
#mods

#skill Smite
#flags attack melee duration area
	statMap = {
		["base_chance_to_shock_%_from_skill"] = {
			mod("EnemyShockChance", "BASE", nil, 0, 0, { type = "GlobalEffect", effectType = "Aura" }),
		},
		["minimum_added_lightning_damage_from_skill"] = {
			mod("LightningMin", "BASE", nil, 0, 0, { type = "GlobalEffect", effectType = "Aura" }),
		},
		["maximum_added_lightning_damage_from_skill"] = {
			mod("LightningMax", "BASE", nil, 0, 0, { type = "GlobalEffect", effectType = "Aura" }),
		},
		["skill_buff_grants_attack_and_cast_speed_"] = {
			mod("Speed", "INC", nil, 0, 0, { type = "GlobalEffect", effectType = "Aura" })
		}
	},
#baseMod skill("radius", 15)
#mods

#skill StaticStrike
#flags attack melee duration
	parts = {
		{
			name = "Melee hit",
			chaining = false,
		},
		{
			name = "Beams",
			chaining = true,
		}
	},
	statMap = {
		["static_strike_beam_damage_+%_final"] = {
			mod("Damage", "MORE", nil, 0, 0, { type = "SkillPart", skillPart = 2}),
		},
		["static_strike_base_zap_frequency_ms"] = {
			skill("repeatFrequency", nil),
			div = 1000,
		},
		["static_strike_zap_speed_+%"] = {
			skill("repeatFrequencyIncrease", nil),
			div = 100
		},
	},
preDamageFunc = function(activeSkill, output)
	if activeSkill.skillPart == 2 then
		activeSkill.skillData.hitTimeOverride = activeSkill.skillData.repeatFrequency * ((activeSkill.skillData.repeatFrequencyIncrease or 0) + 1)
	end
end,
#baseMod skill("radius", 20)
#mods

#skill QuickGuard
#flags spell duration
	statMap = {
		["resist_all_%"] = {
			mod("ElementalResist", "BASE", nil, 0, 0)
		}
	},
#mods

#skill SummonFireGolem
#flags spell minion golem
	minionList = {
		"SummonedFlameGolem",
	},
	statMap = {
		["fire_golem_grants_damage_+%"] = {
			mod("Damage", "INC", nil, 0, 0, { type = "GlobalEffect", effectType = "Buff" }),
		},
	},
#baseMod skill("allowTotemBuff", true)
#baseMod flag("Condition:HaveFireGolem", { type = "GlobalEffect", effectType = "Buff" })
#mods

#skill SummonRockGolem
#flags spell minion golem
	minionList = {
		"SummonedStoneGolem",
	},
	statMap = {
		["stone_golem_grants_base_life_regeneration_rate_per_minute"] = {
			mod("LifeRegen", "BASE", nil, 0, 0, { type = "GlobalEffect", effectType = "Buff" }),
			div = 60,
		},
	},
#baseMod skill("allowTotemBuff", true)
#baseMod flag("Condition:HavePhysicalGolem", { type = "GlobalEffect", effectType = "Buff" })
#mods

#skill NewSunder
#flags attack melee area
	parts = {
		{
			name = "First Wave Area",
		},
		{
			name = "Final Wave Area",
		},
		{
			name = "Shockwaves",
		},
	},
	statMap = {
		["shockwave_slam_explosion_damage_+%_final"] = {
			mod("Damage", "MORE", nil, 0, 0, { type = "SkillPart", skillPart = 3 }),
		},
		["active_skill_area_of_effect_+%_final"] = {
			mod("AreaOfEffect", "MORE", nil),
		},
		["sunder_wave_radius_+_per_step"] = {
			skill("radiusExtra", nil, { type = "Multiplier", var = "SunderWaveArea" }),
		},
		["sunder_shockwave_area_of_effect_+%"] = {
			mod("AreaOfEffect", "INC", nil, 0, 0, { type = "SkillPart", skillPart = 3 }),
		},
		["sunder_wave_area_of_effect_+%"] = {
			mod("AreaOfEffect", "INC", nil, 0, 0, { type = "SkillPart", skillPartList = {1, 2} }),
		},
	},
#baseMod skill("radius", 12)
#baseMod mod("Multiplier:SunderWaveArea", "BASE", 4, 0, 0, { type = "SkillPart", skillPart = 2 })
#mods

#skill Sweep
#flags attack melee area
#baseMod skill("radius", 26)
#mods

#skill EnduranceChargeSlam
#flags attack melee area
	statMap = {
		["active_skill_area_of_effect_+%_final_per_endurance_charge"] = {
			mod("AreaOfEffect", "MORE", nil, 0, 0, { type = "Multiplier", var = "EnduranceCharge" }),
		},
		["base_life_leech_from_fire_damage_permyriad"] = {
			mod("FireDamageLifeLeech", "BASE", nil),
			div = 100,
		}
	},
#baseMod skill("radius", 15)
#baseMod skill("radiusLabel", "Fissure Length:")
#baseMod skill("radiusSecondary", 7)
#baseMod skill("radiusSecondaryLabel", "Fissure Width:")
#mods

#skill Vengeance
#flags attack melee area
	statMap = {
		["gain_rage_on_hit_%_chance"] = {
			flag("Condition:CanGainRage", { type = "GlobalEffect", effectType = "Buff" }),
			mod("Dummy", "DUMMY", 1, 0, 0, { type = "Condition", var = "CanGainRage" }),
		}
	},
#mods

#skill VigilantStrike
#flags attack melee
#mods

#skill Vitality
#flags spell aura area
	statMap = {
		["life_regeneration_rate_per_minute_%"] = {
			mod("LifeRegenPercent", "BASE", nil, 0, 0, { type = "GlobalEffect", effectType = "Aura" }),
			div = 60,
		},
		["damage_+%_when_on_full_life"] = {
			mod("Damage", "INC", nil, 0, 0, { type = "GlobalEffect", effectType = "Aura" }, {type = "Condition", var = "FullLife"})
		},
	},
#baseMod skill("radius", 40)
#mods

#skill Vulnerability
#flags spell curse area duration hex
	statMap = {
		["receive_bleeding_chance_%_when_hit_by_attack"] = {
			mod("SelfBleedChance", "BASE", nil, 0, 0, { type = "GlobalEffect", effectType = "Curse" }),
		},
		["enemy_damaging_ailments_deal_damage_+%_faster_against_self"] = {
			mod("SelfIgniteBurnFaster", "INC", nil, 0, 0, { type = "GlobalEffect", effectType = "Curse" }), 
			mod("SelfBleedFaster", "INC", nil, 0, 0, { type = "GlobalEffect", effectType = "Curse" }), 
			mod("SelfPoisonFaster", "INC", nil, 0, 0, { type = "GlobalEffect", effectType = "Curse" })
		},
		["physical_damage_taken_+%"] = {
			mod("PhysicalDamageTaken", "INC", nil, 0, 0, { type = "GlobalEffect", effectType = "Curse" }),
		},
	},
#baseMod skill("debuff", true)
#baseMod skill("radius", 22)
#baseMod mod("MaxDoom", "BASE", 30)
#mods

#skill WarlordsMark
#flags spell curse duration mark
	statMap = {
		["life_leech_on_any_damage_when_hit_by_attack_permyriad"] = {
			mod("SelfDamageLifeLeech", "BASE", nil, ModFlag.Attack, 0, { type = "GlobalEffect", effectType = "Curse" }),
		},
		["mana_leech_on_any_damage_when_hit_by_attack_permyriad"] = {
			mod("SelfDamageManaLeech", "BASE", nil, ModFlag.Attack, 0, { type = "GlobalEffect", effectType = "Curse" }),
		},
	},
#baseMod skill("debuff", true)
#mods

#skill BloodstainedBanner
#flags spell
	statMap = {
		["accuracy_rating_+%"] = {
			mod("Accuracy", "INC", nil, 0, 0, { type = "GlobalEffect", effectType = "Aura" })
		},
		["physical_damage_taken_+%"] = {
			mod("PhysicalDamageTaken", "INC", nil, 0, 0, { type = "GlobalEffect", effectType = "AuraDebuff" })
		},
	},
#baseMod skill("radius", 46)
#baseMod skill("manaCost", 0, { type = "Condition", var = "BannerPlanted" })
#mods<|MERGE_RESOLUTION|>--- conflicted
+++ resolved
@@ -206,17 +206,17 @@
 			mod("Damage", "MORE", nil, ModFlag.Area, 0, { type = "GlobalEffect", effectType = "Buff", effectName = "Sand", effectCond = "SandStance"}, { type = "SkillType", skillType = SkillType.Melee })
 		},
 		["projectile_attack_damage_+%_in_blood_stance"] = {
-			mod("ProjectileSpeed", "INC", nil, 0, 0, { type = "GlobalEffect", effectType = "Buff", effectName = "Sand", effectCond = "SandStance"})
-		},
-		["projectile_speed_+%_in_sand_stance"] = {
-			mod("Damage", "INC", nil, bit.bor(ModFlag.Attack, ModFlag.Projectile), 0, { type = "GlobalEffect", effectType = "Buff", effectName = "Blood", effectCond = "BloodStance"})
-		},
-		["spell_area_damage_+%_in_blood_stance"] = {
-			mod("AreaOfEffect", "INC", nil, bit.bor(ModFlag.Area, ModFlag.Spell), 0, { type = "GlobalEffect", effectType = "Buff", effectName = "Sand", effectCond = "SandStance"})
-		},
-		["spell_area_of_effect_+%_in_sand_stance"] = {
-			mod("Damage", "INC", nil, bit.bor(ModFlag.Area, ModFlag.Spell), 0, { type = "GlobalEffect", effectType = "Buff", effectName = "Blood", effectCond = "BloodStance"})
-		},
+        mod("Damage", "INC", nil, bit.bor(ModFlag.Attack, ModFlag.Projectile), 0, { type = "GlobalEffect", effectType = "Buff", effectName = "Blood", effectCond = "BloodStance"})
+    },
+    ["projectile_speed_+%_in_sand_stance"] = {
+        mod("ProjectileSpeed", "INC", nil, 0, 0, { type = "GlobalEffect", effectType = "Buff", effectName = "Sand", effectCond = "SandStance"})
+    },
+    ["spell_area_damage_+%_in_blood_stance"] = {
+        mod("Damage", "INC", nil, bit.bor(ModFlag.Area, ModFlag.Spell), 0, { type = "GlobalEffect", effectType = "Buff", effectName = "Blood", effectCond = "BloodStance"})
+    },
+    ["spell_area_of_effect_+%_in_sand_stance"] = {
+        mod("AreaOfEffect", "INC", nil, bit.bor(ModFlag.Area, ModFlag.Spell), 0, { type = "GlobalEffect", effectType = "Buff", effectName = "Sand", effectCond = "SandStance"})
+    },
 	},
 #mods
 
@@ -731,13 +731,8 @@
 	},
 #baseMod skill("debuff", true)
 #baseMod skill("radius", 22)
-<<<<<<< HEAD
-#baseMod mod("DebilitateChance", "BASE", 100)
-#mods
-=======
 #baseMod mod("MaxDoom", "BASE", 30)
 #baseMod mod("DebilitateChance", "BASE", 100)
->>>>>>> 624773e8
 
 #skill FireResistAura
 #flags spell aura area
