--- conflicted
+++ resolved
@@ -750,7 +750,6 @@
 #flags spell area duration
 #mods
 
-<<<<<<< HEAD
 #skill MPSHeistRobotClockworkGolemBasicProjectile Frost Projectile
 #flags spell projectile triggerable
 #mods
@@ -765,12 +764,12 @@
 
 #skill BetrayalSecretPoliceCurveDagger1 Secret Police Daggers
 #flags attack projectile triggerable
-=======
+#mods
+
 #skill AtlasEyrieKiwethMortar Mortar
 #flags spell hit area projectile triggerable
 #mods
 
 #skill AtlasEyrieKiwethMortarShards Mortar Shards
 #flags projectile triggerable
->>>>>>> 11cde95a
 #mods