-- Path of Building
--
-- Spectre active skills
-- Skill data (c) Grinding Gear Games
--
local skills, mod, flag, skill = ...

#skill AxisCasterGlacialCascade
#flags spell area
#baseMod skill("radius", 12)
#mods

#skill AxisDoubleStrikeTrigger
#flags attack melee
#baseMod skill("dpsMultiplier", 2)
#mods

#skill BanditExplosiveArrow Explosive Arrow
#flags cast projectile area duration
	statMap = {
		["minimum_fire_damage_per_fuse_arrow_orb"] = {
			skill("FireMin", nil, { type = "Multiplier", var = "ExplosiveArrowFuse" }),
		},
		["maximum_fire_damage_per_fuse_arrow_orb"] = {
			skill("FireMax", nil, { type = "Multiplier", var = "ExplosiveArrowFuse" }),
		},
		["fuse_arrow_explosion_radius_+_per_fuse_arrow_orb"] = {
			skill("radiusExtra", nil, { type = "Multiplier", var = "ExplosiveArrowFuse" }),
		},
	},
#baseMod skill("radius", 15)
#baseMod skill("showAverage", true)
#baseMod mod("Multiplier:ExplosiveArrowFuse", "BASE", 1, 0, 0)
#mods

#skill BanditChampionBlastRainSpectre Blast Rain
#flags attack projectile area
#baseMod skill("radius", 24)
#baseMod skill("dpsMultiplier", 4)
#mods

#skill BeastCleave Cleave
#flags attack melee area
#mods

#skill BirdmanBloodProjectile Blood Projectile
#flags attack projectile
#mods

#skill BirdmanConsumeCorpse Consume Corpse
#flags spell
#mods

#skill BoneStalkerEarthquake
#flags attack melee area duration
#mods

#skill BreachCleave
#flags attack melee area
#mods

#skill BullCharge Charge
#flags attack melee
#mods

#skill CageSpiderCycloneTriggerSandstorms
#flags attack melee area
#mods

#skill CageSpiderSandSpark Sandstorm
#flags spell projectile duration
#mods

#skill ChaosDegenAura Chaos Aura
#flags spell aura area chaos
#mods

#skill DelayedBlastSpectre Delayed Blast
#flags spell area
#mods

#skill DelveProtovaalWhirlingCharge Whirling Charge
#flags attack melee area hit
#mods

#skill DemonFemaleRangedProjectile Ranged Attack
#flags attack projectile
#mods

#skill DemonFemaleRangedProjectile2 Ranged Attack
#flags attack projectile
#mods

#skill DemonModularBladeVortexSpectre Blade Vortex
#flags spell area duration
#baseMod skill("hitTimeOverride", 1)
#mods

#skill ElementalHitSkeletonKnight Elemental Hit Fire
#flags attack projectile melee
#baseMod flag("DealNoPhysical")
#baseMod flag("DealNoChaos")
#baseMod flag("DealNoCold")
#baseMod flag("DealNoLightning")
#baseMod mod("AreaOfEffect", "MORE", 80, 0, 0, { type = "ActorCondition", actor = "enemy", var = "Ignited" })
#baseMod mod("Multiplier:ElementalHitAilmentOnEnemy", "BASE", 1, 0, 0, { type = "ActorCondition", actor = "enemy", var = "Ignited" })
#baseMod mod("Multiplier:ElementalHitAilmentOnEnemy", "BASE", 1, 0, 0, { type = "ActorCondition", actor = "enemy", var = "Chilled" })
#baseMod mod("Multiplier:ElementalHitAilmentOnEnemy", "BASE", 1, 0, 0, { type = "ActorCondition", actor = "enemy", var = "Frozen" })
#baseMod mod("Multiplier:ElementalHitAilmentOnEnemy", "BASE", 1, 0, 0, { type = "ActorCondition", actor = "enemy", var = "Shocked" })
#baseMod mod("Damage", "MORE", 10, 0, 0, { type = "Multiplier", var = "ElementalHitAilmentOnEnemy" })
#mods

#skill ElementalHitSkeletonKnightIncursion
#flags attack melee area
#mods

#skill ExperimenterDetonateDead Detonate Dead
#flags cast area
#mods

#skill FireballIncursionChaos Chaos Ball
#flags spell projectile area
#mods

#skill FireballIncusionFire Fireball
#flags spell projectile area
#mods

#skill FireballIncusionLightning Lightning Ball
#flags spell projectile area
#mods

#skill FireMonsterWhirlingBlades Fire Roll
#flags attack melee movement duration
	statMap = {
		["whirling_blades_base_ground_fire_damage_to_deal_per_minute"] = {
			skill("FireDot", nil),
			div = 60,
		},
	},
#mods

#skill FlamebearerFlameBlue Blue Flame
#flags spell projectile duration
#mods

#skill GhostPirateBladeVortexSpectre Blade Vortex
#flags spell duration area
#baseMod skill("hitTimeOverride", 1)
#mods

#skill GoatmanEarthquake
#flags attack melee area duration
#mods

#skill GoatmanFireMagmaOrb Magma Orb
#flags spell area projectile
#mods

#skill GoatmanMoltenShell Molten Shell
#flags spell area duration
#mods

#skill GoatmanMonsterSlam Slam
#flags attack melee area
#mods

#skill GroundEffectsSlamDockworkerChampion Slam
#flags attack melee area duration
#mods

#skill GuardianArc Arc
#flags spell lightning
#mods

#skill HalfSkeletonPuncture Puncture
#flags attack melee projectile
#baseMod mod("BleedChance", "BASE", 100)
#mods

#skill HolyFireElementalFireball
#flags spell projectile area
#mods

#skill IguanaProjectile Barrage
#flags attack projectile
#mods

#skill IguanaProjectileChrome Barrage
#flags attack projectile
#mods

#skill IncaMinionProjectile Chaos Projectile
#flags spell projectile
#mods

#skill IncursionLeapSlamChampion
#flags attack melee area
#mods

#skill IncursionMeteorUpheaval Chaos Spikes
#flags spell area
#mods

#skill InsectSpawnerSpit Spit
#flags attack projectile
#mods

#skill KaomFireBeamTotemSpectre Scorching Ray Totem
#flags spell totem duration
	statMap = {
		["fire_beam_enemy_fire_resistance_%_per_stack"] = {
			mod("FireResist", "BASE", nil, 0, 0, { type = "GlobalEffect", effectType = "Debuff", effectStackVar = "KaomFireBeamTotemStage", effectStackLimit = 24 }),
		},
	},
#baseMod mod("Damage", "MORE", 60, 0, 0, { type = "Multiplier", actor = "parent", var = "KaomFireBeamTotemStage", base = -60, limit = 8 })
#mods

#skill KaomWarriorGroundSlam Ground Slam
#flags attack melee area
#mods

#skill KaomWarriorMoltenStrike Molten Strike
#flags attack melee
#mods

#skill KitavaDemonLeapSlam
#flags attack melee area
#mods

#skill KitavaDemonCleave
#flags attack melee area
#mods

#skill KitavaDemonWhirlingBlades
#flags attack melee 
#mods

#skill KitavaDemonXMortar Mortar
#flags spell projectile area
#mods

#skill MassFrenzy Mass Frenzy
#flags spell area
#mods

#skill MassPower Mass Power
#flags spell area
#mods

#skill MinerThrowFireSpectre Throw Fire
#flags spell projectile area duration
#mods

#skill MonsterArc Arc
#flags spell lightning
#mods

#skill MonsterCausticArrow Caustic Arrow
#flags attack projectile area duration chaos
#mods

#skill MonsterCausticBomb Caustic Bomb
#flags spell trap area duration chaos
#mods

#skill MonsterDischarge Discharge
#flags spell area lightning
#mods

#skill MonsterEnduringCry Enduring Cry
#flags warcry area duration
#mods

#skill MonsterEnfeeble Enfeeble
#flags spell curse area duration
	statMap = {
		["enfeeble_damage_+%_final"] = {
			mod("Damage", "MORE", nil, 0, 0, { type = "GlobalEffect", effectType = "Curse" }, { type = "Condition", var = "RareOrUnique", neg = true }),
		},
		["enfeeble_damage_+%_vs_rare_or_unique_final"] = {
			mod("Damage", "MORE", nil, 0, 0, { type = "GlobalEffect", effectType = "Curse" }, { type = "Condition", var = "RareOrUnique" }),
		},
		["critical_strike_chance_+%"] = {
			mod("CritChance", "INC", nil, 0, 0, { type = "GlobalEffect", effectType = "Curse" }),
		},
		["accuracy_rating_+%"] = {
			mod("Accuracy", "INC", nil, 0, 0, { type = "GlobalEffect", effectType = "Curse" }),
		},
		["base_critical_strike_multiplier_+"] = {
			mod("CritMultiplier", "BASE", nil, 0, 0, { type = "GlobalEffect", effectType = "Curse" }),
		},
	},
#mods

#skill MonsterFireball Fireball
#flags spell projectile area
#mods

#skill MonsterFireBomb Fire Bomb
#flags spell trap area duration
#mods

#skill MonsterFlickerStrike Flicker Strike
#flags attack melee movement
#mods

#skill MonsterFlameRedCannibal Incinerate
#flags spell projectile
#mods

#skill MonsterIceShot Ice Shot
#flags attack projectile area duration
#mods

#skill MountainGoatmanIceSpear
#flags spell projectile
#mods

#skill MonsterLeapSlam Leap Slam
#flags attack melee area
#mods

#skill MonsterLeapSlamFoothills
#flags attack melee area
#mods

#skill MonsterLesserMultiFireballSpectre Lesser Multi Fireball
#flags spell projectile area
#mods

#skill MonsterLesserMultiIceSpear Lesser Multi Ice Spear
#flags spell projectile
#mods

#skill MonsterLightningArrow Lightning Arrow
#flags attack projectile lightning
#mods

#skill MonsterLightningThorns Lightning Thorns
#flags spell duration lightning
#mods

#skill MonsterMultiFireballSpectre Multi Fireball
#flags spell projectile area
#mods

#skill MonsterMultiIceSpear Multi Ice Spear
#flags spell projectile
#mods

#skill MonsterProjectileWeakness Projectile Weakness
#flags spell curse area duration
	statMap = {
		["projectiles_always_pierce_you"] = {
			flag("AlwaysPierceSelf", { type = "GlobalEffect", effectType = "Curse" }),
		},
		["chance_to_be_knocked_back_%"] = {
			mod("SelfKnockbackChance", "BASE", nil, 0, 0, { type = "GlobalEffect", effectType = "Curse" }),
		},
		["projectile_damage_taken_+%"] = {
			mod("ProjectileDamageTaken", "INC", nil, 0, 0, { type = "GlobalEffect", effectType = "Curse" }),
		},
	},
#mods

#skill MonsterProximityShield Proximity Shield
#flags spell duration
#mods

#skill MonsterPuncture Puncture
#flags attack melee projectile
#baseMod mod("BleedChance", "BASE", 100)
#mods

#skill MonsterRighteousFireWhileSpectred Unrighteous Fire
#flags spell area
#mods

#skill MonsterShockNova Shock Nova
#flags spell area lightning
#mods

#skill MonsterSpark Spark
#flags spell projectile duration lightning
#mods

#skill MonsterSplitFireballSpectre Split Fireball
#flags spell projectile area
#mods

#skill MonsterSplitIceSpear Split Ice Spear
#flags spell projectile
#mods

#skill MonsterWarlordsMark Warlord's Mark
#flags spell curse area duration
	statMap = {
		["life_leech_on_any_damage_when_hit_permyriad"] = {
			mod("SelfDamageLifeLeech", "BASE", nil, 0, 0, { type = "GlobalEffect", effectType = "Curse" }),
		},
		["mana_leech_on_any_damage_when_hit_permyriad"] = {
			mod("SelfDamageManaLeech", "BASE", nil, 0, 0, { type = "GlobalEffect", effectType = "Curse" }),
		},
		["base_stun_recovery_+%"] = {
			mod("StunRecovery", "INC", nil, 0, 0, { type = "GlobalEffect", effectType = "Curse" }),
		},
	},
#mods

#skill MotherOfFlamesMagmaOrb3
#flags spell projectile area
#mods

#skill NecromancerConductivity Conductivity
#flags spell curse area duration lightning
	statMap = {
		["base_lightning_damage_resistance_%"] = {
			mod("LightningResist", "BASE", nil, 0, 0, { type = "GlobalEffect", effectType = "Curse" }),
		},
		["chance_to_be_shocked_%"] = {
			mod("SelfShockChance", "BASE", nil, 0, 0, { type = "GlobalEffect", effectType = "Curse" }),
		},
	},
#mods

#skill NecromancerElementalWeakness Elemental Weakness
#flags spell curse area duration
	statMap = {
		["base_resist_all_elements_%"] = {
			mod("ElementalResist", "BASE", nil, 0, 0, { type = "GlobalEffect", effectType = "Curse" }),
		},
	},
#mods

#skill NecromancerEnfeeble Enfeeble
#flags spell curse area duration
	statMap = {
		["enfeeble_damage_+%_final"] = {
			mod("Damage", "MORE", nil, 0, 0, { type = "GlobalEffect", effectType = "Curse" }, { type = "Condition", var = "RareOrUnique", neg = true }),
		},
		["enfeeble_damage_+%_vs_rare_or_unique_final"] = {
			mod("Damage", "MORE", nil, 0, 0, { type = "GlobalEffect", effectType = "Curse" }, { type = "Condition", var = "RareOrUnique" }),
		},
		["critical_strike_chance_+%"] = {
			mod("CritChance", "INC", nil, 0, 0, { type = "GlobalEffect", effectType = "Curse" }),
		},
		["accuracy_rating_+%"] = {
			mod("Accuracy", "INC", nil, 0, 0, { type = "GlobalEffect", effectType = "Curse" }),
		},
		["base_critical_strike_multiplier_+"] = {
			mod("CritMultiplier", "BASE", nil, 0, 0, { type = "GlobalEffect", effectType = "Curse" }),
		},
	},
#mods

#skill NecromancerFlammability Flammability
#flags spell curse area duration
	statMap = {
		["base_fire_damage_resistance_%"] = {
			mod("FireResist", "BASE", nil, 0, 0, { type = "GlobalEffect", effectType = "Curse" }),
		},
		["chance_to_be_ignited_%"] = {
			mod("SelfIgniteChance", "BASE", nil, 0, 0, { type = "GlobalEffect", effectType = "Curse" }),
		},
	},
#mods

#skill NecromancerFrostbite Frostbite
#flags spell curse area duration
	statMap = {
		["base_cold_damage_resistance_%"] = {
			mod("ColdResist", "BASE", nil, 0, 0, { type = "GlobalEffect", effectType = "Curse" }),
		},
		["chance_to_be_frozen_%"] = {
			mod("SelfFreezeChance", "BASE", nil, 0, 0, { type = "GlobalEffect", effectType = "Curse" }),
		},
	},
#mods

#skill NecromancerProjectileWeakness Projectile Weakness
#flags spell curse area duration
	statMap = {
		["projectiles_always_pierce_you"] = {
			flag("AlwaysPierceSelf", { type = "GlobalEffect", effectType = "Curse" }),
		},
		["chance_to_be_knocked_back_%"] = {
			mod("SelfKnockbackChance", "BASE", nil, 0, 0, { type = "GlobalEffect", effectType = "Curse" }),
		},
		["projectile_damage_taken_+%"] = {
			mod("ProjectileDamageTaken", "INC", nil, 0, 0, { type = "GlobalEffect", effectType = "Curse" }),
		},
	},
#mods

#skill NecromancerRaiseZombie Raise Zombie
#flags spell minion
#mods

#skill NecromancerVulnerability Vulnerability
#flags spell curse area duration
	statMap = {
		["receive_bleeding_chance_%_when_hit_by_attack"] = {
			mod("SelfBleedChance", "BASE", nil, 0, 0, { type = "GlobalEffect", effectType = "Curse" }),
		},
		["base_physical_damage_over_time_taken_+%"] = {
			mod("PhysicalDamageTakenOverTime", "INC", nil, 0, 0, { type = "GlobalEffect", effectType = "Curse" }),
		},
		["physical_damage_taken_+%"] = {
			mod("PhysicalDamageTaken", "INC", nil, 0, 0, { type = "GlobalEffect", effectType = "Curse" }),
		},
	},
#mods

#skill PyroChaosFireball Chaos Fireball
#flags spell projectile area
#mods

#skill PyroFireball Fireball
#flags spell projectile area
#mods

#skill PyroSuicideExplosion Suicide Explosion
#flags spell area
#mods

#skill RevenantSpellProjectileSpectre Lightning Projectile
#flags spell projectile 
#mods

#skill SeawitchFrostbolt Frostbolt
#flags spell projectile
#mods

#skill SeaWitchScreech Screech
#flags spell duration area
#mods

#skill SeaWitchWave Wave
#flags spell 
#mods

#skill SkeletonBlackAbyssBoneLance Unearth
#flags spell projectile area
#mods

#skill SkeletonCannonMortar Mortar
#flags spell projectile area
#mods

#skill SkeletonCannonBoneMortar
#flags spell projectile area duration
#mods

#skill SkeletonCannonBoneNova Bone Nova
#flags attack projectile
#mods

#skill SkeletonMassBowProjectile Puncture
#flags attack projectile
#baseMod mod("BleedChance", "BASE", 100)
#mods

#skill SkeletonProjectileBlack
#flags spell projectile
#mods

#skill SkeletonSoldierTornadoShot Tornado Shot
#flags attack projectile
#mods

#skill SkeletonSpark Spark
#flags spell projectile duration lightning
#mods

#skill SkeletonTemporalChains Temporal Chains
#flags spell curse area duration
	statMap = {
		["temporal_chains_action_speed_+%_final"] = {
			mod("TemporalChainsActionSpeed", "INC", nil, 0, 0, { type = "GlobalEffect", effectType = "Curse" }, { type = "Condition", var = "RareOrUnique", neg = true }),
		},
		["temporal_chains_action_speed_+%_vs_rare_or_unique_final"] = {
			mod("TemporalChainsActionSpeed", "INC", nil, 0, 0, { type = "GlobalEffect", effectType = "Curse" }, { type = "Condition", var = "RareOrUnique" }),
		},
		["buff_time_passed_-%"] = {
			mod("BuffExpireFaster", "MORE", nil, 0, 0, { type = "GlobalEffect", effectType = "Curse" }),
			mult = -1,
		},
	},
#mods

#skill SkeletonVulnerability Vulnerability
#flags spell curse area duration
	statMap = {
		["receive_bleeding_chance_%_when_hit_by_attack"] = {
			mod("SelfBleedChance", "BASE", nil, 0, 0, { type = "GlobalEffect", effectType = "Curse" }),
		},
		["base_physical_damage_over_time_taken_+%"] = {
			mod("PhysicalDamageTakenOverTime", "INC", nil, 0, 0, { type = "GlobalEffect", effectType = "Curse" }),
		},
		["physical_damage_taken_+%"] = {
			mod("PhysicalDamageTaken", "INC", nil, 0, 0, { type = "GlobalEffect", effectType = "Curse" }),
		},
	},
#mods

#skill SlavedriverFlameWhip Lightning Surge
#flags spell area
#baseMod skill("radius", 30)
#mods

#skill KitavaSlavedriverFlameWhip
#flags spell area
#baseMod skill("radius", 30)
#mods

#skill SnakeSpineProjectile Spine Attack
#flags attack projectile
#mods

#skill SolarisChampionFlameVortex Flame Vortex
#flags spell projectile duration
#mods

#skill SpecialBeamCannon Beam
#flags spell area
#mods

#skill TarMortarTaster Tar Projectile
#flags spell projectile area
#mods

#skill UndyingWhirlingBlades Whirling Blades
#flags attack melee movement
#mods

#skill WalkingDoubleSlash Double Slash
#flags attack melee area
#mods

#skill WickerManMoltenStrike
#flags attack melee
#mods

#skill VaalincursionMortar Physical Mortar
#flags spell projectile area
#mods

#skill VaalIncursionFirestorm Firestorm
#flags spell area duration
#baseMod skill("showAverage", true)
#mods

#skill VaalIncursionSpecialBeamCannonBlood Physical Beam
#flags spell area
#mods

#skill MeleeEyrieArrow Default Attack
#flags attack melee projectile
#mods

#skill AtlasEyrieArcherMortar Mortar
#flags spell hit projectile area triggerable
#mods

#skill AtlasEyrieArcherSnipe Snipe
#flags attack hit projectile triggerable
#mods

#skill AtlasEyrieArcherCrystalImpact Crystal Impact
#flags spell hit triggerable
#mods

#skill AtlasExilesCrusaderMageguardProjectile Projectile Spell
#flags spell projectile triggerable
#mods

#skill AtlasExileCrusaderMageguardBombExplodeSpectre Bombs
#flags spell hit triggerable
#mods

#skill AtlasCrusaderMageguardBeam Beam
#flags spell hit triggerable
#mods

#skill AtlasCrusaderSisterMortarSpectre Mortar
#flags spell hit triggerable area projectile
#mods

#skill BreachLightningWhip Breach Lightning Whip
#flags spell area
#baseMod skill("radius", 30)
#baseMod skill("showAverage", true)
#mods

#skill BreachArc Breach Arc
#flags spell chaining
#mods

#skill BreachTeamWarp Breach Team Warp
#flags spell area
#baseMod skill("showAverage", true)
#mods

#skill BreachLightningOrbsCommander Breach Lightning Orbs Commander
#flags spell
#baseMod skill("showAverage", true)
#mods

#skill SandLeaperDodgeLeft Sand Leaper Dodge Left
#mods

#skill SandLeaperDodgeRight Sand Leaper Dodge Right
#mods

#skill SynthesisSoulstealerProjectileLightning Lightning Projectile
#flags spell triggerable projectile
#mods

#skill SynthesisSoulstealerLaser Lightning Laser
#flags spell hit area triggerable
#mods

#skill SynthesisSoulstealerBolt Lightning Bolt
#flags spell hit area triggerable
#mods

#skill MeleeCold Default Attack
#flags attack melee projectile
#mods

#skill AtlasCrusaderJudgeBallLightning Ball Lightning
#flags spell hit triggerable area projectile
#mods

#skill AtlasCruasderJudgeFadingNova Nova Spell
#flags spell projectile triggerable
#mods

<<<<<<< HEAD
#skill LegionTemplarJudgeBallLightning Ball Lightning
#flags spell hit triggerable area projectile
#mods

#skill LegionTemplarJudgeStormCall Storm Call
#flags spell area duration
=======
#skill HarvestCrabAbyssSlam Slam Attack
#flags attack hit area triggerable
#baseMod skill("showAverage", true)
>>>>>>> 434746b3
#mods<|MERGE_RESOLUTION|>--- conflicted
+++ resolved
@@ -737,16 +737,15 @@
 #flags spell projectile triggerable
 #mods
 
-<<<<<<< HEAD
-#skill LegionTemplarJudgeBallLightning Ball Lightning
-#flags spell hit triggerable area projectile
-#mods
-
-#skill LegionTemplarJudgeStormCall Storm Call
-#flags spell area duration
-=======
 #skill HarvestCrabAbyssSlam Slam Attack
 #flags attack hit area triggerable
 #baseMod skill("showAverage", true)
->>>>>>> 434746b3
+#mods
+
+#skill LegionTemplarJudgeBallLightning Ball Lightning
+#flags spell hit triggerable area projectile
+#mods
+
+#skill LegionTemplarJudgeStormCall Storm Call
+#flags spell area duration
 #mods