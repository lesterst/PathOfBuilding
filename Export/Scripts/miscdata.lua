local out = io.open("../Data/3_0/Misc.lua", "w")

out:write('local data = ...\n')
local evasion = ""
local accuracy = ""
local life = ""
local allyLife = ""
local damage = ""
<<<<<<< HEAD
local armour = ""
for stats in dat"DefaultMonsterStats":Rows() do
=======
for stats in dat("DefaultMonsterStats"):Rows() do
>>>>>>> 074c893d
	evasion = evasion .. stats.Evasion .. ", "
	accuracy = accuracy .. stats.Accuracy .. ", "
	life = life .. stats.MonsterLife .. ", "
	allyLife = allyLife .. stats.MinionLife .. ", "
	damage = damage .. stats.Damage .. ", "
	armour = armour .. stats.Armour .. ", "
end
out:write('-- From DefaultMonsterStats.dat\n')
out:write('data.monsterEvasionTable = { '..evasion..'}\n')
out:write('data.monsterAccuracyTable = { '..accuracy..'}\n')
out:write('data.monsterLifeTable = { '..life..'}\n')
out:write('data.monsterAllyLifeTable = { '..allyLife..'}\n')
out:write('data.monsterDamageTable = { '..damage..'}\n')
out:write('data.monsterArmourTable = { '..armour..'}\n')

local totemMult = ""
local keys = { }
for var in dat("SkillTotemVariations"):Rows() do
	if not keys[var.SkillTotem] then
		keys[var.SkillTotem] = true
		totemMult = totemMult .. "[" .. var.SkillTotem .. "] = " .. var.MonsterVariety.LifeMultiplier / 100 .. ", "
	end
end
out:write('-- From MonsterVarieties.dat combined with SkillTotemVariations.dat\n')
out:write('data.totemLifeMult = { '..totemMult..'}\n')

out:close()

print("Misc data exported.")<|MERGE_RESOLUTION|>--- conflicted
+++ resolved
@@ -6,12 +6,8 @@
 local life = ""
 local allyLife = ""
 local damage = ""
-<<<<<<< HEAD
 local armour = ""
-for stats in dat"DefaultMonsterStats":Rows() do
-=======
 for stats in dat("DefaultMonsterStats"):Rows() do
->>>>>>> 074c893d
 	evasion = evasion .. stats.Evasion .. ", "
 	accuracy = accuracy .. stats.Accuracy .. ", "
 	life = life .. stats.MonsterLife .. ", "
