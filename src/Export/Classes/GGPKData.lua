-- Dat View
--
-- Class: GGPK Data
-- GGPK Data
--
local ipairs = ipairs
local t_insert = table.insert

local function scanDir(directory, extension)
	local i = 0
	local t = { }
	local pFile = io.popen('dir "'..directory..'" /b')
	for filename in pFile:lines() do
		--ConPrintf("%s\n", filename)
		if extension then
			if filename:match(extension) then
				i = i + 1
				t[i] = filename
			else
				--ConPrintf("No Files Found matching extension '%s'", extension)
			end
		else
			i = i + 1
			t[i] = filename
		end
	end
	pFile:close()
	return t
end

-- Path can be in any format recognized by the extractor at oozPath, ie,
-- a .ggpk file or a Steam Path of Exile directory
local GGPKClass = newClass("GGPKData", function(self, path)
	self.path = path
	self.temp = io.popen("cd"):read('*l')
	self.oozPath = self.temp .. "\\ggpk\\"

	self.dat = { }
	self.txt = { }
	
	self:ExtractFiles()
	
	if USE_DAT64 then
		self:AddDat64Files()
	else
		self:AddDatFiles()
	end
end)

function GGPKClass:ExtractFiles()
	local datList, txtList, otList = self:GetNeededFiles()
	
	local fileList = ''
	for _, fname in ipairs(datList) do
		if USE_DAT64 then
			fileList = fileList .. '"' .. fname .. '64" '
		else
			fileList = fileList .. '"' .. fname .. '" '
		end
	end
	for _, fname in ipairs(txtList) do
		fileList = fileList .. '"' .. fname .. '" '
	end
	for _, fname in ipairs(otList) do
		fileList = fileList .. '"' .. fname .. '" '
	end
	
	local cmd = 'cd ' .. self.oozPath .. ' && bun_extract_file.exe extract-files "' .. self.path .. '" . ' .. fileList
	ConPrintf(cmd)
	os.execute(cmd)
end

function GGPKClass:AddDatFiles()
	local datFiles = scanDir(self.oozPath .. "Data\\", '%w+%.dat$')
	for _, f in ipairs(datFiles) do
		local record = { }
		record.name = f
		local rawFile = io.open(self.oozPath .. "Data\\" .. f, 'rb')
		record.data = rawFile:read("*all")
		rawFile:close()
		--ConPrintf("FILENAME: %s", fname)
		t_insert(self.dat, record)
	end
end

function GGPKClass:AddDat64Files()
	local datFiles = scanDir(self.oozPath .. "Data\\", '%w+%.dat64$')
	for _, f in ipairs(datFiles) do
		local record = { }
		record.name = f
		local rawFile = io.open(self.oozPath .. "Data\\" .. f, 'rb')
		record.data = rawFile:read("*all")
		rawFile:close()
		--ConPrintf("FILENAME: %s", fname)
		t_insert(self.dat, record)
	end
end

function GGPKClass:GetNeededFiles()
	local datFiles = {
		"Data/Stats.dat",
		"Data/BaseItemTypes.dat",
		"Data/WeaponTypes.dat",
		"Data/ShieldTypes.dat",
		"Data/ComponentArmour.dat",
		"Data/Flasks.dat",
		"Data/ComponentCharges.dat",
		"Data/ComponentAttributeRequirements.dat",
		"Data/PassiveSkills.dat",
		"Data/PassiveSkillBuffs.dat",
		"Data/PassiveTreeExpansionJewelSizes.dat",
		"Data/PassiveTreeExpansionJewels.dat",
		"Data/PassiveJewelSlots.dat",
		"Data/PassiveTreeExpansionSkills.dat",
		"Data/PassiveTreeExpansionSpecialSkills.dat",
		"Data/Mods.dat",
		"Data/ModType.dat",
		"Data/ModDomains.dat",
		"Data/ModGenerationType.dat",
		"Data/ModFamily.dat",
		"Data/ModAuraFlags.dat",
		"Data/ActiveSkills.dat",
		"Data/ActiveSkillTargetTypes.dat",
		"Data/ActiveSkillType.dat",
		"Data/Ascendancy.dat",
		"Data/ClientStrings.dat",
		"Data/ItemClasses.dat",
		"Data/SkillTotems.dat",
		"Data/SkillTotemVariations.dat",
		"Data/SkillMines.dat",
		"Data/Essences.dat",
		"Data/EssenceType.dat",
		"Data/Characters.dat",
		"Data/BuffDefinitions.dat",
		"Data/BuffCategories.dat",
		"Data/BuffVisuals.dat",
		"Data/HideoutNPCs.dat",
		"Data/NPCs.dat",
		"Data/CraftingBenchOptions.dat",
		"Data/CraftingItemClassCategories.dat",
		"Data/CraftingBenchUnlockCategories.dat",
		"Data/MonsterVarieties.dat",
		"Data/MonsterResistances.dat",
		"Data/MonsterTypes.dat",
		"Data/DefaultMonsterStats.dat",
		"Data/SkillGems.dat",
		"Data/GrantedEffects.dat",
		"Data/GrantedEffectsPerLevel.dat",
		"Data/ItemExperiencePerLevel.dat",
		"Data/EffectivenessCostConstants.dat",
		"Data/StatInterpolationTypes.dat",
		"Data/Tags.dat",
		"Data/GemTags.dat",
		"Data/ItemVisualIdentity.dat",
		"Data/AchievementItems.dat",
		"Data/MultiPartAchievements.dat",
		"Data/PantheonPanelLayout.dat",
		"Data/AlternatePassiveAdditions.dat",
		"Data/AlternatePassiveSkills.dat",
		"Data/AlternateTreeVersions.dat",
		"Data/GrantedEffectQualityTypes.dat",
		"Data/GrantedEffectQualityStats.dat",
		"Data/GrantedEffectGroups.dat",
		"Data/AegisVariations.dat",
<<<<<<< HEAD
		"Data/CostTypes.dat",
=======
		"Data/CostTypes.dat"
>>>>>>> 007cb851
	}
	local txtFiles = {
		"Metadata/StatDescriptions/passive_skill_aura_stat_descriptions.txt",
		"Metadata/StatDescriptions/passive_skill_stat_descriptions.txt",
		"Metadata/StatDescriptions/active_skill_gem_stat_descriptions.txt",
		"Metadata/StatDescriptions/advanced_mod_stat_descriptions.txt",
		"Metadata/StatDescriptions/aura_skill_stat_descriptions.txt",
		"Metadata/StatDescriptions/banner_aura_skill_stat_descriptions.txt",
		"Metadata/StatDescriptions/beam_skill_stat_descriptions.txt",
		"Metadata/StatDescriptions/brand_skill_stat_descriptions.txt",
		"Metadata/StatDescriptions/buff_skill_stat_descriptions.txt",
		"Metadata/StatDescriptions/curse_skill_stat_descriptions.txt",
		"Metadata/StatDescriptions/debuff_skill_stat_descriptions.txt",
		"Metadata/StatDescriptions/secondary_debuff_skill_stat_descriptions.txt",
		"Metadata/StatDescriptions/gem_stat_descriptions.txt",
		"Metadata/StatDescriptions/minion_attack_skill_stat_descriptions.txt",
		"Metadata/StatDescriptions/minion_skill_stat_descriptions.txt",
		"Metadata/StatDescriptions/minion_spell_skill_stat_descriptions.txt",
		"Metadata/StatDescriptions/monster_stat_descriptions.txt",
		"Metadata/StatDescriptions/offering_skill_stat_descriptions.txt",
		"Metadata/StatDescriptions/skillpopup_stat_filters.txt",
		"Metadata/StatDescriptions/skill_stat_descriptions.txt",
		"Metadata/StatDescriptions/stat_descriptions.txt",
		"Metadata/StatDescriptions/variable_duration_skill_stat_descriptions.txt",
	}
	local otFiles = {
		"Metadata/Items/Quivers/AbstractQuiver.ot",
		"Metadata/Items/Rings/AbstractRing.ot",
		"Metadata/Items/Belts/AbstractBelt.ot",
		"Metadata/Items/Flasks/AbstractUtilityFlask.ot",
		"Metadata/Items/Jewels/AbstractJewel.ot",
		"Metadata/Items/Flasks/CriticalUtilityFlask.ot",
		"Metadata/Items/Flasks/AbstractHybridFlask.ot",
		"Metadata/Items/Flasks/AbstractManaFlask.ot",
		"Metadata/Items/Weapons/TwoHandWeapons/Staves/AbstractWarstaff.ot",
		"Metadata/Items/Weapons/OneHandWeapons/OneHandMaces/AbstractSceptre.ot",
		"Metadata/Items/Weapons/OneHandWeapons/OneHandSwords/AbstractOneHandSwordThrusting.ot",
		"Metadata/Items/Weapons/OneHandWeapons/Claws/AbstractClaw.ot",
		"Metadata/Items/Armours/Shields/AbstractShield.ot",
		"Metadata/Items/Weapons/TwoHandWeapons/Bows/AbstractBow.ot",
		"Metadata/Items/Weapons/TwoHandWeapons/TwoHandMaces/AbstractTwoHandMace.ot",
		"Metadata/Items/Armours/Boots/AbstractBoots.ot",
		"Metadata/Items/Jewels/AbstractAbyssJewel.ot",
		"Metadata/Items/Armours/BodyArmours/AbstractBodyArmour.ot",
		"Metadata/Items/Armours/AbstractArmour.ot",
		"Metadata/Items/Weapons/OneHandWeapons/Daggers/AbstractRuneDagger.ot",
		"Metadata/Items/Weapons/TwoHandWeapons/Staves/AbstractStaff.ot",
		"Metadata/Items/Weapons/TwoHandWeapons/TwoHandAxes/AbstractTwoHandAxe.ot",
		"Metadata/Items/Weapons/OneHandWeapons/OneHandAxes/AbstractOneHandAxe.ot",
		"Metadata/Items/Weapons/TwoHandWeapons/TwoHandSwords/AbstractTwoHandSword.ot",
		"Metadata/Items/Weapons/OneHandWeapons/OneHandMaces/AbstractOneHandMace.ot",
		"Metadata/Items/Armours/Gloves/AbstractGloves.ot",
		"Metadata/Items/Weapons/OneHandWeapons/Daggers/AbstractDagger.ot",
		"Metadata/Items/Weapons/OneHandWeapons/OneHandSwords/AbstractOneHandSword.ot",
		"Metadata/Items/Amulets/AbstractAmulet.ot",
		"Metadata/Items/Flasks/AbstractLifeFlask.ot",
		"Metadata/Items/Weapons/OneHandWeapons/Wands/AbstractWand.ot",
		"Metadata/Items/Armours/Helmets/AbstractHelmet.ot",
		"Metadata/Items/Flasks/AbstractFlask.ot",
		"Metadata/Items/Weapons/TwoHandWeapons/AbstractTwoHandWeapon.ot",
		"Metadata/Items/Item.ot",
		"Metadata/Items/Weapons/OneHandWeapons/AbstractOneHandWeapon.ot",
		"Metadata/Items/Equipment.ot",
		"Metadata/Items/Weapons/AbstractWeapon.ot",
	}
	return datFiles, txtFiles, otFiles
end<|MERGE_RESOLUTION|>--- conflicted
+++ resolved
@@ -162,11 +162,7 @@
 		"Data/GrantedEffectQualityStats.dat",
 		"Data/GrantedEffectGroups.dat",
 		"Data/AegisVariations.dat",
-<<<<<<< HEAD
-		"Data/CostTypes.dat",
-=======
 		"Data/CostTypes.dat"
->>>>>>> 007cb851
 	}
 	local txtFiles = {
 		"Metadata/StatDescriptions/passive_skill_aura_stat_descriptions.txt",
