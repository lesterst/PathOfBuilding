--- conflicted
+++ resolved
@@ -509,7 +509,11 @@
 				end
 			end
 			
-			output.LowestAttribute = m_min(output.Str, output.Dex, output.Int)
+      local stats = { output.Str, output.Dex, output.Int }
+      table.sort(stats)
+      output.LowestAttribute = stats[1]
+      condList["TwoHighestAttributesEqual"] = stats[2] == stats[3]
+      
 			condList["DexHigherThanInt"] = output.Dex > output.Int
 			condList["StrHigherThanDex"] = output.Str > output.Dex
 			condList["IntHigherThanStr"] = output.Int > output.Str
@@ -560,6 +564,11 @@
 			if breakdown then
 				breakdown["Omni"] = breakdown.simple(nil, nil, output["Omni"], "Omni")
 			end
+      
+      local stats = { output.Str, output.Dex, output.Int }
+      table.sort(stats)
+      output.LowestAttribute = stats[1]
+      condList["TwoHighestAttributesEqual"] = stats[2] == stats[3]
 
 			output.LowestAttribute = m_min(output.Str, output.Dex, output.Int)
 			condList["DexHigherThanInt"] = output.Dex > output.Int
@@ -567,19 +576,6 @@
 			condList["IntHigherThanStr"] = output.Int > output.Str
 			condList["StrHigherThanInt"] = output.Str > output.Int
 		end
-<<<<<<< HEAD
-=======
-
-		local stats = { output.Str, output.Dex, output.Int }
-		table.sort(stats)
-		output.LowestAttribute = stats[1]
-		condList["TwoHighestAttributesEqual"] = stats[2] == stats[3]
-
-		condList["DexHigherThanInt"] = output.Dex > output.Int
-		condList["StrHigherThanDex"] = output.Str > output.Dex
-		condList["IntHigherThanStr"] = output.Int > output.Str
-		condList["StrHigherThanInt"] = output.Str > output.Int
->>>>>>> be8a9257
 	end
 
 	if modDB:Flag(nil, "Omniscience") then
