--- conflicted
+++ resolved
@@ -1328,43 +1328,55 @@
 		if activeSkill.skillTypes[SkillType.ManaCostReserved] and not activeSkill.skillFlags.totem then
 			local skillModList = activeSkill.skillModList
 			local skillCfg = activeSkill.skillCfg
-<<<<<<< HEAD
-			local baseValFlat = activeSkill.skillData.manaReservationFlat or activeSkill.activeEffect.grantedEffectLevel.manaReservationFlat or 0
-			local baseValPercent = activeSkill.skillData.manaReservationPercent or activeSkill.activeEffect.grantedEffectLevel.manaReservationPercent or 0
 			local mult = skillModList:More(skillCfg, "SupportManaMultiplier")
-			local more = skillModList:More(skillCfg, "ManaReserved")
-			local inc = skillModList:Sum("INC", skillCfg, "ManaReserved")
-			local baseFlat = m_floor(baseValFlat * mult)
-			local basePercent = m_floor(baseValPercent * mult)
-			local cost
-			if activeSkill.skillData.manaCostForced then
-				costFlat = activeSkill.skillData.manaCostForced
-				costPercent = activeSkill.skillData.manaCostForced
-			else
-				costFlat = m_max(baseFlat - m_modf(baseFlat * -m_floor((100 + inc) * more - 100) / 100), 0)
-				costPercent = m_max(basePercent - m_modf(basePercent * -m_floor((100 + inc) * more - 100) / 100), 0)
-			end
-			if activeSkill.activeMineCount then
-				costFlat = costFlat * activeSkill.activeMineCount
-				costPercent = costPercent * activeSkill.activeMineCount
-			end
-			local pool
+			local pool = { ["Mana"] = { }, ["Life"] = { } }
+			pool.Mana.baseFlat = activeSkill.skillData.manaReservationFlat or activeSkill.activeEffect.grantedEffectLevel.manaReservationFlat or 0
+			pool.Mana.basePercent = activeSkill.skillData.manaReservationPercent or activeSkill.activeEffect.grantedEffectLevel.manaReservationPercent or 0
+			pool.Life.baseFlat = activeSkill.skillData.lifeReservationFlat or activeSkill.activeEffect.grantedEffectLevel.lifeReservationFlat or 0
+			pool.Life.basePercent = activeSkill.skillData.lifeReservationPercent or activeSkill.activeEffect.grantedEffectLevel.lifeReservationPercent or 0
 			if skillModList:Flag(skillCfg, "BloodMagic", "SkillBloodMagic") then
-				pool = "Life"
-			else
-				pool = "Mana"
-			end
-			if costFlat ~= 0 then
-				env.player["reserved_"..pool.."Base"] = env.player["reserved_"..pool.."Base"] + costFlat
-				if breakdown then
-					t_insert(breakdown[pool.."Reserved"].reservations, {
-						skillName = activeSkill.activeEffect.grantedEffect.name,
-						base = baseValFlat,
-						mult = mult ~= 1 and ("x "..mult),
-						more = more ~= 1 and ("x "..more),
-						inc = inc ~= 0 and ("x "..(1 + inc/100)),
-						total = costFlat,
-					})
+				pool.Life.baseFlat = pool.Life.baseFlat + pool.Mana.baseFlat
+				pool.Mana.baseFlat = 0
+				pool.Life.basePercent = pool.Life.basePercent + pool.Mana.basePercent
+				pool.Mana.basePercent = 0
+			end
+			for name, values in pairs(pool) do
+				values.more = skillModList:More(skillCfg, name.."Reserved", "Reserved")
+				values.inc = skillModList:Sum("INC", skillCfg, name.."Reserved", "Reserved")
+				values.baseFlatVal = m_floor(values.baseFlat * mult)
+				values.basePercentVal = values.basePercent * mult
+
+				values.costFlat = m_max(values.baseFlatVal - m_modf(values.baseFlatVal * -m_floor((100 + values.inc) * values.more - 100) / 100), 0)
+				values.costPercent = m_max(values.basePercentVal - m_modf(values.basePercentVal * -m_floor((100 + values.inc) * values.more - 100) / 100), 0)
+				if activeSkill.activeMineCount then
+					values.costFlat = values.costFlat * activeSkill.activeMineCount
+					values.costPercent = values.costPercent * activeSkill.activeMineCount
+				end
+				if values.costFlat ~= 0 then
+					env.player["reserved_"..name.."Base"] = env.player["reserved_"..name.."Base"] + values.costFlat
+					if breakdown then
+						t_insert(breakdown[name.."Reserved"].reservations, {
+							skillName = activeSkill.activeEffect.grantedEffect.name,
+							base = values.baseFlat,
+							mult = mult ~= 1 and ("x "..mult),
+							more = values.more ~= 1 and ("x "..values.more),
+							inc = values.inc ~= 0 and ("x "..(1 + values.inc / 100)),
+							total = values.costFlat,
+						})
+					end
+				end
+				if values.costPercent ~= 0 then
+					env.player["reserved_"..name.."Percent"] = env.player["reserved_"..name.."Percent"] + values.costPercent
+					if breakdown then
+						t_insert(breakdown[name.."Reserved"].reservations, {
+							skillName = activeSkill.activeEffect.grantedEffect.name,
+							base = values.basePercent .. "%",
+							mult = mult ~= 1 and ("x "..mult),
+							more = values.more ~= 1 and ("x "..values.more),
+							inc = values.inc ~= 0 and ("x "..(1 + values.inc / 100)),
+							total = values.costPercent .. "%",
+						})
+					end
 				end
 			end
 			if costPercent ~= 0 then
@@ -1378,57 +1390,6 @@
 						inc = inc ~= 0 and ("x "..(1 + inc/100)),
 						total = costPercent .. "%",
 					})
-=======
-			local mult = skillModList:More(skillCfg, "SupportManaMultiplier")
-			local pool = { ["Mana"] = { }, ["Life"] = { } }
-			pool.Mana.baseFlat = activeSkill.skillData.manaReservationFlat or activeSkill.activeEffect.grantedEffectLevel.manaReservationFlat or 0
-			pool.Mana.basePercent = activeSkill.skillData.manaReservationPercent or activeSkill.activeEffect.grantedEffectLevel.manaReservationPercent or 0
-			pool.Life.baseFlat = activeSkill.skillData.lifeReservationFlat or activeSkill.activeEffect.grantedEffectLevel.lifeReservationFlat or 0
-			pool.Life.basePercent = activeSkill.skillData.lifeReservationPercent or activeSkill.activeEffect.grantedEffectLevel.lifeReservationPercent or 0
-			if skillModList:Flag(skillCfg, "BloodMagic", "SkillBloodMagic") then
-				pool.Life.baseFlat = pool.Life.baseFlat + pool.Mana.baseFlat
-				pool.Mana.baseFlat = 0
-				pool.Life.basePercent = pool.Life.basePercent + pool.Mana.basePercent
-				pool.Mana.basePercent = 0
-			end
-			for name, values in pairs(pool) do
-				values.more = skillModList:More(skillCfg, name.."Reserved", "Reserved")
-				values.inc = skillModList:Sum("INC", skillCfg, name.."Reserved", "Reserved")
-				values.baseFlatVal = m_floor(values.baseFlat * mult)
-				values.basePercentVal = values.basePercent * mult
-
-				values.costFlat = m_max(values.baseFlatVal - m_modf(values.baseFlatVal * -m_floor((100 + values.inc) * values.more - 100) / 100), 0)
-				values.costPercent = m_max(values.basePercentVal - m_modf(values.basePercentVal * -m_floor((100 + values.inc) * values.more - 100) / 100), 0)
-				if activeSkill.activeMineCount then
-					values.costFlat = values.costFlat * activeSkill.activeMineCount
-					values.costPercent = values.costPercent * activeSkill.activeMineCount
-				end
-				if values.costFlat ~= 0 then
-					env.player["reserved_"..name.."Base"] = env.player["reserved_"..name.."Base"] + values.costFlat
-					if breakdown then
-						t_insert(breakdown[name.."Reserved"].reservations, {
-							skillName = activeSkill.activeEffect.grantedEffect.name,
-							base = values.baseFlat,
-							mult = mult ~= 1 and ("x "..mult),
-							more = values.more ~= 1 and ("x "..values.more),
-							inc = values.inc ~= 0 and ("x "..(1 + values.inc / 100)),
-							total = values.costFlat,
-						})
-					end
-				end
-				if values.costPercent ~= 0 then
-					env.player["reserved_"..name.."Percent"] = env.player["reserved_"..name.."Percent"] + values.costPercent
-					if breakdown then
-						t_insert(breakdown[name.."Reserved"].reservations, {
-							skillName = activeSkill.activeEffect.grantedEffect.name,
-							base = values.basePercent .. "%",
-							mult = mult ~= 1 and ("x "..mult),
-							more = values.more ~= 1 and ("x "..values.more),
-							inc = values.inc ~= 0 and ("x "..(1 + values.inc / 100)),
-							total = values.costPercent .. "%",
-						})
-					end
->>>>>>> 007cb851
 				end
 			end
 		end
