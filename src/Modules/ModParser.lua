--- conflicted
+++ resolved
@@ -1667,14 +1667,10 @@
 	} end,
 	["enemies taunted by you cannot evade attacks"] = { mod("EnemyModifier", "LIST", { mod = flag("CannotEvade", { type = "Condition", var = "Taunted" }) }) },
 	["if you've impaled an enemy recently, you and nearby allies have %+(%d+) to armour"] = function (num) return { mod("ExtraAura", "LIST", { mod = mod("Armour", "BASE", num) }, { type = "Condition", var = "ImpaledRecently" }) } end,
-<<<<<<< HEAD
 	["your hits permanently intimidate enemies that are on full life"] = { mod("EnemyModifier", "LIST", { mod = flag("Condition:Intimidated")} )},
-=======
-	["your hits permanently intimidate enemies that are on full life"] = { mod("EnemyModifier", "LIST", { mod = mod("Condition:Intimidated", "FLAG", true)} )},
 	["you and allies affected by your placed banners regenerate ([%d%.]+)%% of life per second for each stage"] = function(num) return {
 		mod("LifeRegenPercent", "BASE", num, { type = "Condition", var = "AffectedByPlacedBanner" }, { type = "Multiplier", var = "BannerStage" })
 	} end,
->>>>>>> df27fb63
 	-- Chieftain
 	["enemies near your totems take (%d+)%% increased physical and fire damage"] = function(num) return {
 		mod("EnemyModifier", "LIST", { mod = mod("PhysicalDamageTaken", "INC", num) }),
