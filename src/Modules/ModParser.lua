--- conflicted
+++ resolved
@@ -1452,16 +1452,12 @@
 		mod("BlockChance", "MORE", -30),
 		mod("SpellBlockChance", "MORE", -30),
 	},
-<<<<<<< HEAD
+	["(%d+)%% increased blind effect"] = function(num) return { mod("EnemyModifier", "LIST", { mod = mod("BlindEffect", "INC", num) }), } end,
 	["%+(%d+)%% chance to block spell damage for each (%d+)%% overcapped chance to block attack damage"] = function(num, _, div) return { mod("SpellBlockChance", "BASE", num, { type = "PerStat", stat = "BlockChanceOverCap", div = tonumber(div) }) } end,
 	["maximum life becomes 1, immune to chaos damage"] = { 
 		flag("ChaosInoculation"),
 		mod("ChaosDamageTaken", "MORE", -100)
 	},
-=======
-	["(%d+)%% increased blind effect"] = function(num) return { mod("EnemyModifier", "LIST", { mod = mod("BlindEffect", "INC", num) }), } end,
-	["maximum life becomes 1, immune to chaos damage"] = { flag("ChaosInoculation") },
->>>>>>> 19565460
 	["life regeneration is applied to energy shield instead"] = { flag("ZealotsOath") },
 	["life leeched per second is doubled"] = { mod("LifeLeechRate", "MORE", 100) },
 	["total recovery per second from life leech is doubled"] = { mod("LifeLeechRate", "MORE", 100) },
