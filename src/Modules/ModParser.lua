-- Path of Building
--
-- Module: Mod Parser for 3.0
-- Parser function for modifier names
--
local pairs = pairs
local ipairs = ipairs
local t_insert = table.insert
local band = bit.band
local bor = bit.bor
local bnot = bit.bnot

local conquerorList = {
	["xibaqua"]		=	{id = 1, type = "vaal"},
	["zerphi"]		=	{id = 2, type = "vaal"},
	["doryani"]		=	{id = 3, type = "vaal"},
	["ahuana"]		=	{id = "2_v2", type = "vaal"},
	["deshret"]		=	{id = 1, type = "maraketh"},
	["asenath"]		=	{id = 2, type = "maraketh"},
	["nasima"]		=	{id = 3, type = "maraketh"},
	["balbala"]		=	{id = "1_v2", type = "maraketh"},
	["cadiro"]		=	{id = 1, type = "eternal"},
	["victario"]	=	{id = 2, type = "eternal"},
	["chitus"]		=	{id = 3, type = "eternal"},
	["caspiro"]		=	{id = "3_v2", type = "eternal"},
	["kaom"]		=	{id = 1, type = "karui"},
	["rakiata"]		=	{id = 2, type = "karui"},
	["kiloava"]		=	{id = 3, type = "karui"},
	["akoya"]		=	{id = "3_v2", type = "karui"},
	["venarius"]	=	{id = 1, type = "templar"},
	["dominus"]		=	{id = 2, type = "templar"},
	["avarius"]		=	{id = 3, type = "templar"},
	["maxarius"]	=	{id = "1_v2", type = "templar"},
}
-- List of modifier forms
local formList = {
	["^(%d+)%% increased"] = "INC",
	["^(%d+)%% faster"] = "INC",
	["^(%d+)%% reduced"] = "RED",
	["^(%d+)%% slower"] = "RED",
	["^(%d+)%% more"] = "MORE",
	["^(%d+)%% less"] = "LESS",
	["^([%+%-][%d%.]+)%%?"] = "BASE",
	["^([%+%-][%d%.]+)%%? to"] = "BASE",
	["^([%+%-]?[%d%.]+)%%? of"] = "BASE",
	["^([%+%-][%d%.]+)%%? base"] = "BASE",
	["^([%+%-]?[%d%.]+)%%? additional"] = "BASE",
	["(%d+) additional hits?"] = "BASE",
	["^you gain ([%d%.]+)"] = "BASE",
	["^gains? ([%d%.]+)%% of"] = "BASE",
	["^([%+%-]?%d+)%% chance"] = "CHANCE",
	["^([%+%-]?%d+)%% additional chance"] = "CHANCE",
	["penetrates? (%d+)%%"] = "PEN",
	["penetrates (%d+)%% of"] = "PEN",
	["penetrates (%d+)%% of enemy"] = "PEN",
	["^([%d%.]+) (.+) regenerated per second"] = "REGENFLAT",
	["^([%d%.]+)%% (.+) regenerated per second"] = "REGENPERCENT",
	["^([%d%.]+)%% of (.+) regenerated per second"] = "REGENPERCENT",
	["^regenerate ([%d%.]+) (.+) per second"] = "REGENFLAT",
	["^regenerate ([%d%.]+)%% (.-) per second"] = "REGENPERCENT",
	["^regenerate ([%d%.]+)%% of (.-) per second"] = "REGENPERCENT",
	["^regenerate ([%d%.]+)%% of your (.-) per second"] = "REGENPERCENT",
	["^you regenerate ([%d%.]+)%% of (.+) per second"] = "REGENPERCENT",
	["^([%d%.]+) (%a+) damage taken per second"] = "DEGEN",
	["^([%d%.]+) (%a+) damage per second"] = "DEGEN",
	["(%d+) to (%d+) added (%a+) damage"] = "DMG",
	["(%d+)%-(%d+) added (%a+) damage"] = "DMG",
	["(%d+) to (%d+) additional (%a+) damage"] = "DMG",
	["(%d+)%-(%d+) additional (%a+) damage"] = "DMG",
	["^(%d+) to (%d+) (%a+) damage"] = "DMG",
	["adds (%d+) to (%d+) (%a+) damage"] = "DMG",
	["adds (%d+)%-(%d+) (%a+) damage"] = "DMG",
	["adds (%d+) to (%d+) (%a+) damage to attacks"] = "DMGATTACKS",
	["adds (%d+)%-(%d+) (%a+) damage to attacks"] = "DMGATTACKS",
	["adds (%d+) to (%d+) (%a+) attack damage"] = "DMGATTACKS",
	["adds (%d+)%-(%d+) (%a+) attack damage"] = "DMGATTACKS",
	["(%d+) to (%d+) added attack (%a+) damage"] = "DMGATTACKS",
	["adds (%d+) to (%d+) (%a+) damage to spells"] = "DMGSPELLS",
	["adds (%d+)%-(%d+) (%a+) damage to spells"] = "DMGSPELLS",
	["adds (%d+) to (%d+) (%a+) spell damage"] = "DMGSPELLS",
	["adds (%d+)%-(%d+) (%a+) spell damage"] = "DMGSPELLS",
	["(%d+) to (%d+) added spell (%a+) damage"] = "DMGSPELLS",
	["adds (%d+) to (%d+) (%a+) damage to attacks and spells"] = "DMGBOTH",
	["adds (%d+)%-(%d+) (%a+) damage to attacks and spells"] = "DMGBOTH",
	["adds (%d+) to (%d+) (%a+) damage to spells and attacks"] = "DMGBOTH", -- o_O
	["adds (%d+)%-(%d+) (%a+) damage to spells and attacks"] = "DMGBOTH", -- o_O
	["adds (%d+) to (%d+) (%a+) damage to hits"] = "DMGBOTH",
	["adds (%d+)%-(%d+) (%a+) damage to hits"] = "DMGBOTH",
	["^you have "] = "FLAG",
	["^you are "] = "FLAG",
	["^are "] = "FLAG",
}

-- Map of modifier names
local modNameList = {
	-- Attributes
	["strength"] = "Str",
	["dexterity"] = "Dex",
	["intelligence"] = "Int",
	["strength and dexterity"] = { "Str", "Dex" },
	["strength and intelligence"] = { "Str", "Int" },
	["dexterity and intelligence"] = { "Dex", "Int" },
	["attributes"] = { "Str", "Dex", "Int" },
	["all attributes"] = { "Str", "Dex", "Int" },
	["devotion"] = "Devotion",
	-- Life/mana
	["life"] = "Life",
	["maximum life"] = "Life",
	["life regeneration rate"] = "LifeRegen",
	["mana"] = "Mana",
	["maximum mana"] = "Mana",
	["mana regeneration"] = "ManaRegen",
	["mana regeneration rate"] = "ManaRegen",
	["mana cost"] = "ManaCost",
	["mana cost of"] = "ManaCost",
	["mana cost of skills"] = "ManaCost",
	["total cost"] = "Cost",
	["total mana cost"] = "ManaCost",
	["total mana cost of skills"] = "ManaCost",
	["life cost of skills"] = "LifeCost",
	["rage cost of skills"] = "RageCost",
	["cost of"] = "Cost",
	["cost of skills"] = "Cost",
	["mana reserved"] = "ManaReserved",
	["mana reservation"] = "ManaReserved",
	["mana reservation of skills"] = "ManaReserved",
	["mana reservation efficiency of skills"] = "ManaReservationEfficiency",
	["life reservation efficiency of skills"] = "LifeReservationEfficiency",
	["reservation of skills"] = "Reserved",
	["mana reservation if cast as an aura"] = { "ManaReserved", tag = { type = "SkillType", skillType = SkillType.Aura } },
	["reservation if cast as an aura"] = { "Reserved", tag = { type = "SkillType", skillType = SkillType.Aura } },
	["reservation"] = { "Reserved" },
	["reservation efficiency"] = "ReservationEfficiency",
	["mana reservation efficiency"] = "ManaReservationEfficiency",
	["life reservation efficiency"] = "LifeReservationEfficiency",
	-- Primary defences
	["maximum energy shield"] = "EnergyShield",
	["energy shield recharge rate"] = "EnergyShieldRecharge",
	["start of energy shield recharge"] = "EnergyShieldRechargeFaster",
	["restoration of ward"] = "WardRechargeFaster",
	["armour"] = "Armour",
	["to defend with double armour"] = "DoubleArmourChance",
	["evasion"] = "Evasion",
	["evasion rating"] = "Evasion",
	["energy shield"] = "EnergyShield",
	["ward"] = "Ward",
	["armour and evasion"] = "ArmourAndEvasion",
	["armour and evasion rating"] = "ArmourAndEvasion",
	["evasion rating and armour"] = "ArmourAndEvasion",
	["armour and energy shield"] = "ArmourAndEnergyShield",
	["evasion rating and energy shield"] = "EvasionAndEnergyShield",
	["evasion and energy shield"] = "EvasionAndEnergyShield",
	["armour, evasion and energy shield"] = "Defences",
	["defences"] = "Defences",
	["to evade"] = "EvadeChance",
	["chance to evade"] = "EvadeChance",
	["to evade attacks"] = "EvadeChance",
	["to evade attack hits"] = "EvadeChance",
	["chance to evade attacks"] = "EvadeChance",
	["chance to evade attack hits"] = "EvadeChance",
	["chance to evade projectile attacks"] = "ProjectileEvadeChance",
	["chance to evade melee attacks"] = "MeleeEvadeChance",
	-- Resistances
	["physical damage reduction"] = "PhysicalDamageReduction",
	["physical damage reduction from hits"] = "PhysicalDamageReductionWhenHit",
	["fire resistance"] = "FireResist",
	["maximum fire resistance"] = "FireResistMax",
	["cold resistance"] = "ColdResist",
	["maximum cold resistance"] = "ColdResistMax",
	["lightning resistance"] = "LightningResist",
	["maximum lightning resistance"] = "LightningResistMax",
	["chaos resistance"] = "ChaosResist",
	["maximum chaos resistance"] = "ChaosResistMax",
	["fire and cold resistances"] = { "FireResist", "ColdResist" },
	["fire and lightning resistances"] = { "FireResist", "LightningResist" },
	["cold and lightning resistances"] = { "ColdResist", "LightningResist" },
	["elemental resistance"] = "ElementalResist",
	["elemental resistances"] = "ElementalResist",
	["all elemental resistances"] = "ElementalResist",
	["all resistances"] = { "ElementalResist", "ChaosResist" },
	["all maximum elemental resistances"] = "ElementalResistMax",
	["all maximum resistances"] = { "ElementalResistMax", "ChaosResistMax" },
	["all elemental resistances and maximum elemental resistances"] = { "ElementalResist", "ElementalResistMax" },
	["fire and chaos resistances"] = { "FireResist", "ChaosResist" },
	["cold and chaos resistances"] = { "ColdResist", "ChaosResist" },
	["lightning and chaos resistances"] = { "LightningResist", "ChaosResist" },
	-- Damage taken
	["damage taken"] = "DamageTaken",
	["damage taken when hit"] = "DamageTakenWhenHit",
	["damage taken from damage over time"] = "DamageTakenOverTime",
	["physical damage taken"] = "PhysicalDamageTaken",
	["physical damage from hits taken"] = "PhysicalDamageTaken",
	["physical damage taken when hit"] = "PhysicalDamageTakenWhenHit",
	["physical damage taken from hits"] = "PhysicalDamageTakenWhenHit",
	["physical damage taken over time"] = "PhysicalDamageTakenOverTime",
	["physical damage over time damage taken"] = "PhysicalDamageTakenOverTime",
	["reflected physical damage taken"] = "PhysicalReflectedDamageTaken",
	["lightning damage taken"] = "LightningDamageTaken",
	["lightning damage from hits taken"] = "LightningDamageTaken",
	["lightning damage taken when hit"] = "LightningDamageTakenWhenHit",
	["lightning damage taken over time"] = "LightningDamageTakenOverTime",
	["cold damage taken"] = "ColdDamageTaken",
	["cold damage from hits taken"] = "ColdDamageTaken",
	["cold damage taken when hit"] = "ColdDamageTakenWhenHit",
	["cold damage taken over time"] = "ColdDamageTakenOverTime",
	["fire damage taken"] = "FireDamageTaken",
	["fire damage from hits taken"] = "FireDamageTaken",
	["fire damage taken when hit"] = "FireDamageTakenWhenHit",
	["fire damage taken over time"] = "FireDamageTakenOverTime",
	["chaos damage taken"] = "ChaosDamageTaken",
	["chaos damage from hits taken"] = "ChaosDamageTaken",
	["chaos damage taken when hit"] = "ChaosDamageTakenWhenHit",
	["chaos damage taken over time"] = "ChaosDamageTakenOverTime",
	["chaos damage over time taken"] = "ChaosDamageTakenOverTime",
	["elemental damage taken"] = "ElementalDamageTaken",
	["elemental damage from hits taken"] = "ElementalDamageTaken",
	["elemental damage taken when hit"] = "ElementalDamageTakenWhenHit",
	["elemental damage taken from hits"] = "ElementalDamageTakenWhenHit",
	["elemental damage taken over time"] = "ElementalDamageTakenOverTime",
	["cold and lightning damage taken"] = { "ColdDamageTaken", "LightningDamageTaken" },
	["physical and chaos damage taken"] = { "PhysicalDamageTaken", "ChaosDamageTaken" },
	["reflected elemental damage taken"] = "ElementalReflectedDamageTaken",
	-- Other defences
	["to dodge attacks"] = "AttackDodgeChance",
	["to dodge attack hits"] = "AttackDodgeChance",
	["to dodge spells"] = "SpellDodgeChance",
	["to dodge spell hits"] = "SpellDodgeChance",
	["to dodge spell damage"] = "SpellDodgeChance",
	["to dodge attacks and spells"] = { "AttackDodgeChance", "SpellDodgeChance" },
	["to dodge attacks and spell damage"] = { "AttackDodgeChance", "SpellDodgeChance" },
	["to dodge attack and spell hits"] = { "AttackDodgeChance", "SpellDodgeChance" },
	["to dodge attack or spell hits"] = { "AttackDodgeChance", "SpellDodgeChance" },
	["to suppress spell damage"] = { "SpellSuppressionChance" },
	["to block"] = "BlockChance",
	["to block attacks"] = "BlockChance",
	["to block attack damage"] = "BlockChance",
	["block chance"] = "BlockChance",
	["block chance with staves"] = { "BlockChance", tag = { type = "Condition", var = "UsingStaff" } },
	["to block with staves"] = { "BlockChance", tag = { type = "Condition", var = "UsingStaff" } },
	["block chance against projectiles"] = "ProjectileBlockChance",
	["to block projectile attack damage"] = "ProjectileBlockChance",
	["spell block chance"] = "SpellBlockChance",
	["to block spells"] = "SpellBlockChance",
	["to block spell damage"] = "SpellBlockChance",
	["chance to block attacks and spells"] = { "BlockChance", "SpellBlockChance" },
	["to block attack and spell damage"] = { "BlockChance", "SpellBlockChance" },
	["maximum block chance"] = "BlockChanceMax",
	["maximum chance to block attack damage"] = "BlockChanceMax",
	["maximum chance to block spell damage"] = "SpellBlockChanceMax",
	["life gained when you block"] = "LifeOnBlock",
	["mana gained when you block"] = "ManaOnBlock",
	["to avoid physical damage from hits"] = "AvoidPhysicalDamageChance",
	["to avoid fire damage when hit"] = "AvoidFireDamageChance",
	["to avoid fire damage from hits"] = "AvoidFireDamageChance",
	["to avoid cold damage when hit"] = "AvoidColdDamageChance",
	["to avoid cold damage from hits"] = "AvoidColdDamageChance",
	["to avoid lightning damage when hit"] = "AvoidLightningDamageChance",
	["to avoid lightning damage from hits"] = "AvoidLightningDamageChance",
	["to avoid elemental damage when hit"] = {"AvoidFireDamageChance", "AvoidColdDamageChance", "AvoidLightningDamageChance"},
	["to avoid elemental damage from hits"] = {"AvoidFireDamageChance", "AvoidColdDamageChance", "AvoidLightningDamageChance"},
	["to avoid projectiles"] = "AvoidProjectilesChance",
	["to avoid being stunned"] = "AvoidStun",
	["to avoid interruption from stuns while casting"] = "AvoidInteruptStun",
	["to avoid being shocked"] = "AvoidShock",
	["to avoid being frozen"] = "AvoidFreeze",
	["to avoid being chilled"] = "AvoidChill",
	["to avoid being ignited"] = "AvoidIgnite",
	["to avoid elemental ailments"] = { "AvoidShock", "AvoidFreeze", "AvoidChill", "AvoidIgnite" },
	["to avoid elemental status ailments"] = { "AvoidShock", "AvoidFreeze", "AvoidChill", "AvoidIgnite" },
	["to avoid bleeding"] = "AvoidBleed",
	["to avoid being poisoned"] = "AvoidPoison",
	["damage is taken from mana before life"] = "DamageTakenFromManaBeforeLife",
	["lightning damage is taken from mana before life"] = "LightningDamageTakenFromManaBeforeLife",
	["damage taken from mana before life"] = "DamageTakenFromManaBeforeLife",
	["effect of curses on you"] = "CurseEffectOnSelf",
	["effect of curses on them"] = "CurseEffectOnSelf",
	["life recovery rate"] = "LifeRecoveryRate",
	["mana recovery rate"] = "ManaRecoveryRate",
	["energy shield recovery rate"] = "EnergyShieldRecoveryRate",
	["energy shield regeneration rate"] = "EnergyShieldRegen",
	["recovery rate of life, mana and energy shield"] = { "LifeRecoveryRate", "ManaRecoveryRate", "EnergyShieldRecoveryRate" },
	["recovery rate of life and energy shield"] = { "LifeRecoveryRate", "EnergyShieldRecoveryRate" },
	["maximum life, mana and global energy shield"] = { "Life", "Mana", "EnergyShield", tag = { type = "Global" } },
	["non-chaos damage taken bypasses energy shield"] = {"PhysicalEnergyShieldBypass", "LightningEnergyShieldBypass", "ColdEnergyShieldBypass", "FireEnergyShieldBypass" },
	-- Stun/knockback modifiers
	["stun recovery"] = "StunRecovery",
	["stun and block recovery"] = "StunRecovery",
	["block and stun recovery"] = "StunRecovery",
	["stun threshold"] = "StunThreshold",
	["block recovery"] = "BlockRecovery",
	["enemy stun threshold"] = "EnemyStunThreshold",
	["stun duration on enemies"] = "EnemyStunDuration",
	["stun duration"] = "EnemyStunDuration",
	["to knock enemies back on hit"] = "EnemyKnockbackChance",
	["knockback distance"] = "EnemyKnockbackDistance",
	-- Auras/curses/buffs
	["aura effect"] = "AuraEffect",
	["effect of non-curse auras you cast"] = { "AuraEffect", tagList = { { type = "SkillType", skillType = SkillType.Aura }, { type = "SkillType", skillType = SkillType.AppliesCurse, neg = true } } },
	["effect of non-curse auras from your skills"] = { "AuraEffect", tagList = { { type = "SkillType", skillType = SkillType.Aura }, { type = "SkillType", skillType = SkillType.AppliesCurse, neg = true } } },
	["effect of non-curse auras from your skills on your minions"] = { "AuraEffectOnSelf", tagList = { { type = "SkillType", skillType = SkillType.Aura }, { type = "SkillType", skillType = SkillType.AppliesCurse, neg = true } }, addToMinion = true },
	["effect of non-curse auras"] = { "AuraEffect", tag = { type = "SkillType", skillType = SkillType.AppliesCurse, neg = true } },
	["effect of your curses"] = "CurseEffect",
	["effect of auras on you"] = "AuraEffectOnSelf",
	["effect of auras on your minions"] = { "AuraEffectOnSelf", addToMinion = true },
	["effect of auras from mines"] = { "AuraEffect", keywordFlags = KeywordFlag.Mine },
	["effect of consecrated ground you create"] = "ConsecratedGroundEffect",
	["curse effect"] = "CurseEffect",
	["effect of curses applied by bane"] = { "CurseEffect", tag = { type = "Condition", var = "AppliedByBane" } },
	["effect of your marks"] = { "CurseEffect", tag = { type = "SkillType", skillType = SkillType.Mark } },
	["effect of arcane surge on you"] = "ArcaneSurgeEffect",
	["curse duration"] = { "Duration", keywordFlags = KeywordFlag.Curse },
	["hex duration"] = { "Duration", tag = { type = "SkillType", skillType = SkillType.Hex } },
	["radius of auras"] = { "AreaOfEffect", keywordFlags = KeywordFlag.Aura },
	["radius of curses"] = { "AreaOfEffect", keywordFlags = KeywordFlag.Curse },	
	["buff effect"] = "BuffEffect",
	["effect of buffs on you"] = "BuffEffectOnSelf",
	["effect of buffs granted by your golems"] = { "BuffEffect", tag = { type = "SkillType", skillType = SkillType.Golem } },
	["effect of buffs granted by socketed golem skills"] = { "BuffEffect", addToSkill = { type = "SocketedIn", slotName = "{SlotName}", keyword = "golem" } },
	["effect of the buff granted by your stone golems"] = { "BuffEffect", tag = { type = "SkillName", skillName = "Summon Stone Golem" } },
	["effect of the buff granted by your lightning golems"] = { "BuffEffect", tag = { type = "SkillName", skillName = "Summon Lightning Golem" } },
	["effect of the buff granted by your ice golems"] = { "BuffEffect", tag = { type = "SkillName", skillName = "Summon Ice Golem" } },
	["effect of the buff granted by your flame golems"] = { "BuffEffect", tag = { type = "SkillName", skillName = "Summon Flame Golem" } },
	["effect of the buff granted by your chaos golems"] = { "BuffEffect", tag = { type = "SkillName", skillName = "Summon Chaos Golem" } },
	["effect of the buff granted by your carrion golems"] = { "BuffEffect", tag = { type = "SkillName", skillName = "Summon Carrion Golem" } },
	["effect of offering spells"] = { "BuffEffect", tag = { type = "SkillName", skillNameList = { "Bone Offering", "Flesh Offering", "Spirit Offering" } } },
	["effect of offerings"] = { "BuffEffect", tag = { type = "SkillName", skillNameList = { "Bone Offering", "Flesh Offering", "Spirit Offering" } } },
	["effect of heralds on you"] = { "BuffEffect", tag = { type = "SkillType", skillType = SkillType.Herald } },
	["effect of herald buffs on you"] = { "BuffEffect", tag = { type = "SkillType", skillType = SkillType.Herald } },
	["effect of buffs granted by your active ancestor totems"] = { "BuffEffect", tag = { type = "SkillName", skillNameList = { "Ancestral Warchief", "Ancestral Protector", "Earthbreaker" } } },
	["effect of buffs your ancestor totems grant "] = { "BuffEffect", tag = { type = "SkillName", skillNameList = { "Ancestral Warchief", "Ancestral Protector", "Earthbreaker" } } },
	["effect of withered"] = "WitherEffect",
	["warcry effect"] = { "BuffEffect", keywordFlags = KeywordFlag.Warcry },
	["aspect of the avian buff effect"] = { "BuffEffect", tag = { type = "SkillName", skillName = "Aspect of the Avian" } },
	["maximum rage"] = "MaximumRage",
	-- Charges
	["maximum power charge"] = "PowerChargesMax",
	["maximum power charges"] = "PowerChargesMax",
	["minimum power charge"] = "PowerChargesMin",
	["minimum power charges"] = "PowerChargesMin",
	["power charge duration"] = "PowerChargesDuration",
	["maximum frenzy charge"] = "FrenzyChargesMax",
	["maximum frenzy charges"] = "FrenzyChargesMax",
	["minimum frenzy charge"] = "FrenzyChargesMin",
	["minimum frenzy charges"] = "FrenzyChargesMin",
	["frenzy charge duration"] = "FrenzyChargesDuration",
	["maximum endurance charge"] = "EnduranceChargesMax",
	["maximum endurance charges"] = "EnduranceChargesMax",
	["minimum endurance charge"] = "EnduranceChargesMin",
	["minimum endurance charges"] = "EnduranceChargesMin",
	["minimum endurance, frenzy and power charges"] = { "PowerChargesMin", "FrenzyChargesMin", "EnduranceChargesMin" },
	["endurance charge duration"] = "EnduranceChargesDuration",
	["maximum frenzy charges and maximum power charges"] = { "FrenzyChargesMax", "PowerChargesMax" },
	["maximum power charges and maximum endurance charges"] = { "PowerChargesMax", "EnduranceChargesMax" },
	["endurance, frenzy and power charge duration"] = { "PowerChargesDuration", "FrenzyChargesDuration", "EnduranceChargesDuration" },
	["maximum siphoning charge"] = "SiphoningChargesMax",
	["maximum siphoning charges"] = "SiphoningChargesMax",
	["maximum challenger charges"] = "ChallengerChargesMax",
	["maximum blitz charges"] = "BlitzChargesMax",
	["maximum number of crab barriers"] = "CrabBarriersMax",
	["maximum blood charges"] = "BloodChargesMax",
	-- On hit/kill/leech effects
	["life gained on kill"] = "LifeOnKill",
	["mana gained on kill"] = "ManaOnKill",
	["life gained for each enemy hit"] = { "LifeOnHit" },
	["life gained for each enemy hit by attacks"] = { "LifeOnHit", flags = ModFlag.Attack },
	["life gained for each enemy hit by your attacks"] = { "LifeOnHit", flags = ModFlag.Attack },
	["life gained for each enemy hit by spells"] = { "LifeOnHit", flags = ModFlag.Spell },
	["life gained for each enemy hit by your spells"] = { "LifeOnHit", flags = ModFlag.Spell },
	["mana gained for each enemy hit by attacks"] = { "ManaOnHit", flags = ModFlag.Attack },
	["mana gained for each enemy hit by your attacks"] = { "ManaOnHit", flags = ModFlag.Attack },
	["energy shield gained for each enemy hit"] = { "EnergyShieldOnHit" },
	["energy shield gained for each enemy hit by attacks"] = { "EnergyShieldOnHit", flags = ModFlag.Attack },
	["energy shield gained for each enemy hit by your attacks"] = { "EnergyShieldOnHit", flags = ModFlag.Attack },
	["life and mana gained for each enemy hit"] = { "LifeOnHit", "ManaOnHit", flags = ModFlag.Attack },
	["damage as life"] = "DamageLifeLeech",
	["life leeched per second"] = "LifeLeechRate",
	["mana leeched per second"] = "ManaLeechRate",
	["total recovery per second from life leech"] = "LifeLeechRate",
	["recovery per second from life leech"] = "LifeLeechRate",
	["total recovery per second from energy shield leech"] = "EnergyShieldLeechRate",
	["recovery per second from energy shield leech"] = "EnergyShieldLeechRate",
	["total recovery per second from mana leech"] = "ManaLeechRate",
	["recovery per second from mana leech"] = "ManaLeechRate",
	["total recovery per second from life, mana, or energy shield leech"] = { "LifeLeechRate", "ManaLeechRate", "EnergyShieldLeechRate" },
	["maximum recovery per life leech"] = "MaxLifeLeechInstance",
	["maximum recovery per energy shield leech"] = "MaxEnergyShieldLeechInstance",
	["maximum recovery per mana leech"] = "MaxManaLeechInstance",
	["maximum total recovery per second from life leech"] = "MaxLifeLeechRate",
	["maximum total life recovery per second from leech"] = "MaxLifeLeechRate",
	["maximum total recovery per second from energy shield leech"] = "MaxEnergyShieldLeechRate",
	["maximum total energy shield recovery per second from leech"] = "MaxEnergyShieldLeechRate",
	["maximum total recovery per second from mana leech"] = "MaxManaLeechRate",
	["maximum total mana recovery per second from leech"] = "MaxManaLeechRate",
	["to impale enemies on hit"] = "ImpaleChance",
	["to impale on spell hit"] = { "ImpaleChance", flags = ModFlag.Spell },
	["impale effect"] = "ImpaleEffect",
	["effect of impales you inflict"] = "ImpaleEffect",
	-- Projectile modifiers
	["projectile"] = "ProjectileCount",
	["projectiles"] = "ProjectileCount",
	["projectile speed"] = "ProjectileSpeed",
	["arrow speed"] = { "ProjectileSpeed", flags = ModFlag.Bow },
	-- Totem/trap/mine/brand modifiers
	["totem placement speed"] = "TotemPlacementSpeed",
	["totem life"] = "TotemLife",
	["totem duration"] = "TotemDuration",
	["maximum number of summoned totems"] = "ActiveTotemLimit",
	["maximum number of summoned totems."] = "ActiveTotemLimit", -- Mark plz
	["maximum number of summoned ballista totems"] = { "ActiveBallistaLimit", tag = { type = "SkillType", skillType = SkillType.ProjectileAttack } }, -- Mark plz
	["trap throwing speed"] = "TrapThrowingSpeed",
	["trap and mine throwing speed"] = { "TrapThrowingSpeed", "MineLayingSpeed" },
	["trap trigger area of effect"] = "TrapTriggerAreaOfEffect",
	["trap duration"] = "TrapDuration",
	["cooldown recovery speed for throwing traps"] = { "CooldownRecovery", keywordFlags = KeywordFlag.Trap },
	["cooldown recovery rate for throwing traps"] = { "CooldownRecovery", keywordFlags = KeywordFlag.Trap },
	["mine laying speed"] = "MineLayingSpeed",
	["mine throwing speed"] = "MineLayingSpeed",
	["mine detonation area of effect"] = "MineDetonationAreaOfEffect",
	["mine duration"] = "MineDuration",
	["activation frequency"] = "BrandActivationFrequency",
	["brand activation frequency"] = "BrandActivationFrequency",
	["brand attachment range"] = "BrandAttachmentRange",
	-- Minion modifiers
	["maximum number of skeletons"] = "ActiveSkeletonLimit",
	["maximum number of zombies"] = "ActiveZombieLimit",
	["maximum number of raised zombies"] = "ActiveZombieLimit",
	["number of zombies allowed"] = "ActiveZombieLimit",
	["maximum number of spectres"] = "ActiveSpectreLimit",
	["maximum number of golems"] = "ActiveGolemLimit",
	["maximum number of summoned golems"] = "ActiveGolemLimit",
	["maximum number of summoned raging spirits"] = "ActiveRagingSpiritLimit",
	["maximum number of raging spirits"] = "ActiveRagingSpiritLimit",
	["maximum number of summoned phantasms"] = "ActivePhantasmLimit",
	["maximum number of summoned holy relics"] = "ActiveHolyRelicLimit",
	["minion duration"] = { "Duration", tag = { type = "SkillType", skillType = SkillType.CreateMinion } },
	["skeleton duration"] = { "Duration", tag = { type = "SkillName", skillName = "Summon Skeleton" } },
	["sentinel of dominance duration"] = { "Duration", tag = { type = "SkillName", skillName = "Dominating Blow" } },
	-- Other skill modifiers
	["radius"] = "AreaOfEffect",
	["radius of area skills"] = "AreaOfEffect",
	["area of effect radius"] = "AreaOfEffect",
	["area of effect"] = "AreaOfEffect",
	["area of effect of skills"] = "AreaOfEffect",
	["area of effect of area skills"] = "AreaOfEffect",
	["aspect of the spider area of effect"] = { "AreaOfEffect", tag = { type = "SkillName", skillName = "Aspect of the Spider" } },
	["firestorm explosion area of effect"] = { "AreaOfEffectSecondary", tag = { type = "SkillName", skillName = "Firestorm" } },
	["duration"] = "Duration",
	["skill effect duration"] = "Duration",
	["chaos skill effect duration"] = { "Duration", keywordFlags = KeywordFlag.Chaos },
	["aspect of the spider debuff duration"] = { "Duration", tag = { type = "SkillName", skillName = "Aspect of the Spider" } },
	["fire trap burning ground duration"] = { "Duration", tag = { type = "SkillName", skillName = "Fire Trap" } },
	["cooldown recovery"] = "CooldownRecovery",
	["cooldown recovery speed"] = "CooldownRecovery",
	["cooldown recovery rate"] = "CooldownRecovery",
	["weapon range"] = "WeaponRange",
	["melee range"] = "MeleeWeaponRange",
	["melee weapon range"] = "MeleeWeaponRange",
	["melee strike range"] = { "MeleeWeaponRange", "UnarmedRange" },
	["melee weapon and unarmed range"] = { "MeleeWeaponRange", "UnarmedRange" },
	["melee weapon and unarmed attack range"] = { "MeleeWeaponRange", "UnarmedRange" },
	["melee strike range"] = { "MeleeWeaponRange", "UnarmedRange" },
	["to deal double damage"] = "DoubleDamageChance",
	-- Buffs
	["onslaught effect"] = "OnslaughtEffect",
	["fortify duration"] = "FortifyDuration",
	["adrenaline duration"] = "AdrenalineDuration",
	["effect of fortify on you"] = "FortifyEffectOnSelf",
	["effect of tailwind on you"] = "TailwindEffectOnSelf",
	["elusive effect"] = "ElusiveEffect",
	["effect of elusive on you"] = "ElusiveEffect",
	["effect of infusion"] = "InfusionEffect",
	-- Basic damage types
	["damage"] = "Damage",
	["physical damage"] = "PhysicalDamage",
	["lightning damage"] = "LightningDamage",
	["cold damage"] = "ColdDamage",
	["fire damage"] = "FireDamage",
	["chaos damage"] = "ChaosDamage",
	["non-chaos damage"] = "NonChaosDamage",
	["elemental damage"] = "ElementalDamage",
	-- Other damage forms
	["attack damage"] = { "Damage", flags = ModFlag.Attack },
	["attack physical damage"] = { "PhysicalDamage", flags = ModFlag.Attack },
	["physical attack damage"] = { "PhysicalDamage", flags = ModFlag.Attack },
	["minimum physical attack damage"] = { "MinPhysicalDamage", tag = { type = "SkillType", skillType = SkillType.Attack } },
	["maximum physical attack damage"] = { "MaxPhysicalDamage", tag = { type = "SkillType", skillType = SkillType.Attack } },
	["physical weapon damage"] = { "PhysicalDamage", flags = ModFlag.Weapon },
	["physical damage with weapons"] = { "PhysicalDamage", flags = ModFlag.Weapon },
	["physical melee damage"] = { "PhysicalDamage", flags = ModFlag.Melee },
	["melee physical damage"] = { "PhysicalDamage", flags = ModFlag.Melee },
	["projectile damage"] = { "Damage", flags = ModFlag.Projectile },
	["projectile attack damage"] = { "Damage", flags = bor(ModFlag.Projectile, ModFlag.Attack) },
	["bow damage"] = { "Damage", flags = bor(ModFlag.Bow, ModFlag.Hit) },
	["damage with arrow hits"] = { "Damage", flags = bor(ModFlag.Bow, ModFlag.Hit) },
	["wand damage"] = { "Damage", flags = bor(ModFlag.Wand, ModFlag.Hit) },
	["wand physical damage"] = { "PhysicalDamage", flags = bor(ModFlag.Wand, ModFlag.Hit) },
	["claw physical damage"] = { "PhysicalDamage", flags = bor(ModFlag.Claw, ModFlag.Hit) },
	["sword physical damage"] = { "PhysicalDamage", flags = bor(ModFlag.Sword, ModFlag.Hit) },
	["damage over time"] = { "Damage", flags = ModFlag.Dot },
	["physical damage over time"] = { "PhysicalDamage", keywordFlags = KeywordFlag.PhysicalDot },
	["cold damage over time"] = { "ColdDamage", keywordFlags = KeywordFlag.ColdDot},
	["chaos damage over time"] = { "ChaosDamage", keywordFlags = KeywordFlag.ChaosDot },
	["burning damage"] = { "FireDamage", keywordFlags = KeywordFlag.FireDot },
	["damage with ignite"] = { "Damage", keywordFlags = KeywordFlag.Ignite },
	["damage with ignites"] = { "Damage", keywordFlags = KeywordFlag.Ignite },
	["incinerate damage for each stage"] = { "Damage", tagList = { { type = "Multiplier", var = "IncinerateStage" }, { type = "SkillName", skillName = "Incinerate" } } },
	["physical damage over time multiplier"] = "PhysicalDotMultiplier",
	["fire damage over time multiplier"] = "FireDotMultiplier",
	["cold damage over time multiplier"] = "ColdDotMultiplier",
	["chaos damage over time multiplier"] = "ChaosDotMultiplier",
	["damage over time multiplier"] = "DotMultiplier",
	-- Crit/accuracy/speed modifiers
	["critical strike chance"] = "CritChance",
	["attack critical strike chance"] = { "CritChance", flags = ModFlag.Attack },
	["critical strike multiplier"] = "CritMultiplier",
	["attack critical strike multiplier"] = { "CritMultiplier", flags = ModFlag.Attack },
	["accuracy"] = "Accuracy",
	["accuracy rating"] = "Accuracy",
	["minion accuracy rating"] = { "Accuracy", addToMinion = true },
	["attack speed"] = { "Speed", flags = ModFlag.Attack },
	["cast speed"] = { "Speed", flags = ModFlag.Cast },
	["warcry speed"] = { "WarcrySpeed", keywordFlags = KeywordFlag.Warcry },
	["attack and cast speed"] = "Speed",
	["attack and movement speed"] = { "Speed", "MovementSpeed" },
	-- Elemental ailments
	["to shock"] = "EnemyShockChance",
	["shock chance"] = "EnemyShockChance",
	["to freeze"] = "EnemyFreezeChance",
	["freeze chance"] = "EnemyFreezeChance",
	["to ignite"] = "EnemyIgniteChance",
	["ignite chance"] = "EnemyIgniteChance",
	["to freeze, shock and ignite"] = { "EnemyFreezeChance", "EnemyShockChance", "EnemyIgniteChance" },
	["to scorch enemies"] = "ScorchChance",
	["to inflict brittle"] = "BrittleChance",
	["to sap enemies"] = "SapChance",
	["effect of scorch"] = "EnemyScorchEffect",
	["effect of sap"] = "EnemySapEffect",
	["effect of brittle"] = "EnemyBrittleEffect",
	["effect of shock"] = "EnemyShockEffect",
	["effect of shock on you"] = "SelfShockEffect",
	["effect of shock you inflict"] = "EnemyShockEffect",
	["effect of lightning ailments"] = { "EnemyShockEffect" , "EnemySapEffect" },
	["effect of chill"] = "EnemyChillEffect",
	["effect of chill and shock on you"] = { "SelfChillEffect", "SelfShockEffect"},
	["chill effect"] = "EnemyChillEffect",
	["effect of chill you inflict"] = "EnemyChillEffect",
	["effect of cold ailments"] = { "EnemyChillEffect" , "EnemyBrittleEffect" },
	["effect of chill on you"] = "SelfChillEffect",
	["effect of non-damaging ailments"] = { "EnemyShockEffect", "EnemyChillEffect", "EnemyFreezeEffect", "EnemyScorchEffect", "EnemyBrittleEffect", "EnemySapEffect" },
	["effect of non-damaging ailments you inflict"] = { "EnemyShockEffect", "EnemyChillEffect", "EnemyFreezeEffect", "EnemyScorchEffect", "EnemyBrittleEffect", "EnemySapEffect" },
	["shock duration"] = "EnemyShockDuration",
	["shock duration on you"] = "SelfShockDuration",
	["duration of lightning ailments"] = { "EnemyShockDuration" , "EnemySapDuration" },
	["freeze duration"] = "EnemyFreezeDuration",
	["freeze duration on you"] = "SelfFreezeDuration",
	["chill duration"] = "EnemyChillDuration",
	["chill duration on you"] = "SelfChillDuration",
	["duration of cold ailments"] = { "EnemyFreezeDuration" , "EnemyChillDuration", "EnemyBrittleDuration" },
	["ignite duration"] = "EnemyIgniteDuration",
	["ignite duration on you"] = "SelfIgniteDuration",
	["duration of elemental ailments"] = { "EnemyShockDuration", "EnemyFreezeDuration", "EnemyChillDuration", "EnemyIgniteDuration", "EnemyScorchDuration", "EnemyBrittleDuration", "EnemySapDuration" },
	["duration of elemental ailments on you"] = { "SelfShockDuration", "SelfFreezeDuration", "SelfChillDuration", "SelfIgniteDuration", "SelfScorchDuration", "SelfBrittleDuration", "SelfSapDuration" },
	["duration of elemental status ailments"] = { "EnemyShockDuration", "EnemyFreezeDuration", "EnemyChillDuration", "EnemyIgniteDuration", "EnemyScorchDuration", "EnemyBrittleDuration", "EnemySapDuration" },
	["duration of ailments"] = { "EnemyShockDuration", "EnemyFreezeDuration", "EnemyChillDuration", "EnemyIgniteDuration", "EnemyPoisonDuration", "EnemyBleedDuration", "EnemyScorchDuration", "EnemyBrittleDuration", "EnemySapDuration" },
	["duration of ailments on you"] = { "SelfShockDuration", "SelfFreezeDuration", "SelfChillDuration", "SelfIgniteDuration", "SelfPoisonDuration", "SelfBleedDuration", "SelfScorchDuration", "SelfBrittleDuration", "SelfSapDuration" },
	["elemental ailment duration on you"] = { "SelfShockDuration", "SelfFreezeDuration", "SelfChillDuration", "SelfIgniteDuration", "SelfPoisonDuration", "SelfBleedDuration", "SelfScorchDuration", "SelfBrittleDuration", "SelfSapDuration" },
	["duration of ailments you inflict"] = { "EnemyShockDuration", "EnemyFreezeDuration", "EnemyChillDuration", "EnemyIgniteDuration", "EnemyPoisonDuration", "EnemyBleedDuration", "EnemyScorchDuration", "EnemyBrittleDuration", "EnemySapDuration" },
	["duration of ailments inflicted"] = { "EnemyShockDuration", "EnemyFreezeDuration", "EnemyChillDuration", "EnemyIgniteDuration", "EnemyPoisonDuration", "EnemyBleedDuration", "EnemyScorchDuration", "EnemyBrittleDuration", "EnemySapDuration" },
	-- Other ailments
	["to poison"] = "PoisonChance",
	["to cause poison"] = "PoisonChance",
	["to poison on hit"] = "PoisonChance",
	["poison duration"] = { "EnemyPoisonDuration" },
	["duration of poisons you inflict"] = { "EnemyPoisonDuration" },
	["to cause bleeding"] = "BleedChance",
	["to cause bleeding on hit"] = "BleedChance",
	["to inflict bleeding"] = "BleedChance",
	["to inflict bleeding on hit"] = "BleedChance",
	["bleed duration"] = { "EnemyBleedDuration" },
	["bleeding duration"] = { "EnemyBleedDuration" },
	-- Misc modifiers
	["movement speed"] = "MovementSpeed",
	["attack, cast and movement speed"] = { "Speed", "MovementSpeed" },
	["light radius"] = "LightRadius",
	["rarity of items found"] = "LootRarity",
	["quantity of items found"] = "LootQuantity",
	["item quantity"] = "LootQuantity",
	["strength requirement"] = "StrRequirement",
	["dexterity requirement"] = "DexRequirement",
	["intelligence requirement"] = "IntRequirement",
	["strength and intelligence requirement"] = { "StrRequirement", "IntRequirement" },
	["attribute requirements"] = { "StrRequirement", "DexRequirement", "IntRequirement" },
	["effect of socketed jewels"] = "SocketedJewelEffect",
	["to inflict fire exposure on hit"] = "FireExposureChance",
	["to apply fire exposure on hit"] = "FireExposureChance",
	["to inflict cold exposure on hit"] = "ColdExposureChance",
	["to apply cold exposure on hit"] = "ColdExposureChance",
	["to inflict lightning exposure on hit"] = "LightningExposureChance",
	["to apply lightning exposure on hit"] = "LightningExposureChance",
	-- Flask modifiers
	["effect"] = "FlaskEffect",
	["effect of flasks"] = "FlaskEffect",
	["effect of flasks on you"] = "FlaskEffect",
	["amount recovered"] = "FlaskRecovery",
	["life recovered"] = "FlaskRecovery",
	["life recovery from flasks used"] = "FlaskLifeRecovery",
	["mana recovered"] = "FlaskRecovery",
	["life recovery from flasks"] = "FlaskLifeRecovery",
	["mana recovery from flasks"] = "FlaskManaRecovery",
	["life and mana recovery from flasks"] = { "FlaskLifeRecovery", "FlaskManaRecovery" },
	["flask effect duration"] = "FlaskDuration",
	["recovery speed"] = "FlaskRecoveryRate",
	["recovery rate"] = "FlaskRecoveryRate",
	["flask recovery rate"] = "FlaskRecoveryRate",
	["flask recovery speed"] = "FlaskRecoveryRate",
	["flask life recovery rate"] = "FlaskLifeRecoveryRate",
	["flask mana recovery rate"] = "FlaskManaRecoveryRate",
	["extra charges"] = "FlaskCharges",
	["maximum charges"] = "FlaskCharges",
	["charges used"] = "FlaskChargesUsed",
	["flask charges used"] = "FlaskChargesUsed",
	["flask charges gained"] = "FlaskChargesGained",
	["charge recovery"] = "FlaskChargeRecovery",
	["impales you inflict last"] = "ImpaleStacksMax",
}

-- List of modifier flags
local modFlagList = {
	-- Weapon types
	["with axes"] = { flags = bor(ModFlag.Axe, ModFlag.Hit) },
	["to axe attacks"] = { flags = bor(ModFlag.Axe, ModFlag.Hit) },
	["with axe attacks"] = { flags = bor(ModFlag.Axe, ModFlag.Hit) },
	["with axes or swords"] = { flags = ModFlag.Hit, tag = { type = "ModFlagOr", modFlags = bor(ModFlag.Axe, ModFlag.Sword) } },
	["with bows"] = { flags = bor(ModFlag.Bow, ModFlag.Hit) },
	["to bow attacks"] = { flags = bor(ModFlag.Bow, ModFlag.Hit) },
	["with bow attacks"] = { flags = bor(ModFlag.Bow, ModFlag.Hit) },
	["with claws"] = { flags = bor(ModFlag.Claw, ModFlag.Hit) },
	["with claws or daggers"] = { flags = ModFlag.Hit, tag = { type = "ModFlagOr", modFlags = bor(ModFlag.Claw, ModFlag.Dagger) } },
	["to claw attacks"] = { flags = bor(ModFlag.Claw, ModFlag.Hit) },
	["with claw attacks"] = { flags = bor(ModFlag.Claw, ModFlag.Hit) },
	["dealt with claws"] = { flags = bor(ModFlag.Claw, ModFlag.Hit) },
	["with daggers"] = { flags = bor(ModFlag.Dagger, ModFlag.Hit) },
	["to dagger attacks"] = { flags = bor(ModFlag.Dagger, ModFlag.Hit) },
	["with dagger attacks"] = { flags = bor(ModFlag.Dagger, ModFlag.Hit) },
	["with maces"] = { flags = bor(ModFlag.Mace, ModFlag.Hit) },
	["to mace attacks"] = { flags = bor(ModFlag.Mace, ModFlag.Hit) },
	["with mace attacks"] = { flags = bor(ModFlag.Mace, ModFlag.Hit) },
	["with maces and sceptres"] = { flags = bor(ModFlag.Mace, ModFlag.Hit) },
	["with maces or sceptres"] = { flags = bor(ModFlag.Mace, ModFlag.Hit) },
	["with maces, sceptres or staves"] = { flags = ModFlag.Hit, tag = { type = "ModFlagOr", modFlags = bor(ModFlag.Mace, ModFlag.Staff) } },
	["to mace and sceptre attacks"] = { flags = bor(ModFlag.Mace, ModFlag.Hit) },
	["to mace or sceptre attacks"] = { flags = bor(ModFlag.Mace, ModFlag.Hit) },
	["with mace or sceptre attacks"] = { flags = bor(ModFlag.Mace, ModFlag.Hit) },
	["with staves"] = { flags = bor(ModFlag.Staff, ModFlag.Hit) },
	["to staff attacks"] = { flags = bor(ModFlag.Staff, ModFlag.Hit) },
	["with staff attacks"] = { flags = bor(ModFlag.Staff, ModFlag.Hit) },
	["with swords"] = { flags = bor(ModFlag.Sword, ModFlag.Hit) },
	["to sword attacks"] = { flags = bor(ModFlag.Sword, ModFlag.Hit) },
	["with sword attacks"] = { flags = bor(ModFlag.Sword, ModFlag.Hit) },
	["with wands"] = { flags = bor(ModFlag.Wand, ModFlag.Hit) },
	["to wand attacks"] = { flags = bor(ModFlag.Wand, ModFlag.Hit) },
	["with wand attacks"] = { flags = bor(ModFlag.Wand, ModFlag.Hit) },
	["unarmed"] = { flags = bor(ModFlag.Unarmed, ModFlag.Hit) },
	["unarmed melee"] = { flags = bor(ModFlag.Unarmed, ModFlag.Melee, ModFlag.Hit) },
	["with unarmed attacks"] = { flags = bor(ModFlag.Unarmed, ModFlag.Hit) },
	["with unarmed melee attacks"] = { flags = bor(ModFlag.Unarmed, ModFlag.Melee) },
	["to unarmed attacks"] = { flags = bor(ModFlag.Unarmed, ModFlag.Hit) },
	["to unarmed melee hits"] = { flags = bor(ModFlag.Unarmed, ModFlag.Melee, ModFlag.Hit) },
	["with one handed weapons"] = { flags = bor(ModFlag.Weapon1H, ModFlag.Hit) },
	["with one handed melee weapons"] = { flags = bor(ModFlag.Weapon1H, ModFlag.WeaponMelee, ModFlag.Hit) },
	["with two handed weapons"] = { flags = bor(ModFlag.Weapon2H, ModFlag.Hit) },
	["with two handed melee weapons"] = { flags = bor(ModFlag.Weapon2H, ModFlag.WeaponMelee, ModFlag.Hit) },
	["with ranged weapons"] = { flags = bor(ModFlag.WeaponRanged, ModFlag.Hit) },
	-- Skill types
	["spell"] = { flags = ModFlag.Spell },
	["with spells"] = { flags = ModFlag.Spell },
	["with spell damage"] = { flags = ModFlag.Spell },
	["for spells"] = { flags = ModFlag.Spell },
	["with attacks"] = { keywordFlags = KeywordFlag.Attack },
	["with attack skills"] = { keywordFlags = KeywordFlag.Attack },
	["for attacks"] = { flags = ModFlag.Attack },
	["weapon"] = { flags = ModFlag.Weapon },
	["with weapons"] = { flags = ModFlag.Weapon },
	["melee"] = { flags = ModFlag.Melee },
	["with melee attacks"] = { flags = ModFlag.Melee },
	["with melee critical strikes"] = { flags = ModFlag.Melee, tag = { type = "Condition", var = "CriticalStrike" } },
	["with melee skills"] = { flags = ModFlag.Melee },
	["with bow skills"] = { keywordFlags = KeywordFlag.Bow },
	["on melee hit"] = { flags = ModFlag.Melee },
	["with hits"] = { keywordFlags = KeywordFlag.Hit },
	["with hits against nearby enemies"] = { keywordFlags = KeywordFlag.Hit },
	["with hits and ailments"] = { keywordFlags = bor(KeywordFlag.Hit, KeywordFlag.Ailment) },
	["with ailments"] = { flags = ModFlag.Ailment },
	["with ailments from attack skills"] = { flags = ModFlag.Ailment, keywordFlags = KeywordFlag.Attack },
	["with poison"] = { keywordFlags = KeywordFlag.Poison },
	["with bleeding"] = { keywordFlags = KeywordFlag.Bleed },
	["for ailments"] = { flags = ModFlag.Ailment },
	["for poison"] = { keywordFlags = bor(KeywordFlag.Poison, KeywordFlag.MatchAll) },
	["for bleeding"] = { keywordFlags = KeywordFlag.Bleed },
	["for ignite"] = { keywordFlags = KeywordFlag.Ignite },
	["area"] = { flags = ModFlag.Area },
	["mine"] = { keywordFlags = KeywordFlag.Mine },
	["with mines"] = { keywordFlags = KeywordFlag.Mine },
	["trap"] = { keywordFlags = KeywordFlag.Trap },
	["with traps"] = { keywordFlags = KeywordFlag.Trap },
	["for traps"] = { keywordFlags = KeywordFlag.Trap },
	["that place mines or throw traps"] = { keywordFlags = bor(KeywordFlag.Mine, KeywordFlag.Trap) },
	["that throw mines"] = { keywordFlags = KeywordFlag.Mine },
	["that throw traps"] = { keywordFlags = KeywordFlag.Trap },
	["brand"] = { tag = { type = "SkillType", skillType = SkillType.Brand } },
	["totem"] = { keywordFlags = KeywordFlag.Totem },
	["with totem skills"] = { keywordFlags = KeywordFlag.Totem },
	["for skills used by totems"] = { keywordFlags = KeywordFlag.Totem },
	["totem skills that cast an aura"] = { tag = { type = "SkillType", skillType = SkillType.Aura }, keywordFlags = KeywordFlag.Totem },
	["aura skills that summon totems"] = { tag = { type = "SkillType", skillType = SkillType.Aura }, keywordFlags = KeywordFlag.Totem },
	["of aura skills"] = { tag = { type = "SkillType", skillType = SkillType.Aura } },
	["of curse skills"] = { keywordFlags = KeywordFlag.Curse },
	["with curse skills"] = { keywordFlags = KeywordFlag.Curse },
	["of curse aura skills"] = { tag = { type = "SkillType", skillType = SkillType.Aura }, keywordFlags = KeywordFlag.Curse },
	["of curse auras"] = { keywordFlags = bor(KeywordFlag.Curse, KeywordFlag.Aura, KeywordFlag.MatchAll) },
	["of hex skills"] = { tag = { type = "SkillType", skillType = SkillType.Hex } },
	["with hex skills"] = { tag = { type = "SkillType", skillType = SkillType.Hex } },
	["of herald skills"] = { tag = { type = "SkillType", skillType = SkillType.Herald } },
	["with herald skills"] = { tag = { type = "SkillType", skillType = SkillType.Herald } },
	["with hits from herald skills"] = { tag = { type = "SkillType", skillType = SkillType.Herald }, keywordFlags = KeywordFlag.Hit },
	["minion skills"] = { tag = { type = "SkillType", skillType = SkillType.Minion } },
	["of minion skills"] = { tag = { type = "SkillType", skillType = SkillType.Minion } },
	["for curses"] = { keywordFlags = KeywordFlag.Curse },
	["for hexes"] = { tag = { type = "SkillType", skillType = SkillType.Hex } },
	["warcry"] = { keywordFlags = KeywordFlag.Warcry },
	["vaal"] = { keywordFlags = KeywordFlag.Vaal },
	["vaal skill"] = { keywordFlags = KeywordFlag.Vaal },
	["with vaal skills"] = { keywordFlags = KeywordFlag.Vaal },
	["with non-vaal skills"] = { tag = { type = "SkillType", skillType = SkillType.Vaal, neg = true } },
	["with movement skills"] = { keywordFlags = KeywordFlag.Movement },
	["of movement skills"] = { keywordFlags = KeywordFlag.Movement },
	["of movement skills used"] = { keywordFlags = KeywordFlag.Movement },
	["of travel skills"] = { tag = { type = "SkillType", skillType = SkillType.TravelSkill } },
	["of banner skills"] = { tag = { type = "SkillType", skillType = SkillType.Banner } },
	["with lightning skills"] = { keywordFlags = KeywordFlag.Lightning },
	["with cold skills"] = { keywordFlags = KeywordFlag.Cold },
	["with fire skills"] = { keywordFlags = KeywordFlag.Fire },
	["with elemental skills"] = { keywordFlags = bor(KeywordFlag.Lightning, KeywordFlag.Cold, KeywordFlag.Fire) },
	["with chaos skills"] = { keywordFlags = KeywordFlag.Chaos },
	["with channelling skills"] = { tag = { type = "SkillType", skillType = SkillType.Channelled } },
	["channelling skills"] = { tag = { type = "SkillType", skillType = SkillType.Channelled } },
	["with brand skills"] = { tag = { type = "SkillType", skillType = SkillType.Brand } },
	["for stance skills"] = { tag = { type = "SkillType", skillType = SkillType.StanceSkill } },
	["of stance skills"] = { tag = { type = "SkillType", skillType = SkillType.StanceSkill } },
	["with skills that cost life"] = { tag = { type = "StatThreshold", stat = "LifeCost", threshold = 1 } },
	["minion"] = { addToMinion = true },
	["zombie"] = { addToMinion = true, addToMinionTag = { type = "SkillName", skillName = "Raise Zombie" } },
	["raised zombie"] = { addToMinion = true, addToMinionTag = { type = "SkillName", skillName = "Raise Zombie" } },
	["skeleton"] = { addToMinion = true, addToMinionTag = { type = "SkillName", skillName = "Summon Skeleton" } },
	["spectre"] = { addToMinion = true, addToMinionTag = { type = "SkillName", skillName = "Raise Spectre" } },
	["raised spectre"] = { addToMinion = true, addToMinionTag = { type = "SkillName", skillName = "Raise Spectre" } },
	["golem"] = { addToMinion = true, addToMinionTag = { type = "SkillType", skillType = SkillType.Golem } },
	["chaos golem"] = { addToMinion = true, addToMinionTag = { type = "SkillName", skillName = "Summon Chaos Golem" } },
	["flame golem"] = { addToMinion = true, addToMinionTag = { type = "SkillName", skillName = "Summon Flame Golem" } },
	["increased flame golem"] = { addToMinion = true, addToMinionTag = { type = "SkillName", skillName = "Summon Flame Golem" } },
	["ice golem"] = { addToMinion = true, addToMinionTag = { type = "SkillName", skillName = "Summon Ice Golem" } },
	["lightning golem"] = { addToMinion = true, addToMinionTag = { type = "SkillName", skillName = "Summon Lightning Golem" } },
	["stone golem"] = { addToMinion = true, addToMinionTag = { type = "SkillName", skillName = "Summon Stone Golem" } },
	["animated guardian"] = { addToMinion = true, addToMinionTag = { type = "SkillName", skillName = "Animate Guardian" } },
	-- Other
	["global"] = { tag = { type = "Global" } },
	["from equipped shield"] = { tag = { type = "SlotName", slotName = "Weapon 2" } },
	["from body armour"] = { tag = { type = "SlotName", slotName = "Body Armour" } },
}

-- List of modifier flags/tags that appear at the start of a line
local preFlagList = {
	-- Weapon types
	["^axe attacks [hd][ae][va][el] "] = { flags = ModFlag.Axe },
	["^axe or sword attacks [hd][ae][va][el] "] = { tag = { type = "ModFlagOr", modFlags = bor(ModFlag.Axe, ModFlag.Sword) } },
	["^bow attacks [hd][ae][va][el] "] = { flags = ModFlag.Bow },
	["^claw attacks [hd][ae][va][el] "] = { flags = ModFlag.Claw },
	["^claw or dagger attacks [hd][ae][va][el] "] = { tag = { type = "ModFlagOr", modFlags = bor(ModFlag.Claw, ModFlag.Dagger) } },
	["^dagger attacks [hd][ae][va][el] "] = { flags = ModFlag.Dagger },
	["^mace or sceptre attacks [hd][ae][va][el] "] = { flags = ModFlag.Mace },
	["^mace, sceptre or staff attacks [hd][ae][va][el] "] = { tag = { type = "ModFlagOr", modFlags = bor(ModFlag.Mace, ModFlag.Staff) } },
	["^staff attacks [hd][ae][va][el] "] = { flags = ModFlag.Staff },
	["^sword attacks [hd][ae][va][el] "] = { flags = ModFlag.Sword },
	["^wand attacks [hd][ae][va][el] "] = { flags = ModFlag.Wand },
	["^unarmed attacks [hd][ae][va][el] "] = { flags = ModFlag.Unarmed },
	["^attacks with one handed weapons [hd][ae][va][el] "] = { flags = ModFlag.Weapon1H },
	["^attacks with two handed weapons [hd][ae][va][el] "] = { flags = ModFlag.Weapon2H },
	["^attacks with melee weapons [hd][ae][va][el] "] = { flags = ModFlag.WeaponMelee },
	["^attacks with one handed melee weapons [hd][ae][va][el] "] = { flags = bor(ModFlag.Weapon1H, ModFlag.WeaponMelee) },
	["^attacks with two handed melee weapons [hd][ae][va][el] "] = { flags = bor(ModFlag.Weapon2H, ModFlag.WeaponMelee) },
	["^attacks with ranged weapons [hd][ae][va][el] "] = { flags = ModFlag.WeaponRanged },
	-- Damage types
	["^attack damage "] = { flags = ModFlag.Attack },
	["^hits deal "] = { keywordFlags = KeywordFlag.Hit },
	["^critical strikes deal "] = { tag = { type = "Condition", var = "CriticalStrike" } },
	["^poisons you inflict with critical strikes have "] = { keywordFlags = bor(KeywordFlag.Poison, KeywordFlag.MatchAll), tag = { type = "Condition", var = "CriticalStrike" } },
	-- Add to minion
	["^minions "] = { addToMinion = true },
	["^minions [hd][ae][va][el] "] = { addToMinion = true },
	["^minions leech "] = { addToMinion = true },
	["^minions' attacks deal "] = { addToMinion = true, flags = ModFlag.Attack },
	["^golems [hd][ae][va][el] "] = { addToMinion = true, addToMinionTag = { type = "SkillType", skillType = SkillType.Golem } },
	["^summoned golems [hd][ae][va][el] "] = { addToMinion = true, addToMinionTag = { type = "SkillType", skillType = SkillType.Golem } },
	["^golem skills have "] = { tag = { type = "SkillType", skillType = SkillType.Golem } },
	["^zombies [hd][ae][va][el] "] = { addToMinion = true, addToMinionTag = { type = "SkillName", skillName = "Raise Zombie" } },
	["^raised zombies [hd][ae][va][el] "] = { addToMinion = true, addToMinionTag = { type = "SkillName", skillName = "Raise Zombie" } },
	["^skeletons [hd][ae][va][el] "] = { addToMinion = true, addToMinionTag = { type = "SkillName", skillName = "Summon Skeleton" } },
	["^raging spirits [hd][ae][va][el] "] = { addToMinion = true, addToMinionTag = { type = "SkillName", skillName = "Summon Raging Spirit" } },
	["^summoned raging spirits [hd][ae][va][el] "] = { addToMinion = true, addToMinionTag = { type = "SkillName", skillName = "Summon Raging Spirit" } },
	["^spectres [hd][ae][va][el] "] = { addToMinion = true, addToMinionTag = { type = "SkillName", skillName = "Raise Spectre" } },
	["^chaos golems [hd][ae][va][el] "] = { addToMinion = true, addToMinionTag = { type = "SkillName", skillName = "Summon Chaos Golem" } },
	["^summoned chaos golems [hd][ae][va][el] "] = { addToMinion = true, addToMinionTag = { type = "SkillName", skillName = "Summon Chaos Golem" } },
	["^flame golems [hd][ae][va][el] "] = { addToMinion = true, addToMinionTag = { type = "SkillName", skillName = "Summon Flame Golem" } },
	["^summoned flame golems [hd][ae][va][el] "] = { addToMinion = true, addToMinionTag = { type = "SkillName", skillName = "Summon Flame Golem" } },
	["^ice golems [hd][ae][va][el] "] = { addToMinion = true, addToMinionTag = { type = "SkillName", skillName = "Summon Ice Golem" } },
	["^summoned ice golems [hd][ae][va][el] "] = { addToMinion = true, addToMinionTag = { type = "SkillName", skillName = "Summon Ice Golem" } },
	["^lightning golems [hd][ae][va][el] "] = { addToMinion = true, addToMinionTag = { type = "SkillName", skillName = "Summon Lightning Golem" } },
	["^summoned lightning golems [hd][ae][va][el] "] = { addToMinion = true, addToMinionTag = { type = "SkillName", skillName = "Summon Lightning Golem" } },
	["^stone golems [hd][ae][va][el] "] = { addToMinion = true, addToMinionTag = { type = "SkillName", skillName = "Summon Stone Golem" } },
	["^summoned stone golems [hd][ae][va][el] "] = { addToMinion = true, addToMinionTag = { type = "SkillName", skillName = "Summon Stone Golem" } },
	["^summoned carrion golems [hd][ae][va][el] "] = { addToMinion = true, addToMinionTag = { type = "SkillName", skillName = "Summon Carrion Golem" } },
	["^summoned skitterbots [hd][ae][va][el] "] = { addToMinion = true, addToMinionTag = { type = "SkillName", skillName = "Summon Carrion Golem" } },
	["^blink arrow and blink arrow clones [hd][ae][va][el] "] = { addToMinion = true, addToMinionTag = { type = "SkillName", skillName = "Blink Arrow" } },
	["^mirror arrow and mirror arrow clones [hd][ae][va][el] "] = { addToMinion = true, addToMinionTag = { type = "SkillName", skillName = "Mirror Arrow" } },
	["^animated weapons [hd][ae][va][el] "] = { addToMinion = true, addToMinionTag = { type = "SkillName", skillName = "Animate Weapon" } },
	["^animated guardian deals "] = { addToMinion = true, addToMinionTag = { type = "SkillName", skillName = "Animate Guardian" } },
	["^summoned holy relics [hd][ae][va][el] "] = { addToMinion = true, addToMinionTag = { type = "SkillName", skillName = "Summon Holy Relic" } },
	["^summoned reaper [dh][ea][as]l?s? "] = { addToMinion = true, addToMinionTag = { type = "SkillName", skillName = "Summon Reaper" } },
	["^herald skills [hd][ae][va][el] "] = { tag = { type = "SkillType", skillType = SkillType.Herald } },
	["^agony crawler deals "] = { addToMinion = true, addToMinionTag = { type = "SkillName", skillName = "Herald of Agony" } },
	["^sentinels of purity deal "] = { addToMinion = true, addToMinionTag = { type = "SkillName", skillName = "Herald of Purity" } },
	["^summoned sentinels of absolution have "] = { addToMinion = true, addToMinionTag = { type = "SkillName", skillName = "Herald of Purity" } },
	["^summoned sentinels have "] = { addToMinion = true, addToMinionTag = { type = "SkillName", skillNameList = { "Herald of Purity", "Dominating Blow", "Absolution" } } },
	["^raised zombies' slam attack has "] = { addToMinion = true, tag = { type = "SkillId", skillId = "ZombieSlam" } },
	["^raised spectres, raised zombies, and summoned skeletons have "] = { addToMinion = true, addToMinionTag = { type = "SkillName", skillNameList = { "Raise Spectre", "Raise Zombie", "Summon Skeleton" } } },
	-- Totem/trap/mine
	["^attacks used by totems have "] = { flags = ModFlag.Attack, keywordFlags = KeywordFlag.Totem },
	["^spells cast by totems [hd][ae][va][el] "] = { flags = ModFlag.Spell, keywordFlags = KeywordFlag.Totem },
	["^trap and mine damage "] = { keywordFlags = bor(KeywordFlag.Trap, KeywordFlag.Mine) },
	["^skills used by traps [hd][ae][va][el] "] = { keywordFlags = KeywordFlag.Trap },
	["^skills used by mines [hd][ae][va][el] "] = { keywordFlags = KeywordFlag.Mine },
	-- Local damage
	["^attacks with this weapon "] = { tagList = { { type = "Condition", var = "{Hand}Attack" }, { type = "SkillType", skillType = SkillType.Attack } } },
	["^attacks with this weapon [hd][ae][va][el] "] = { tagList = { { type = "Condition", var = "{Hand}Attack" }, { type = "SkillType", skillType = SkillType.Attack } } },
	["^hits with this weapon [hd][ae][va][el] "] = { flags = ModFlag.Hit, tagList = { { type = "Condition", var = "{Hand}Attack" }, { type = "SkillType", skillType = SkillType.Attack } } },
	-- Skill types
	["^attacks [hd][ae][va][el] "] = { flags = ModFlag.Attack },
	["^attack skills [hd][ae][va][el] "] = { keywordFlags = KeywordFlag.Attack },
	["^spells [hd][ae][va][el] a? ?"] = { flags = ModFlag.Spell },
	["^spell skills [hd][ae][va][el] "] = { keywordFlags = KeywordFlag.Spell },
	["^projectile attack skills [hd][ae][va][el] "] = { tagList = { { type = "SkillType", skillType = SkillType.Attack }, { type = "SkillType", skillType = SkillType.Projectile } } },
	["^projectiles from attacks [hd][ae][va][el] "] = { tagList = { { type = "SkillType", skillType = SkillType.Attack }, { type = "SkillType", skillType = SkillType.Projectile } } },
	["^arrows [hd][ae][va][el] "] = { keywordFlags = KeywordFlag.Bow },
	["^bow skills [hdf][aei][var][el] "] = { keywordFlags = KeywordFlag.Bow },
	["^projectiles [hdf][aei][var][el] "] = { flags = ModFlag.Projectile },
	["^melee attacks have "] = { flags = ModFlag.Melee },
	["^movement attack skills have "] = { flags = ModFlag.Attack, keywordFlags = KeywordFlag.Movement },
	["^travel skills have "] = { tag = { type = "SkillType", skillType = SkillType.TravelSkill } },
	["^lightning skills [hd][ae][va][el] a? ?"] = { keywordFlags = KeywordFlag.Lightning },
	["^lightning spells [hd][ae][va][el] a? ?"] = { keywordFlags = KeywordFlag.Lightning, flags = ModFlag.Spell },
	["^cold skills [hd][ae][va][el] a? ?"] = { keywordFlags = KeywordFlag.Cold },
	["^cold spells [hd][ae][va][el] a? ?"] = { keywordFlags = KeywordFlag.Cold, flags = ModFlag.Spell },
	["^fire skills [hd][ae][va][el] a? ?"] = { keywordFlags = KeywordFlag.Fire },
	["^fire spells [hd][ae][va][el] a? ?"] = { keywordFlags = KeywordFlag.Fire, flags = ModFlag.Spell },
	["^chaos skills [hd][ae][va][el] a? ?"] = { keywordFlags = KeywordFlag.Chaos },
	["^vaal skills [hd][ae][va][el] "] = { keywordFlags = KeywordFlag.Vaal },
	["^brand skills [hd][ae][va][el] "] = { keywordFlags = KeywordFlag.Brand },
	["^channelling skills [hd][ae][va][el] "] = { tag = { type = "SkillType", skillType = SkillType.Channelled } },
	["^curse skills [hd][ae][va][el] "] = { keywordFlags = KeywordFlag.Curse },
	["^hex skills [hd][ae][va][el] "] = { tag = { type = "SkillType", skillType = SkillType.Hex } },
	["^mark skills [hd][ae][va][el] "] = { tag = { type = "SkillType", skillType = SkillType.Mark } },
	["^melee skills [hd][ae][va][el] "] = { tag = { type = "SkillType", skillType = SkillType.Melee } },
	["^guard skills [hd][ae][va][el] "] = { tag = { type = "SkillType", skillType = SkillType.GuardSkill } },
	["^nova spells [hd][ae][va][el] "] = { tag = { type = "SkillType", skillType = SkillType.NovaSpell } },
	["^area skills [hd][ae][va][el] "] = { tag = { type = "SkillType", skillType = SkillType.Area } },
	["^prismatic skills [hd][ae][va][el] "] = { tag = { type = "SkillType", skillType = SkillType.Prismatic } },
	["^warcry skills have "] = { tag = { type = "SkillType", skillType = SkillType.Warcry } },
	["^non%-curse aura skills have "] = { tag = { type = "SkillType", skillType = SkillType.Aura } },
	["^non%-channelling skills have "] = { tag = { type = "SkillType", skillType = SkillType.Channelled, neg = true } },
	["^non%-vaal skills deal "] = { tag = { type = "SkillType", skillType = SkillType.Vaal, neg = true } },
	["^skills [hdfg][aei][vari][eln] "] = { },
	-- Slot specific
	["^left ring slot: "] = { tag = { type = "SlotNumber", num = 1 } },
	["^right ring slot: "] = { tag = { type = "SlotNumber", num = 2 } },
	["^socketed gems [hgd][ae][via][enl] "] = { addToSkill = { type = "SocketedIn", slotName = "{SlotName}" } },
	["^socketed skills [hgd][ae][via][enl] "] = { addToSkill = { type = "SocketedIn", slotName = "{SlotName}" } },
	["^socketed attacks [hgd][ae][via][enl] "] = { addToSkill = { type = "SocketedIn", slotName = "{SlotName}", keyword = "attack" } },
	["^socketed spells [hgd][ae][via][enl] "] = { addToSkill = { type = "SocketedIn", slotName = "{SlotName}", keyword = "spell" } },
	["^socketed curse gems [hgd][ae][via][enl] "] = { addToSkill = { type = "SocketedIn", slotName = "{SlotName}", keyword = "curse" } },
	["^socketed melee gems [hgd][ae][via][enl] "] = { addToSkill = { type = "SocketedIn", slotName = "{SlotName}", keyword = "melee" } },
	["^socketed golem gems [hgd][ae][via][enl] "] = { addToSkill = { type = "SocketedIn", slotName = "{SlotName}", keyword = "golem" } },
	["^socketed golem skills [hgd][ae][via][enl] "] = { addToSkill = { type = "SocketedIn", slotName = "{SlotName}", keyword = "golem" } },
	["^socketed golem skills have minions "] = { addToSkill = { type = "SocketedIn", slotName = "{SlotName}", keyword = "golem" } },
	-- Enemy modifiers
	["^enemies withered by you [th]a[vk]e "] = { tag = { type = "MultiplierThreshold", var = "WitheredStack", threshold = 1 }, applyToEnemy = true },
	["^enemies (%a+) by you take "] = function(cond)
		return { tag = { type = "Condition", var = cond:gsub("^%a", string.upper) }, applyToEnemy = true, modSuffix = "Taken" }
	end,
	["^enemies (%a+) by you have "] = function(cond)
		return { tag = { type = "Condition", var = cond:gsub("^%a", string.upper) }, applyToEnemy = true }
	end,
	["^hits against enemies (%a+) by you have "] = function(cond)
		return { tag = { type = "ActorCondition", actor = "enemy", var = cond:gsub("^%a", string.upper) } }
	end,
	["^enemies affected by your spider's webs [th]a[vk]e "] = { tag = { type = "MultiplierThreshold", var = "Spider's WebStack", threshold = 1 }, applyToEnemy = true },
	["^enemies you curse take "] = { tag = { type = "Condition", var = "Cursed" }, applyToEnemy = true, modSuffix = "Taken" },
	["^enemies you curse have "] = { tag = { type = "Condition", var = "Cursed" }, applyToEnemy = true },
	["^nearby enemies take "] = { modSuffix = "Taken", applyToEnemy = true },
	["^nearby enemies have "] = { applyToEnemy = true },
	["^nearby enemies deal "] = { applyToEnemy = true },
	["^nearby enemies "] = { applyToEnemy = true },
	-- Other
	["^your flasks grant "] = { },
	["^when hit, "] = { },
	["^you and allies [hgd][ae][via][enl] "] = { },
	["^auras from your skills grant "] = { addToAura = true },
	["^you and nearby allies "] = { newAura = true },
	["^you and nearby allies [hgd][ae][via][enl] "] = { newAura = true },
	["^nearby allies [hgd][ae][via][enl] "] = { newAura = true, newAuraOnlyAllies = true },
	["^you and allies affected by auras from your skills [hgd][ae][via][enl] "] = { affectedByAura = true },
	["^take "] = { modSuffix = "Taken" },
	["^fortify buffs you create instead grant "] = { convertFortifyEffect = true },
	["^marauder: "] = { tag = { type = "Condition", var = "ConnectedToMarauderStart" } },
	["^duelist: "] = { tag = { type = "Condition", var = "ConnectedToDuelistStart" } },
	["^ranger: "] = { tag = { type = "Condition", var = "ConnectedToRangerStart" } },
	["^shadow: "] = { tag = { type = "Condition", var = "ConnectedToShadowStart" } },
	["^witch: "] = { tag = { type = "Condition", var = "ConnectedToWitchStart" } },
	["^templar: "] = { tag = { type = "Condition", var = "ConnectedToTemplarStart" } },
	["^scion: "] = { tag = { type = "Condition", var = "ConnectedToScionStart" } },
	["^skills supported by spellslinger have "] = { tag = { type = "Condition", var = "SupportedBySpellslinger" } },
}

-- List of modifier tags
local modTagList = {
	["on enemies"] = { },
	["while active"] = { },
	[" on critical strike"] = { tag = { type = "Condition", var = "CriticalStrike" } },
	["from critical strikes"] = { tag = { type = "Condition", var = "CriticalStrike" } },
	["with critical strikes"] = { tag = { type = "Condition", var = "CriticalStrike" } },
	["while affected by auras you cast"] = { affectedByAura = true },
	["for you and nearby allies"] = { newAura = true },
	-- Multipliers
	["per power charge"] = { tag = { type = "Multiplier", var = "PowerCharge" } },
	["per frenzy charge"] = { tag = { type = "Multiplier", var = "FrenzyCharge" } },
	["per endurance charge"] = { tag = { type = "Multiplier", var = "EnduranceCharge" } },
	["per siphoning charge"] = { tag = { type = "Multiplier", var = "SiphoningCharge" } },
	["per challenger charge"] = { tag = { type = "Multiplier", var = "ChallengerCharge" } },
	["per gale force"] = { tag = { type = "Multiplier", var = "GaleForce" } },
	["per intensity"] = { tag = { type = "Multiplier", var = "Intensity" } },
	["per brand"] = { tag = { type = "Multiplier", var = "ActiveBrand" } },
	["per brand, up to a maximum of (%d+)%%"] = function(num) return { tag = { type = "Multiplier", var = "ActiveBrand", limit = tonumber(num), limitTotal = true } } end,
	["per blitz charge"] = { tag = { type = "Multiplier", var = "BlitzCharge" } },
	["per ghost shroud"] = { tag = { type = "Multiplier", var = "GhostShroud" } },
	["per crab barrier"] = { tag = { type = "Multiplier", var = "CrabBarrier" } },
	["per rage"] = { tag = { type = "Multiplier", var = "Rage" } },
	["per (%d+) rage"] = function(num) return { tag = { type = "Multiplier", var = "Rage", div = num } } end,
	["per level"] = { tag = { type = "Multiplier", var = "Level" } },
	["per (%d+) player levels"] = function(num) return { tag = { type = "Multiplier", var = "Level", div = num } } end,
	["per defiance"] = { tag = { type = "Multiplier", var = "Defiance" } },
	["for each equipped normal item"] = { tag = { type = "Multiplier", var = "NormalItem" } },
	["for each normal item equipped"] = { tag = { type = "Multiplier", var = "NormalItem" } },
	["for each normal item you have equipped"] = { tag = { type = "Multiplier", var = "NormalItem" } },
	["for each equipped magic item"] = { tag = { type = "Multiplier", var = "MagicItem" } },
	["for each magic item equipped"] = { tag = { type = "Multiplier", var = "MagicItem" } },
	["for each magic item you have equipped"] = { tag = { type = "Multiplier", var = "MagicItem" } },
	["for each equipped rare item"] = { tag = { type = "Multiplier", var = "RareItem" } },
	["for each rare item equipped"] = { tag = { type = "Multiplier", var = "RareItem" } },
	["for each rare item you have equipped"] = { tag = { type = "Multiplier", var = "RareItem" } },
	["for each equipped unique item"] = { tag = { type = "Multiplier", var = "UniqueItem" } },
	["for each unique item equipped"] = { tag = { type = "Multiplier", var = "UniqueItem" } },
	["for each unique item you have equipped"] = { tag = { type = "Multiplier", var = "UniqueItem" } },
	["per elder item equipped"] = { tag = { type = "Multiplier", var = "ElderItem" } },
	["per shaper item equipped"] = { tag = { type = "Multiplier", var = "ShaperItem" } },
	["per elder or shaper item equipped"] = { tag = { type = "Multiplier", var = "ShaperOrElderItem" } },
	["for each corrupted item equipped"] = { tag = { type = "Multiplier", var = "CorruptedItem" } },
	["for each equipped corrupted item"] = { tag = { type = "Multiplier", var = "CorruptedItem" } },
	["for each uncorrupted item equipped"] = { tag = { type = "Multiplier", var = "NonCorruptedItem" } },
	["per abyssa?l? jewel affecting you"] = { tag = { type = "Multiplier", var = "AbyssJewel" } },
	["for each herald s?k?i?l?l? ?affecting you"] = { tag = { type = "Multiplier", var = "Herald" } },
	["for each type of abyssa?l? jewel affecting you"] = { tag = { type = "Multiplier", var = "AbyssJewelType" } },
	["per (.+) eye jewel affecting you, up to a maximum of %+?(%d+)%%"] = function(type, _, num) return { tag = { type = "Multiplier", var = (type:gsub("^%l", string.upper)) .. "EyeJewel", limit = tonumber(num), limitTotal = true } } end,
	["per sextant affecting the area"] = { tag = { type = "Multiplier", var = "Sextant" } },
	["per buff on you"] = { tag = { type = "Multiplier", var = "BuffOnSelf" } },
	["per curse on enemy"] = { tag = { type = "Multiplier", var = "CurseOnEnemy" } },
	["for each curse on enemy"] = { tag = { type = "Multiplier", var = "CurseOnEnemy" } },
	["per curse on you"] = { tag = { type = "Multiplier", var = "CurseOnSelf" } },
	["per poison on you"] = { tag = { type = "Multiplier", var = "PoisonStack" } },
	["for each poison on you"] = { tag = { type = "Multiplier", var = "PoisonStack" } },
	["for each poison on you up to a maximum of (%d+)%%"] = function(num) return { tag = { type = "Multiplier", var = "PoisonStack", limit = tonumber(num), limitTotal = true } } end,
	["per poison on you, up to (%d+) per second"] = function(num) return { tag = { type = "Multiplier", var = "PoisonStack", limit = tonumber(num), limitTotal = true } } end,
	["for each poison you have inflicted recently"] = { tag = { type = "Multiplier", var = "PoisonAppliedRecently" } },
	["for each poison you have inflicted recently, up to a maximum of (%d+)%%"] = function(num) return { tag = { type = "Multiplier", var = "PoisonAppliedRecently", limit = tonumber(num), limitTotal = true } } end,
	["for each shocked enemy you've killed recently"] = { tag = { type = "Multiplier", var = "ShockedEnemyKilledRecently" } },
	["per enemy killed recently, up to (%d+)%%"] = function(num) return { tag = { type = "Multiplier", var = "EnemyKilledRecently", limit = tonumber(num), limitTotal = true } } end,
	["per (%d+) rampage kills"] = function(num) return { tag = { type = "Multiplier", var = "Rampage", div = num, limit = 1000 / num, limitTotal = true } } end,
	["per minion, up to (%d+)%%"] = function(num) return { tag = { type = "Multiplier", var = "SummonedMinion", limit = tonumber(num), limitTotal = true } } end,
	["for each enemy you or your minions have killed recently, up to (%d+)%%"] = function(num) return { tag = { type = "Multiplier", varList = { "EnemyKilledRecently","EnemyKilledByMinionsRecently" }, limit = tonumber(num), limitTotal = true } } end,
	["for each enemy you or your minions have killed recently, up to (%d+)%% per second"] = function(num) return { tag = { type = "Multiplier", varList = { "EnemyKilledRecently","EnemyKilledByMinionsRecently" }, limit = tonumber(num), limitTotal = true } } end,
	["for each (%d+) total mana y?o?u? ?h?a?v?e? ?spent recently"] = function(num) return { tag = { type = "Multiplier", var = "ManaSpentRecently", div = num } } end,
	["for each (%d+) total mana you have spent recently, up to (%d+)%%"] = function(num, _, limit) return { tag = { type = "Multiplier", var = "ManaSpentRecently", div = num, limit = tonumber(limit), limitTotal = true } } end,
	["per (%d+) mana spent recently, up to (%d+)%%"] = function(num, _, limit) return { tag = { type = "Multiplier", var = "ManaSpentRecently", div = num, limit = tonumber(limit), limitTotal = true } } end,
	["for each time you've blocked in the past 10 seconds"] = { tag = { type = "Multiplier", var =  "BlockedPast10Sec" } },
	["per enemy killed by you or your totems recently"] = { tag = { type = "Multiplier", varList = { "EnemyKilledRecently","EnemyKilledByTotemsRecently" } } },
	["per nearby enemy, up to %+?(%d+)%%"] = function(num) return { tag = { type = "Multiplier", var = "NearbyEnemies", limit = num, limitTotal = true } } end,
	["to you and allies"] = { },
	["per red socket"] = { tag = { type = "Multiplier", var = "RedSocketIn{SlotName}" } },
	["per green socket"] = { tag = { type = "Multiplier", var = "GreenSocketIn{SlotName}" } },
	["per blue socket"] = { tag = { type = "Multiplier", var = "BlueSocketIn{SlotName}" } },
	["per white socket"] = { tag = { type = "Multiplier", var = "WhiteSocketIn{SlotName}" } },
	["for each impale on enemy"] = { tag = { type = "Multiplier", var = "ImpaleStacks", actor = "enemy" } },
	["per animated weapon"] = { tag = { type = "Multiplier", var = "AnimatedWeapon", actor = "parent" } },
	["per grasping vine"] = { tag =  { type = "Multiplier", var = "GraspingVinesCount" } },
	["per fragile regrowth"] = { tag =  { type = "Multiplier", var = "FragileRegrowthCount" } },
	-- Per stat
	["per (%d+) strength"] = function(num) return { tag = { type = "PerStat", stat = "Str", div = num } } end,
	["per (%d+) dexterity"] = function(num) return { tag = { type = "PerStat", stat = "Dex", div = num } } end,
	["per (%d+) intelligence"] = function(num) return { tag = { type = "PerStat", stat = "Int", div = num } } end,
	["per (%d+) total attributes"] = function(num) return { tag = { type = "PerStat", statList = { "Str", "Dex", "Int" }, div = num } } end,
	["per (%d+) of your lowest attribute"] = function(num) return { tag = { type = "PerStat", stat = "LowestAttribute", div = num } } end,
	["per (%d+) reserved life"] = function(num) return { tag = { type = "PerStat", stat = "LifeReserved", div = num } } end,
	["per (%d+) unreserved maximum mana"] = function(num) return { tag = { type = "PerStat", stat = "ManaUnreserved", div = num } } end,
	["per (%d+) unreserved maximum mana, up to (%d+)%%"] = function(num, _, limit) return { tag = { type = "PerStat", stat = "ManaUnreserved", div = num, limit = tonumber(limit), limitTotal = true } } end,
	["per (%d+) armour"] = function(num) return { tag = { type = "PerStat", stat = "Armour", div = num } } end,
	["per (%d+) evasion rating"] = function(num) return { tag = { type = "PerStat", stat = "Evasion", div = num } } end,
	["per (%d+) evasion rating, up to (%d+)%%"] = function(num, _, limit) return { tag = { type = "PerStat", stat = "Evasion", div = num, limit = tonumber(limit), limitTotal = true } } end,
	["per (%d+) maximum energy shield"] = function(num) return { tag = { type = "PerStat", stat = "EnergyShield", div = num } } end,
	["per (%d+) maximum life"] = function(num) return { tag = { type = "PerStat", stat = "Life", div = num } } end,
	["per (%d+) of maximum life or maximum mana, whichever is lower"] = function(num) return { tag = { type = "PerStat", stat = "LowestOfMaximumLifeAndMaximumMana", div = num } } end,
	["per (%d+) player maximum life"] = function(num) return { tag = { type = "PerStat", stat = "Life", div = num, actor = "parent" } } end,
	["per (%d+) maximum mana"] = function(num) return { tag = { type = "PerStat", stat = "Mana", div = num } } end,
	["per (%d+) maximum mana, up to (%d+)%%"] = function(num, _, limit) return { tag = { type = "PerStat", stat = "Mana", div = num, limit = tonumber(limit), limitTotal = true } } end,
	["per (%d+) maximum mana, up to a maximum of (%d+)%%"] = function(num, _, limit) return { tag = { type = "PerStat", stat = "Mana", div = num, limit = tonumber(limit), limitTotal = true } } end,
	["per (%d+) accuracy rating"] = function(num) return { tag = { type = "PerStat", stat = "Accuracy", div = num } } end,
	["per (%d+)%% block chance"] = function(num) return { tag = { type = "PerStat", stat = "BlockChance", div = num } } end,
	["per (%d+)%% chance to block on equipped shield"] = function(num) return { tag = { type = "PerStat", stat = "ShieldBlockChance", div = num } } end,
	["per (%d+)%% chance to block attack damage"] = function(num) return { tag = { type = "PerStat", stat = "BlockChance", div = num } } end,
	["per (%d+)%% chance to block spell damage"] = function(num) return { tag = { type = "PerStat", stat = "SpellBlockChance", div = num } } end,
	["per (%d+) of the lowest of armour and evasion rating"] = function(num) return { tag = { type = "PerStat", stat = "LowestOfArmourAndEvasion", div = num } } end,
	["per (%d+) maximum energy shield on helmet"] = function(num) return { tag = { type = "PerStat", stat = "EnergyShieldOnHelmet", div = num } } end,
	["per (%d+) evasion rating on body armour"] = function(num) return { tag = { type = "PerStat", stat = "EvasionOnBody Armour", div = num } } end,
	["per (%d+) armour on equipped shield"] = function(num) return { tag = { type = "PerStat", stat = "ArmourOnWeapon 2", div = num } } end,
	["per (%d+) armour or evasion rating on shield"] = function(num) return { tag = { type = "PerStat", statList = { "ArmourOnWeapon 2", "EvasionOnWeapon 2" }, div = num } } end,
	["per (%d+) evasion rating on equipped shield"] = function(num) return { tag = { type = "PerStat", stat = "EvasionOnWeapon 2", div = num } } end,
	["per (%d+) maximum energy shield on equipped shield"] = function(num) return { tag = { type = "PerStat", stat = "EnergyShieldOnWeapon 2", div = num } } end,
	["per (%d+) maximum energy shield on shield"] = function(num) return { tag = { type = "PerStat", stat = "EnergyShieldOnWeapon 2", div = num } } end,
	["per (%d+) evasion on boots"] = function(num) return { tag = { type = "PerStat", stat = "EvasionOnBoots", div = num } } end,
	["per (%d+) armour on gloves"] = function(num) return { tag = { type = "PerStat", stat = "ArmourOnGloves", div = num } } end,
	["per (%d+)%% chaos resistance"] = function(num) return { tag = { type = "PerStat", stat = "ChaosResist", div = num } } end,
	["per (%d+)%% cold resistance above 75%%"] = function(num) return { tag  = { type = "PerStat", stat = "ColdResistOver75", div = num } } end,
	["per (%d+)%% lightning resistance above 75%%"] = function(num) return { tag  = { type = "PerStat", stat = "LightningResistOver75", div = num } } end,
	["per (%d+) devotion"] = function(num) return { tag = { type = "PerStat", stat = "Devotion", div = num } } end,
	["per (%d+)%% missing fire resistance, up to a maximum of (%d+)%%"] = function(num, _, limit) return { tag = { type = "PerStat", stat = "MissingFireResist", div = num, limit = tonumber(limit), limitTotal = true } } end,
	["per (%d+)%% missing cold resistance, up to a maximum of (%d+)%%"] = function(num, _, limit) return { tag = { type = "PerStat", stat = "MissingColdResist", div = num, limit = tonumber(limit), limitTotal = true } } end,
	["per endurance, frenzy or power charge"] = { tag = { type = "PerStat", stat = "TotalCharges" } },
	["per totem"] = { tag = { type = "PerStat", stat = "TotemsSummoned" } }, 
	["per summoned totem"] =  { tag = { type = "PerStat", stat = "TotemsSummoned" } },
	["for each summoned totem"] =  { tag = { type = "PerStat", stat = "TotemsSummoned" } },
	["for each time they have chained"] = { tag = { type = "PerStat", stat = "Chain" } },
	["for each time it has chained"] = { tag = { type = "PerStat", stat = "Chain" } },
	["for each summoned golem"] = { tag = { type = "PerStat", stat = "ActiveGolemLimit" } },
	["for each golem you have summoned"] = { tag = { type = "PerStat", stat = "ActiveGolemLimit" } },
	["per summoned golem"] = { tag = { type = "PerStat", stat = "ActiveGolemLimit" } },
	["per summoned sentinel of purity"] = { tag = { type = "PerStat", stat = "ActiveSentinelOfPurityLimit" } },
	["per summoned skeleton"] = { tag = { type = "PerStat", stat = "ActiveSkeletonLimit" } },
	["per skeleton you own"] = { tag = { type = "PerStat", stat = "ActiveSkeletonLimit", actor = "parent" } },
	["per summoned raging spirit"] = { tag = { type = "PerStat", stat = "ActiveRagingSpiritLimit" } },
	["for each raised zombie"] = { tag = { type = "PerStat", stat = "ActiveZombieLimit" } },
	["per zombie you own"] = { tag = { type = "PerStat", stat = "ActiveZombieLimit", actor = "parent" } },
	["per raised spectre"] = { tag = { type = "PerStat", stat = "ActiveSpectreLimit" } },
	["per spectre you own"] = { tag = { type = "PerStat", stat = "ActiveSpectreLimit", actor = "parent" } },
	["for each remaining chain"] = { tag = { type = "PerStat", stat = "ChainRemaining" } },
	["for each enemy pierced"] = { tag = { type = "PerStat", stat = "PiercedCount" } },
	-- Stat conditions
	["with (%d+) or more strength"] = function(num) return { tag = { type = "StatThreshold", stat = "Str", threshold = num } } end,
	["with at least (%d+) strength"] = function(num) return { tag = { type = "StatThreshold", stat = "Str", threshold = num } } end,
	["w?h?i[lf]e? you have at least (%d+) strength"] = function(num) return { tag = { type = "StatThreshold", stat = "Str", threshold = num } } end,
	["w?h?i[lf]e? you have at least (%d+) dexterity"] = function(num) return { tag = { type = "StatThreshold", stat = "Dex", threshold = num } } end,
	["w?h?i[lf]e? you have at least (%d+) intelligence"] = function(num) return { tag = { type = "StatThreshold", stat = "Int", threshold = num } } end,
	["at least (%d+) intelligence"] = function(num) return { tag = { type = "StatThreshold", stat = "Int", threshold = num } } end, -- lol
	["if dexterity is higher than intelligence"] = { tag = { type = "Condition", var = "DexHigherThanInt" } },
	["if strength is higher than intelligence"] = { tag = { type = "Condition", var = "StrHigherThanInt" } },
	["w?h?i[lf]e? you have at least (%d+) maximum energy shield"] = function(num) return { tag = { type = "StatThreshold", stat = "EnergyShield", threshold = num } } end,
	["against targets they pierce"] = { tag = { type = "StatThreshold", stat = "PierceCount", threshold = 1 } },
	["against pierced targets"] = { tag = { type = "StatThreshold", stat = "PierceCount", threshold = 1 } },
	["to targets they pierce"] = { tag = { type = "StatThreshold", stat = "PierceCount", threshold = 1 } },
	["while you have at least (%d+) devotion"] = function(num) return { tag = { type = "StatThreshold", stat = "Devotion", threshold = num } } end,
	["while you have at least (%d+) rage"] = function(num) return { tag = { type = "MultiplierThreshold", var = "Rage", threshold = num } } end,
	-- Slot conditions
	["when in main hand"] = { tag = { type = "SlotNumber", num = 1 } },
	["when in off hand"] = { tag = { type = "SlotNumber", num = 2 } },
	["in main hand"] = { tag = { type = "InSlot", num = 1 } },
	["in off hand"] = { tag = { type = "InSlot", num = 2 } },
	["w?i?t?h? main hand"] = { tagList = { { type = "Condition", var = "MainHandAttack" }, { type = "SkillType", skillType = SkillType.Attack } } },
	["w?i?t?h? off hand"] = { tagList = { { type = "Condition", var = "OffHandAttack" }, { type = "SkillType", skillType = SkillType.Attack } } },
	["with this weapon"] = { tagList = { { type = "Condition", var = "{Hand}Attack" }, { type = "SkillType", skillType = SkillType.Attack } } },
	["if your other ring is a shaper item"] = { tag = { type = "Condition", var = "ShaperItemInRing {OtherSlotNum}" } },
	["if your other ring is an elder item"] = { tag = { type = "Condition", var = "ElderItemInRing {OtherSlotNum}" } },
	["if you have a (%a+) (%a+) in (%a+) slot"] = function(_, rarity, item, slot) return { tag = { type = "Condition", var = rarity:gsub("^%l", string.upper).."ItemIn"..item:gsub("^%l", string.upper).." "..(slot == "right" and 2 or slot == "left" and 1) } } end,
	-- Equipment conditions
	["while holding a shield"] = { tag = { type = "Condition", var = "UsingShield" } },
	["while your off hand is empty"] = { tag = { type = "Condition", var = "OffHandIsEmpty" } },
	["with shields"] = { tag = { type = "Condition", var = "UsingShield" } },
	["while dual wielding"] = { tag = { type = "Condition", var = "DualWielding" } },
	["while dual wielding claws"] = { tag = { type = "Condition", var = "DualWieldingClaws" } },
	["while dual wielding or holding a shield"] = { tag = { type = "Condition", varList = { "DualWielding", "UsingShield" } } },
	["while wielding an axe"] = { tag = { type = "Condition", var = "UsingAxe" } },
	["while wielding an axe or sword"] = { tag = { type = "Condition", varList = { "UsingAxe", "UsingSword" } } },
	["while wielding a bow"] = { tag = { type = "Condition", var = "UsingBow" } },
	["while wielding a claw"] = { tag = { type = "Condition", var = "UsingClaw" } },
	["while wielding a dagger"] = { tag = { type = "Condition", var = "UsingDagger" } },
	["while wielding a claw or dagger"] = { tag = { type = "Condition", varList = { "UsingClaw", "UsingDagger" } } },
	["while wielding a mace"] = { tag = { type = "Condition", var = "UsingMace" } },
	["while wielding a mace or sceptre"] = { tag = { type = "Condition", var = "UsingMace" } },
	["while wielding a mace, sceptre or staff"] = { tag = { type = "Condition", varList = { "UsingMace", "UsingStaff" } } },
	["while wielding a staff"] = { tag = { type = "Condition", var = "UsingStaff" } },
	["while wielding a sword"] = { tag = { type = "Condition", var = "UsingSword" } },
	["while wielding a melee weapon"] = { tag = { type = "Condition", var = "UsingMeleeWeapon" } },
	["while wielding a one handed weapon"] = { tag = { type = "Condition", var = "UsingOneHandedWeapon" } },
	["while wielding a two handed weapon"] = { tag = { type = "Condition", var = "UsingTwoHandedWeapon" } },
	["while wielding a two handed melee weapon"] = { tagList = { { type = "Condition", var = "UsingTwoHandedWeapon" }, { type = "Condition", var = "UsingMeleeWeapon" } } },
	["while wielding a wand"] = { tag = { type = "Condition", var = "UsingWand" } },
	["while wielding two different weapon types"] = { tag = { type = "Condition", var = "WieldingDifferentWeaponTypes" } },
	["while unarmed"] = { tag = { type = "Condition", var = "Unarmed" } },
	["while you are unencumbered"] = { tag = { type = "Condition", var = "Unencumbered" } },
	["with a normal item equipped"] = { tag = { type = "MultiplierThreshold", var = "NormalItem", threshold = 1 } },
	["with a magic item equipped"] = { tag = { type = "MultiplierThreshold", var = "MagicItem", threshold = 1 } },
	["with a rare item equipped"] = { tag = { type = "MultiplierThreshold", var = "RareItem", threshold = 1 } },
	["with a unique item equipped"] = { tag = { type = "MultiplierThreshold", var = "UniqueItem", threshold = 1 } },
	["if you wear no corrupted items"] = { tag = { type = "MultiplierThreshold", var = "CorruptedItem", threshold = 0, upper = true } },
	["if no worn items are corrupted"] = { tag = { type = "MultiplierThreshold", var = "CorruptedItem", threshold = 0, upper = true } },
	["if no equipped items are corrupted"] = { tag = { type = "MultiplierThreshold", var = "CorruptedItem", threshold = 0, upper = true } },
	["if all worn items are corrupted"] = { tag = { type = "MultiplierThreshold", var = "NonCorruptedItem", threshold = 0, upper = true } },
	["if all equipped items are corrupted"] = { tag = { type = "MultiplierThreshold", var = "NonCorruptedItem", threshold = 0, upper = true } },
	["if equipped shield has at least (%d+)%% chance to block"] = function(num) return { tag = { type = "StatThreshold", stat = "ShieldBlockChance", threshold = num } } end,
	["if you have (%d+) primordial items socketed or equipped"] = function(num) return { tag = { type = "MultiplierThreshold", var = "PrimordialItem", threshold = num } } end,
	-- Player status conditions
	["wh[ie][ln]e? on low life"] = { tag = { type = "Condition", var = "LowLife" } },
	["wh[ie][ln]e? not on low life"] = { tag = { type = "Condition", var = "LowLife", neg = true } },
	["wh[ie][ln]e? on low mana"] = { tag = { type = "Condition", var = "LowMana" } },
	["wh[ie][ln]e? not on low mana"] = { tag = { type = "Condition", var = "LowMana", neg = true } },
	["wh[ie][ln]e? on full life"] = { tag = { type = "Condition", var = "FullLife" } },
	["wh[ie][ln]e? not on full life"] = { tag = { type = "Condition", var = "FullLife", neg = true } },
	["wh[ie][ln]e? no life is reserved"] = { tag = { type = "StatThreshold", stat = "LifeReserved", threshold = 0, upper = true } },
	["wh[ie][ln]e? no mana is reserved"] = { tag = { type = "StatThreshold", stat = "ManaReserved", threshold = 0, upper = true } },
	["wh[ie][ln]e? on full energy shield"] = { tag = { type = "Condition", var = "FullEnergyShield" } },
	["wh[ie][ln]e? not on full energy shield"] = { tag = { type = "Condition", var = "FullEnergyShield", neg = true } },
	["wh[ie][ln]e? you have energy shield"] = { tag = { type = "Condition", var = "HaveEnergyShield" } },
	["wh[ie][ln]e? you have no energy shield"] = { tag = { type = "Condition", var = "HaveEnergyShield", neg = true } },
	["if you have energy shield"] = { tag = { type = "Condition", var = "HaveEnergyShield" } },
	["while stationary"] = { tag = { type = "Condition", var = "Stationary" } },
	["while moving"] = { tag = { type = "Condition", var = "Moving" } },
	["while channelling"] = { tag = { type = "Condition", var = "Channelling" } },
	["if you've been channelling for at least 1 second"] = { tag = { type = "Condition", var = "Channelling" } },
	["if you've inflicted exposure recently"] = { tag = { type = "Condition", var = "AppliedExposureRecently" } },
	["while you have no power charges"] = { tag = { type = "StatThreshold", stat = "PowerCharges", threshold = 0, upper = true } },
	["while you have no frenzy charges"] = { tag = { type = "StatThreshold", stat = "FrenzyCharges", threshold = 0, upper = true } },
	["while you have no endurance charges"] = { tag = { type = "StatThreshold", stat = "EnduranceCharges", threshold = 0, upper = true } },
	["while you have a power charge"] = { tag = { type = "StatThreshold", stat = "PowerCharges", threshold = 1 } },
	["while you have a frenzy charge"] = { tag = { type = "StatThreshold", stat = "FrenzyCharges", threshold = 1 } },
	["while you have an endurance charge"] = { tag = { type = "StatThreshold", stat = "EnduranceCharges", threshold = 1 } },
	["while at maximum power charges"] = { tag = { type = "StatThreshold", stat = "PowerCharges", thresholdStat = "PowerChargesMax" } },
	["while at maximum frenzy charges"] = { tag = { type = "StatThreshold", stat = "FrenzyCharges", thresholdStat = "FrenzyChargesMax" } },
	["while on full frenzy charges"] = { tag = { type = "StatThreshold", stat = "FrenzyCharges", thresholdStat = "FrenzyChargesMax" } },
	["while at maximum endurance charges"] = { tag = { type = "StatThreshold", stat = "EnduranceCharges", thresholdStat = "EnduranceChargesMax" } },
	["while you have at least (%d+) crab barriers"] = function(num) return { tag = { type = "StatThreshold", stat = "CrabBarriers", threshold = num } } end,
	["while you have at least (%d+) total endurance, frenzy and power charges"] = function(num) return { tag = { type = "MultiplierThreshold", var = "TotalCharges", threshold = num } } end,
	["while you have a totem"] = { tag = { type = "Condition", var = "HaveTotem" } },
	["while you have at least one nearby ally"] = { tag = { type = "MultiplierThreshold", var = "NearbyAlly", threshold = 1 } },
	["while you have fortify"] = { tag = { type = "Condition", var = "Fortify" } },
	["while you have phasing"] = { tag = { type = "Condition", var = "Phasing" } },
	["while you have elusive"] = { tag = { type = "Condition", var = "Elusive" } },
	["while physical aegis is depleted"] = { tag = { type = "Condition", var = "PhysicalAegisDepleted" } },
	["during onslaught"] = { tag = { type = "Condition", var = "Onslaught" } },
	["while you have onslaught"] = { tag = { type = "Condition", var = "Onslaught" } },
	["while phasing"] = { tag = { type = "Condition", var = "Phasing" } },
	["while you have tailwind"] = { tag = { type = "Condition", var = "Tailwind" } },
	["while elusive"] = { tag = { type = "Condition", var = "Elusive" } },
	["gain elusive"] = { tag = { type = "Condition", varList = { "CanBeElusive", "Elusive" } } },
	["while you have arcane surge"] = { tag = { type = "Condition", var = "AffectedByArcaneSurge" } },
	["while you have cat's stealth"] = { tag = { type = "Condition", var = "AffectedByCat'sStealth" } },
	["while you have cat's agility"] = { tag = { type = "Condition", var = "AffectedByCat'sAgility" } },
	["while you have avian's might"] = { tag = { type = "Condition", var = "AffectedByAvian'sMight" } },
	["while you have avian's flight"] = { tag = { type = "Condition", var = "AffectedByAvian'sFlight" } },
	["while affected by aspect of the cat"] = { tag = { type = "Condition", varList = { "AffectedByCat'sStealth", "AffectedByCat'sAgility" } } },
	["while affected by a non%-vaal guard skill"] = { tag = { type = "Condition", var =  "AffectedByNonVaalGuardSkill" } },
	["if a non%-vaal guard buff was lost recently"] = { tag = { type = "Condition", var = "LostNonVaalBuffRecently" } },
	["while affected by a guard skill buff"] = { tag = { type = "Condition", var = "AffectedByGuardSkill" } },
	["while affected by a herald"] = { tag = { type = "Condition", var = "AffectedByHerald" } },
	["while in blood stance"] = { tag = { type = "Condition", var = "BloodStance" } },
	["while in sand stance"] = { tag = { type = "Condition", var = "SandStance" } },
	["while you have a bestial minion"] = { tag = { type = "Condition", var = "HaveBestialMinion" } },
	["while you have infusion"] = { tag = { type = "Condition", var = "InfusionActive" } },
	["while focus?sed"] = { tag = { type = "Condition", var = "Focused" } },
	["while leeching"] = { tag = { type = "Condition", var = "Leeching" } },
	["while leeching energy shield"] = { tag = { type = "Condition", var = "LeechingEnergyShield" } },
	["while using a flask"] = { tag = { type = "Condition", var = "UsingFlask" } },
	["during effect"] = { tag = { type = "Condition", var = "UsingFlask" } },
	["during flask effect"] = { tag = { type = "Condition", var = "UsingFlask" } },
	["during any flask effect"] = { tag = { type = "Condition", var = "UsingFlask" } },
	["while under no flask effects"] = { tag = { type = "Condition", var = "UsingFlask", neg = true } },
	["during effect of any mana flask"] = { tag = { type = "Condition", var = "UsingManaFlask" } },
	["during effect of any life flask"] = { tag = { type = "Condition", var = "UsingLifeFlask" } },
	["during effect of any life or mana flask"] = { tag = { type = "Condition", varList = { "UsingManaFlask", "UsingLifeFlask" } } },
	["while on consecrated ground"] = { tag = { type = "Condition", var = "OnConsecratedGround" } },
	["on burning ground"] = { tag = { type = "Condition", var = "OnBurningGround" } },
	["while on burning ground"] = { tag = { type = "Condition", var = "OnBurningGround" } },
	["on chilled ground"] = { tag = { type = "Condition", var = "OnChilledGround" } },
	["on shocked ground"] = { tag = { type = "Condition", var = "OnShockedGround" } },
	["while in a caustic cloud"] = { tag = { type = "Condition", var = "OnCausticCloud" } },
	["while blinded"] = { tag = { type = "Condition", var = "Blinded" } },
	["while burning"] = { tag = { type = "Condition", var = "Burning" } },
	["while ignited"] = { tag = { type = "Condition", var = "Ignited" } },
	["while you are ignited"] = { tag = { type = "Condition", var = "Ignited" } },
	["while chilled"] = { tag = { type = "Condition", var = "Chilled" } },
	["while you are chilled"] = { tag = { type = "Condition", var = "Chilled" } },
	["while frozen"] = { tag = { type = "Condition", var = "Frozen" } },
	["while shocked"] = { tag = { type = "Condition", var = "Shocked" } },
	["while you are shocked"] = { tag = { type = "Condition", var = "Shocked" } },
	["while not ignited, frozen or shocked"] = { tag = { type = "Condition", varList = { "Ignited", "Frozen", "Shocked" }, neg = true } },
	["while bleeding"] = { tag = { type = "Condition", var = "Bleeding" } },
	["while poisoned"] = { tag = { type = "Condition", var = "Poisoned" } },
	["while cursed"] = { tag = { type = "Condition", var = "Cursed" } },
	["while not cursed"] = { tag = { type = "Condition", var = "Cursed", neg = true } },
	["against damage over time"] = { tag = { type = "Condition", varList = { "AgainstDamageOverTime" } } },
	["while there is only one nearby enemy"] = { tag = { type = "Condition", var = "OnlyOneNearbyEnemy" } },
	["while t?h?e?r?e? ?i?s? ?a rare or unique enemy i?s? ?nearby"] = { tag = { type = "ActorCondition", actor = "enemy", varList = { "NearbyRareOrUniqueEnemy", "RareOrUnique" } } },
	["if you[' ]h?a?ve hit recently"] = { tag = { type = "Condition", var = "HitRecently" } },
	["if you[' ]h?a?ve hit an enemy recently"] = { tag = { type = "Condition", var = "HitRecently" } },
	["if you[' ]h?a?ve hit with your main hand weapon recently"] = { tag = { type = "Condition", var = "HitRecentlyWithWeapon" } },
	["if you[' ]h?a?ve hit with your off hand weapon recently"] = { tagList = { { type = "Condition", var = "HitRecentlyWithWeapon" }, { type = "Condition", var = "DualWielding" } } },
	["if you[' ]h?a?ve hit a cursed enemy recently"] = { tagList = { { type = "Condition", var = "HitRecently" }, { type = "ActorCondition", actor = "enemy", var = "Cursed" } } },
	["if you[' ]h?a?ve crit recently"] = { tag = { type = "Condition", var = "CritRecently" } },
	["if you[' ]h?a?ve dealt a critical strike recently"] = { tag = { type = "Condition", var = "CritRecently" } },
	["if you[' ]h?a?ve dealt a critical strike with this weapon recently"] = { tag = { type = "Condition", var = "CritRecently" } }, -- Replica Kongor's
	["if you[' ]h?a?ve crit in the past 8 seconds"] = { tag = { type = "Condition", var = "CritInPast8Sec" } },
	["if you[' ]h?a?ve dealt a crit in the past 8 seconds"] = { tag = { type = "Condition", var = "CritInPast8Sec" } },
	["if you[' ]h?a?ve dealt a critical strike in the past 8 seconds"] = { tag = { type = "Condition", var = "CritInPast8Sec" } },
	["if you haven't crit recently"] = { tag = { type = "Condition", var = "CritRecently", neg = true } },
	["if you haven't dealt a critical strike recently"] = { tag = { type = "Condition", var = "CritRecently", neg = true } },
	["if you[' ]h?a?ve dealt a non%-critical strike recently"] = { tag = { type = "Condition", var = "NonCritRecently" } },
	["if your skills have dealt a critical strike recently"] = { tag = { type = "Condition", var = "SkillCritRecently" } },
	["if you dealt a critical strike with a herald skill recently"] = { tag = { type = "Condition", var = "CritWithHeraldSkillRecently" } },
	["if you[' ]h?a?ve dealt a critical strike with a two handed melee weapon recently"] = { flags = bor(ModFlag.Weapon2H, ModFlag.WeaponMelee), tag = { type = "Condition", var = "CritRecently" } },
	["if you[' ]h?a?ve killed recently"] = { tag = { type = "Condition", var = "KilledRecently" } },
	["if you[' ]h?a?ve killed an enemy recently"] = { tag = { type = "Condition", var = "KilledRecently" } },
	["if you[' ]h?a?ve killed at least (%d) enemies recently"] = function(num) return { tag = { type = "MultiplierThreshold", var = "EnemyKilledRecently", threshold = num } } end,
	["if you haven't killed recently"] = { tag = { type = "Condition", var = "KilledRecently", neg = true } },
	["if you or your totems have killed recently"] = { tag = { type = "Condition", varList = { "KilledRecently","TotemsKilledRecently" } } },
	["if you[' ]h?a?ve thrown a trap or mine recently"] = { tag = { type = "Condition", var = "TrapOrMineThrownRecently" } },
	["if you[' ]h?a?ve killed a maimed enemy recently"] = { tagList = { { type = "Condition", var = "KilledRecently" }, { type = "ActorCondition", actor = "enemy", var = "Maimed" } } },
	["if you[' ]h?a?ve killed a cursed enemy recently"] = { tagList = { { type = "Condition", var = "KilledRecently" }, { type = "ActorCondition", actor = "enemy", var = "Cursed" } } },
	["if you[' ]h?a?ve killed a bleeding enemy recently"] = { tagList = { { type = "Condition", var = "KilledRecently" }, { type = "ActorCondition", actor = "enemy", var = "Bleeding" } } },
	["if you[' ]h?a?ve killed an enemy affected by your damage over time recently"] = { tag = { type = "Condition", var = "KilledAffectedByDotRecently" } },
	["if you[' ]h?a?ve frozen an enemy recently"] = { tag = { type = "Condition", var = "FrozenEnemyRecently" } },
	["if you[' ]h?a?ve chilled an enemy recently"] = { tag = { type = "Condition", var = "ChilledEnemyRecently" } },
	["if you[' ]h?a?ve ignited an enemy recently"] = { tag = { type = "Condition", var = "IgnitedEnemyRecently" } },
	["if you[' ]h?a?ve shocked an enemy recently"] = { tag = { type = "Condition", var = "ShockedEnemyRecently" } },
	["if you[' ]h?a?ve stunned an enemy recently"] = { tag = { type = "Condition", var = "StunnedEnemyRecently" } },
	["if you[' ]h?a?ve stunned an enemy with a two handed melee weapon recently"] = { flags = bor(ModFlag.Weapon2H, ModFlag.WeaponMelee), tag = { type = "Condition", var = "StunnedEnemyRecently" } },
	["if you[' ]h?a?ve been hit recently"] = { tag = { type = "Condition", var = "BeenHitRecently" } },
	["if you were hit recently"] = { tag = { type = "Condition", var = "BeenHitRecently" } },
	["if you were damaged by a hit recently"] = { tag = { type = "Condition", var = "BeenHitRecently" } },
	["if you[' ]h?a?ve taken a critical strike recently"] = { tag = { type = "Condition", var = "BeenCritRecently" } },
	["if you[' ]h?a?ve taken a savage hit recently"] = { tag = { type = "Condition", var = "BeenSavageHitRecently" } },
	["if you have ?n[o']t been hit recently"] = { tag = { type = "Condition", var = "BeenHitRecently", neg = true } },
	["if you[' ]h?a?ve taken no damage from hits recently"] = { tag = { type = "Condition", var = "BeenHitRecently", neg = true } },
	["if you[' ]h?a?ve taken fire damage from a hit recently"] = { tag = { type = "Condition", var = "HitByFireDamageRecently" } },
	["if you[' ]h?a?ve taken fire damage from an enemy hit recently"] = { tag = { type = "Condition", var = "TakenFireDamageFromEnemyHitRecently" } },
	["if you[' ]h?a?ve taken spell damage recently"] = { tag = { type = "Condition", var = "HitBySpellDamageRecently" } },
	["if you[' ]h?a?ve blocked recently"] = { tag = { type = "Condition", var = "BlockedRecently" } },
	["if you haven't blocked recently"] = { tag = { type = "Condition", var = "BlockedRecently", neg = true } },
	["if you[' ]h?a?ve blocked an attack recently"] = { tag = { type = "Condition", var = "BlockedAttackRecently" } },
	["if you[' ]h?a?ve blocked attack damage recently"] = { tag = { type = "Condition", var = "BlockedAttackRecently" } },
	["if you[' ]h?a?ve blocked a spell recently"] = { tag = { type = "Condition", var = "BlockedSpellRecently" } },
	["if you[' ]h?a?ve blocked spell damage recently"] = { tag = { type = "Condition", var = "BlockedSpellRecently" } },
	["if you[' ]h?a?ve blocked damage from a unique enemy in the past 10 seconds"] = { tag = { type = "Condition", var = "BlockedHitFromUniqueEnemyInPast10Sec" } },
	["if you[' ]h?a?ve attacked recently"] = { tag = { type = "Condition", var = "AttackedRecently" } },
	["if you[' ]h?a?ve cast a spell recently"] = { tag = { type = "Condition", var = "CastSpellRecently" } },
	["if you[' ]h?a?ve consumed a corpse recently"] = { tag = { type = "Condition", var = "ConsumedCorpseRecently" } },
	["if you[' ]h?a?ve cursed an enemy recently"] = { tag = { type = "Condition", var = "CursedEnemyRecently" } },
	["if you have ?n[o']t consumed a corpse recently"] = { tag = { type = "Condition", var = "ConsumedCorpseRecently", neg = true } },
	["for each corpse consumed recently"] = { tag = { type = "Multiplier", var = "CorpseConsumedRecently" } },
	["if you[' ]h?a?ve taunted an enemy recently"] = { tag = { type = "Condition", var = "TauntedEnemyRecently" } },
	["if you[' ]h?a?ve used a skill recently"] = { tag = { type = "Condition", var = "UsedSkillRecently" } },
	["if you[' ]h?a?ve used a travel skill recently"] = { tag = { type = "Condition", var = "UsedTravelSkillRecently" } },
	["for each skill you've used recently, up to (%d+)%%"] = function(num) return { tag = { type = "Multiplier", var = "SkillUsedRecently", limit = num, limitTotal = true } } end,
	["if you[' ]h?a?ve used a warcry recently"] = { tag = { type = "Condition", var = "UsedWarcryRecently" } },
	["if you[' ]h?a?ve warcried recently"] = { tag = { type = "Condition", var = "UsedWarcryRecently" } },
	["for each time you[' ]h?a?ve warcried recently"] = { tag = { type = "Multiplier", var = "WarcryUsedRecently" } },
	["if you[' ]h?a?ve warcried in the past 8 seconds"] = { tag = { type = "Condition", var = "UsedWarcryInPast8Seconds" } },
	["for each of your mines detonated recently, up to (%d+)%%"] = function(num) return { tag = { type = "Multiplier", var = "MineDetonatedRecently", limit = num, limitTotal = true } } end,
	["for each mine detonated recently, up to (%d+)%%"] = function(num) return { tag = { type = "Multiplier", var = "MineDetonatedRecently", limit = num, limitTotal = true } } end,
	["for each mine detonated recently, up to (%d+)%% per second"] = function(num) return { tag = { type = "Multiplier", var = "MineDetonatedRecently", limit = num, limitTotal = true } } end,
	["for each of your traps triggered recently, up to (%d+)%%"] = function(num) return { tag = { type = "Multiplier", var = "TrapTriggeredRecently", limit = num, limitTotal = true } } end,
	["for each trap triggered recently, up to (%d+)%%"] = function(num) return { tag = { type = "Multiplier", var = "TrapTriggeredRecently", limit = num, limitTotal = true } } end,
	["for each trap triggered recently, up to (%d+)%% per second"] = function(num) return { tag = { type = "Multiplier", var = "TrapTriggeredRecently", limit = num, limitTotal = true } } end,
	["if you[' ]h?a?ve used a fire skill recently"] = { tag = { type = "Condition", var = "UsedFireSkillRecently" } },
	["if you[' ]h?a?ve used a cold skill recently"] = { tag = { type = "Condition", var = "UsedColdSkillRecently" } },
	["if you[' ]h?a?ve used a fire skill in the past 10 seconds"] = { tag = { type = "Condition", var = "UsedFireSkillInPast10Sec" } },
	["if you[' ]h?a?ve used a cold skill in the past 10 seconds"] = { tag = { type = "Condition", var = "UsedColdSkillInPast10Sec" } },
	["if you[' ]h?a?ve used a lightning skill in the past 10 seconds"] = { tag = { type = "Condition", var = "UsedLightningSkillInPast10Sec" } },
	["if you[' ]h?a?ve summoned a totem recently"] = { tag = { type = "Condition", var = "SummonedTotemRecently" } },
	["if you summoned a golem in the past 8 seconds"] = { tag = { type = "Condition", var = "SummonedGolemInPast8Sec" } },
	["if you haven't summoned a totem in the past 2 seconds"] = { tag = { type = "Condition", var = "NoSummonedTotemsInPastTwoSeconds" }  },
	["if you[' ]h?a?ve used a minion skill recently"] = { tag = { type = "Condition", var = "UsedMinionSkillRecently" } },
	["if you[' ]h?a?ve used a movement skill recently"] = { tag = { type = "Condition", var = "UsedMovementSkillRecently" } },
	["if you haven't cast dash recently"] = { tag = { type = "Condition", var = "CastDashRecently", neg = true } },
	["if you[' ]h?a?ve cast dash recently"] = { tag = { type = "Condition", var = "CastDashRecently" } },
	["if you[' ]h?a?ve used a vaal skill recently"] = { tag = { type = "Condition", var = "UsedVaalSkillRecently" } },
	["if you haven't used a brand skill recently"] = { tag = { type = "Condition", var = "UsedBrandRecently", neg = true } },
	["if you[' ]h?a?ve used a brand skill recently"] = { tag = { type = "Condition", var = "UsedBrandRecently" } },
	["if you[' ]h?a?ve spent (%d+) total mana recently"] = function(num) return { tag = { type = "MultiplierThreshold", var = "ManaSpentRecently", threshold = num } } end,
	["if you[' ]h?a?ve spent life recently"] = { tag = { type = "MultiplierThreshold", var = "LifeSpentRecently", threshold = 1 } },
	["for 4 seconds after spending a total of (%d+) mana"] = function(num) return { tag = { type = "MultiplierThreshold", var = "ManaSpentRecently", threshold = num } } end,
	["if you've impaled an enemy recently"] = { tag = { type = "Condition", var = "ImpaledRecently" } },
	["if you've changed stance recently"] = { tag = { type = "Condition", var = "ChangedStanceRecently" } },
	["if you've gained a power charge recently"] = { tag = { type = "Condition", var = "GainedPowerChargeRecently" } },
	["if you haven't gained a power charge recently"] = { tag = { type = "Condition", var = "GainedPowerChargeRecently", neg = true } },
	["if you haven't gained a frenzy charge recently"] = { tag = { type = "Condition", var = "GainedFrenzyChargeRecently", neg = true } },
	["if you've stopped taking damage over time recently"] = { tag = { type = "Condition", var = "StoppedTakingDamageOverTimeRecently" } },
	["during soul gain prevention"] = { tag = { type = "Condition", var = "SoulGainPrevention" } },
	["if you detonated mines recently"] = { tag = { type = "Condition", var = "DetonatedMinesRecently" } },
	["if you detonated a mine recently"] = { tag = { type = "Condition", var = "DetonatedMinesRecently" } },
	["if energy shield recharge has started recently"] = { tag = { type = "Condition", var = "EnergyShieldRechargeRecently" } },
	["when cast on frostbolt"] = { tag = { type = "Condition", var = "CastOnFrostbolt" } },
	["branded enemy's"] = { tag = { type = "MultiplierThreshold", var = "BrandsAttachedToEnemy", threshold = 1 } },
	["to enemies they're attached to"] = { tag = { type = "MultiplierThreshold", var = "BrandsAttachedToEnemy", threshold = 1 } },
	["for each hit you've taken recently up to a maximum of (%d+)%%"] = function(num) return { tag = { type = "Multiplier", var = "BeenHitRecently", limit = num, limitTotal = true } } end,
	["for each nearby enemy, up to (%d+)%%"] = function(num) return { tag = { type = "Multiplier", var = "NearbyEnemies", limit = num, limitTotal = true } } end,
	["while you have iron reflexes"] = { tag = { type = "Condition", var = "HaveIronReflexes" } },
	["while you do not have iron reflexes"] = { tag = { type = "Condition", var = "HaveIronReflexes", neg = true } },
	["while you have elemental overload"] = { tag = { type = "Condition", var = "HaveElementalOverload" } },
	["while you do not have elemental overload"] = { tag = { type = "Condition", var = "HaveElementalOverload", neg = true } },
	["while you have resolute technique"] = { tag = { type = "Condition", var = "HaveResoluteTechnique" } },
	["while you do not have resolute technique"] = { tag = { type = "Condition", var = "HaveResoluteTechnique", neg = true } },
	["while you have avatar of fire"] = { tag = { type = "Condition", var = "HaveAvatarOfFire" } },
	["while you do not have avatar of fire"] = { tag = { type = "Condition", var = "HaveAvatarOfFire", neg = true } },
	["if you have a summoned golem"] = { tag = { type = "Condition", varList = { "HavePhysicalGolem", "HaveLightningGolem", "HaveColdGolem", "HaveFireGolem", "HaveChaosGolem", "HaveCarrionGolem" } } },
	["while you have a summoned golem"] = { tag = { type = "Condition", varList = { "HavePhysicalGolem", "HaveLightningGolem", "HaveColdGolem", "HaveFireGolem", "HaveChaosGolem", "HaveCarrionGolem" } } },
	["if a minion has died recently"] = { tag = { type = "Condition", var = "MinionsDiedRecently" } },
	["while you have sacrificial zeal"] = { tag = { type = "Condition", var = "SacrificialZeal" } },
	["while sane"] = { tag = { type = "Condition", var = "Insane", neg = true } },
	["while insane"] = { tag = { type = "Condition", var = "Insane" } },
	["while you have defiance"] = { tag = { type = "MultiplierThreshold", var = "Defiance", threshold = 1 } },
	-- Enemy status conditions
	["at close range"] = { tag = { type = "Condition", var = "AtCloseRange" } },
	["against rare and unique enemies"] = { tag = { type = "ActorCondition", actor = "enemy", var = "RareOrUnique" } },
	["against unique enemies"] = { tag = { type = "ActorCondition", actor = "enemy", var = "RareOrUnique" } },
	["against enemies on full life"] = { tag = { type = "ActorCondition", actor = "enemy", var = "FullLife" } },
	["against enemies that are on full life"] = { tag = { type = "ActorCondition", actor = "enemy", var = "FullLife" } },
	["against enemies on low life"] = { tag = { type = "ActorCondition", actor = "enemy", var = "LowLife" } },
	["against enemies that are on low life"] = { tag = { type = "ActorCondition", actor = "enemy", var = "LowLife" } },
	["against cursed enemies"] = { tag = { type = "ActorCondition", actor = "enemy", var = "Cursed" } },
	["when hitting cursed enemies"] = { tag = { type = "ActorCondition", actor = "enemy", var = "Cursed" }, keywordFlags = KeywordFlag.Hit },
	["from cursed enemies"] = { tag = { type = "ActorCondition", actor = "enemy", var = "Cursed" } },
	["against marked enemy"] = { tag = { type = "ActorCondition", actor = "enemy", var = "Marked" } },
	["when hitting marked enemy"] = { tag = { type = "ActorCondition", actor = "enemy", var = "Marked" }, keywordFlags = KeywordFlag.Hit },
	["from marked enemy"] = { tag = { type = "ActorCondition", actor = "enemy", var = "Marked" } },
	["against taunted enemies"] = { tag = { type = "ActorCondition", actor = "enemy", var = "Taunted" } },
	["against bleeding enemies"] = { tag = { type = "ActorCondition", actor = "enemy", var = "Bleeding" } },
	["you inflict on bleeding enemies"] = { tag = { type = "ActorCondition", actor = "enemy", var = "Bleeding" } },
	["to bleeding enemies"] = { tag = { type = "ActorCondition", actor = "enemy", var = "Bleeding" } },
	["from bleeding enemies"] = { tag = { type = "ActorCondition", actor = "enemy", var = "Bleeding" } },
	["against poisoned enemies"] = { tag = { type = "ActorCondition", actor = "enemy", var = "Poisoned" } },
	["you inflict on poisoned enemies"] = { tag = { type = "ActorCondition", actor = "enemy", var = "Poisoned" } },
	["to poisoned enemies"] = { tag = { type = "ActorCondition", actor = "enemy", var = "Poisoned" } },
	["against enemies affected by (%d+) or more poisons"] = function(num) return { tag = { type = "MultiplierThreshold", actor = "enemy", var = "PoisonStack", threshold = num } } end,
	["against enemies affected by at least (%d+) poisons"] = function(num) return { tag = { type = "MultiplierThreshold", actor = "enemy", var = "PoisonStack", threshold = num } } end,
	["against hindered enemies"] = { tag = { type = "ActorCondition", actor = "enemy", var = "Hindered" } },
	["against maimed enemies"] = { tag = { type = "ActorCondition", actor = "enemy", var = "Maimed" } },
	["you inflict on maimed enemies"] = { tag = { type = "ActorCondition", actor = "enemy", var = "Maimed" } },
	["against blinded enemies"] = { tag = { type = "ActorCondition", actor = "enemy", var = "Blinded" } },
	["from blinded enemies"] = { tag = { type = "ActorCondition", actor = "enemy", var = "Blinded" } },
	["against burning enemies"] = { tag = { type = "ActorCondition", actor = "enemy", var = "Burning" } },
	["against ignited enemies"] = { tag = { type = "ActorCondition", actor = "enemy", var = "Ignited" } },
	["to ignited enemies"] = { tag = { type = "ActorCondition", actor = "enemy", var = "Ignited" } },
	["against shocked enemies"] = { tag = { type = "ActorCondition", actor = "enemy", var = "Shocked" } },
	["to shocked enemies"] = { tag = { type = "ActorCondition", actor = "enemy", var = "Shocked" } },
	["against frozen enemies"] = { tag = { type = "ActorCondition", actor = "enemy", var = "Frozen" } },
	["to frozen enemies"] = { tag = { type = "ActorCondition", actor = "enemy", var = "Frozen" } },
	["against chilled enemies"] = { tag = { type = "ActorCondition", actor = "enemy", var = "Chilled" } },
	["to chilled enemies"] = { tag = { type = "ActorCondition", actor = "enemy", var = "Chilled" } },
	["inflicted on chilled enemies"] = { tag = { type = "ActorCondition", actor = "enemy", var = "Chilled" } },
	["enemies which are chilled"] = { tag = { type = "ActorCondition", actor = "enemy", var = "Chilled" } },
	["against chilled or frozen enemies"] = { tag = { type = "ActorCondition", actor = "enemy", varList = { "Chilled","Frozen" } } },
	["against frozen, shocked or ignited enemies"] = { tag = { type = "ActorCondition", actor = "enemy", varList = { "Frozen","Shocked","Ignited" } } },
	["against enemies affected by elemental ailments"] = { tag = { type = "ActorCondition", actor = "enemy", varList = { "Frozen","Chilled","Shocked","Ignited","Scorched","Brittle","Sapped" } } },
	["against enemies affected by ailments"] = { tag = { type = "ActorCondition", actor = "enemy", varList = { "Frozen","Chilled","Shocked","Ignited","Scorched","Brittle","Sapped","Poisoned","Bleeding" } } },
	["against enemies that are affected by elemental ailments"] = { tag = { type = "ActorCondition", actor = "enemy", varList = { "Frozen","Chilled","Shocked","Ignited","Scorched","Brittle","Sapped" } } },
	["against enemies that are affected by no elemental ailments"] = { tagList = { { type = "ActorCondition", actor = "enemy", varList = { "Frozen","Chilled","Shocked","Ignited","Scorched","Brittle","Sapped" }, neg = true }, { type = "Condition", var = "Effective" } } },
	["against enemies affected by (%d+) spider's webs"] = function(num) return { tag = { type = "MultiplierThreshold", actor = "enemy", var = "Spider's WebStack", threshold = num } } end,
	["against enemies on consecrated ground"] = { tag = { type = "ActorCondition", actor = "enemy", var = "OnConsecratedGround" } },
	-- Enemy multipliers
	["per freeze, shock and ignite on enemy"] = { tag = { type = "Multiplier", var = "FreezeShockIgniteOnEnemy" } },
	["per poison affecting enemy"] = { tag = { type = "Multiplier", actor = "enemy", var = "PoisonStack" } },
	["per poison affecting enemy, up to %+([%d%.]+)%%"] = function(num) return { tag = { type = "Multiplier", actor = "enemy", var = "PoisonStack", limit = num, limitTotal = true } } end,
	["for each spider's web on the enemy"] = { tag = { type = "Multiplier", actor = "enemy", var = "Spider's WebStack" } },
}

local mod = modLib.createMod
local function flag(name, ...)
	return mod(name, "FLAG", true, ...)
end

local gemIdLookup = {
	["power charge on critical strike"] = "SupportPowerChargeOnCrit",
}
for name, grantedEffect in pairs(data.skills) do
	if not grantedEffect.hidden or grantedEffect.fromItem or grantedEffect.fromTree then
		gemIdLookup[grantedEffect.name:lower()] = grantedEffect.id
	end
end
local function grantedExtraSkill(name, level, noSupports)
	name = name:gsub(" skill","")
	if gemIdLookup[name] then
		return {
			mod("ExtraSkill", "LIST", { skillId = gemIdLookup[name], level = level, noSupports = noSupports })
		}
	end
end
local function triggerExtraSkill(name, level, noSupports)
	name = name:gsub(" skill","")
	if gemIdLookup[name] then
		return {
			mod("ExtraSkill", "LIST", { skillId = gemIdLookup[name], level = level, noSupports = noSupports, triggered = true })
		}
	end
end

-- List of special modifiers
local specialModList = {
	-- Keystones
<<<<<<< HEAD
	["strength's damage bonus applies to all spell damage as well"] = { flag("IronWill") },
=======
	["modifiers to spell suppression instead apply to spell dodge at 50%% of their values"] = { 
		flag("ConvertSpellSuppressionToSpellDodge"),
		mod("SpellSuppressionChance", "OVERRIDE", 0, "Acrobatics"), 
	},
	["dexterity provides no inherent bonus to evasion rating"] = { flag("NoDexBonusToEvasion") },
>>>>>>> 9c89294c
	["your hits can't be evaded"] = { flag("CannotBeEvaded") },
	["never deal critical strikes"] = { flag("NeverCrit"), flag("Condition:NeverCrit") },
	["no critical strike multiplier"] = { flag("NoCritMultiplier") },
	["ailments never count as being from critical strikes"] = { flag("AilmentsAreNeverFromCrit") },
	["the increase to physical damage from strength applies to projectile attacks as well as melee attacks"] = { flag("IronGrip") },
	["strength%'s damage bonus applies to projectile attack damage as well as melee damage"] = { flag("IronGrip") },
	["converts all evasion rating to armour%. dexterity provides no bonus to evasion rating"] = { flag("NoDexBonusToEvasion"), flag("IronReflexes") },
	["30%% chance to dodge attack hits%. 50%% less armour, 30%% less energy shield, 30%% less chance to block spell and attack damage"] = {
		mod("AttackDodgeChance", "BASE", 30),
		mod("Armour", "MORE", -50),
		mod("EnergyShield", "MORE", -30),
		mod("BlockChance", "MORE", -30),
		mod("SpellBlockChance", "MORE", -30),
	},
	["%+(%d+)%% chance to block spell damage for each (%d+)%% overcapped chance to block attack damage"] = function(num, _, div) return { mod("SpellBlockChance", "BASE", num, { type = "PerStat", stat = "BlockChanceOverCap", div = tonumber(div) }) } end,
	["maximum life becomes 1, immune to chaos damage"] = { 
		flag("ChaosInoculation"),
		mod("ChaosDamageTaken", "MORE", -100)
	},
	["life regeneration is applied to energy shield instead"] = { flag("ZealotsOath") },
	["life leeched per second is doubled"] = { mod("LifeLeechRate", "MORE", 100) },
	["total recovery per second from life leech is doubled"] = { mod("LifeLeechRate", "MORE", 100) },
	["maximum total recovery per second from life leech is doubled"] = { mod("MaxLifeLeechRate", "MORE", 100) },
	["maximum total life recovery per second from leech is doubled"] = { mod("MaxLifeLeechRate", "MORE", 100) },
	["maximum total recovery per second from energy shield leech is doubled"] = { mod("MaxEnergyShieldLeechRate", "MORE", 100) },
	["maximum total energy shield recovery per second from leech is doubled"] = { mod("MaxEnergyShieldLeechRate", "MORE", 100) },
	["life regeneration has no effect"] = { flag("NoLifeRegen") },
	["energy shield recharge instead applies to life"] = { flag("EnergyShieldRechargeAppliesToLife") },
	["deal no non%-fire damage"] = { flag("DealNoPhysical"), flag("DealNoLightning"), flag("DealNoCold"), flag("DealNoChaos") },
	["(%d+)%% of physical, cold and lightning damage converted to fire damage"] = function(num) return {
		mod("PhysicalDamageConvertToFire", "BASE", num),
		mod("LightningDamageConvertToFire", "BASE", num),
		mod("ColdDamageConvertToFire", "BASE", num),
	} end,
	["removes all mana%. spend life instead of mana for skills"] = { mod("Mana", "MORE", -100), flag("BloodMagic") },
	["removes all mana"] = { mod("Mana", "MORE", -100) },
	["skills cost life instead of mana"] = { flag("CostLifeInsteadOfMana") },
	["skills reserve life instead of mana"] = { flag("BloodMagicReserved") },
	["spend life instead of mana for effects of skills"] = { },
	["skills cost %+(%d+) rage"] = function(num) return { mod("RageCostBase", "BASE", num) } end,
	["enemies you hit with elemental damage temporarily get (%+%d+)%% resistance to those elements and (%-%d+)%% resistance to other elements"] = function(plus, _, minus)
		minus = tonumber(minus)
		return {
			flag("ElementalEquilibrium"),
			mod("EnemyModifier", "LIST", { mod = mod("FireResist", "BASE", plus, { type = "Condition", var = "HitByFireDamage" }) }),
			mod("EnemyModifier", "LIST", { mod = mod("FireResist", "BASE", minus, { type = "Condition", var = "HitByFireDamage", neg = true }, { type = "Condition", varList={ "HitByColdDamage","HitByLightningDamage" } }) }),
			mod("EnemyModifier", "LIST", { mod = mod("ColdResist", "BASE", plus, { type = "Condition", var = "HitByColdDamage" }) }),
			mod("EnemyModifier", "LIST", { mod = mod("ColdResist", "BASE", minus, { type = "Condition", var = "HitByColdDamage", neg = true }, { type = "Condition", varList={ "HitByFireDamage","HitByLightningDamage" } }) }),
			mod("EnemyModifier", "LIST", { mod = mod("LightningResist", "BASE", plus, { type = "Condition", var = "HitByLightningDamage" }) }),
			mod("EnemyModifier", "LIST", { mod = mod("LightningResist", "BASE", minus, { type = "Condition", var = "HitByLightningDamage", neg = true }, { type = "Condition", varList={ "HitByFireDamage","HitByColdDamage" } }) }),
		}
	end,
	["projectile attack hits deal up to 30%% more damage to targets at the start of their movement, dealing less damage to targets as the projectile travels farther"] = { flag("PointBlank") },
	["leech energy shield instead of life"] = { flag("GhostReaver") },
	["minions explode when reduced to low life, dealing 33%% of their maximum life as fire damage to surrounding enemies"] = { mod("ExtraMinionSkill", "LIST", { skillId = "MinionInstability" }) },
	["minions explode when reduced to low life, dealing 33%% of their life as fire damage to surrounding enemies"] = { mod("ExtraMinionSkill", "LIST", { skillId = "MinionInstability" }) },
	["all bonuses from an equipped shield apply to your minions instead of you"] = { }, -- The node itself is detected by the code that handles it
	["spend energy shield before mana for skill m?a?n?a? ?costs"] = { },
	["you have perfect agony if you've dealt a critical strike recently"] = {mod("Keystone", "LIST", "Perfect Agony", { type = "Condition", var = "CritRecently" })},
	["energy shield protects mana instead of life"] = { flag("EnergyShieldProtectsMana") },
	["modifiers to critical strike multiplier also apply to damage over time multiplier for ailments from critical strikes at (%d+)%% of their value"] = function(num) return { mod("CritMultiplierAppliesToDegen", "BASE", num) } end,
	["your bleeding does not deal extra damage while the enemy is moving"] = { flag("Condition:NoExtraBleedDamageToMovingEnemy") },
	["you can inflict bleeding on an enemy up to (%d+) times?"] = function(num) return { mod("BleedStacksMax", "OVERRIDE", num) } end,
	["your minions spread caustic ground on death, dealing 20%% of their maximum life as chaos damage per second"] = { mod("ExtraMinionSkill", "LIST", { skillId = "SiegebreakerCausticGround" }) },
	["your minions spread burning ground on death, dealing 20%% of their maximum life as fire damage per second"] = { mod("ExtraMinionSkill", "LIST", { skillId = "ReplicaSiegebreakerBurningGround" }) },
	["you can have an additional brand attached to an enemy"] = { mod("BrandsAttachedLimit", "BASE", 1) },
	["gain (%d+) grasping vines each second while stationary"] = function(num) return {
		flag("Condition:Stationary"),
		mod("Multiplier:GraspingVinesCount", "BASE", num, { type = "Multiplier", var = "StationarySeconds", limit = 10, limitTotal = true }),
	} end,
	["attack projectiles always inflict bleeding and maim, and knock back enemies"] = {
		mod("BleedChance", "BASE", 100, nil, bor(ModFlag.Attack, ModFlag.Projectile)),
		mod("EnemyKnockbackChance", "BASE", 100, nil, bor(ModFlag.Attack, ModFlag.Projectile)),
	},
	["projectiles cannot pierce, fork or chain"] = {
		flag("CannotPierce", nil, ModFlag.Projectile),
		flag("CannotChain", nil, ModFlag.Projectile),
		flag("CannotFork", nil, ModFlag.Projectile),
	},
	["critical strikes inflict scorch, brittle and sapped"] = { flag("CritAlwaysAltAilments") },
	["chance to block attack damage is doubled"] = { mod("BlockChance", "MORE", 100) },
	["chance to block spell damage is doubled"] = { mod("SpellBlockChance", "MORE", 100) },
	["you take (%d+)%% of damage from blocked hits"] = function(num) return { mod("BlockEffect", "BASE", num) } end,
	["ignore attribute requirements"] = { flag("IgnoreAttributeRequirements") },
	["gain no inherent bonuses from attributes"] = { flag("NoAttributeBonuses") },
	["gain no inherent bonuses from strength"] = { flag("NoStrengthAttributeBonuses") },
	["gain no inherent bonuses from dexterity"] = { flag("NoDexterityAttributeBonuses") },
	["gain no inherent bonuses from intelligence"] = { flag("NoIntelligenceAttributeBonuses") },
	["all damage taken bypasses energy shield"] = {
		mod("PhysicalEnergyShieldBypass", "BASE", 100),
		mod("LightningEnergyShieldBypass", "BASE", 100),
		mod("ColdEnergyShieldBypass", "BASE", 100),
		mod("FireEnergyShieldBypass", "BASE", 100),
	},
	["auras from your skills do not affect allies"] = { flag("SelfAuraSkillsCannotAffectAllies") },
	["auras from your skills have (%d+)%% more effect on you"] = function(num) return { mod("SkillAuraEffectOnSelf", "MORE", num) } end,
	["increases and reductions to mana regeneration rate instead apply to rage regeneration rate"] = { flag("ManaRegenToRageRegen") },
	["increases and reductions to maximum energy shield instead apply to ward"] = { flag("EnergyShieldToWard") },
	["maximum energy shield is (%d+)"] = function(num) return { mod("EnergyShield", "OVERRIDE", num ) } end,
	["while not on full life, sacrifice ([%d%.]+)%% of mana per second to recover that much life"] = function(num) return {
		mod("ManaDegen", "BASE", 1, { type = "PercentStat", stat = "Mana", percent = num }, { type = "Condition", var = "FullLife", neg = true }),
		mod("LifeRecovery", "BASE", 1, { type = "PercentStat", stat = "Mana", percent = num }, { type = "Condition", var = "FullLife", neg = true })
	} end,
	["you are blind"] = { flag("Condition:Blinded") },
	["armour applies to fire, cold and lightning damage taken from hits instead of physical damage"] = { flag("ArmourAppliesToFireDamageTaken"), flag("ArmourAppliesToColdDamageTaken"), flag("ArmourAppliesToLightningDamageTaken"), flag("ArmourDoesNotApplyToPhysicalDamageTaken") },
	["maximum damage reduction for any damage type is (%d+)%%"] = function(num) return { mod("DamageReductionMax", "OVERRIDE", num) } end,
	["(%d+)%% of maximum mana is converted to twice that much armour"] = function(num) return {
		mod("ManaConvertToArmour", "BASE", num),
	} end,
	["life leech effects recover energy shield instead while on full life"] = { flag("ImmortalAmbition", { type = "Condition", var = "FullLife" }, { type = "Condition", var = "LeechingLife"}) },
	["shepherd of souls"] = { mod("Damage", "MORE", -30, { type = "SkillType", skillType = SkillType.Vaal, neg = true }) },
	["adds (%d+) to (%d+) attack physical damage to melee skills per (%d+) dexterity while you are unencumbered"] = function(_, min, max, dex) return { -- Hollow Palm 3 suffixes
		mod("PhysicalMin", "BASE", tonumber(min), nil, ModFlag.Melee, KeywordFlag.Attack, { type = "PerStat", stat = "Dex", div = tonumber(dex) }, { type = "Condition", var = "Unencumbered" }),
		mod("PhysicalMax", "BASE", tonumber(max), nil, ModFlag.Melee, KeywordFlag.Attack, { type = "PerStat", stat = "Dex", div = tonumber(dex) }, { type = "Condition", var = "Unencumbered" }),
	} end,
	-- Exerted Attacks
	["exerted attacks deal (%d+)%% increased damage"] = function(num) return { mod("ExertIncrease", "INC", num, nil, ModFlag.Attack, 0) } end,
	["exerted attacks have (%d+)%% chance to deal double damage"] = function(num) return { mod("ExertDoubleDamageChance", "BASE", num, nil, ModFlag.Attack, 0) } end,
	-- Ascendant
	["grants (%d+) passive skill points?"] = function(num) return { mod("ExtraPoints", "BASE", num) } end,
	["can allocate passives from the %a+'s starting point"] = { },
	["projectiles gain damage as they travel farther, dealing up to (%d+)%% increased damage with hits to targets"] = function(num) return { mod("Damage", "INC", num, nil, bor(ModFlag.Attack, ModFlag.Projectile), { type = "DistanceRamp", ramp = {{35,0},{70,1}} }) } end,
	["(%d+)%% chance to gain elusive on kill"] = {
		flag("Condition:CanBeElusive"),
	},
	["immune to elemental ailments while on consecrated ground"] = {
		mod("AvoidChill", "BASE", 100, { type = "Condition", var = "OnConsecratedGround" }),
		mod("AvoidFreeze", "BASE", 100, { type = "Condition", var = "OnConsecratedGround" }),
		mod("AvoidIgnite", "BASE", 100, { type = "Condition", var = "OnConsecratedGround" }),
		mod("AvoidShock", "BASE", 100, { type = "Condition", var = "OnConsecratedGround" }),
	},
	-- Assassin
	["poison you inflict with critical strikes deals (%d+)%% more damage"] = function(num) return { mod("Damage", "MORE", num, nil, 0, KeywordFlag.Poison, { type = "Condition", var = "CriticalStrike" }) } end,
	["(%d+)%% chance to gain elusive on critical strike"] = {
		flag("Condition:CanBeElusive"),
	},
	["(%d+)%% more damage while there is at most one rare or unique enemy nearby"] = function(num) return { mod("Damage", "MORE", num, nil, 0, { type = "Condition", var = "AtMostOneNearbyRareOrUniqueEnemy" }) } end,
	["(%d+)%% reduced damage taken while there are at least two rare or unique enemies nearby"] = function(num) return { mod("DamageTaken", "INC", -num, nil, 0, { type = "MultiplierThreshold", var = "NearbyRareOrUniqueEnemies", threshold = 2 }) } end,
	["you take no extra damage from critical strikes while elusive"] = function(num) return { mod("ReduceCritExtraDamage", "BASE", 100, { type = "Condition", var = "Elusive" }) } end,
	-- Berserker
	["gain %d+ rage when you kill an enemy"] = {
		flag("Condition:CanGainRage"),
	},
	["gain %d+ rage when you use a warcry"] = {
		flag("Condition:CanGainRage"),
	},
	["you and nearby party members gain %d+ rage when you warcry"] = {
		flag("Condition:CanGainRage"),
	},
	["gain %d+ rage on hit with attacks, no more than once every [%d%.]+ seconds"] = {
		flag("Condition:CanGainRage"),
	},
	["inherent effects from having rage are tripled"] = { mod("Multiplier:RageEffect", "BASE", 2) },
	["cannot be stunned while you have at least (%d+) rage"] = function(num) return { mod("AvoidStun", "BASE", 100, { type = "MultiplierThreshold", var = "Rage", threshold = num }) } end,
	["lose ([%d%.]+)%% of life per second per rage while you are not losing rage"] = function(num) return { mod("LifeDegen", "BASE", 1, { type = "PercentStat", stat = "Life", percent = num }, { type = "Multiplier", var = "Rage"}) } end,
	["if you've warcried recently, you and nearby allies have (%d+)%% increased attack speed"] = function(num) return { mod("ExtraAura", "LIST", { mod = mod("Speed", "INC", num, nil, ModFlag.Attack) }, { type = "Condition", var = "UsedWarcryRecently" }) } end,
	["gain (%d+)%% increased armour per (%d+) power for 8 seconds when you warcry, up to a maximum of (%d+)%%"] = function(num, _, mp, max_inc) return {
		mod("Armour", "INC", num, { type = "Multiplier", var = "WarcryPower", div = tonumber(mp), limit = tonumber(max_inc), limitTotal = true }, { type = "Condition", var = "UsedWarcryInPast8Seconds" })
	} end,
	["warcries grant (%d+) rage per (%d+) power if you have less than (%d+) rage"] = {
		flag("Condition:CanGainRage"),
	},
	["exerted attacks deal (%d+)%% more damage if a warcry sacrificed rage recently"] = function(num) return { mod("ExertIncrease", "MORE", num, nil, ModFlag.Attack, 0) } end,
	-- Champion
	["cannot be stunned while you have fortify"] = { mod("AvoidStun", "BASE", 100, { type = "Condition", var = "Fortify" }) },
	["fortify"] = { flag("Condition:Fortify") },
	["enemies taunted by you cannot evade attacks"] = { mod("EnemyModifier", "LIST", { mod = flag("CannotEvade", { type = "Condition", var = "Taunted" }) }) },
	["if you've impaled an enemy recently, you and nearby allies have %+(%d+) to armour"] = function (num) return { mod("ExtraAura", "LIST", { mod = mod("Armour", "BASE", num) }, { type = "Condition", var = "ImpaledRecently" }) } end,
	["your hits permanently intimidate enemies that are on full life"] = { mod("EnemyModifier", "LIST", { mod = mod("Condition:Intimidated", "FLAG", true)} )},
	-- Chieftain
	["enemies near your totems take (%d+)%% increased physical and fire damage"] = function(num) return {
		mod("EnemyModifier", "LIST", { mod = mod("PhysicalDamageTaken", "INC", num) }),
		mod("EnemyModifier", "LIST", { mod = mod("FireDamageTaken", "INC", num) }),
	} end,
	["every %d+ seconds, gain (%d+)%% of physical damage as extra fire damage for %d+ seconds"] = function(_, num, _) return {
		mod("PhysicalDamageGainAsFire", "BASE", num, { type = "Condition", var = "NgamahuFlamesAdvance" }),
	} end,
	["(%d+)%% more damage for each endurance charge lost recently, up to (%d+)%%"] = function(num, _, limit) return {
		mod("Damage", "MORE", num, { type = "Multiplier", var = "EnduranceChargesLostRecently", limit = tonumber(limit), limitTotal = true }),
	} end,
	["(%d+)%% more damage if you've lost an endurance charge in the past 8 seconds"] = function(num) return { mod("Damage", "MORE", num, { type = "Condition", var = "LostEnduranceChargeInPast8Sec" })	} end,
	["trigger level (%d+) (.+) when you attack with a non%-vaal slam skill near an enemy"] = function(num, _, skill) return triggerExtraSkill(skill, num) end,
	-- Deadeye
	["projectiles pierce all nearby targets"] = { flag("PierceAllTargets") },
	["gain %+(%d+) life when you hit a bleeding enemy"] = function(num) return { mod("LifeOnHit", "BASE", num, { type = "ActorCondition", actor = "enemy", var = "Bleeding" }) } end,
	["accuracy rating is doubled"] = { mod("Accuracy", "MORE", 100) },
	["(%d+)%% increased blink arrow and mirror arrow cooldown recovery speed"] = function(num) return {
		mod("CooldownRecovery", "INC", num, { type = "SkillName", skillNameList = { "Blink Arrow", "Mirror Arrow" } }),
	} end,
	["critical strikes which inflict bleeding also inflict rupture"] = function() return {
		flag("Condition:CanInflictRupture", { type = "Condition", neg = true, var = "NeverCrit"}),
	} end,
	["gain %d+ gale force when you use a skill"] = {
		flag("Condition:CanGainGaleForce"),
	},
	["if you've used a skill recently, you and nearby allies have tailwind"] = { mod("ExtraAura", "LIST", { mod = flag("Condition:Tailwind") }, { type = "Condition", var = "UsedSkillRecently" }) },
	["you and nearby allies have tailwind"] = { mod("ExtraAura", "LIST", { mod = flag("Condition:Tailwind") }) },
	["projectiles deal (%d+)%% more damage for each remaining chain"] = function(num) return { mod("Damage", "MORE", num, nil, ModFlag.Projectile, { type = "PerStat", stat = "ChainRemaining" }) } end,
	["projectiles deal (%d+)%% increased damage for each remaining chain"] = function(num) return { mod("Damage", "INC", num, nil, ModFlag.Projectile, { type = "PerStat", stat = "ChainRemaining" }) } end,
	["far shot"] = { flag("FarShot") },
	["(%d+)%% increased mirage archer duration"] = function(num) return { mod("MirageArcherDuration", "INC", num), } end,
	["([%-%+]%d+) to maximum number of summoned mirage archers"] = function(num) return { mod("MirageArcherMaxCount", "BASE", num),	} end,
	-- Elementalist
	["gain (%d+)%% increased area of effect for %d+ seconds"] = function(num) return { mod("AreaOfEffect", "INC", num, { type = "Condition", var = "PendulumOfDestructionAreaOfEffect" }) } end,
	["gain (%d+)%% increased elemental damage for %d+ seconds"] = function(num) return { mod("ElementalDamage", "INC", num, { type = "Condition", var = "PendulumOfDestructionElementalDamage" }) } end,
	["for each element you've been hit by damage of recently, (%d+)%% increased damage of that element"] = function(num) return {
		mod("FireDamage", "INC", num, { type = "Condition", var = "HitByFireDamageRecently" }),
		mod("ColdDamage", "INC", num, { type = "Condition", var = "HitByColdDamageRecently" }),
		mod("LightningDamage", "INC", num, { type = "Condition", var = "HitByLightningDamageRecently" }),
	} end,
	["for each element you've been hit by damage of recently, (%d+)%% reduced damage taken of that element"] = function(num) return {
		mod("FireDamageTaken", "INC", -num, { type = "Condition", var = "HitByFireDamageRecently" }),
		mod("ColdDamageTaken", "INC", -num, { type = "Condition", var = "HitByColdDamageRecently" }),
		mod("LightningDamageTaken", "INC", -num, { type = "Condition", var = "HitByLightningDamageRecently" }),
	} end,
	["gain convergence when you hit a unique enemy, no more than once every %d+ seconds"] = { 
		flag("Condition:CanGainConvergence"),
	},
	["(%d+)%% increased area of effect while you don't have convergence"] = function(num) return { mod("AreaOfEffect", "INC", num, { type = "Condition", neg = true, var = "Convergence" }) } end,
	["exposure you inflict applies an extra (%-?%d+)%% to the affected resistance"] = function(num) return { mod("ExtraExposure", "BASE", num) } end,
	["cannot take reflected elemental damage"] = { mod("ElementalReflectedDamageTaken", "MORE", -100) },
	["every %d+ seconds:"] = { },
	["gain chilling conflux for %d seconds"] = {
		flag("PhysicalCanChill", { type = "Condition", var = "ChillingConflux" }),
		flag("LightningCanChill", { type = "Condition", var = "ChillingConflux" }),
		flag("FireCanChill", { type = "Condition", var = "ChillingConflux" }),
		flag("ChaosCanChill", { type = "Condition", var = "ChillingConflux" }),
	},
	["gain shocking conflux for %d seconds"] = {
		mod("EnemyShockChance", "BASE", 100, { type = "Condition", var = "ShockingConflux" }),
		flag("PhysicalCanShock", { type = "Condition", var = "ShockingConflux" }),
		flag("ColdCanShock", { type = "Condition", var = "ShockingConflux" }),
		flag("FireCanShock", { type = "Condition", var = "ShockingConflux" }),
		flag("ChaosCanShock", { type = "Condition", var = "ShockingConflux" }),
	},
	["gain igniting conflux for %d seconds"] = {
		mod("EnemyIgniteChance", "BASE", 100, { type = "Condition", var = "IgnitingConflux" }),
		flag("PhysicalCanIgnite", { type = "Condition", var = "IgnitingConflux" }),
		flag("LightningCanIgnite", { type = "Condition", var = "IgnitingConflux" }),
		flag("ColdCanIgnite", { type = "Condition", var = "IgnitingConflux" }),
		flag("ChaosCanIgnite", { type = "Condition", var = "IgnitingConflux" }),
	},
	["gain chilling, shocking and igniting conflux for %d seconds"] = { },
	["summoned golems are immune to elemental damage"] = {
		mod("MinionModifier", "LIST", { mod = mod("FireResist", "OVERRIDE", 100) }, { type = "SkillType", skillType = SkillType.Golem }),
		mod("MinionModifier", "LIST", { mod = mod("FireResistMax", "OVERRIDE", 100) }, { type = "SkillType", skillType = SkillType.Golem }),
		mod("MinionModifier", "LIST", { mod = mod("ColdResist", "OVERRIDE", 100) }, { type = "SkillType", skillType = SkillType.Golem }),
		mod("MinionModifier", "LIST", { mod = mod("ColdResistMax", "OVERRIDE", 100) }, { type = "SkillType", skillType = SkillType.Golem }),
		mod("MinionModifier", "LIST", { mod = mod("LightningResist", "OVERRIDE", 100) }, { type = "SkillType", skillType = SkillType.Golem }),
		mod("MinionModifier", "LIST", { mod = mod("LightningResistMax", "OVERRIDE", 100) }, { type = "SkillType", skillType = SkillType.Golem }),
	},
	["(%d+)%% increased golem damage per summoned golem"] = function(num) return { mod("MinionModifier", "LIST", { mod = mod("Damage", "INC", num) }, { type = "SkillType", skillType = SkillType.Golem }, { type = "PerStat", stat = "ActiveGolemLimit" }) } end,
	["shocks from your hits always increase damage taken by at least (%d+)%%"] = function(num) return { mod("ShockBase", "BASE", num) } end,
	["(%d+)%% more damage with ignites you inflict with hits for which the highest damage type is fire"] = function(num) return { mod("Damage", "MORE", num, nil, 0, KeywordFlag.Ignite, { type = "Condition", var = "FireIsHighestDamageType" }) } end,
	["(%d+)%% more effect of cold ailments you inflict with hits for which the highest damage type is cold"] = function(num) return { mod("EnemyChillEffect", "MORE", num, { type = "Condition", var = "ColdIsHighestDamageType" }) } end,
	["(%d+)%% more effect of lightning ailments you inflict with hits if the highest damage type is lightning"] = function(num) return { mod("EnemyShockEffect", "MORE", num, { type = "Condition", var = "LightningIsHighestDamageType" }) } end,
	["your hits always ignite"] = { mod("EnemyIgniteChance", "BASE", 100) },
	["your hits always shock"] = { mod("EnemyShockChance", "BASE", 100) },
	["all damage with hits can ignite"] = {
		flag("PhysicalCanIgnite"),
		flag("ColdCanIgnite"),
		flag("LightningCanIgnite"),
		flag("ChaosCanIgnite"),
	},
	["all damage can ignite"] = {
		flag("PhysicalCanIgnite"),
		flag("ColdCanIgnite"),
		flag("LightningCanIgnite"),
		flag("ChaosCanIgnite"),
	},
	["all damage with hits can chill"] = {
		flag("PhysicalCanChill"),
		flag("FireCanChill"),
		flag("LightningCanChill"),
		flag("ChaosCanChill"),
	},
	["all damage with hits can shock"] = {
		flag("PhysicalCanShock"),
		flag("FireCanShock"),
		flag("ColdCanShock"),
		flag("ChaosCanShock"),
	},
	["all damage can shock"] = {
		flag("PhysicalCanShock"),
		flag("FireCanShock"),
		flag("ColdCanShock"),
		flag("ChaosCanShock"),
	},
	-- Gladiator
	["chance to block spell damage is equal to chance to block attack damage"] = { flag("SpellBlockChanceIsBlockChance") },
	["maximum chance to block spell damage is equal to maximum chance to block attack damage"] = { flag("SpellBlockChanceMaxIsBlockChanceMax") },
	["your counterattacks deal double damage"] = {
		mod("DoubleDamageChance", "BASE", 100, { type = "SkillName", skillName = "Reckoning" }),
		mod("DoubleDamageChance", "BASE", 100, { type = "SkillName", skillName = "Riposte" }),
		mod("DoubleDamageChance", "BASE", 100, { type = "SkillName", skillName = "Vengeance" }),
	},
	-- Guardian
	["grants armour equal to (%d+)%% of your reserved life to you and nearby allies"] = function(num) return { mod("GrantReservedLifeAsAura", "LIST", { mod = mod("Armour", "BASE", num / 100) }) } end,
	["grants maximum energy shield equal to (%d+)%% of your reserved mana to you and nearby allies"] = function(num) return { mod("GrantReservedManaAsAura", "LIST", { mod = mod("EnergyShield", "BASE", num / 100) }) } end,
	["warcries cost no mana"] = { mod("ManaCost", "MORE", -100, nil, 0, KeywordFlag.Warcry) },
	["%+(%d+)%% chance to block attack damage for %d seconds? every %d seconds"] = function(num) return { mod("BlockChance", "BASE", num, { type = "Condition", var = "BastionOfHopeActive" }) } end,
	["if you've attacked recently, you and nearby allies have %+(%d+)%% chance to block attack damage"] = function(num) return { mod("ExtraAura", "LIST", { mod = mod("BlockChance", "BASE", num) }, { type = "Condition", var = "AttackedRecently" }) } end,
	["if you've cast a spell recently, you and nearby allies have %+(%d+)%% chance to block spell damage"] = function(num) return { mod("ExtraAura", "LIST", { mod = mod("SpellBlockChance", "BASE", num) }, { type = "Condition", var = "CastSpellRecently" }) } end,
	["while there is at least one nearby ally, you and nearby allies deal (%d+)%% more damage"] = function(num) return { mod("ExtraAura", "LIST", { mod = mod("Damage", "MORE", num) }, { type = "MultiplierThreshold", var = "NearbyAlly", threshold = 1 }) } end,
	["while there are at least five nearby allies, you and nearby allies have onslaught"] = { mod("ExtraAura", "LIST", { mod = flag("Onslaught") }, { type = "MultiplierThreshold", var = "NearbyAlly", threshold = 5 }) },
	-- Hierophant
	["you and your totems regenerate ([%d%.]+)%% of life per second for each summoned totem"] = function (num) return {
		mod("LifeRegenPercent", "BASE", num, { type = "PerStat", stat = "TotemsSummoned" }),
		mod("LifeRegenPercent", "BASE", num, { type = "PerStat", stat = "TotemsSummoned" }, 0, KeywordFlag.Totem),
	} end,
	["enemies take (%d+)%% increased damage for each of your brands attached to them"] = function(num) return { mod("EnemyModifier", "LIST", { mod = mod("DamageTaken", "INC", num, { type = "Multiplier", var = "BrandsAttached" }) }) } end,
	["immune to elemental ailments while you have arcane surge"] = {
		mod("AvoidChill", "BASE", 100, { type = "Condition", var = "AffectedByArcaneSurge" }),
		mod("AvoidFreeze", "BASE", 100, { type = "Condition", var = "AffectedByArcaneSurge" }),
		mod("AvoidIgnite", "BASE", 100, { type = "Condition", var = "AffectedByArcaneSurge" }),
		mod("AvoidShock", "BASE", 100, { type = "Condition", var = "AffectedByArcaneSurge" }),
	},
	["brands have (%d+)%% more activation frequency if (%d+)%% of attached duration expired"] = function(num) return { mod("BrandActivationFrequency", "MORE", num, { type = "Condition", var = "BrandLastQuarter"} ) } end,
	-- Inquisitor
	["critical strikes ignore enemy monster elemental resistances"] = { flag("IgnoreElementalResistances", { type = "Condition", var = "CriticalStrike" }) },
	["non%-critical strikes penetrate (%d+)%% of enemy elemental resistances"] = function(num) return { mod("ElementalPenetration", "BASE", num, { type = "Condition", var = "CriticalStrike", neg = true }) } end,
	["consecrated ground you create applies (%d+)%% increased damage taken to enemies"] = function(num) return { mod("EnemyModifier", "LIST", { mod = mod("DamageTakenConsecratedGround", "INC", num, { type = "Condition", var = "OnConsecratedGround" }) }) } end,
	["you have consecrated ground around you while stationary"] = { flag("Condition:OnConsecratedGround", { type = "Condition", var = "Stationary" }) },
	["consecrated ground you create grants immunity to elemental ailments to you and allies"] = {
		mod("AvoidChill", "BASE", 100, { type = "Condition", var = "OnConsecratedGround" }),
		mod("AvoidFreeze", "BASE", 100, { type = "Condition", var = "OnConsecratedGround" }),
		mod("AvoidIgnite", "BASE", 100, { type = "Condition", var = "OnConsecratedGround" }),
		mod("AvoidShock", "BASE", 100, { type = "Condition", var = "OnConsecratedGround" }),
	},
	["gain fanaticism for 4 seconds on reaching maximum fanatic charges"] = function() return { 
		flag("Condition:CanGainFanaticism"),
	} end ,
	["(%d+)%% increased critical strike chance per point of strength or intelligence, whichever is lower"] = function(num) return { 
		mod("CritChance", "INC", num, { type = "PerStat", stat = "Str" }, { type = "Condition", var = "IntHigherThanStr" }), 
		mod("CritChance", "INC", num, { type = "PerStat", stat = "Int" }, { type = "Condition", neg = true, var = "IntHigherThanStr" }) 
	} end,
	["consecrated ground you create causes life regeneration to also recover energy shield for you and allies"] = function(num) return { 
		flag("LifeRegenerationRecoversEnergyShield", { type = "Condition", var = "OnConsecratedGround"}),
		mod("MinionModifier", "LIST", { mod = flag("LifeRegenerationRecoversEnergyShield", { type = "Condition", var = "OnConsecratedGround"}) })
	} end,
	["(%d+)%% more attack damage for each non%-instant spell you've cast in the past 8 seconds, up to a maximum of (%d+)%%"] = function(num, _, max) return { 
		mod("Damage", "MORE", num, nil, ModFlag.Attack, { type = "Multiplier", var = "CastLast8Seconds", limit = max, limitTotal = true}),	
	} end,
	-- Juggernaut
	["armour received from body armour is doubled"] = { flag("Unbreakable") },
	["action speed cannot be modified to below base value"] = { flag("ActionSpeedCannotBeBelowBase") },
	["movement speed cannot be modified to below base value"] = { flag("MovementSpeedCannotBeBelowBase") },
	["you cannot be slowed to below base speed"] = { flag("ActionSpeedCannotBeBelowBase") },
	["cannot be slowed to below base speed"] = { flag("ActionSpeedCannotBeBelowBase") },
	["gain accuracy rating equal to your strength"] = { mod("Accuracy", "BASE", 1, { type = "PerStat", stat = "Str" }) },
	["gain accuracy rating equal to twice your strength"] = { mod("Accuracy", "BASE", 2, { type = "PerStat", stat = "Str" }) },
	-- Necromancer
	["your offering skills also affect you"] = { mod("ExtraSkillMod", "LIST", { mod = mod("SkillData", "LIST", { key = "buffNotPlayer", value = false }) }, { type = "SkillName", skillNameList = { "Bone Offering", "Flesh Offering", "Spirit Offering" } }) },
	["your offerings have (%d+)%% reduced effect on you"] = function(num) return { mod("ExtraSkillMod", "LIST", { mod = mod("BuffEffectOnPlayer", "INC", -num) }, { type = "SkillName", skillNameList = { "Bone Offering", "Flesh Offering", "Spirit Offering" } }) } end,
	["if you've consumed a corpse recently, you and your minions have (%d+)%% increased area of effect"] = function(num) return { mod("AreaOfEffect", "INC", num, { type = "Condition", var = "ConsumedCorpseRecently" }), mod("MinionModifier", "LIST", { mod = mod("AreaOfEffect", "INC", num) }, { type = "Condition", var = "ConsumedCorpseRecently" }) } end,
	["with at least one nearby corpse, you and nearby allies deal (%d+)%% more damage"] = function(num) return { mod("ExtraAura", "LIST", { mod = mod("Damage", "MORE", num) }, { type = "MultiplierThreshold", var = "NearbyCorpse", threshold = 1 }) } end,
	["for each nearby corpse, you and nearby allies regenerate ([%d%.]+)%% of energy shield per second, up to ([%d%.]+)%% per second"] = function(num, _, limit) return { mod("ExtraAura", "LIST", { mod = mod("EnergyShieldRegenPercent", "BASE", num) }, { type = "Multiplier", var = "NearbyCorpse", limit = tonumber(limit), limitTotal = true }) } end,
	["for each nearby corpse, you and nearby allies regenerate (%d+) mana per second, up to (%d+) per second"] = function(num, _, limit) return { mod("ExtraAura", "LIST", { mod = mod("ManaRegen", "BASE", num) }, { type = "Multiplier", var = "NearbyCorpse", limit = tonumber(limit), limitTotal = true }) } end,
	["(%d+)%% increased attack and cast speed for each corpse consumed recently, up to a maximum of (%d+)%%"] = function(num, _, limit) return { mod("Speed", "INC", num, { type = "Multiplier", var = "CorpseConsumedRecently", limit = tonumber(limit / num)}) } end,
	["enemies near corpses you spawned recently are chilled and shocked"] = {
		mod("EnemyModifier", "LIST", { mod = mod("Condition:Chilled", "FLAG", true) }, { type = "Condition", var = "SpawnedCorpseRecently" }),
		mod("EnemyModifier", "LIST", { mod = mod("Condition:Shocked", "FLAG", true) }, { type = "Condition", var = "SpawnedCorpseRecently" }),
		mod("ShockBase", "BASE", 15, { type = "Condition", var = "SpawnedCorpseRecently"}),
	},
	["regenerate (%d+)%% of energy shield over 2 seconds when you consume a corpse"] = function(num) return { mod("EnergyShieldRegenPercent", "BASE", num / 2, { type = "Condition", var = "ConsumedCorpseInPast2Sec" }) } end,
	["regenerate (%d+)%% of mana over 2 seconds when you consume a corpse"] = function(num) return { mod("ManaRegen", "BASE", 1, { type = "PercentStat", stat = "Mana", percent = num / 2 }, { type = "Condition", var = "ConsumedCorpseInPast2Sec" }) } end,
	-- Occultist
	["enemies you curse have malediction"] = { mod("AffectedByCurseMod", "LIST", { mod = flag("HasMalediction") }) },
	["when you kill an enemy, for each curse on that enemy, gain (%d+)%% of non%-chaos damage as extra chaos damage for 4 seconds"] = function(num) return {
		mod("NonChaosDamageGainAsChaos", "BASE", num, { type = "Condition", var = "KilledRecently" }, { type = "Multiplier", var = "CurseOnEnemy" }),
	} end,
	["cannot be stunned while you have energy shield"] = { mod("AvoidStun", "BASE", 100, { type = "Condition", var = "HaveEnergyShield" }) },
	["every second, inflict withered on nearby enemies for (%d+) seconds"] = { flag("Condition:CanWither") },
	-- Pathfinder
	["always poison on hit while using a flask"] = { mod("PoisonChance", "BASE", 100, { type = "Condition", var = "UsingFlask" }) },
	["poisons you inflict during any flask effect have (%d+)%% chance to deal (%d+)%% more damage"] = function(num, _, more) return { mod("Damage", "MORE", tonumber(more) * num / 100, nil, 0, KeywordFlag.Poison, { type = "Condition", var = "UsingFlask" }) } end,
	["immune to elemental ailments during any flask effect"] = {
		mod("AvoidChill", "BASE", 100, { type = "Condition", var = "UsingFlask" }),
		mod("AvoidFreeze", "BASE", 100, { type = "Condition", var = "UsingFlask" }),
		mod("AvoidIgnite", "BASE", 100, { type = "Condition", var = "UsingFlask" }),
		mod("AvoidShock", "BASE", 100, { type = "Condition", var = "UsingFlask" }),
	},
	-- Raider
	["nearby enemies have (%d+)%% less accuracy rating while you have phasing"] = function(num) return { mod("EnemyModifier", "LIST", { mod = mod("Accuracy", "MORE", -num) }, { type = "Condition", var = "Phasing" } )} end,
	["immune to elemental ailments while phasing"] = {
		mod("AvoidChill", "BASE", 100, { type = "Condition", var = "Phasing" }),
		mod("AvoidFreeze", "BASE", 100, { type = "Condition", var = "Phasing" }),
		mod("AvoidIgnite", "BASE", 100, { type = "Condition", var = "Phasing" }),
		mod("AvoidShock", "BASE", 100, { type = "Condition", var = "Phasing" }),
	},
	["nearby enemies have fire, cold and lightning exposure while you have phasing, applying %-(%d+)%% to those resistances"] = function(num) return {
		mod("EnemyModifier", "LIST", { mod = mod("FireExposure", "BASE", -num) }, { type = "Condition", var = "Phasing" } ),
		mod("EnemyModifier", "LIST", { mod = mod("ColdExposure", "BASE", -num) }, { type = "Condition", var = "Phasing" } ),
		mod("EnemyModifier", "LIST", { mod = mod("LightningExposure", "BASE", -num) }, { type = "Condition", var = "Phasing" } ),
	} end,
	-- Saboteur
	["immune to ignite and shock"] = {
		mod("AvoidIgnite", "BASE", 100),
		mod("AvoidShock", "BASE", 100),
	},
	["you gain (%d+)%% increased damage for each trap"] = function(num) return { mod("Damage", "INC", num, { type = "PerStat", stat = "ActiveTrapLimit" }) } end,
	["you gain (%d+)%% increased area of effect for each mine"] = function(num) return { mod("AreaOfEffect", "INC", num, { type = "PerStat", stat = "ActiveMineLimit" }) } end,
	-- Slayer
	["deal up to (%d+)%% more melee damage to enemies, based on proximity"] = function(num) return { mod("Damage", "MORE", num, nil, bor(ModFlag.Attack, ModFlag.Melee), { type = "MeleeProximity", ramp = {1,0} }) } end,
	["cannot be stunned while leeching"] = { mod("AvoidStun", "BASE", 100, { type = "Condition", var = "Leeching" }) },
	["you are immune to bleeding while leeching"] = { mod("AvoidBleed", "BASE", 100, { type = "Condition", var = "Leeching" }) },
	["life leech effects are not removed at full life"] = { flag("CanLeechLifeOnFullLife") },
	["life leech effects are not removed when unreserved life is filled"] = { flag("CanLeechLifeOnFullLife") },
	["energy shield leech effects from attacks are not removed at full energy shield"] = { flag("CanLeechLifeOnFullEnergyShield") },
	["cannot take reflected physical damage"] = { mod("PhysicalReflectedDamageTaken", "MORE", -100) },
	["gain (%d+)%% increased movement speed for 20 seconds when you kill an enemy"] = function(num) return { mod("MovementSpeed", "INC", num, { type = "Condition", var = "KilledRecently" }) } end,
	["gain (%d+)%% increased attack speed for 20 seconds when you kill a rare or unique enemy"] = function(num) return { mod("Speed", "INC", num, { type = "Condition", var = "KilledUniqueEnemy" }) } end,
	["kill enemies that have (%d+)%% or lower life when hit by your skills"] = function(num) return { mod("CullPercent", "MAX", num) } end,
	-- Trickster
	["(%d+)%% chance to gain (%d+)%% of non%-chaos damage with hits as extra chaos damage"] = function(num, _, perc) return { mod("NonChaosDamageGainAsChaos", "BASE", num / 100 * tonumber(perc)) } end,
	["movement skills cost no mana"] = { mod("ManaCost", "MORE", -100, nil, 0, KeywordFlag.Movement) },
	["cannot be stunned while you have ghost shrouds"] = function(num) return { mod("AvoidStun", "BASE", 100, { type = "MultiplierThreshold", var = "GhostShroud", threshold = 1 }) } end,
	-- Item local modifiers
	["has no sockets"] = { flag("NoSockets") },
	["has (%d+) sockets?"] = function(num) return { mod("SocketCount", "BASE", num) } end,
	["has (%d+) abyssal sockets?"] = function(num) return { mod("AbyssalSocketCount", "BASE", num) } end,
	["no physical damage"] = { mod("WeaponData", "LIST", { key = "PhysicalMin" }), mod("WeaponData", "LIST", { key = "PhysicalMax" }), mod("WeaponData", "LIST", { key = "PhysicalDPS" }) },
	["all attacks with this weapon are critical strikes"] = { mod("WeaponData", "LIST", { key = "CritChance", value = 100 }) },
	["counts as dual wielding"] = { mod("WeaponData", "LIST", { key = "countsAsDualWielding", value = true}) },
	["counts as all one handed melee weapon types"] = { mod("WeaponData", "LIST", { key = "countsAsAll1H", value = true }) },
	["no block chance"] = { mod("ArmourData", "LIST", { key = "BlockChance", value = 0 }) },
	["has no energy shield"] = { mod("ArmourData", "LIST", { key = "EnergyShield", value = 0 }) },
	["hits can't be evaded"] = { flag("CannotBeEvaded", { type = "Condition", var = "{Hand}Attack" }) },
	["causes bleeding on hit"] = { mod("BleedChance", "BASE", 100, { type = "Condition", var = "{Hand}Attack" }) },
	["poisonous hit"] = { mod("PoisonChance", "BASE", 100, { type = "Condition", var = "{Hand}Attack" }) },
	["attacks with this weapon deal double damage"] = { mod("DoubleDamageChance", "BASE", 100, nil, ModFlag.Hit, { type = "Condition", var = "{Hand}Attack" }, { type = "SkillType", skillType = SkillType.Attack }) },
	["hits with this weapon gain (%d+)%% of physical damage as extra cold or lightning damage"] = function(num) return {
		mod("PhysicalDamageGainAsColdOrLightning", "BASE", num / 2, nil, ModFlag.Hit, { type = "Condition", var = "DualWielding"}, { type = "SkillType", skillType = SkillType.Attack }),
		mod("PhysicalDamageGainAsColdOrLightning", "BASE", num, nil, ModFlag.Hit, { type = "Condition", var = "DualWielding", neg = true}, { type = "SkillType", skillType = SkillType.Attack })
	} end,
	["attacks with this weapon deal double damage to chilled enemies"] = { mod("DoubleDamageChance", "BASE", 100, nil, ModFlag.Hit, { type = "Condition", var = "{Hand}Attack" }, { type = "SkillType", skillType = SkillType.Attack }, { type = "ActorCondition", actor = "enemy", var = "Chilled" }) },
	["life leech from hits with this weapon applies instantly"] = { flag("InstantLifeLeech", { type = "Condition", var = "{Hand}Attack" }) },
	["life leech from hits with this weapon is instant"] = { flag("InstantLifeLeech", { type = "Condition", var = "{Hand}Attack" }) },
	["gain life from leech instantly from hits with this weapon"] = { flag("InstantLifeLeech", { type = "Condition", var = "{Hand}Attack" }, { type = "SkillType", skillType = SkillType.Attack }) },
	["instant recovery"] = {  mod("FlaskInstantRecovery", "BASE", 100) },
	["(%d+)%% of recovery applied instantly"] = function(num) return { mod("FlaskInstantRecovery", "BASE", num) } end,
	["has no attribute requirements"] = { flag("NoAttributeRequirements") },
	["trigger a socketed spell when you attack with this weapon"] = { mod("ExtraSupport", "LIST", { skillId = "SupportTriggerSpellOnAttack", level = 1 }, { type = "SocketedIn", slotName = "{SlotName}" }) },
	["trigger a socketed spell when you attack with this weapon, with a 0.15 second cooldown"] = { mod("ExtraSupport", "LIST", { skillId = "SupportTriggerSpellOnAttack", level = 1 }, { type = "SocketedIn", slotName = "{SlotName}" }) },
	["trigger a socketed spell when you use a skill"] = { mod("ExtraSupport", "LIST", { skillId = "SupportTriggerSpellOnSkillUse", level = 1 }, { type = "SocketedIn", slotName = "{SlotName}" }) },
	["trigger a socketed spell when you use a skill, with a 8 second cooldown"] = { mod("ExtraSupport", "LIST", { skillId = "SupportTriggerSpellOnSkillUse", level = 1 }, { type = "SocketedIn", slotName = "{SlotName}" }) },
	["trigger a socketed spell when you use a skill, with a 8 second cooldown and 150%% more cost"] = { mod("ExtraSupport", "LIST", { skillId = "SupportTriggerSpellOnSkillUse", level = 1 }, { type = "SocketedIn", slotName = "{SlotName}" }) },
	["trigger socketed spells when you focus"] = { mod("ExtraSupport", "LIST", { skillId = "SupportTriggerSpellFromHelmet", level = 1 }, { type = "SocketedIn", slotName = "{SlotName}" }, { type = "Condition", var = "Focused" }) },
	["trigger socketed spells when you focus, with a 0.25 second cooldown"] = { mod("ExtraSupport", "LIST", { skillId = "SupportTriggerSpellFromHelmet", level = 1 }, { type = "SocketedIn", slotName = "{SlotName}" }, { type = "Condition", var = "Focused" }) },
	["trigger a socketed spell when you attack with a bow"] = { mod("ExtraSupport", "LIST", { skillId = "SupportTriggerSpellOnBowAttack", level = 1 }, { type = "SocketedIn", slotName = "{SlotName}" }) },
	["trigger a socketed spell when you attack with a bow, with a 0.3 second cooldown"] = { mod("ExtraSupport", "LIST", { skillId = "SupportTriggerSpellOnBowAttack", level = 1 }, { type = "SocketedIn", slotName = "{SlotName}" }) },
	["trigger a socketed bow skill when you attack with a bow"] = { mod("ExtraSupport", "LIST", { skillId = "SupportTriggerBowSkillOnBowAttack", level = 1 }, { type = "SocketedIn", slotName = "{SlotName}" }) },
	["trigger a socketed bow skill when you attack with a bow, with a 1 second cooldown"] = { mod("ExtraSupport", "LIST", { skillId = "SupportTriggerBowSkillOnBowAttack", level = 1 }, { type = "SocketedIn", slotName = "{SlotName}" }) },
	["(%d+)%% chance to [c?t?][a?r?][s?i?][t?g?]g?e?r? socketed spells when you spend at least (%d+) mana to use a skill"] = function(num, _, amount) return {
		mod("KitavaTriggerChance", "BASE", num, "Kitava's Thirst"),
		mod("KitavaRequiredManaCost", "BASE", tonumber(amount), "Kitava's Thirst"),
		mod("ExtraSupport", "LIST", { skillId = "SupportCastOnManaSpent", level = 1 }, { type = "SocketedIn", slotName = "{SlotName}" }),
	} end,
	-- Socketed gem modifiers
	["([%+%-]%d+) to level of socketed gems"] = function(num) return { mod("GemProperty", "LIST", { keyword = "all", key = "level", value = num }, { type = "SocketedIn", slotName = "{SlotName}" }) } end,
	["([%+%-]%d+) to level of socketed ([%a ]+) gems"] = function(num, _, type) return { mod("GemProperty", "LIST", { keyword = type, key = "level", value = num }, { type = "SocketedIn", slotName = "{SlotName}" }) } end,
	["%+(%d+)%% to quality of socketed gems"] = function(num, _, type) return { mod("GemProperty", "LIST", { keyword = "all", key = "quality", value = num }, { type = "SocketedIn", slotName = "{SlotName}" }) } end,
	["%+(%d+)%% to quality of socketed ([%a ]+) gems"] = function(num, _, type) return { mod("GemProperty", "LIST", { keyword = type, key = "quality", value = num }, { type = "SocketedIn", slotName = "{SlotName}" }) } end,
	["%+(%d+) to level of active socketed skill gems"] = function(num) return { mod("GemProperty", "LIST", { keyword = "active_skill", key = "level", value = num }, { type = "SocketedIn", slotName = "{SlotName}" }) } end,
	["%+(%d+) to level of socketed active skill gems"] = function(num) return { mod("GemProperty", "LIST", { keyword = "active_skill", key = "level", value = num }, { type = "SocketedIn", slotName = "{SlotName}" }) } end,
	["%+(%d+) to level of socketed active skill gems per (%d+) player levels"] = function(num, _, div) return { mod("GemProperty", "LIST", { keyword = "active_skill", key = "level", value = num }, { type = "SocketedIn", slotName = "{SlotName}" }, { type = "Multiplier", var = "Level", div = tonumber(div) }) } end,
	["socketed gems fire an additional projectile"] = { mod("ExtraSkillMod", "LIST", { mod = mod("ProjectileCount", "BASE", 1) }, { type = "SocketedIn", slotName = "{SlotName}" }) },
	["socketed gems fire (%d+) additional projectiles"] = function(num) return { mod("ExtraSkillMod", "LIST", { mod = mod("ProjectileCount", "BASE", num) }, { type = "SocketedIn", slotName = "{SlotName}" }) } end,
	["socketed gems reserve no mana"] = { mod("ManaReserved", "MORE", -100, { type = "SocketedIn", slotName = "{SlotName}" }) },
	["socketed gems have no reservation"] = { mod("Reserved", "MORE", -100, { type = "SocketedIn", slotName = "{SlotName}" }) },
	["socketed skill gems get a (%d+)%% mana multiplier"] = function(num) return { mod("ExtraSkillMod", "LIST", { mod = mod("SupportManaMultiplier", "MORE", num - 100) }, { type = "SocketedIn", slotName = "{SlotName}" }) } end,
	["socketed skill gems get a (%d+)%% cost & reservation multiplier"] = function(num) return { mod("ExtraSkillMod", "LIST", { mod = mod("SupportManaMultiplier", "MORE", num - 100) }, { type = "SocketedIn", slotName = "{SlotName}" }) } end,
	["socketed gems have blood magic"] = { mod("ExtraSupport", "LIST", { skillId = "SupportBloodMagicUniquePrismGuardian", level = 1 }, { type = "SocketedIn", slotName = "{SlotName}" }) },
	["socketed gems cost and reserve life instead of mana"] = { mod("ExtraSupport", "LIST", { skillId = "SupportBloodMagicUniquePrismGuardian", level = 1 }, { type = "SocketedIn", slotName = "{SlotName}" }) },
	["socketed gems have elemental equilibrium"] = { mod("Keystone", "LIST", "Elemental Equilibrium") },
	["socketed gems have secrets of suffering"] = { 
		flag("CannotIgnite", { type = "SocketedIn", slotName = "{SlotName}" }), 
		flag("CannotChill", { type = "SocketedIn", slotName = "{SlotName}" }), 
		flag("CannotFreeze", { type = "SocketedIn", slotName = "{SlotName}" }), 
		flag("CannotShock", { type = "SocketedIn", slotName = "{SlotName}" }),
		flag("CritAlwaysAltAilments", { type = "SocketedIn", slotName = "{SlotName}" })
	},
	["socketed skills deal double damage"] = { mod("ExtraSkillMod", "LIST", { mod = mod("DoubleDamageChance", "BASE", 100) }, { type = "SocketedIn", slotName = "{SlotName}" }) },
	["socketed gems gain (%d+)%% of physical damage as extra lightning damage"] = function(num) return { mod("ExtraSkillMod", "LIST", { mod = mod("PhysicalDamageGainAsLightning", "BASE", num) }, { type = "SocketedIn", slotName = "{SlotName}" }) } end,
	["socketed red gems get (%d+)%% physical damage as extra fire damage"] = function(num) return { mod("ExtraSkillMod", "LIST", { mod = mod("PhysicalDamageGainAsFire", "BASE", num) }, { type = "SocketedIn", slotName = "{SlotName}", keyword = "strength" }) } end,
	["socketed non%-channelling bow skills are triggered by snipe"] = { 
		mod("ExtraSkillMod", "LIST", { mod = flag("TriggeredBySnipe") },  { type = "SocketedIn", slotName = "{SlotName}", keyword = "bow" }, { type = "SkillType", skillType = SkillType.Triggerable } ),
		mod("ExtraSkillMod", "LIST", { mod = mod("SkillData", "LIST", { key = "showAverage", value = true } ) }, { type = "SocketedIn", slotName = "{SlotName}", keyword = "bow" }, { type = "SkillType", skillType = SkillType.Triggerable } ),
		mod("ExtraSkillMod", "LIST", { mod = mod("SkillData", "LIST", { key = "triggered", value = 1 } ) }, { type = "SocketedIn", slotName = "{SlotName}", keyword = "bow" }, { type = "SkillType", skillType = SkillType.Triggerable } ),
	},
	["socketed triggered bow skills deal (%d+)%% less damage"] = function(num) return { mod("ExtraSkillMod", "LIST", { mod = mod("Damage", "MORE", -num) }, { type = "SocketedIn", slotName = "{SlotName}", keyword = "bow" }, { type = "SkillType", skillType = SkillType.Triggerable } ) } end,
	["socketed travel skills deal (%d+)%% more damage"] = function(num) return { mod("ExtraSkillMod", "LIST", { mod = mod("Damage", "MORE", num) }, { type = "SocketedIn", slotName = "{SlotName}" }, { type = "SkillType", skillType = SkillType.TravelSkill } ) } end,
	-- Global gem modifiers
	["%+(%d+) to level of all minion skill gems"] = function(num) return { mod("GemProperty", "LIST", { keywordList = { "minion", "active_skill" }, key = "level", value = num }) } end,
	["%+(%d+) to level of all spell skill gems"] = function(num) return { mod("GemProperty", "LIST", { keywordList = { "spell", "active_skill" }, key = "level", value = num }) } end,
	["%+(%d+) to level of all physical spell skill gems"] = function(num) return { mod("GemProperty", "LIST", { keywordList = { "spell", "physical", "active_skill" }, key = "level", value = num }) } end,
	["%+(%d+) to level of all physical skill gems"] = function(num) return { mod("GemProperty", "LIST", { keywordList = { "physical", "active_skill" }, key = "level", value = num }) } end,
	["%+(%d+) to level of all lightning spell skill gems"] = function(num) return { mod("GemProperty", "LIST", { keywordList = { "spell", "lightning", "active_skill" }, key = "level", value = num }) } end,
	["%+(%d+) to level of all lightning skill gems"] = function(num) return { mod("GemProperty", "LIST", { keywordList = { "lightning", "active_skill" }, key = "level", value = num }) } end,
	["%+(%d+) to level of all cold spell skill gems"] = function(num) return { mod("GemProperty", "LIST", { keywordList = { "spell", "cold", "active_skill" }, key = "level", value = num }) } end,
	["%+(%d+) to level of all cold skill gems"] = function(num) return { mod("GemProperty", "LIST", { keywordList = { "cold", "active_skill" }, key = "level", value = num }) } end,
	["%+(%d+) to level of all fire spell skill gems"] = function(num) return { mod("GemProperty", "LIST", { keywordList = { "spell", "fire", "active_skill" }, key = "level", value = num }) } end,
	["%+(%d+) to level of all fire skill gems"] = function(num) return { mod("GemProperty", "LIST", { keywordList = { "fire", "active_skill" }, key = "level", value = num }) } end,
	["%+(%d+) to level of all chaos spell skill gems"] = function(num) return { mod("GemProperty", "LIST", { keywordList = { "spell", "chaos", "active_skill" }, key = "level", value = num }) } end,
	["%+(%d+) to level of all chaos skill gems"] = function(num) return { mod("GemProperty", "LIST", { keywordList = { "chaos", "active_skill" }, key = "level", value = num }) } end,
	["%+(%d+) to level of all strength skill gems"] = function(num) return { mod("GemProperty", "LIST", { keywordList = { "strength", "active_skill" }, key = "level", value = num }) } end,
	["%+(%d+) to level of all dexterity skill gems"] = function(num) return { mod("GemProperty", "LIST", { keywordList = { "dexterity", "active_skill" }, key = "level", value = num }) } end,
	["%+(%d+) to level of all intelligence skill gems"] = function(num) return { mod("GemProperty", "LIST", { keywordList = { "intelligence", "active_skill" }, key = "level", value = num }) } end,
	["%+(%d+) to level of all (.+) gems"] = function(num, _, skill)
		if gemIdLookup[skill] then
			return { mod("GemProperty", "LIST", {keyword = skill, key = "level", value = num }) }
		end
		local wordList = {}
		for tag in skill:gmatch("%w+") do
			if tag == "skill" then
				tag = "active_skill"
			end
			table.insert(wordList, tag)
		end
		return { mod("GemProperty", "LIST", {keywordList = wordList, key = "level", value = num }) }
	end,
	-- Extra skill/support
	["grants (%D+)"] = function(_, skill) return grantedExtraSkill(skill, 1) end,
	["grants level (%d+) (.+)"] = function(num, _, skill) return grantedExtraSkill(skill, num) end,
	["[ct][ar][si][tg]g?e?r?s? level (%d+) (.+) when equipped"] = function(num, _, skill) return triggerExtraSkill(skill, num) end,
	["[ct][ar][si][tg]g?e?r?s? level (%d+) (.+) on %a+"] = function(num, _, skill) return triggerExtraSkill(skill, num) end,
	["use level (%d+) (.+) on %a+"] = function(num, _, skill) return triggerExtraSkill(skill, num) end,
	["[ct][ar][si][tg]g?e?r?s? level (%d+) (.+) when you attack"] = function(num, _, skill) return triggerExtraSkill(skill, num) end,
	["[ct][ar][si][tg]g?e?r?s? level (%d+) (.+) when you deal a critical strike"] = function(num, _, skill) return triggerExtraSkill(skill, num) end,
	["[ct][ar][si][tg]g?e?r?s? level (%d+) (.+) when hit"] = function(num, _, skill) return triggerExtraSkill(skill, num) end,
	["[ct][ar][si][tg]g?e?r?s? level (%d+) (.+) when you kill an enemy"] = function(num, _, skill) return triggerExtraSkill(skill, num) end,
	["[ct][ar][si][tg]g?e?r?s? level (%d+) (.+) when you use a skill"] = function(num, _, skill) return triggerExtraSkill(skill, num) end,
	["trigger level (%d+) (.+) when you use a skill while you have a spirit charge"] = function(num, _, skill) return triggerExtraSkill(skill, num) end,
	["trigger level (%d+) (.+) when you hit an enemy while cursed"] = function(num, _, skill) return triggerExtraSkill(skill, num) end,
	["trigger level (%d+) (.+) when you hit a bleeding enemy"] = function(num, _, skill) return triggerExtraSkill(skill, num) end,
	["trigger level (%d+) (.+) when you hit a rare or unique enemy"] = function(num, _, skill) return triggerExtraSkill(skill, num) end,
	["trigger level (%d+) (.+) when you hit a frozen enemy"] = function(num, _, skill) return triggerExtraSkill(skill, num) end,
	["trigger level (%d+) (.+) when you kill a frozen enemy"] = function(num, _, skill) return triggerExtraSkill(skill, num) end,
	["trigger level (%d+) (.+) when you consume a corpse"] = function(num, _, skill) return skill == "summon phantasm skill" and triggerExtraSkill("triggered summon phantasm skill", num) or triggerExtraSkill(skill, num) end,
	["trigger level (%d+) (.+) when you attack with a bow"] = function(num, _, skill) return triggerExtraSkill(skill, num) end,
	["trigger level (%d+) (.+) when you block"] = function(num, _, skill) return triggerExtraSkill(skill, num) end,
	["trigger level (%d+) (.+) when animated guardian kills an enemy"] = function(num, _, skill) return triggerExtraSkill(skill, num) end,
	["trigger level (%d+) (.+) when you lose cat's stealth"] = function(num, _, skill) return triggerExtraSkill(skill, num) end,
	["trigger level (%d+) (.+) when your trap is triggered"] = function(num, _, skill) return triggerExtraSkill(skill, num) end,
	["trigger level (%d+) (.+) on hit with this weapon"] = function(num, _, skill) return triggerExtraSkill(skill, num) end,
	["trigger level (%d+) (.+) on melee hit while cursed"] = function(num, _, skill) return triggerExtraSkill(skill, num) end,
	["trigger level (%d+) (.+) on melee hit with this weapon"] = function(num, _, skill) return triggerExtraSkill(skill, num) end,
	["trigger level (%d+) (.+) every [%d%.]+ seconds while phasing"] = function(num, _, skill) return triggerExtraSkill(skill, num) end,
	["trigger level (%d+) (.+) when you gain avian's might or avian's flight"] = function(num, _, skill) return triggerExtraSkill(skill, num) end,
	["trigger level (%d+) (.+) on melee hit if you have at least (%d+) strength"] = function(num, _, skill) return triggerExtraSkill(skill, num) end,
	["triggers level (%d+) (.+) when equipped"] = function(num, _, skill) return triggerExtraSkill(skill, num) end,
	["%d+%% chance to attack with level (%d+) (.+) on melee hit"] = function(num, _, skill) return triggerExtraSkill(skill, num) end,
	["%d+%% chance to trigger level (%d+) (.+) when animated weapon kills an enemy"] = function(num, _, skill) return triggerExtraSkill(skill, num) end,
	["%d+%% chance to trigger level (%d+) (.+) on melee hit"] = function(num, _, skill) return triggerExtraSkill(skill, num) end,
	["%d+%% chance to trigger level (%d+) (.+) [ow][nh]e?n? ?y?o?u? kill ?a?n? ?e?n?e?m?y?"] = function(num, _, skill) return triggerExtraSkill(skill, num) end,
	["%d+%% chance to trigger level (%d+) (.+) when you use a socketed skill"] = function(num, _, skill) return triggerExtraSkill(skill, num) end,
	["%d+%% chance to trigger level (%d+) (.+) when you gain avian's might or avian's flight"] = function(num, _, skill) return triggerExtraSkill(skill, num) end,
	["%d+%% chance to trigger level (%d+) (.+) on critical strike with this weapon"] = function(num, _, skill) return triggerExtraSkill(skill, num) end,
	["%d+%% chance to [ct][ar][si][tg]g?e?r? level (%d+) (.+) on %a+"] = function(num, _, skill) return triggerExtraSkill(skill, num) end,
	["attack with level (%d+) (.+) when you kill a bleeding enemy"] = function(num, _, skill) return triggerExtraSkill(skill, num) end,
	["triggers? level (%d+) (.+) when you kill a bleeding enemy"] = function(num, _, skill) return triggerExtraSkill(skill, num) end,
	["curse enemies with (%D+) on %a+"] = function(_, skill) return triggerExtraSkill(skill, 1, true) end,
	["curse enemies with (%D+) on %a+, with (%d+)%% increased effect"] = function(_, skill, num) return {
		mod("ExtraSkill", "LIST", { skillId = gemIdLookup[skill], level = 1, noSupports = true, triggered = true }),
		mod("CurseEffect", "INC", tonumber(num), { type = "SkillName", skillName = string.gsub(" "..skill, "%W%l", string.upper):sub(2) }),
	} end,
	["%d+%% chance to curse n?o?n?%-?c?u?r?s?e?d? ?enemies with (%D+) on %a+, with (%d+)%% increased effect"] = function(_, skill, num) return {
		mod("ExtraSkill", "LIST", { skillId = gemIdLookup[skill], level = 1, noSupports = true, triggered = true }),
		mod("CurseEffect", "INC", tonumber(num), { type = "SkillName", skillName = string.gsub(" "..skill, "%W%l", string.upper):sub(2) }),
	} end,
	["curse enemies with level (%d+) (%D+) on %a+, which can apply to hexproof enemies"] = function(num, _, skill) return triggerExtraSkill(skill, num, true) end,
	["curse enemies with level (%d+) (.+) on %a+"] = function(num, _, skill) return triggerExtraSkill(skill, num, true) end,
	["[ct][ar][si][tg]g?e?r?s? (.+) on %a+"] = function(_, skill) return triggerExtraSkill(skill, 1, true) end,
	["[at][tr][ti][ag][cg][ke]r? (.+) on %a+"] = function(_, skill) return triggerExtraSkill(skill, 1, true) end,
	["[at][tr][ti][ag][cg][ke]r? with (.+) on %a+"] = function(_, skill) return triggerExtraSkill(skill, 1, true) end,
	["[ct][ar][si][tg]g?e?r?s? (.+) when hit"] = function(_, skill) return triggerExtraSkill(skill, 1, true) end,
	["[at][tr][ti][ag][cg][ke]r? (.+) when hit"] = function(_, skill) return triggerExtraSkill(skill, 1, true) end,
	["[at][tr][ti][ag][cg][ke]r? with (.+) when hit"] = function(_, skill) return triggerExtraSkill(skill, 1, true) end,
	["[ct][ar][si][tg]g?e?r?s? (.+) when your skills or minions kill"] = function(_, skill) return triggerExtraSkill(skill, 1, true) end,
	["[at][tr][ti][ag][cg][ke]r? (.+) when you take a critical strike"] = function( _, skill) return triggerExtraSkill(skill, 1, true) end,
	["[at][tr][ti][ag][cg][ke]r? with (.+) when you take a critical strike"] = function( _, skill) return triggerExtraSkill(skill, 1, true) end,
	["trigger commandment of inferno on critical strike"] = { mod("ExtraSkill", "LIST", { skillId = "UniqueEnchantmentOfInfernoOnCrit", level = 1, noSupports = true, triggered = true }) },
	["trigger (.+) on critical strike"] = function( _, skill) return triggerExtraSkill(skill, 1, true) end,
	["triggers? (.+) when you take a critical strike"] = function( _, skill) return triggerExtraSkill(skill, 1, true) end,
	["socketed [%a+]* ?gems a?r?e? ?supported by level (%d+) (.+)"] = function(num, _, support)
		local skillId = gemIdLookup[support] or gemIdLookup[support:gsub("^increased ","")]
		if skillId then
			local gemId = data.gemForBaseName[data.skills[skillId].name .. " Support"]
			if gemId then
				return {
					mod("ExtraSupport", "LIST", { skillId = data.gems[gemId].grantedEffectId, level = num }, { type = "SocketedIn", slotName = "{SlotName}" }),
					mod("ExtraSupport", "LIST", { skillId = data.gems[gemId].secondaryGrantedEffectId, level = num }, { type = "SocketedIn", slotName = "{SlotName}" })
				}
			else
				return {
					mod("ExtraSupport", "LIST", { skillId = skillId, level = num }, { type = "SocketedIn", slotName = "{SlotName}" }),
				}
			end
		end
	end,
	["socketed non%-exceptional support gems can also support skills from your ([%a%s]+)"] = function (_, itemSlotName)
		local targetItemSlotName = "Body Armour"
		if itemSlotName == "main hand" then
			targetItemSlotName = "Weapon 1"
		end
		return {
			mod("LinkedNonExceptionSupport", "LIST", { targetSlotName = targetItemSlotName }, { type = "SocketedIn", slotName = "{SlotName}" }),
		}
	end,
	["socketed hex curse skills are triggered by doedre's effigy when summoned"] = { mod("ExtraSupport", "LIST", { skillId = "SupportCursePillarTriggerCurses", level = 20 }, { type = "SocketedIn", slotName = "{SlotName}" }) },
	["trigger level (%d+) (.+) every (%d+) seconds"] = function(num, _, skill) return triggerExtraSkill(skill, num) end,
	["trigger level (%d+) (.+), (.+) or (.+) every (%d+) seconds"] = function(num, _, skill1, skill2, skill3) return {
		mod("ExtraSkill", "LIST", { skillId = gemIdLookup[skill1], level = num, triggered = true }),
		mod("ExtraSkill", "LIST", { skillId = gemIdLookup[skill2], level = num, triggered = true }),
		mod("ExtraSkill", "LIST", { skillId = gemIdLookup[skill3], level = num, triggered = true }),
	} end,
	["offering skills triggered this way also affect you"] = { mod("ExtraSkillMod", "LIST", { mod = mod("SkillData", "LIST", { key = "buffNotPlayer", value = false }) }, { type = "SkillName", skillNameList = { "Bone Offering", "Flesh Offering", "Spirit Offering" } }, { type = "SocketedIn", slotName = "{SlotName}" }) },
	["trigger level (%d+) (.+) after spending a total of (%d+) mana"] = function(num, _, skill) return triggerExtraSkill(skill, num) end,
	["consumes a void charge to trigger level (%d+) (.+) when you fire arrows"] = function(num, _, skill) return triggerExtraSkill(skill, num) end,
	["consumes a void charge to trigger level (%d+) (.+) when you fire arrows with a non%-triggered skill"] = function(num, _, skill) return triggerExtraSkill(skill, num) end,
	["your hits treat cold resistance as (%d+)%% higher than actual value"] = function(num) return {
		mod("ColdPenetration", "BASE", -num, nil, 0, KeywordFlag.Hit),
	} end,
	-- Conversion
	["increases and reductions to minion damage also affects? you"] = { flag("MinionDamageAppliesToPlayer"), mod("ImprovedMinionDamageAppliesToPlayer", "INC", 100) },
	["increases and reductions to minion damage also affects? you at (%d+)%% of their value"] = function(num) return { flag("MinionDamageAppliesToPlayer"), mod("ImprovedMinionDamageAppliesToPlayer", "INC", num) } end,
	["increases and reductions to minion attack speed also affects? you"] = { flag("MinionAttackSpeedAppliesToPlayer"), mod("ImprovedMinionAttackSpeedAppliesToPlayer", "INC", 100) },
	["increases and reductions to cast speed apply to attack speed at (%d+)%% of their value"] =  function(num) return { flag("CastSpeedAppliesToAttacks"), mod("ImprovedCastSpeedAppliesToAttacks", "INC", num) } end,
	["increases and reductions to spell damage also apply to attacks"] = { flag("SpellDamageAppliesToAttacks"), mod("ImprovedSpellDamageAppliesToAttacks", "INC", 100) },
	["increases and reductions to spell damage also apply to attacks at (%d+)%% of their value"] = function(num) return { flag("SpellDamageAppliesToAttacks"), mod("ImprovedSpellDamageAppliesToAttacks", "INC", num) } end,
	["increases and reductions to spell damage also apply to attacks while wielding a wand"] = { flag("SpellDamageAppliesToAttacks", { type = "Condition", var = "UsingWand" }), mod("ImprovedSpellDamageAppliesToAttacks", "INC", 100, { type = "Condition", var = "UsingWand" }) },
	["modifiers to claw damage also apply to unarmed"] = { flag("ClawDamageAppliesToUnarmed") },
	["modifiers to claw damage also apply to unarmed attack damage"] = { flag("ClawDamageAppliesToUnarmed") },
	["modifiers to claw attack speed also apply to unarmed"] = { flag("ClawAttackSpeedAppliesToUnarmed") },
	["modifiers to claw attack speed also apply to unarmed attack speed"] = { flag("ClawAttackSpeedAppliesToUnarmed") },
	["modifiers to claw critical strike chance also apply to unarmed"] = { flag("ClawCritChanceAppliesToUnarmed") },
	["modifiers to claw critical strike chance also apply to unarmed attack critical strike chance"] = { flag("ClawCritChanceAppliesToUnarmed") },
	["increases and reductions to light radius also apply to accuracy"] = { flag("LightRadiusAppliesToAccuracy") },
	["increases and reductions to light radius also apply to area of effect at 50%% of their value"] = { flag("LightRadiusAppliesToAreaOfEffect") },
	["increases and reductions to light radius also apply to damage"] = { flag("LightRadiusAppliesToDamage") },
	["increases and reductions to cast speed also apply to trap throwing speed"] = { flag("CastSpeedAppliesToTrapThrowingSpeed") },
	["gain (%d+)%% of bow physical damage as extra damage of each element"] = function(num) return {
		mod("PhysicalDamageGainAsLightning", "BASE", num, nil, ModFlag.Bow),
		mod("PhysicalDamageGainAsCold", "BASE", num, nil, ModFlag.Bow),
		mod("PhysicalDamageGainAsFire", "BASE", num, nil, ModFlag.Bow),
	} end,
	["gain (%d+)%% of weapon physical damage as extra damage of each element"] = function(num) return {
		mod("PhysicalDamageGainAsLightning", "BASE", num, nil, ModFlag.Weapon),
		mod("PhysicalDamageGainAsCold", "BASE", num, nil, ModFlag.Weapon),
		mod("PhysicalDamageGainAsFire", "BASE", num, nil, ModFlag.Weapon),
	} end,
	["gain (%d+)%% of weapon physical damage as extra damage of an? r?a?n?d?o?m? ?element"] = function(num) return { mod("PhysicalDamageGainAsRandom", "BASE", num, nil, ModFlag.Weapon) } end,
	["gain (%d+)%% of physical damage as extra damage of a random element"] = function(num) return { mod("PhysicalDamageGainAsRandom", "BASE", num ) } end,
	["gain (%d+)%% of physical damage as extra damage of a random element while you are ignited"] = function(num) return { mod("PhysicalDamageGainAsRandom", "BASE", num, { type = "Condition", var = "Ignited" } ) } end,
	["(%d+)%% of physical damage from hits with this weapon is converted to a random element"] = function(num) return { mod("PhysicalDamageConvertToRandom", "BASE", num ) } end,
	-- Crit
	["your critical strike chance is lucky"] = { flag("CritChanceLucky") },
	["your critical strike chance is lucky while on low life"] = { flag("CritChanceLucky", { type = "Condition", var = "LowLife" }) },
	["your critical strike chance is lucky while focus?sed"] = { flag("CritChanceLucky", { type = "Condition", var = "Focused" }) },
	["your critical strikes do not deal extra damage"] = { flag("NoCritMultiplier") },
	["lightning damage with non%-critical strikes is lucky"] = { flag("LightningNoCritLucky") },
	["your damage with critical strikes is lucky"] = { flag("CritLucky") },
	["critical strikes deal no damage"] = { mod("Damage", "MORE", -100, { type = "Condition", var = "CriticalStrike" }) },
	["critical strike chance is increased by uncapped lightning resistance"] = { mod("CritChance", "INC", 1, { type = "PerStat", stat = "LightningResistTotal", div = 1 }) },
	["critical strike chance is increased by lightning resistance"] = { mod("CritChance", "INC", 1, { type = "PerStat", stat = "LightningResist", div = 1 }) },
	["critical strike chance is increased by overcapped lightning resistance"] = { mod("CritChance", "INC", 1, { type = "PerStat", stat = "LightningResistOverCap", div = 1 }) },
	["non%-critical strikes deal (%d+)%% damage"] = function(num) return { mod("Damage", "MORE", -100 + num, nil, ModFlag.Hit, { type = "Condition", var = "CriticalStrike", neg = true }) } end,
	["critical strikes penetrate (%d+)%% of enemy elemental resistances while affected by zealotry"] = function(num) return { mod("ElementalPenetration", "BASE", num, { type = "Condition", var = "CriticalStrike" }, { type = "Condition", var = "AffectedByZealotry" }) } end,
	["attack critical strikes ignore enemy monster elemental resistances"] = { flag("IgnoreElementalResistances", { type = "Condition", var = "CriticalStrike" }, { type = "SkillType", skillType = SkillType.Attack }) },
	-- Generic Ailments
	["enemies take (%d+)%% increased damage for each type of ailment you have inflicted on them"] = function(num) return {
		mod("EnemyModifier", "LIST", { mod = mod("DamageTaken", "INC", num) }, { type = "ActorCondition", actor = "enemy", var = "Frozen" }),
		mod("EnemyModifier", "LIST", { mod = mod("DamageTaken", "INC", num) }, { type = "ActorCondition", actor = "enemy", var = "Chilled" }),
		mod("EnemyModifier", "LIST", { mod = mod("DamageTaken", "INC", num) }, { type = "ActorCondition", actor = "enemy", var = "Ignited" }),
		mod("EnemyModifier", "LIST", { mod = mod("DamageTaken", "INC", num) }, { type = "ActorCondition", actor = "enemy", var = "Shocked" }),
		mod("EnemyModifier", "LIST", { mod = mod("DamageTaken", "INC", num) }, { type = "ActorCondition", actor = "enemy", var = "Scorched" }),
		mod("EnemyModifier", "LIST", { mod = mod("DamageTaken", "INC", num) }, { type = "ActorCondition", actor = "enemy", var = "Brittle" }),
		mod("EnemyModifier", "LIST", { mod = mod("DamageTaken", "INC", num) }, { type = "ActorCondition", actor = "enemy", var = "Sapped" }),
		mod("EnemyModifier", "LIST", { mod = mod("DamageTaken", "INC", num) }, { type = "ActorCondition", actor = "enemy", var = "Bleeding" }),
		mod("EnemyModifier", "LIST", { mod = mod("DamageTaken", "INC", num) }, { type = "ActorCondition", actor = "enemy", var = "Poisoned" }),
	} end,
	-- Elemental Ailments
	["your shocks can increase damage taken by up to a maximum of (%d+)%%"] = function(num) return { mod("ShockMax", "OVERRIDE", num) } end,
	["your elemental damage can shock"] = { flag("ColdCanShock"), flag("FireCanShock") },
	["all your damage can freeze"] = { flag("PhysicalCanFreeze"), flag("LightningCanFreeze"), flag("FireCanFreeze"), flag("ChaosCanFreeze") },
	["your cold damage can ignite"] = { flag("ColdCanIgnite") },
	["your lightning damage can ignite"] = { flag("LightningCanIgnite") },
	["your fire damage can shock but not ignite"] = { flag("FireCanShock"), flag("FireCannotIgnite") },
	["your cold damage can ignite but not freeze or chill"] = { flag("ColdCanIgnite"), flag("ColdCannotFreeze"), flag("ColdCannotChill") },
	["your cold damage cannot freeze"] = { flag("ColdCannotFreeze") },
	["your lightning damage can freeze but not shock"] = { flag("LightningCanFreeze"), flag("LightningCannotShock") },
	["your chaos damage can shock"] = { flag("ChaosCanShock") },
	["your chaos damage can chill"] = { flag("ChaosCanChill") },
	["your chaos damage can ignite"] = { flag("ChaosCanIgnite") },
	["chaos damage can ignite, chill and shock"] = { flag("ChaosCanIgnite"), flag("ChaosCanChill"), flag("ChaosCanShock") },
	["your physical damage can chill"] = { flag("PhysicalCanChill") },
	["your physical damage can shock"] = { flag("PhysicalCanShock") },
	["your physical damage can freeze"] = { flag("PhysicalCanFreeze") },
	["you always ignite while burning"] = { mod("EnemyIgniteChance", "BASE", 100, { type = "Condition", var = "Burning" }) },
	["critical strikes do not a?l?w?a?y?s?i?n?h?e?r?e?n?t?l?y? freeze"] = { flag("CritsDontAlwaysFreeze") },
	["you can inflict up to (%d+) ignites on an enemy"] = { flag("IgniteCanStack") },
	["you can inflict an additional ignite on an enemy"] = { flag("IgniteCanStack"), mod("IgniteStacks", "BASE", 1) },
	["enemies chilled by you take (%d+)%% increased burning damage"] = function(num) return { mod("EnemyModifier", "LIST", { mod = mod("FireDamageTakenOverTime", "INC", num) }, { type = "ActorCondition", actor = "enemy", var = "Chilled" }) } end,
	["damaging ailments deal damage (%d+)%% faster"] = function(num) return { mod("IgniteBurnFaster", "INC", num), mod("BleedFaster", "INC", num), mod("PoisonFaster", "INC", num) } end,
	["damaging ailments you inflict deal damage (%d+)%% faster while affected by malevolence"] = function(num) return {
		mod("IgniteBurnFaster", "INC", num, { type = "Condition", var = "AffectedByMalevolence" }),
		mod("BleedFaster", "INC", num, { type = "Condition", var = "AffectedByMalevolence" }),
		mod("PoisonFaster", "INC", num, { type = "Condition", var = "AffectedByMalevolence" }),
	} end,
	["ignited enemies burn (%d+)%% faster"] = function(num) return { mod("IgniteBurnFaster", "INC", num) } end,
	["ignited enemies burn (%d+)%% slower"] = function(num) return { mod("IgniteBurnSlower", "INC", num) } end,
	["enemies ignited by an attack burn (%d+)%% faster"] = function(num) return { mod("IgniteBurnFaster", "INC", num, nil, ModFlag.Attack) } end,
	["ignites you inflict with attacks deal damage (%d+)%% faster"] = function(num) return { mod("IgniteBurnFaster", "INC", num, nil, ModFlag.Attack) } end,
	["ignites you inflict deal damage (%d+)%% faster"] = function(num) return { mod("IgniteBurnFaster", "INC", num) } end,
	["enemies ignited by you during flask effect take (%d+)%% increased damage"] = function(num) return { mod("EnemyModifier", "LIST", { mod = mod("DamageTaken", "INC", num) }, { type = "ActorCondition", actor = "enemy", var = "Ignited" }) } end,
	["enemies ignited by you take chaos damage instead of fire damage from ignite"] = { flag("IgniteToChaos") },
	["enemies chilled by your hits are shocked"] = {
		mod("ShockBase", "BASE", 15, { type = "ActorCondition", actor = "enemy", var = "ChilledByYourHits" } ),
		mod("EnemyModifier", "LIST", { mod = mod("Condition:Shocked", "FLAG", true, { type = "Condition", var = "ChilledByYourHits" } ) } )
	},
	["cannot inflict ignite"] = { flag("CannotIgnite") },
	["cannot inflict freeze or chill"] = { flag("CannotFreeze"), flag("CannotChill") },
	["cannot inflict shock"] = { flag("CannotShock") },
	["cannot ignite, chill, freeze or shock"] = { flag("CannotIgnite"), flag("CannotChill"), flag("CannotFreeze"), flag("CannotShock") },
	["shock enemies as though dealing (%d+)%% more damage"] = function(num) return { mod("ShockAsThoughDealing", "MORE", num) } end,
	["inflict non%-damaging ailments as though dealing (%d+)%% more damage"] = function(num) return {
		mod("ShockAsThoughDealing", "MORE", num),
		mod("ChillAsThoughDealing", "MORE", num),
		mod("FreezeAsThoughDealing", "MORE", num)
	} end,
	["freeze chilled enemies as though dealing (%d+)%% more damage"] = function(num) return { mod("FreezeAsThoughDealing", "MORE", num, { type = "ActorCondition", actor = "enemy", var = "Chilled" } ) } end,
	["(%d+)%% chance to shock attackers for (%d+) seconds on block"] = { mod("ShockBase", "BASE", 15) },
	["shock attackers for (%d+) seconds on block"]  = {
		mod("ShockBase", "BASE", 15, { type = "Condition", var = "BlockedRecently" }),
		mod("EnemyModifier", "LIST", { mod = flag("Condition:Shocked") }, { type = "Condition", var = "BlockedRecently" } ),
	},
	["shock nearby enemies for (%d+) seconds when you focus"]  = { 
		mod("ShockBase", "BASE", 15, { type = "Condition", var = "Focused" }),
		mod("EnemyModifier", "LIST", { mod = flag("Condition:Shocked") }, { type = "Condition", var = "Focused" } ),
	},
	["drops shocked ground while moving, lasting (%d+) seconds"] = { mod("ShockOverride", "BASE", 10, { type = "ActorCondition", actor = "enemy", var = "OnShockedGround"} ) },
	["drops scorched ground while moving, lasting (%d+) seconds"] = { mod("ScorchBase", "BASE", 10, { type = "ActorCondition", actor = "enemy", var = "OnScorchedGround"} ) },
	-- Bleed
	["melee attacks cause bleeding"] = { mod("BleedChance", "BASE", 100, nil, ModFlag.Melee) },
	["attacks cause bleeding when hitting cursed enemies"] = { mod("BleedChance", "BASE", 100, nil, ModFlag.Attack, { type = "ActorCondition", actor = "enemy", var = "Cursed" }) },
	["melee critical strikes cause bleeding"] = { mod("BleedChance", "BASE", 100, nil, ModFlag.Melee, { type = "Condition", var = "CriticalStrike" }) },
	["causes bleeding on melee critical strike"] = { mod("BleedChance", "BASE", 100, nil, ModFlag.Melee, { type = "Condition", var = "CriticalStrike" }) },
	["melee critical strikes have (%d+)%% chance to cause bleeding"] = function(num) return { mod("BleedChance", "BASE", num, nil, ModFlag.Melee, { type = "Condition", var = "CriticalStrike" }) } end,
	["attacks always inflict bleeding while you have cat's stealth"] = { mod("BleedChance", "BASE", 100, nil, ModFlag.Attack, { type = "Condition", var = "AffectedByCat'sStealth" }) },
	["you have crimson dance while you have cat's stealth"] = { mod("Keystone", "LIST", "Crimson Dance", { type = "Condition", var = "AffectedByCat'sStealth" }) },
	["you have crimson dance if you have dealt a critical strike recently"] = { mod("Keystone", "LIST", "Crimson Dance", { type = "Condition", var = "CritRecently" }) },
	["bleeding you inflict deals damage (%d+)%% faster"] = function(num) return { mod("BleedFaster", "INC", num) } end,
	["(%d+)%% chance for bleeding inflicted with this weapon to deal (%d+)%% more damage"] = function(num, _, more) return {
		mod("Damage", "MORE", tonumber(more) * num / 200, nil, 0, KeywordFlag.Bleed, { type = "Condition", var = "DualWielding"}, { type = "SkillType", skillType = SkillType.Attack }),
		mod("Damage", "MORE", tonumber(more) * num / 100, nil, 0, KeywordFlag.Bleed, { type = "Condition", var = "DualWielding", neg = true }, { type = "SkillType", skillType = SkillType.Attack })
	} end,
	["bleeding you inflict deals damage (%d+)%% faster per frenzy charge"] = function(num) return { mod("BleedFaster", "INC", num, { type = "Multiplier", var = "FrenzyCharge" }) } end,
	-- Impale and Bleed
	["(%d+)%% increased effect of impales inflicted by hits that also inflict bleeding"] = function(num) return {
		mod("ImpaleEffectOnBleed", "INC", num, nil, 0, KeywordFlag.Hit)
	} end,
	-- Poison
	["y?o?u?r? ?fire damage can poison"] = { flag("FireCanPoison") },
	["y?o?u?r? ?cold damage can poison"] = { flag("ColdCanPoison") },
	["y?o?u?r? ?lightning damage can poison"] = { flag("LightningCanPoison") },
	["all damage from hits with this weapon can poison"] = {
		flag("FireCanPoison", { type = "Condition", var = "{Hand}Attack" }, { type = "SkillType", skillType = SkillType.Attack }),
		flag("ColdCanPoison", { type = "Condition", var = "{Hand}Attack" }, { type = "SkillType", skillType = SkillType.Attack }),
		flag("LightningCanPoison", { type = "Condition", var = "{Hand}Attack" }, { type = "SkillType", skillType = SkillType.Attack })
	},
	["your chaos damage poisons enemies"] = { mod("ChaosPoisonChance", "BASE", 100) },
	["your chaos damage has (%d+)%% chance to poison enemies"] = function(num) return { mod("ChaosPoisonChance", "BASE", num) } end,
	["melee attacks poison on hit"] = { mod("PoisonChance", "BASE", 100, nil, ModFlag.Melee) },
	["melee critical strikes have (%d+)%% chance to poison the enemy"] = function(num) return { mod("PoisonChance", "BASE", num, nil, ModFlag.Melee, { type = "Condition", var = "CriticalStrike" }) } end,
	["critical strikes with daggers have a (%d+)%% chance to poison the enemy"] = function(num) return { mod("PoisonChance", "BASE", num, nil, ModFlag.Dagger, { type = "Condition", var = "CriticalStrike" }) } end,
	["poison cursed enemies on hit"] = { mod("PoisonChance", "BASE", 100, { type = "ActorCondition", actor = "enemy", var = "Cursed" }) },
	["wh[ie][ln]e? at maximum frenzy charges, attacks poison enemies"] = { mod("PoisonChance", "BASE", 100, nil, ModFlag.Attack, { type = "StatThreshold", stat = "FrenzyCharges", thresholdStat = "FrenzyChargesMax" }) },
	["traps and mines have a (%d+)%% chance to poison on hit"] = function(num) return { mod("PoisonChance", "BASE", num, nil, 0, bor(KeywordFlag.Trap, KeywordFlag.Mine)) } end,
	["poisons you inflict deal damage (%d+)%% faster"] = function(num) return { mod("PoisonFaster", "INC", num) } end,
	["(%d+)%% chance for poisons inflicted with this weapon to deal (%d+)%% more damage"] = function(num, _, more) return {
		mod("Damage", "MORE", tonumber(more) * num / 200, nil, 0, KeywordFlag.Poison, { type = "Condition", var = "DualWielding"}, { type = "SkillType", skillType = SkillType.Attack }),
		mod("Damage", "MORE", tonumber(more) * num / 100, nil, 0, KeywordFlag.Poison, { type = "Condition", var = "DualWielding", neg = true }, { type = "SkillType", skillType = SkillType.Attack })
	} end,
	-- Suppression
	["your chance to suppressed spell damage is lucky"] = { flag("SpellSuppressionChanceIsLucky") },
	["your chance to suppressed spell damage is unlucky"] = { flag("SpellSuppressionChanceIsUnlucky") },
	["prevent +(%+%d+)%% of suppressed spell damage"] = function(num) return { mod("SpellSuppressionEffect", "BASE", num) } end,
	["critical strike chance is increased by chance to suppress spell damage"] = { flag("CritChanceIncreasedBySuppressionChance") }, 
	["you take (%d+)%% reduced extra damage from suppressed critical strikes"] = function(num) return { mod("ReduceSuppressedCritExtraDamage", "BASE", num) } end,
	["+(%d+)%% chance to suppress spell damage if your boots, helmet and gloves have evasion"] = function(num) return { 
		mod("SpellSuppressionChance", "BASE", tonumber(num), 
			{ type = "StatThreshold", stat = "EvasionOnBoots", threshold = 1}, 
			{ type = "StatThreshold", stat = "EvasionOnHelmet", threshold = 1, uppper = true},
			{ type = "StatThreshold", stat = "EvasionOnGloves", threshold = 1, uppper = true}
		)
	} end,
	["+(%d+)%% chance to suppress spell damage for each dagger you're wielding"] = function(num) return { 
		mod("SpellSuppressionChance", "BASE", num, { type = "ModFlag", modFlags = ModFlag.Dagger } ),
		mod("SpellSuppressionChance", "BASE", num, { type = "Condition", var = "DualWieldingDaggers" } )
	} end,
	-- Buffs/debuffs
	["phasing"] = { flag("Condition:Phasing") },
	["onslaught"] = { flag("Condition:Onslaught") },
	["unholy might"] = { flag("Condition:UnholyMight") },
	["your aura buffs do not affect allies"] = { flag("SelfAurasCannotAffectAllies") },
	["aura buffs from skills have (%d+)%% increased effect on you for each herald affecting you"] = function(num) return { mod("AuraBuffEffect", "INC", num, { type = "Multiplier", var = "Herald"}) } end,
	["aura buffs from skills have (%d+)%% increased effect on you for each herald affecting you, up to (%d+)%%"] = function(num, _, limit) return {
		mod("PurpHarbAuraBuffEffect", "INC", num, { type = "Multiplier", var = "Herald" })
		-- Maximum buff effect is handled in CalcPerform, PurpHarbAuraBuffEffect is capped with a constant there.
	} end,
	["(%d+)%% increased area of effect per power charge, up to a maximum of (%d+)%%"] = function(num, _, limit) return {
		mod("VastPowerAoE", "INC", num),
		-- Maximum effect is handled in CalcPerform, VastPowerAoE is capped with a constant there.
	} end,
	["nearby allies' damage with hits is lucky"] = { mod("ExtraAura", "LIST", { onlyAllies = true, mod = mod("LuckyHits", "FLAG", true) }) },
	["your damage with hits is lucky"] = { flag("LuckyHits") },
	["elemental damage with hits is lucky while you are shocked"] = { flag("ElementalLuckHits", { type = "Condition", var = "Shocked" }) },
	["allies' aura buffs do not affect you"] = { flag("AlliesAurasCannotAffectSelf") },
	["(%d+)%% increased effect of non%-curse auras from your skills on enemies"] = function(num) return {
		mod("DebuffEffect", "INC", num, { type = "SkillType", skillType = SkillType.Aura }, { type = "SkillType", skillType = SkillType.AppliesCurse, neg = true }),
		mod("AuraEffect", "INC", num, { type = "SkillName", skillName = "Death Aura" }),
	} end,
	["enemies can have 1 additional curse"] = { mod("EnemyCurseLimit", "BASE", 1) },
	["you can apply an additional curse"] = { mod("EnemyCurseLimit", "BASE", 1) },
	["you can apply one fewer curse"] = { mod("EnemyCurseLimit", "BASE", -1) },
	["hexes you inflict have their effect increased by twice their doom instead"] = { mod("DoomEffect", "MORE", 100) },
	["nearby enemies have an additional (%d+)%% chance to receive a critical strike"] = function(num) return { mod("EnemyModifier", "LIST", { mod = mod("SelfExtraCritChance", "BASE", num) }) } end,
	["nearby enemies have (%-%d+)%% to all resistances"] = function(num) return {
		mod("EnemyModifier", "LIST", { mod = mod("ElementalResist", "BASE", num) }),
		mod("EnemyModifier", "LIST", { mod = mod("ChaosResist", "BASE", num) }),
	} end,
	["your hits inflict decay, dealing (%d+) chaos damage per second for %d+ seconds"] = function(num) return { mod("SkillData", "LIST", { key = "decay", value = num, merge = "MAX" }) } end,
	["temporal chains has (%d+)%% reduced effect on you"] = function(num) return { mod("CurseEffectOnSelf", "INC", -num, { type = "SkillName", skillName = "Temporal Chains" }) } end,
	["unaffected by temporal chains"] = { mod("CurseEffectOnSelf", "MORE", -100, { type = "SkillName", skillName = "Temporal Chains" }) },
	["([%+%-][%d%.]+) seconds to cat's stealth duration"] = function(num) return { mod("PrimaryDuration", "BASE", num, { type = "SkillName", skillName = "Aspect of the Cat" }) } end,
	["([%+%-][%d%.]+) seconds to cat's agility duration"] = function(num) return { mod("SecondaryDuration", "BASE", num, { type = "SkillName", skillName = "Aspect of the Cat" }) } end,
	["([%+%-][%d%.]+) seconds to avian's might duration"] = function(num) return { mod("PrimaryDuration", "BASE", num, { type = "SkillName", skillName = "Aspect of the Avian" }) } end,
	["([%+%-][%d%.]+) seconds to avian's flight duration"] = function(num) return { mod("SecondaryDuration", "BASE", num, { type = "SkillName", skillName = "Aspect of the Avian" }) } end,
	["aspect of the spider can inflict spider's web on enemies an additional time"] = { mod("ExtraSkillMod", "LIST", { mod = mod("Multiplier:SpiderWebApplyStackMax", "BASE", 1) }, { type = "SkillName", skillName = "Aspect of the Spider" }) },
	["aspect of the avian also grants avian's might and avian's flight to nearby allies"] = { mod("ExtraSkillMod", "LIST", { mod = mod("BuffEffectOnMinion", "MORE", 100) }, { type = "SkillName", skillName = "Aspect of the Avian" }) },
	["marked enemy takes (%d+)%% increased damage"] = function(num) return {
		mod("EnemyModifier", "LIST", { mod = mod("DamageTaken", "INC", num) }, {type = "ActorCondition", actor = "enemy", var = "Marked"}),
	} end,
	["marked enemy has (%d+)%% reduced accuracy rating"] = function(num) return {
		mod("EnemyModifier", "LIST", { mod = mod("Accuracy", "INC", -num) }, {type = "ActorCondition", actor = "enemy", var = "Marked"}),
	} end,
	["you are cursed with level (%d+) (%D+)"] = function(num, _, name) return { mod("ExtraCurse", "LIST", { skillId = gemIdLookup[name], level = num, applyToPlayer = true }) } end,
	["you are cursed with (%D+), with (%d+)%% increased effect"] = function(_, skill, num) return {
		mod("ExtraCurse", "LIST", { skillId = gemIdLookup[skill], level = 1, applyToPlayer = true }),
		mod("CurseEffectOnSelf", "INC", tonumber(num), { type = "SkillName", skillName = string.gsub(" "..skill, "%W%l", string.upper):sub(2) }),
	} end,
	["you count as on low life while you are cursed with vulnerability"] = { flag("Condition:LowLife", { type = "Condition", var = "AffectedByVulnerability" }) },
	["you count as on full life while you are cursed with vulnerability"] = { flag("Condition:FullLife", { type = "Condition", var = "AffectedByVulnerability" }) },
	["if you consumed a corpse recently, you and nearby allies regenerate (%d+)%% of life per second"] = function (num) return { mod("ExtraAura", "LIST", { mod = mod("LifeRegenPercent", "BASE", num) }, { type = "Condition", var = "ConsumedCorpseRecently" }) } end,
	["if you have blocked recently, you and nearby allies regenerate (%d+)%% of life per second"] = function (num) return { mod("ExtraAura", "LIST", { mod = mod("LifeRegenPercent", "BASE", num) }, { type = "Condition", var = "BlockedRecently" }) } end,
	["you are at maximum chance to block attack damage if you have not blocked recently"] = { flag("MaxBlockIfNotBlockedRecently", { type = "Condition", var = "BlockedRecently", neg = true }) },
	["%+(%d+)%% chance to block spell damage if you have not blocked recently"] = function(num) return { mod("SpellBlockChance", "BASE", num, { type = "Condition", var = "BlockedRecently", neg = true }) } end,
	["(%d+)%% of evasion rating is regenerated as life per second while focus?sed"] = function(num) return { mod("LifeRegen", "BASE", 1, { type = "PercentStat", stat = "Evasion", percent = num }, { type = "Condition", var = "Focused" }) } end,
	["nearby allies have (%d+)%% increased defences per (%d+) strength you have"] = function(num, _, div) return { mod("ExtraAura", "LIST", { onlyAllies = true, mod = mod("Defences", "INC", num) }, { type = "PerStat", stat = "Str", div = tonumber(div) }) } end,
	["nearby allies have %+(%d+)%% to critical strike multiplier per (%d+) dexterity you have"] = function(num, _, div) return { mod("ExtraAura", "LIST", { onlyAllies = true, mod = mod("CritMultiplier", "BASE", num) }, { type = "PerStat", stat = "Dex", div = tonumber(div) }) } end,
	["nearby allies have (%d+)%% increased cast speed per (%d+) intelligence you have"] = function(num, _, div) return { mod("ExtraAura", "LIST", { onlyAllies = true, mod = mod("Speed", "INC", num, nil, ModFlag.Cast ) }, { type = "PerStat", stat = "Int", div = tonumber(div) }) } end,
	["you gain divinity for %d+ seconds on reaching maximum divine charges"] = {
		mod("ElementalDamage", "MORE", 50, { type = "Condition", var = "Divinity" }),
		mod("ElementalDamageTaken", "MORE", -20, { type = "Condition", var = "Divinity" }),
	},
	["your maximum endurance charges is equal to your maximum frenzy charges"] = { flag("MaximumEnduranceChargesIsMaximumFrenzyCharges") },
	["your maximum frenzy charges is equal to your maximum power charges"] = { flag("MaximumFrenzyChargesIsMaximumPowerCharges") },
	["consecrated ground you create while affected by zealotry causes enemies to take (%d+)%% increased damage"] = function(num) return { mod("EnemyModifier", "LIST", { mod = mod("DamageTakenConsecratedGround", "INC", num) }, { type = "ActorCondition", actor = "enemy", var = "OnConsecratedGround" }, { type = "Condition", var = "AffectedByZealotry" }) } end,
	["if you've warcried recently, you and nearby allies have (%d+)%% increased attack, cast and movement speed"] = function(num) return {
		mod("ExtraAura", "LIST", { mod = mod("Speed", "INC", num) }, { type = "Condition", var = "UsedWarcryRecently" }),
		mod("ExtraAura", "LIST", { mod = mod("MovementSpeed", "INC", num) }, { type = "Condition", var = "UsedWarcryRecently" }),
	} end,
	["when you warcry, you and nearby allies gain onslaught for 4 seconds"] = { mod("ExtraAura", "LIST", { mod = flag("Onslaught") }, { type = "Condition", var = "UsedWarcryRecently" }) },
	["enemies in your chilling areas take (%d+)%% increased lightning damage"] = function(num) return { mod("EnemyModifier", "LIST", { mod = mod("LightningDamageTaken", "INC", num) }, { type = "ActorCondition", actor = "enemy", var = "InChillingArea" }) } end,
	["(%d+)%% chance to sap enemies in chilling areas"] = function(num) return { mod("SapChance", "BASE", num, { type = "ActorCondition", actor = "enemy", var = "InChillingArea" } ) } end,
	["warcries count as having (%d+) additional nearby enemies"] = function(num) return {
		mod("Multiplier:WarcryNearbyEnemies", "BASE", num),
	} end,
	["enemies taunted by your warcries take (%d+)%% increased damage"] = function(num) return { mod("EnemyModifier", "LIST", { mod = mod("DamageTaken", "INC", num, { type = "Condition", var = "Taunted" }) }, { type = "Condition", var = "UsedWarcryRecently" }) } end,
	["warcries share their cooldown"] = { flag("WarcryShareCooldown") },
	["warcries have minimum of (%d+) power"] = { flag("CryWolfMinimumPower") },
	["warcries have infinite power"] = { flag("WarcryInfinitePower") },
	["(%d+)%% chance to inflict withered for (%d+) seconds on hit"] = { flag("Condition:CanWither") },
	["(%d+)%% chance to inflict withered for (%d+) seconds on hit with this weapon"] = { flag("Condition:CanWither") },
	["(%d+)%% chance to inflict withered for two seconds on hit if there are (%d+) or fewer withered debuffs on enemy"] = { flag("Condition:CanWither") },
	["inflict withered for (%d+) seconds on hit with this weapon"] = { flag("Condition:CanWither") },
	["enemies take (%d+)%% increased elemental damage from your hits for"] = { flag("Condition:CanElementalWithered") },
	["each withered you have inflicted on them"] = { },
	["your hits cannot penetrate or ignore elemental resistances"] = { flag("CannotElePenIgnore") },
	["nearby enemies have malediction"] = { mod("EnemyModifier", "LIST", { mod = flag("HasMalediction") }) },
	["elemental damage you deal with hits is resisted by lowest elemental resistance instead"] = { flag("ElementalDamageUsesLowestResistance") },
	["you take (%d+) chaos damage per second for 3 seconds on kill"] = function(num) return { mod("ChaosDegen", "BASE", num, { type = "Condition", var = "KilledLast3Seconds" }) } end,
	["regenerate (%d+) life over 1 second for each spell you cast"] = function(num) return { mod("LifeRegen", "BASE", num, { type = "Condition", var = "CastLast1Seconds" }) } end,
	["and nearby allies regenerate (%d+) life per second"] = function(num) return { mod("LifeRegen", "BASE", num, { type = "Condition", var = "KilledPosionedLast2Seconds" }) } end,
	["fire skills have a (%d+)%% chance to apply fire exposure on hit"] = function(num) return { mod("FireExposureChance", "BASE", num) } end,
	["cold skills have a (%d+)%% chance to apply cold exposure on hit"] = function(num) return { mod("ColdExposureChance", "BASE", num) } end,
	["lightning skills have a (%d+)%% chance to apply lightning exposure on hit"] = function(num) return { mod("LightningExposureChance", "BASE", num) } end,
	["nearby enemies have fire exposure"] = {
		mod("EnemyModifier", "LIST", { mod = mod("FireExposure", "BASE", -10) }, { type = "Condition", var = "Effective" }),
	},
	["nearby enemies have cold exposure"] = {
		mod("EnemyModifier", "LIST", { mod = mod("ColdExposure", "BASE", -10) }, { type = "Condition", var = "Effective" }),
	},
	["nearby enemies have lightning exposure"] = {
		mod("EnemyModifier", "LIST", { mod = mod("LightningExposure", "BASE", -10) }, { type = "Condition", var = "Effective" }),
	},
	["nearby enemies have fire exposure while you are affected by herald of ash"] = {
		mod("EnemyModifier", "LIST", { mod = mod("FireExposure", "BASE", -10) }, { type = "Condition", var = "Effective" }, { type = "Condition", var = "AffectedByHeraldofAsh" }),
	},
	["nearby enemies have cold exposure while you are affected by herald of ice"] = {
		mod("EnemyModifier", "LIST", { mod = mod("ColdExposure", "BASE", -10) }, { type = "Condition", var = "Effective" }, { type = "Condition", var = "AffectedByHeraldofIce" }),
	},
	["nearby enemies have lightning exposure while you are affected by herald of thunder"] = {
		mod("EnemyModifier", "LIST", { mod = mod("LightningExposure", "BASE", -10) }, { type = "Condition", var = "Effective" }, { type = "Condition", var = "AffectedByHeraldofThunder" }),
	},
	["inflict fire, cold and lightning exposure on nearby enemies when used"] = {
		mod("EnemyModifier", "LIST", { mod = mod("FireExposure", "BASE", -10) }, { type = "Condition", var = "Effective" }, { type = "Condition", var = "UsingFlask" }),
		mod("EnemyModifier", "LIST", { mod = mod("ColdExposure", "BASE", -10) }, { type = "Condition", var = "Effective" }, { type = "Condition", var = "UsingFlask" }),
		mod("EnemyModifier", "LIST", { mod = mod("LightningExposure", "BASE", -10) }, { type = "Condition", var = "Effective" }, { type = "Condition", var = "UsingFlask" }),
	},
	["enemies near your linked targets have fire, cold and lightning exposure"] = {
		mod("EnemyModifier", "LIST", { mod = mod("FireExposure", "BASE", -10, { type = "Condition", var = "NearLinkedTarget" }) }, { type = "Condition", var = "Effective" }),
		mod("EnemyModifier", "LIST", { mod = mod("ColdExposure", "BASE", -10, { type = "Condition", var = "NearLinkedTarget" }) }, { type = "Condition", var = "Effective" }),
		mod("EnemyModifier", "LIST", { mod = mod("LightningExposure", "BASE", -10, { type = "Condition", var = "NearLinkedTarget" }) }, { type = "Condition", var = "Effective" }),
	},
	["fire exposure you inflict applies an extra (%-?%d+)%% to fire resistance"] = function(num) return { mod("ExtraFireExposure", "BASE", num) } end,
	["cold exposure you inflict applies an extra (%-?%d+)%% to cold resistance"] = function(num) return { mod("ExtraColdExposure", "BASE", num) } end,
	["lightning exposure you inflict applies an extra (%-?%d+)%% to lightning resistance"] = function(num) return { mod("ExtraLightningExposure", "BASE", num) } end,
	["exposure you inflict applies at least (%-%d+)%% to the affected resistance"] = function(num) return { mod("ExposureMin", "OVERRIDE", num) } end,
	["modifiers to minimum endurance charges instead apply to minimum brutal charges"] = { flag("MinimumEnduranceChargesEqualsMinimumBrutalCharges") },
	["modifiers to minimum frenzy charges instead apply to minimum affliction charges"] = { flag("MinimumFrenzyChargesEqualsMinimumAfflictionCharges") },
	["modifiers to minimum power charges instead apply to minimum absorption charges"] = { flag("MinimumPowerChargesEqualsMinimumAbsorptionCharges") },
	["maximum brutal charges is equal to maximum endurance charges"] = { flag("MaximumEnduranceChargesEqualsMaximumBrutalCharges") },
	["maximum affliction charges is equal to maximum frenzy charges"] = { flag("MaximumFrenzyChargesEqualsMaximumAfflictionCharges") },
	["maximum absorption charges is equal to maximum power charges"] = { flag("MaximumPowerChargesEqualsMaximumAbsorptionCharges") },
	["gain brutal charges instead of endurance charges"] = { flag("EnduranceChargesConvertToBrutalCharges") },
	["gain affliction charges instead of frenzy charges"] = { flag("FrenzyChargesConvertToAfflictionCharges") },
	["gain absorption charges instead of power charges"] = { flag("PowerChargesConvertToAbsorptionCharges") },
	["regenerate (%d+)%% life over one second when hit while sane"] = function(num) return {
		mod("LifeRegenPercent", "BASE", num, { type = "Condition", var = "Insane", neg = true }, { type = "Condition", var = "BeenHitRecently" }),
	} end,
	["you have lesser brutal shrine buff"] = { 
		mod("ShrineBuff", "LIST", { mod = mod("Damage", "INC", 20) }),
		mod("ShrineBuff", "LIST", { mod = mod("EnemyStunDuration", "INC", 20) }),
		mod("EnemyKnockbackChance", "BASE", 100)
	},
	["you have lesser massive shrine buff"] = { 
		mod("ShrineBuff", "LIST", { mod = mod("Life", "INC", 20) }),
		mod("ShrineBuff", "LIST", { mod = mod("AreaOfEffect", "INC", 20) }) 
	},
	["(%d+)%% increased effect of shrine buffs on you"] = function(num) return { mod("ShrineBuffEffect", "INC", num)} end,
	-- Traps, Mines and Totems
	["traps and mines deal (%d+)%-(%d+) additional physical damage"] = function(_, min, max) return { mod("PhysicalMin", "BASE", tonumber(min), nil, 0, bor(KeywordFlag.Trap, KeywordFlag.Mine)), mod("PhysicalMax", "BASE", tonumber(max), nil, 0, bor(KeywordFlag.Trap, KeywordFlag.Mine)) } end,
	["traps and mines deal (%d+) to (%d+) additional physical damage"] = function(_, min, max) return { mod("PhysicalMin", "BASE", tonumber(min), nil, 0, bor(KeywordFlag.Trap, KeywordFlag.Mine)), mod("PhysicalMax", "BASE", tonumber(max), nil, 0, bor(KeywordFlag.Trap, KeywordFlag.Mine)) } end,
	["can have up to (%d+) additional traps? placed at a time"] = function(num) return { mod("ActiveTrapLimit", "BASE", num) } end,
	["can have (%d+) fewer traps placed at a time"] = function(num) return { mod("ActiveTrapLimit", "BASE", -num) } end,
	["can have up to (%d+) additional remote mines? placed at a time"] = function(num) return { mod("ActiveMineLimit", "BASE", num) } end,
	["can have up to (%d+) additional totems? summoned at a time"] = function(num) return { mod("ActiveTotemLimit", "BASE", num) } end,
	["attack skills can have (%d+) additional totems? summoned at a time"] = function(num) return { mod("ActiveTotemLimit", "BASE", num, nil, 0, KeywordFlag.Attack) } end,
	["can [hs][au][vm][em]o?n? 1 additional siege ballista totem per (%d+) dexterity"] = function(num) return { mod("ActiveBallistaLimit", "BASE", 1, { type = "SkillName", skillName = "Siege Ballista" }, { type = "PerStat", stat = "Dex", div = num }) } end,
	["totems fire (%d+) additional projectiles"] = function(num) return { mod("ProjectileCount", "BASE", num, nil, 0, KeywordFlag.Totem) } end,
	["([%d%.]+)%% of damage dealt by y?o?u?r? ?totems is leeched to you as life"] = function(num) return { mod("DamageLifeLeechToPlayer", "BASE", num, nil, 0, KeywordFlag.Totem) } end,
	["([%d%.]+)%% of damage dealt by y?o?u?r? ?mines is leeched to you as life"] = function(num) return { mod("DamageLifeLeechToPlayer", "BASE", num, nil, 0, KeywordFlag.Mine) } end,
	["you can cast an additional brand"] = { mod("ActiveBrandLimit", "BASE", 1) },
	["you can cast (%d+) additional brands"] = function(num) return { mod("ActiveBrandLimit", "BASE", num) } end,
	-- Minions
	["your strength is added to your minions"] = { flag("HalfStrengthAddedToMinions") },
	["half of your strength is added to your minions"] = { flag("HalfStrengthAddedToMinions") },
	["minions created recently have (%d+)%% increased attack and cast speed"] = function(num) return { mod("MinionModifier", "LIST", { mod = mod("Speed", "INC", num) }, { type = "Condition", var = "MinionsCreatedRecently" }) } end,
	["minions created recently have (%d+)%% increased movement speed"] = function(num) return { mod("MinionModifier", "LIST", { mod = mod("MovementSpeed", "INC", num) }, { type = "Condition", var = "MinionsCreatedRecently" }) } end,
	["minions poison enemies on hit"] = { mod("MinionModifier", "LIST", { mod = mod("PoisonChance", "BASE", 100) }) },
	["minions have (%d+)%% chance to poison enemies on hit"] = function(num) return { mod("MinionModifier", "LIST", { mod = mod("PoisonChance", "BASE", num) }) } end,
	["(%d+)%% increased minion damage if you have hit recently"] = function(num) return { mod("MinionModifier", "LIST", { mod = mod("Damage", "INC", num) }, { type = "Condition", var = "HitRecently" }) } end,
	["(%d+)%% increased minion damage if you've used a minion skill recently"] = function(num) return { mod("MinionModifier", "LIST", { mod = mod("Damage", "INC", num) }, { type = "Condition", var = "UsedMinionSkillRecently" }) } end,
	["minions deal (%d+)%% increased damage if you've used a minion skill recently"] = function(num) return { mod("MinionModifier", "LIST", { mod = mod("Damage", "INC", num) }, { type = "Condition", var = "UsedMinionSkillRecently" }) } end,
	["minions have (%d+)%% increased attack and cast speed if you or your minions have killed recently"] = function(num) return { mod("MinionModifier", "LIST", { mod = mod("Speed", "INC", num) }, { type = "Condition", varList = { "KilledRecently", "MinionsKilledRecently" } }) } end,
	["(%d+)%% increased minion attack speed per (%d+) dexterity"] = function(num, _, div) return { mod("MinionModifier", "LIST", { mod = mod("Speed", "INC", num, nil, ModFlag.Attack) }, { type = "PerStat", stat = "Dex", div = tonumber(div) }) } end,
	["(%d+)%% increased minion movement speed per (%d+) dexterity"] = function(num, _, div) return { mod("MinionModifier", "LIST", { mod = mod("MovementSpeed", "INC", num) }, { type = "PerStat", stat = "Dex", div = tonumber(div) }) } end,
	["minions deal (%d+)%% increased damage per (%d+) dexterity"] = function(num, _, div) return { mod("MinionModifier", "LIST", { mod = mod("Damage", "INC", num) }, { type = "PerStat", stat = "Dex", div = tonumber(div) }) } end,
	["minions have (%d+)%% chance to deal double damage while they are on full life"] = function(num) return { mod("MinionModifier", "LIST", { mod = mod("DoubleDamageChance", "BASE", num, { type = "Condition", var = "FullLife" }) }) } end,
	["(%d+)%% increased golem damage for each type of golem you have summoned"] = function(num) return {
		mod("MinionModifier", "LIST", { mod = mod("Damage", "INC", num, { type = "ActorCondition", actor = "parent", var = "HavePhysicalGolem" }) }, { type = "SkillType", skillType = SkillType.Golem }),
		mod("MinionModifier", "LIST", { mod = mod("Damage", "INC", num, { type = "ActorCondition", actor = "parent", var = "HaveLightningGolem" }) }, { type = "SkillType", skillType = SkillType.Golem }),
		mod("MinionModifier", "LIST", { mod = mod("Damage", "INC", num, { type = "ActorCondition", actor = "parent", var = "HaveColdGolem" }) }, { type = "SkillType", skillType = SkillType.Golem }),
		mod("MinionModifier", "LIST", { mod = mod("Damage", "INC", num, { type = "ActorCondition", actor = "parent", var = "HaveFireGolem" }) }, { type = "SkillType", skillType = SkillType.Golem }),
		mod("MinionModifier", "LIST", { mod = mod("Damage", "INC", num, { type = "ActorCondition", actor = "parent", var = "HaveChaosGolem" }) }, { type = "SkillType", skillType = SkillType.Golem }),
		mod("MinionModifier", "LIST", { mod = mod("Damage", "INC", num, { type = "ActorCondition", actor = "parent", var = "HaveCarrionGolem" }) }, { type = "SkillType", skillType = SkillType.Golem }),
	} end,
	["can summon up to (%d) additional golems? at a time"] = function(num) return { mod("ActiveGolemLimit", "BASE", num) } end,
	["%+(%d) to maximum number of sentinels of purity"] = function(num) return { mod("ActiveSentinelOfPurityLimit", "BASE", num) } end,
	["if you have 3 primordial jewels, can summon up to (%d) additional golems? at a time"] = function(num) return { mod("ActiveGolemLimit", "BASE", num, { type = "MultiplierThreshold", var = "PrimordialItem", threshold = 3 }) } end,
	["golems regenerate (%d)%% of their maximum life per second"] = function(num) return { mod("MinionModifier", "LIST", { mod = mod("LifeRegenPercent", "BASE", num) }, { type = "SkillType", skillType = SkillType.Golem }) } end,
	["summoned golems regenerate (%d)%% of their life per second"] = function(num) return { mod("MinionModifier", "LIST", { mod = mod("LifeRegenPercent", "BASE", num) }, { type = "SkillType", skillType = SkillType.Golem }) } end,
	["golems summoned in the past 8 seconds deal (%d+)%% increased damage"] = function(num) return { mod("MinionModifier", "LIST", { mod = mod("Damage", "INC", num, { type = "ActorCondition", actor = "parent", var = "SummonedGolemInPast8Sec" }) }, { type = "SkillType", skillType = SkillType.Golem }) } end,
	["gain onslaught for 10 seconds when you cast socketed golem skill"] = function(num) return { flag("Condition:Onslaught", { type = "Condition", var = "SummonedGolemInPast10Sec" }) } end,
	["raging spirits' hits always ignite"] = { mod("MinionModifier", "LIST", { mod = mod("EnemyIgniteChance", "BASE", 100) }, { type = "SkillName", skillName = "Summon Raging Spirit" }) },
	["raised zombies have avatar of fire"] = { mod("MinionModifier", "LIST", { mod = mod("Keystone", "LIST", "Avatar of Fire") }, { type = "SkillName", skillName = "Raise Zombie" }) },
	["raised zombies take ([%d%.]+)%% of their maximum life per second as fire damage"] = function(num) return { mod("MinionModifier", "LIST", { mod = mod("FireDegen", "BASE", 1, { type = "PercentStat", stat = "Life", percent = num }) }, { type = "SkillName", skillName = "Raise Zombie" }) } end,
	["summoned skeletons have avatar of fire"] = { mod("MinionModifier", "LIST", { mod = mod("Keystone", "LIST", "Avatar of Fire") }, { type = "SkillName", skillName = "Summon Skeleton" }) },
	["summoned skeletons take ([%d%.]+)%% of their maximum life per second as fire damage"] = function(num) return { mod("MinionModifier", "LIST", { mod = mod("FireDegen", "BASE", 1, { type = "PercentStat", stat = "Life", percent = num }) }, { type = "SkillName", skillName = "Summon Skeleton" }) } end,
	["summoned skeletons have (%d+)%% chance to wither enemies for (%d+) seconds on hit"] = { mod("ExtraSkillMod", "LIST", { mod = mod("Condition:CanWither", "FLAG", true) }, { type = "SkillName", skillName = "Summon Skeleton" } ) },
	["summoned skeletons have (%d+)%% of physical damage converted to chaos damage"] = function(num) return { mod("MinionModifier", "LIST", { mod = mod("PhysicalDamageConvertToChaos", "BASE", num) }, { type = "SkillName", skillName = "Summon Skeleton" }) } end,
	["minions convert (%d+)%% of physical damage to fire damage per red socket"] = function(num) return { mod("MinionModifier", "LIST", { mod = mod("PhysicalDamageConvertToFire", "BASE", num) }, { type = "Multiplier", var = "RedSocketIn{SlotName}" }) } end,
	["minions convert (%d+)%% of physical damage to cold damage per green socket"] = function(num) return { mod("MinionModifier", "LIST", { mod = mod("PhysicalDamageConvertToCold", "BASE", num) }, { type = "Multiplier", var = "GreenSocketIn{SlotName}" }) } end,
	["minions convert (%d+)%% of physical damage to lightning damage per blue socket"] = function(num) return { mod("MinionModifier", "LIST", { mod = mod("PhysicalDamageConvertToLightning", "BASE", num) }, { type = "Multiplier", var = "BlueSocketIn{SlotName}" }) } end,
	["minions convert (%d+)%% of physical damage to chaos damage per white socket"] = function(num) return { mod("MinionModifier", "LIST", { mod = mod("PhysicalDamageConvertToChaos", "BASE", num) }, { type = "Multiplier", var = "WhiteSocketIn{SlotName}" }) } end,
	["minions have a (%d+)%% chance to impale on hit with attacks"] = function(num) return { mod("MinionModifier", "LIST", { mod = mod("ImpaleChance", "BASE", num ) }) } end,
	["minions from herald skills deal (%d+)%% more damage"] = function(num) return { mod("MinionModifier", "LIST", { mod = mod("Damage", "MORE", num) }, { type = "SkillType", skillType = SkillType.Herald }) } end,
	["minions have (%d+)%% increased movement speed for each herald affecting you"] = function(num) return { mod("MinionModifier", "LIST", { mod = mod("MovementSpeed", "INC", num, { type = "Multiplier", var = "Herald", actor = "parent" }) }) } end,
	["minions deal (%d+)%% increased damage while you are affected by a herald"] = function(num) return { mod("MinionModifier", "LIST", { mod = mod("Damage", "INC", num, { type = "ActorCondition", actor = "parent", var = "AffectedByHerald" }) }) } end,
	["summoned skeleton warriors deal triple damage with this weapon if you've hit with this weapon recently"] = {
		mod("Dummy", "DUMMY", 1, { type = "Condition", var = "HitRecentlyWithWeapon" }), -- Make the Configuration option appear
		mod("MinionModifier", "LIST", { mod = mod("TripleDamageChance", "BASE", 100, { type = "ActorCondition", actor = "parent", var = "HitRecentlyWithWeapon" }) }, { type = "SkillName", skillName = "Summon Skeleton" }),
	},
	["summoned skeleton warriors wield a copy of this weapon while in your main hand"] = { }, -- just make the mod blue, handled in CalcSetup
	["each summoned phantasm grants you phantasmal might"] = { flag("Condition:PhantasmalMight") },
	["minions have (%d+)%% increased critical strike chance per maximum power charge you have"] = function(num) return { mod("MinionModifier", "LIST", { mod = mod("CritChance", "INC", num, { type = "Multiplier",actor = "parent", var = "PowerChargeMax" }) }) } end,
	["minions can hear the whispers for 5 seconds after they deal a critical strike"] = function() return {
		mod("MinionModifier", "LIST", { mod = mod("Damage", "INC", 50, { type = "Condition", neg = true, var = "NeverCrit"}) }),
		mod("MinionModifier", "LIST", { mod = mod("Speed", "INC", 50, { type = "Condition", neg = true, var = "NeverCrit"}) }),
		mod("MinionModifier", "LIST", { mod = mod("ChaosDegen", "BASE", 1, {type = "PercentStat", stat = "Life", percent = 20},{ type = "Condition", neg = true, var = "NeverCrit"}) }),
	} end,
	
	-- Projectiles
	["skills chain %+(%d) times"] = function(num) return { mod("ChainCountMax", "BASE", num) } end,
	["skills chain an additional time while at maximum frenzy charges"] = { mod("ChainCountMax", "BASE", 1, { type = "StatThreshold", stat = "FrenzyCharges", thresholdStat = "FrenzyChargesMax" }) },
	["attacks chain an additional time when in main hand"] = { mod("ChainCountMax", "BASE", 1, nil, ModFlag.Attack, { type = "SlotNumber", num = 1 }) },
	["projectiles chain %+(%d) times while you have phasing"] = function(num) return { mod("ChainCountMax", "BASE", num, nil, ModFlag.Projectile, { type = "Condition", var = "Phasing" }) } end,
	["adds an additional arrow"] = { mod("ProjectileCount", "BASE", 1, nil, ModFlag.Attack) },
	["(%d+) additional arrows"] = function(num) return { mod("ProjectileCount", "BASE", num, nil, ModFlag.Attack) } end,
	["bow attacks fire an additional arrow"] = { mod("ProjectileCount", "BASE", 1, nil, ModFlag.Bow) },
	["bow attacks fire (%d+) additional arrows"] = function(num) return { mod("ProjectileCount", "BASE", num, nil, ModFlag.Bow) } end,
	["bow attacks fire (%d+) additional arrows if you haven't cast dash recently"] = function(num) return { mod("ProjectileCount", "BASE", num, nil, ModFlag.Bow, { type = "Condition", var = "CastDashRecently", neg = true }) } end,
	["skills fire an additional projectile"] = { mod("ProjectileCount", "BASE", 1) },
	["spells [hf][ai][vr]e an additional projectile"] = { mod("ProjectileCount", "BASE", 1, nil, ModFlag.Spell) },
	["attacks fire an additional projectile"] = { mod("ProjectileCount", "BASE", 1, nil, ModFlag.Attack) },
	["attacks have an additional projectile when in off hand"] = { mod("ProjectileCount", "BASE", 1, nil, ModFlag.Attack, { type = "SlotNumber", num = 2 }) },
	["projectiles pierce an additional target"] = { mod("PierceCount", "BASE", 1) },
	["projectiles pierce (%d+) targets?"] = function(num) return { mod("PierceCount", "BASE", num) } end,
	["projectiles pierce (%d+) additional targets?"] = function(num) return { mod("PierceCount", "BASE", num) } end,
	["projectiles pierce (%d+) additional targets while you have phasing"] = function(num) return { mod("PierceCount", "BASE", num, { type = "Condition", var = "Phasing" }) } end,
	["projectiles pierce all targets while you have phasing"] = { flag("PierceAllTargets", { type = "Condition", var = "Phasing" }) },
	["arrows pierce an additional target"] = { mod("PierceCount", "BASE", 1, nil, ModFlag.Attack) },
	["arrows pierce one target"] = { mod("PierceCount", "BASE", 1, nil, ModFlag.Attack) },
	["arrows pierce (%d+) targets?"] = function(num) return { mod("PierceCount", "BASE", num, nil, ModFlag.Attack) } end,
	["always pierce with arrows"] = { flag("PierceAllTargets", nil, ModFlag.Attack) },
	["arrows always pierce"] = { flag("PierceAllTargets", nil, ModFlag.Attack) },
	["arrows pierce all targets"] = { flag("PierceAllTargets", nil, ModFlag.Attack) },
	["arrows that pierce cause bleeding"] = { mod("BleedChance", "BASE", 100, nil, bor(ModFlag.Attack, ModFlag.Projectile), { type = "StatThreshold", stat = "PierceCount", threshold = 1 }) },
	["arrows that pierce have (%d+)%% chance to cause bleeding"] = function(num) return { mod("BleedChance", "BASE", num, nil, bor(ModFlag.Attack, ModFlag.Projectile), { type = "StatThreshold", stat = "PierceCount", threshold = 1 }) } end,
	["arrows that pierce deal (%d+)%% increased damage"] = function(num) return { mod("Damage", "INC", num, nil, bor(ModFlag.Attack, ModFlag.Projectile), { type = "StatThreshold", stat = "PierceCount", threshold = 1 }) } end,
	["projectiles gain (%d+)%% of non%-chaos damage as extra chaos damage per chain"] = function(num) return { mod("NonChaosDamageGainAsChaos", "BASE", num, nil, ModFlag.Projectile, { type = "PerStat", stat = "Chain" }) } end,
	["projectiles that have chained gain (%d+)%% of non%-chaos damage as extra chaos damage"] = function(num) return { mod("NonChaosDamageGainAsChaos", "BASE", num, nil, ModFlag.Projectile, { type = "StatThreshold", stat = "Chain", threshold = 1 }) } end,
	["left ring slot: projectiles from spells cannot chain"] = { flag("CannotChain", nil, bor(ModFlag.Spell, ModFlag.Projectile), { type = "SlotNumber", num = 1 }) },
	["left ring slot: projectiles from spells fork"] = { flag("ForkOnce", nil, bor(ModFlag.Spell, ModFlag.Projectile), { type = "SlotNumber", num = 1 }), mod("ForkCountMax", "BASE", 1, nil, bor(ModFlag.Spell, ModFlag.Projectile), { type = "SlotNumber", num = 1 }) },
	["left ring slot: your chilling skitterbot's aura applies socketed h?e?x? ?curse instead"] = { flag("SkitterbotsCannotChill", { type = "SlotNumber", num = 1 }) },
	["right ring slot: projectiles from spells chain %+1 times"] = { mod("ChainCountMax", "BASE", 1, nil, bor(ModFlag.Spell, ModFlag.Projectile), { type = "SlotNumber", num = 2 }) },
	["right ring slot: projectiles from spells cannot fork"] = { flag("CannotFork", nil, bor(ModFlag.Spell, ModFlag.Projectile), { type = "SlotNumber", num = 2 }) },
	["right ring slot: your shocking skitterbot's aura applies socketed h?e?x? ?curse instead"] = { flag("SkitterbotsCannotShock", { type = "SlotNumber", num = 2 }) },
	["projectiles from spells cannot pierce"] = { flag("CannotPierce", nil, ModFlag.Spell) },
	["projectiles fork"] = { flag("ForkOnce", nil, ModFlag.Projectile), mod("ForkCountMax", "BASE", 1, nil, ModFlag.Projectile) },
	["(%d+)%% increased critical strike chance with arrows that fork"] = function(num) return { 
		mod("CritChance", "INC", num, nil, ModFlag.Bow, { type = "StatThreshold", stat = "ForkRemaining", threshold = 1 }, { type = "StatThreshold", stat = "PierceCount", threshold = 0, upper = true }) }
	end,
	["arrows that pierce have %+(%d+)%% to critical strike multiplier"] = function (num) return { 
		mod("CritMultiplier", "BASE", num, nil, ModFlag.Bow, { type = "StatThreshold", stat = "PierceCount", threshold = 1 }) } end,
	["arrows pierce all targets after forking"] = { flag("PierceAllTargets", nil, ModFlag.Bow, { type = "StatThreshold", stat = "ForkedCount", threshold = 1 }) },
	["modifiers to number of projectiles instead apply to the number of targets projectiles split towards"] = { flag("NoAdditionalProjectiles") },
	["attack skills fire an additional projectile while wielding a claw or dagger"] = { mod("ProjectileCount", "BASE", 1, nil, ModFlag.Attack, { type = "ModFlagOr", modFlags = bor(ModFlag.Claw, ModFlag.Dagger) }) },
	["skills fire (%d+) additional projectiles for 4 seconds after you consume a total of 12 steel shards"] = function(num) return { mod("ProjectileCount", "BASE", num, { type = "Condition", var = "Consumed12SteelShardsRecently" }) } end,
	-- Leech/Gain on Hit
	["cannot leech life"] = { flag("CannotLeechLife") },
	["cannot leech mana"] = { flag("CannotLeechMana") },
	["cannot leech when on low life"] = { flag("CannotLeechLife", { type = "Condition", var = "LowLife" }), flag("CannotLeechMana", { type = "Condition", var = "LowLife" }) },
	["cannot leech life from critical strikes"] = { flag("CannotLeechLife", { type = "Condition", var = "CriticalStrike" }) },
	["leech applies instantly on critical strike"] = { flag("InstantLifeLeech", { type = "Condition", var = "CriticalStrike" }), flag("InstantManaLeech", { type = "Condition", var = "CriticalStrike" }) },
	["gain life and mana from leech instantly on critical strike"] = { flag("InstantLifeLeech", { type = "Condition", var = "CriticalStrike" }), flag("InstantManaLeech", { type = "Condition", var = "CriticalStrike" }) },
	["life and mana leech from critical strikes are instant"] = { flag("InstantLifeLeech", { type = "Condition", var = "CriticalStrike" }), flag("InstantManaLeech", { type = "Condition", var = "CriticalStrike" }) },
	["leech applies instantly during flask effect"] = { flag("InstantLifeLeech", { type = "Condition", var = "UsingFlask" }), flag("InstantManaLeech", { type = "Condition", var = "UsingFlask" }) },
	["gain life and mana from leech instantly during flask effect"] = { flag("InstantLifeLeech", { type = "Condition", var = "UsingFlask" }), flag("InstantManaLeech", { type = "Condition", var = "UsingFlask" }) },
	["life and mana leech from critical strikes are instant"] = { flag("InstantLifeLeech", { type = "Condition", var = "CriticalStrike" }), flag("InstantManaLeech", { type = "Condition", var = "CriticalStrike" }) },
	["gain life and mana from leech instantly during effect"] = { flag("InstantLifeLeech", { type = "Condition", var = "UsingFlask" }), flag("InstantManaLeech", { type = "Condition", var = "UsingFlask" }) },
	["with 5 corrupted items equipped: life leech recovers based on your chaos damage instead"] = { flag("LifeLeechBasedOnChaosDamage", { type = "MultiplierThreshold", var = "CorruptedItem", threshold = 5 }) },
	["you have vaal pact if you've dealt a critical strike recently"] = { mod("Keystone", "LIST", "Vaal Pact", { type = "Condition", var = "CritRecently" }) },
	["gain (%d+) energy shield for each enemy you hit which is affected by a spider's web"] = function(num) return { mod("EnergyShieldOnHit", "BASE", num, { type = "MultiplierThreshold", actor = "enemy", var = "Spider's WebStack", threshold = 1 }) } end,
	["(%d+) life gained for each enemy hit if you have used a vaal skill recently"] = function(num) return { mod("LifeOnHit", "BASE", num, { type = "Condition", var = "UsedVaalSkillRecently" }) } end,
	["(%d+) life gained for each cursed enemy hit by your attacks"] = function(num) return { mod("LifeOnHit", "BASE", num, { type = "ActorCondition", actor = "enemy", var = "Cursed"})} end,
	["(%d+) mana gained for each cursed enemy hit by your attacks"] = function(num) return { mod("ManaOnHit", "BASE", num, { type = "ActorCondition", actor = "enemy", var = "Cursed"})} end,
	-- Defences
	["chaos damage does not bypass energy shield"] = { flag("ChaosNotBypassEnergyShield") },
	["chaos damage does not bypass energy shield while not on low life"] = { flag("ChaosNotBypassEnergyShield", { type = "Condition", varList = { "LowLife" }, neg = true }) },
	["chaos damage does not bypass energy shield while not on low life or low mana"] = { flag("ChaosNotBypassEnergyShield", { type = "Condition", varList = { "LowLife", "LowMana" }, neg = true }) },
	["chaos damage is taken from mana before life"] = function() return { mod("ChaosDamageTakenFromManaBeforeLife", "BASE", 100) } end,
	["cannot evade enemy attacks"] = { flag("CannotEvade") },
	["cannot block"] = { flag("CannotBlockAttacks"), flag("CannotBlockSpells") },
	["cannot block while you have no energy shield"] = { flag("CannotBlockAttacks", { type = "Condition", var = "HaveEnergyShield", neg = true }), flag("CannotBlockSpells", { type = "Condition", var = "HaveEnergyShield", neg = true }) },
	["cannot block attacks"] = { flag("CannotBlockAttacks") },
	["cannot block spells"] = { flag("CannotBlockSpells") },
	["damage from blocked hits cannot bypass energy shield"] = { flag("BlockedDamageDoesntBypassES", { type = "Condition", var = "EVBypass", neg = true }) },
	["damage from unblocked hits always bypasses energy shield"] = { flag("UnblockedDamageDoesBypassES", { type = "Condition", var = "EVBypass", neg = true }) },
	["recover (%d+) life when you block"] = function(num) return { mod("LifeOnBlock", "BASE", num) } end,
	["recover (%d+)%% of life when you block"] = function(num) return { mod("LifeOnBlock", "BASE", 1,  { type = "PerStat", stat = "Life", div = 100 / num }) } end,
	["recover (%d+)%% of your maximum mana when you block"] = function(num) return { mod("ManaOnBlock", "BASE", 1,  { type = "PerStat", stat = "Mana", div = 100 / num }) } end,
	["recover (%d+)%% of energy shield when you block"] = function(num) return { mod("EnergyShieldOnBlock", "BASE", 1,  { type = "PerStat", stat = "EnergyShield", div = 100 / num }) } end,
	["replenishes energy shield by (%d+)%% of armour when you block"] = function(num) return { mod("EnergyShieldOnBlock", "BASE", 1,  { type = "PerStat", stat = "Armour", div = 100 / num }) } end,
	["cannot leech or regenerate mana"] = { flag("NoManaRegen"), flag("CannotLeechMana") },
	["right ring slot: you cannot regenerate mana" ] = { flag("NoManaRegen", { type = "SlotNumber", num = 2 }) },
	["you cannot recharge energy shield"] = { flag("NoEnergyShieldRecharge") },
	["you cannot regenerate energy shield" ] = { flag("NoEnergyShieldRegen") },
	["cannot recharge or regenerate energy shield"] = { flag("NoEnergyShieldRecharge"), flag("NoEnergyShieldRegen") },
	["left ring slot: you cannot recharge or regenerate energy shield"] = { flag("NoEnergyShieldRecharge", { type = "SlotNumber", num = 1 }), flag("NoEnergyShieldRegen", { type = "SlotNumber", num = 1 }) },
	["cannot gain energy shield"] = { flag("NoEnergyShieldRegen"), flag("NoEnergyShieldRecharge"), flag("CannotLeechEnergyShield") },
	["you lose (%d+)%% of energy shield per second"] = function(num) return { mod("EnergyShieldDegen", "BASE", 1, { type = "PercentStat", stat = "EnergyShield", percent = num }) } end,
	["lose (%d+)%% of energy shield per second"] = function(num) return { mod("EnergyShieldDegen", "BASE", 1, { type = "PercentStat", stat = "EnergyShield", percent = num }) } end,
	["lose (%d+)%% of life per second if you have been hit recently"] = function(num) return { mod("LifeDegen", "BASE", 1, { type = "PercentStat", stat = "Life", percent = num }, { type = "Condition", var = "BeenHitRecently" }) } end,
	["you have no armour or energy shield"] = {
		mod("Armour", "MORE", -100),
		mod("EnergyShield", "MORE", -100),
	},
	["you have no armour or maximum energy shield"] = {
		mod("Armour", "MORE", -100),
		mod("EnergyShield", "MORE", -100),
	},
	["defences are zero"] = {
		mod("Armour", "MORE", -100),
		mod("EnergyShield", "MORE", -100),
		mod("Evasion", "MORE", -100),
		mod("Ward", "MORE", -100),
	},
	["you have no intelligence"] = {
		mod("Int", "MORE", -100),
	},
	["elemental resistances are zero"] = {
		mod("FireResist", "OVERRIDE", 0),
		mod("ColdResist", "OVERRIDE", 0),
		mod("LightningResist", "OVERRIDE", 0),
	},
	["chaos resistance is zero"] = {
		mod("ChaosResist", "OVERRIDE", 0),
	},
	["your maximum resistances are (%d+)%%"] = function(num) return {
		mod("FireResistMax", "OVERRIDE", num),
		mod("ColdResistMax", "OVERRIDE", num),
		mod("LightningResistMax", "OVERRIDE", num),
		mod("ChaosResistMax", "OVERRIDE", num),
	} end,
	["fire resistance is (%d+)%%"] = function(num) return { mod("FireResist", "OVERRIDE", num) } end,
	["cold resistance is (%d+)%%"] = function(num) return { mod("ColdResist", "OVERRIDE", num) } end,
	["lightning resistance is (%d+)%%"] = function(num) return { mod("LightningResist", "OVERRIDE", num) } end,
	["chaos resistance is doubled"] = { mod("ChaosResist", "MORE", 100) },
	["nearby enemies have (%d+)%% increased fire and cold resistances"] = function(num) return { 
		mod("EnemyModifier", "LIST", { mod = mod("FireResist", "INC", num) }),
		mod("EnemyModifier", "LIST", { mod = mod("ColdResist", "INC", num) }),
	} end,
	["nearby enemies are blinded while physical aegis is not depleted"] = { mod("EnemyModifier", "LIST", { mod = mod("Condition:Blinded", "FLAG", true) }, { type = "Condition", var = "PhysicalAegisDepleted", neg = true }) },
	["armour is increased by uncapped fire resistance"] = { mod("Armour", "INC", 1, { type = "PerStat", stat = "FireResistTotal", div = 1 }) },
	["armour is increased by overcapped fire resistance"] = { mod("Armour", "INC", 1, { type = "PerStat", stat = "FireResistOverCap", div = 1 }) },
	["evasion rating is increased by uncapped cold resistance"] = { mod("Evasion", "INC", 1, { type = "PerStat", stat = "ColdResistTotal", div = 1 }) },
	["evasion rating is increased by overcapped cold resistance"] = { mod("Evasion", "INC", 1, { type = "PerStat", stat = "ColdResistOverCap", div = 1 }) },
	["reflects (%d+) physical damage to melee attackers"] = { },
	["ignore all movement penalties from armour"] = { flag("Condition:IgnoreMovementPenalties") },
	["gain armour equal to your reserved mana"] = { mod("Armour", "BASE", 1, { type = "PerStat", stat = "ManaReserved", div = 1 }) },
	["(%d+)%% increased armour per (%d+) reserved mana"] = function(num, _, mana) return { mod("Armour", "INC", num, { type = "PerStat", stat = "ManaReserved", div = tonumber(mana) }) } end,
	["cannot be stunned"] = { mod("AvoidStun", "BASE", 100) },
	["cannot be stunned if you haven't been hit recently"] = { mod("AvoidStun", "BASE", 100, { type = "Condition", var = "BeenHitRecently", neg = true }) },
	["cannot be stunned if you have at least (%d+) crab barriers"] = function(num) return { mod("AvoidStun", "BASE", 100, { type = "StatThreshold", stat = "CrabBarriers", threshold = num }) } end,
	["cannot be blinded"] = { mod("AvoidBlind", "BASE", 100) },
	["cannot be shocked"] = { mod("AvoidShock", "BASE", 100) },
	["immune to shock"] = { mod("AvoidShock", "BASE", 100) },
	["cannot be frozen"] = { mod("AvoidFreeze", "BASE", 100) },
	["immune to freeze"] = { mod("AvoidFreeze", "BASE", 100) },
	["cannot be chilled"] = { mod("AvoidChill", "BASE", 100) },
	["immune to chill"] = { mod("AvoidChill", "BASE", 100) },
	["cannot be ignited"] = { mod("AvoidIgnite", "BASE", 100) },
	["immune to ignite"] = { mod("AvoidIgnite", "BASE", 100) },
	["cannot be ignited while at maximum endurance charges"] = { mod("AvoidIgnite", "BASE", 100, {type = "StatThreshold", stat = "EnduranceCharges", thresholdStat = "EnduranceChargesMax" }) },
	["cannot be chilled while at maximum frenzy charges"] = { mod("AvoidChill", "BASE", 100, {type = "StatThreshold", stat = "FrenzyCharges", thresholdStat = "FrenzyChargesMax" }) },
	["cannot be shocked while at maximum power charges"] = { mod("AvoidShock", "BASE", 100, {type = "StatThreshold", stat = "PowerCharges", thresholdStat = "PowerChargesMax" }) },
	["you cannot be shocked while at maximum endurance charges"] = { mod("AvoidShock", "BASE", 100, { type = "StatThreshold", stat = "EnduranceCharges", thresholdStat = "EnduranceChargesMax" }) },
	["cannot be shocked if intelligence is higher than strength"] = { mod("AvoidShock", "BASE", 100, { type = "Condition", var = "IntHigherThanStr" }) },
	["cannot be frozen if dexterity is higher than intelligence"] = { mod("AvoidFreeze", "BASE", 100, { type = "Condition", var = "DexHigherThanInt" }) },
	["cannot be ignited if strength is higher than dexterity"] = { mod("AvoidIgnite", "BASE", 100, { type = "Condition", var = "StrHigherThanDex" }) },
	["cannot be chilled while burning"] = { mod("AvoidChill", "BASE", 100, { type = "Condition", var = "Burning" }) },
	["cannot be inflicted with bleeding"] = { mod("AvoidBleed", "BASE", 100) },
	["bleeding cannot be inflicted on you"] = { mod("AvoidBleed", "BASE", 100) },
	["you are immune to bleeding"] = { mod("AvoidBleed", "BASE", 100) },
	["immune to poison"] = { mod("AvoidPoison", "BASE", 100) },
	["immunity to shock during flask effect"] = { mod("AvoidShock", "BASE", 100, { type = "Condition", var = "UsingFlask" }) },
	["immunity to freeze and chill during flask effect"] = {
		mod("AvoidFreeze", "BASE", 100, { type = "Condition", var = "UsingFlask" }),
		mod("AvoidChill", "BASE", 100, { type = "Condition", var = "UsingFlask" }),
	},
	["immunity to ignite during flask effect"] = { mod("AvoidIgnite", "BASE", 100, { type = "Condition", var = "UsingFlask" }) },
	["immunity to bleeding during flask effect"] = { mod("AvoidBleed", "BASE", 100, { type = "Condition", var = "UsingFlask" }) },
	["immune to poison during flask effect"] = { mod("AvoidPoison", "BASE", 100, { type = "Condition", var = "UsingFlask" }) },
	["immune to curses during flask effect"] = { mod("AvoidCurse", "BASE", 100, { type = "Condition", var = "UsingFlask" }) },
	["immune to freeze, chill, curses and stuns during flask effect"] = {
		mod("AvoidFreeze", "BASE", 100, { type = "Condition", var = "UsingFlask" }),
		mod("AvoidChill", "BASE", 100, { type = "Condition", var = "UsingFlask" }),
		mod("AvoidCurse", "BASE", 100, { type = "Condition", var = "UsingFlask" }),
		mod("AvoidStun", "BASE", 100, { type = "Condition", var = "UsingFlask" }),
	},
	["unaffected by curses"] = { mod("CurseEffectOnSelf", "MORE", -100) },
	["immune to curses while you have at least (%d+) rage"] = function(num) return { mod("AvoidCurse", "BASE", 100, { type = "MultiplierThreshold", var = "Rage", threshold = num }) } end,
	["the effect of chill on you is reversed"] = { flag("SelfChillEffectIsReversed") },
	["your movement speed is (%d+)%% of its base value"] = function(num) return { mod("MovementSpeed", "OVERRIDE", num / 100) } end,
	["armour also applies to lightning damage taken from hits"] = { flag("ArmourAppliesToLightningDamageTaken") },
	["lightning resistance does not affect lightning damage taken"] = { flag("SelfIgnoreLightningResistance") },
	["(%d+)%% increased maximum life and reduced fire resistance"] = function(num) return {
		mod("Life", "INC", num),
		mod("FireResist", "INC", -num),
	} end,
	["(%d+)%% increased maximum mana and reduced cold resistance"] = function(num) return {
		mod("Mana", "INC", num),
		mod("ColdResist", "INC", -num),
	} end,
	["(%d+)%% increased global maximum energy shield and reduced lightning resistance"] = function(num) return {
		mod("EnergyShield", "INC", num, { type = "Global" }),
		mod("LightningResist", "INC", -num),
	} end,
	-- Knockback
	["cannot knock enemies back"] = { flag("CannotKnockback") },
	["knocks back enemies if you get a critical strike with a staff"] = { mod("EnemyKnockbackChance", "BASE", 100, nil, ModFlag.Staff, { type = "Condition", var = "CriticalStrike" }) },
	["knocks back enemies if you get a critical strike with a bow"] = { mod("EnemyKnockbackChance", "BASE", 100, nil, ModFlag.Bow, { type = "Condition", var = "CriticalStrike" }) },
	["bow knockback at close range"] = { mod("EnemyKnockbackChance", "BASE", 100, nil, ModFlag.Bow, { type = "Condition", var = "AtCloseRange" }) },
	["adds knockback during flask effect"] = { mod("EnemyKnockbackChance", "BASE", 100, { type = "Condition", var = "UsingFlask" }) },
	["adds knockback to melee attacks during flask effect"] = { mod("EnemyKnockbackChance", "BASE", 100, nil, ModFlag.Melee, { type = "Condition", var = "UsingFlask" }) },
	["knockback direction is reversed"] = { mod("EnemyKnockbackDistance", "MORE", -200) },
	-- Culling
	["culling strike"] = { mod("CullPercent", "MAX", 10) },
	["culling strike during flask effect"] = { mod("CullPercent", "MAX", 10, { type = "Condition", var = "UsingFlask" }) },
	["hits with this weapon have culling strike against bleeding enemies"] = { mod("CullPercent", "MAX", 10, { type = "ActorCondition", actor = "enemy", var = "Bleeding" }) },
	["you have culling strike against cursed enemies"] = { mod("CullPercent", "MAX", 10, { type = "ActorCondition", actor = "enemy", var = "Cursed" }) },
	["critical strikes have culling strike"] = { mod("CriticalCullPercent", "MAX", 10) },
	["your critical strikes have culling strike"] = { mod("CriticalCullPercent", "MAX", 10) },
	["your spells have culling strike"] = { mod("CullPercent", "MAX", 10, nil, ModFlag.Spell) },
	["culling strike against burning enemies"] = { mod("CullPercent", "MAX", 10, { type = "ActorCondition", actor = "enemy", var = "Burning" }) },
	["culling strike against marked enemy"] = { mod("CullPercent", "MAX", 10, { type = "ActorCondition", actor = "enemy", var = "Marked" }) },
	-- Intimidate
	["permanently intimidate enemies on block"] = { mod("EnemyModifier", "LIST", { mod = mod("Condition:Intimidated", "FLAG", true)}, { type = "Condition", var = "BlockedRecently" } )},
	["with a murderous eye jewel socketed, intimidate enemies for (%d) seconds on hit with attacks"] = function(jewelName, num) return  { mod("EnemyModifier", "LIST", { mod = mod("Condition:Intimidated", "FLAG", true)}, { type = "Condition", var = "HaveMurderousEyeJewelIn{SlotName}" }) } end,
	["enemies taunted by your warcries are intimidated"] = { mod("EnemyModifier", "LIST", { mod = mod("Condition:Intimidated", "FLAG", true, { type = "Condition", var = "Taunted" }) }, { type = "Condition", var = "UsedWarcryRecently" }) },
	-- Flasks
	["flasks do not apply to you"] = { flag("FlasksDoNotApplyToPlayer") },
	["flasks apply to your zombies and spectres"] = { flag("FlasksApplyToMinion", { type = "SkillName", skillNameList = { "Raise Zombie", "Raise Spectre" } }) },
	["flasks apply to your raised zombies and spectres"] = { flag("FlasksApplyToMinion", { type = "SkillName", skillNameList = { "Raise Zombie", "Raise Spectre" } }) },
	["your minions use your flasks when summoned"] = { flag("FlasksApplyToMinion") },
	["creates a smoke cloud on use"] = { },
	["creates chilled ground on use"] = { },
	["creates consecrated ground on use"] = { },
	["removes bleeding on use"] = { },
	["removes burning on use"] = { },
	["removes curses on use"] = { },
	["removes freeze and chill on use"] = { },
	["removes poison on use"] = { },
	["removes shock on use"] = { },
	["gain unholy might during flask effect"] = { flag("Condition:UnholyMight", { type = "Condition", var = "UsingFlask" }) },
	["zealot's oath during flask effect"] = { mod("ZealotsOath", "FLAG", true, { type = "Condition", var = "UsingFlask" }) },
	["grants level (%d+) (.+) curse aura during flask effect"] = function(num, _, skill) return { mod("ExtraCurse", "LIST", { skillId = gemIdLookup[skill:gsub(" skill","")] or "Unknown", level = num }, { type = "Condition", var = "UsingFlask" }) } end,
	["shocks nearby enemies during flask effect, causing (%d+)%% increased damage taken"] = function(num) return { 
		mod("ShockOverride", "BASE", num, { type = "Condition", var = "UsingFlask" } )
	} end,
	["during flask effect, (%d+)%% reduced damage taken of each element for which your uncapped elemental resistance is lowest"] = function(num) return {
		mod("LightningDamageTaken", "INC", -num, { type = "StatThreshold", stat = "LightningResistTotal", thresholdStat = "ColdResistTotal", upper = true }, { type = "StatThreshold", stat = "LightningResistTotal", thresholdStat = "FireResistTotal", upper = true }),
		mod("ColdDamageTaken", "INC", -num, { type = "StatThreshold", stat = "ColdResistTotal", thresholdStat = "LightningResistTotal", upper = true }, { type = "StatThreshold", stat = "ColdResistTotal", thresholdStat = "FireResistTotal", upper = true }),
		mod("FireDamageTaken", "INC", -num, { type = "StatThreshold", stat = "FireResistTotal", thresholdStat = "LightningResistTotal", upper = true }, { type = "StatThreshold", stat = "FireResistTotal", thresholdStat = "ColdResistTotal", upper = true }),
	} end,
	["during flask effect, damage penetrates (%d+)%% o?f? ?resistance of each element for which your uncapped elemental resistance is highest"] = function(num) return {
		mod("LightningPenetration", "BASE", num, { type = "StatThreshold", stat = "LightningResistTotal", thresholdStat = "ColdResistTotal" }, { type = "StatThreshold", stat = "LightningResistTotal", thresholdStat = "FireResistTotal" }),
		mod("ColdPenetration", "BASE", num, { type = "StatThreshold", stat = "ColdResistTotal", thresholdStat = "LightningResistTotal" }, { type = "StatThreshold", stat = "ColdResistTotal", thresholdStat = "FireResistTotal" }),
		mod("FirePenetration", "BASE", num, { type = "StatThreshold", stat = "FireResistTotal", thresholdStat = "LightningResistTotal" }, { type = "StatThreshold", stat = "FireResistTotal", thresholdStat = "ColdResistTotal" }),
	} end,
	["recover (%d+)%% of life when you kill an enemy during flask effect"] = function(num) return { mod("LifeOnKill", "BASE", 1, { type = "PerStat", stat = "Life", div = 100 / num }, { type = "Condition", var = "UsingFlask" }) } end,
	["recover (%d+)%% of mana when you kill an enemy during flask effect"] = function(num) return { mod("ManaOnKill", "BASE", 1, { type = "PerStat", stat = "Mana", div = 100 / num }, { type = "Condition", var = "UsingFlask" }) } end,
	["recover (%d+)%% of energy shield when you kill an enemy during flask effect"] = function(num) return { mod("EnergyShieldOnKill", "BASE", 1, { type = "PerStat", stat = "EnergyShield", div = 100 / num }, { type = "Condition", var = "UsingFlask" }) } end,
	["(%d+)%% of maximum life taken as chaos damage per second"] = function(num) return { mod("ChaosDegen", "BASE", 1, { type = "PercentStat", stat = "Life", percent = num }) } end,
	["your critical strikes do not deal extra damage during flask effect"] = { flag("NoCritMultiplier", { type = "Condition", var = "UsingFlask" }) },
	["grants perfect agony during flask effect"] = { mod("Keystone", "LIST", "Perfect Agony", { type = "Condition", var = "UsingFlask" }) },
	["grants eldritch battery during flask effect"] = { mod("Keystone", "LIST", "Eldritch Battery", { type = "Condition", var = "UsingFlask" }) },
	["eldritch battery during flask effect"] = { mod("Keystone", "LIST", "Eldritch Battery", { type = "Condition", var = "UsingFlask" }) },
	["chaos damage does not bypass energy shield during effect"] = { flag("ChaosNotBypassEnergyShield") },
	["your skills [ch][oa][sv][te] no mana c?o?s?t? ?during flask effect"] = { mod("ManaCost", "MORE", -100, { type = "Condition", var = "UsingFlask" }) },
	["life recovery from flasks also applies to energy shield during flask effect"] = { flag("LifeFlaskAppliesToEnergyShield", { type = "Condition", var = "UsingFlask" }) },
	["consecrated ground created during effect applies (%d+)%% increased damage taken to enemies"] = function(num) return { mod("EnemyModifier", "LIST", { mod = mod("DamageTakenConsecratedGround", "INC", num, { type = "Condition", var = "OnConsecratedGround" }) }, { type = "Condition", var = "UsingFlask" }) } end,
	["gain alchemist's genius when you use a flask"] = {
		flag("Condition:CanHaveAlchemistGenius"),
	},
	["(%d+)%% chance to gain alchemist's genius when you use a flask"] = {
		flag("Condition:CanHaveAlchemistGenius"),
	},
	["(%d+)%% less flask charges gained from kills"] = function(num) return {
		mod("FlaskChargesGained", "MORE", -num,"from Kills")
	} end,
	-- Jewels
	["passives in radius can be allocated without being connected to your tree"] = { mod("JewelData", "LIST", { key = "intuitiveLeapLike", value = true }) },
	["affects passives in small ring"] = { mod("JewelData", "LIST", { key = "radiusIndex", value = 4 }) },
	["affects passives in medium ring"] = { mod("JewelData", "LIST", { key = "radiusIndex", value = 5 }) },
	["affects passives in large ring"] = { mod("JewelData", "LIST", { key = "radiusIndex", value = 6 }) },
	["affects passives in very large ring"] = { mod("JewelData", "LIST", { key = "radiusIndex", value = 7 }) },
	["only affects passives in small ring"] = { mod("JewelData", "LIST", { key = "radiusIndex", value = 4 }) },
	["only affects passives in medium ring"] = { mod("JewelData", "LIST", { key = "radiusIndex", value = 5 }) },
	["only affects passives in large ring"] = { mod("JewelData", "LIST", { key = "radiusIndex", value = 6 }) },
	["only affects passives in very large ring"] = { mod("JewelData", "LIST", { key = "radiusIndex", value = 7 }) },
	["(%d+)%% increased elemental damage per grand spectrum"] = function(num) return {
		mod("ElementalDamage", "INC", num, { type = "Multiplier", var = "GrandSpectrum" }),
		mod("Multiplier:GrandSpectrum", "BASE", 1),
	} end,
	["gain (%d+) armour per grand spectrum"] = function(num) return {
		mod("Armour", "BASE", num, { type = "Multiplier", var = "GrandSpectrum" }),
		mod("Multiplier:GrandSpectrum", "BASE", 1),
	} end,
	["+(%d+)%% to all elemental resistances per grand spectrum"] = function(num) return {
		mod("ElementalResist", "BASE", num, { type = "Multiplier", var = "GrandSpectrum" }),
		mod("Multiplier:GrandSpectrum", "BASE", 1)
	} end,
	["gain (%d+) mana per grand spectrum"] = function(num) return {
		mod("Mana", "BASE", num, { type = "Multiplier", var = "GrandSpectrum" }),
		mod("Multiplier:GrandSpectrum", "BASE", 1),
	} end,
	["(%d+)%% increased critical strike chance per grand spectrum"] = function(num) return {
		mod("CritChance", "INC", num, { type = "Multiplier", var = "GrandSpectrum" }),
		mod("Multiplier:GrandSpectrum", "BASE", 1)
	} end,
	["primordial"] = { mod("Multiplier:PrimordialItem", "BASE", 1) },
	["spectres have a base duration of (%d+) seconds"] = function(num) return { mod("SkillData", "LIST", { key = "duration", value = 6 }, { type = "SkillName", skillName = "Raise Spectre" }) } end,
	["flasks applied to you have (%d+)%% increased effect"] = function(num) return { mod("FlaskEffect", "INC", num) } end,
	["adds (%d+) passive skills"] = function(num) return { mod("JewelData", "LIST", { key = "clusterJewelNodeCount", value = num }) } end,
	["1 added passive skill is a jewel socket"] = { mod("JewelData", "LIST", { key = "clusterJewelSocketCount", value = 1 }) },
	["(%d+) added passive skills are jewel sockets"] = function(num) return { mod("JewelData", "LIST", { key = "clusterJewelSocketCount", value = num }) } end,
	["adds (%d+) jewel socket passive skills"] = function(num) return { mod("JewelData", "LIST", { key = "clusterJewelSocketCountOverride", value = num }) } end,
	["adds (%d+) small passive skills? which grants? nothing"] = function(num) return { mod("JewelData", "LIST", { key = "clusterJewelNothingnessCount", value = num }) } end,
	["added small passive skills grant nothing"] = { mod("JewelData", "LIST", { key = "clusterJewelSmallsAreNothingness", value = true }) },
	["added small passive skills have (%d+)%% increased effect"] = function(num) return { mod("JewelData", "LIST", { key = "clusterJewelIncEffect", value = num }) } end,
	["this jewel's socket has (%d+)%% increased effect per allocated passive skill between it and your class' starting location"] = function(num) return { mod("JewelData", "LIST", { key = "jewelIncEffectFromClassStart", value = num }) } end,
	-- Misc
	["intelligence provides no inherent bonus to energy shield"] = { flag("NoIntelligenceAttributeBonuses") },
	["cannot recover energy shield to above armour"] = { flag("ArmourESRecoveryCap") },
	["cannot recover energy shield to above evasion rating"] = { flag("EvasionESRecoveryCap") },
	["warcries exert (%d+) additional attacks?"] = function(num) return { mod("ExtraExertedAttacks", "BASE", num) } end,
	["iron will"] = { flag("IronWill") },
	["iron reflexes while stationary"] = { mod("Keystone", "LIST", "Iron Reflexes", { type = "Condition", var = "Stationary" }) },
	["you have zealot's oath if you haven't been hit recently"] = { mod("Keystone", "LIST", "Zealot's Oath", { type = "Condition", var = "BeenHitRecently", neg = true }) },
	["deal no physical damage"] = { flag("DealNoPhysical") },
	["deal no cold damage"] = { flag("DealNoCold") },
	["deal no fire damage"] = { flag("DealNoFire") },
	["deal no lightning damage"] = { flag("DealNoLightning") },
	["deal no elemental damage"] = { flag("DealNoLightning"), flag("DealNoCold"), flag("DealNoFire") },
	["deal no chaos damage"] = { flag("DealNoChaos") },
	["deal no damage"] = { flag("DealNoLightning"), flag("DealNoCold"), flag("DealNoFire"), flag("DealNoChaos"), flag("DealNoPhysical") },
	["deal no non%-elemental damage"] = { flag("DealNoPhysical"), flag("DealNoChaos") },
	["deal no non%-lightning damage"] = { flag("DealNoPhysical"), flag("DealNoCold"), flag("DealNoFire"), flag("DealNoChaos") },
	["deal no non%-physical damage"] = { flag("DealNoLightning"), flag("DealNoCold"), flag("DealNoFire"), flag("DealNoChaos") },
	["cannot deal non%-chaos damage"] = { flag("DealNoPhysical"), flag("DealNoCold"), flag("DealNoFire"), flag("DealNoLightning") },
	["deal no damage when not on low life"] = {
		flag("DealNoLightning", { type = "Condition", var = "LowLife", neg = true }),
		flag("DealNoCold", { type = "Condition", var = "LowLife", neg = true }),
		flag("DealNoFire", { type = "Condition", var = "LowLife", neg = true }),
		flag("DealNoChaos",{ type = "Condition", var = "LowLife", neg = true }),
		flag("DealNoPhysical", { type = "Condition", var = "LowLife", neg = true }),
	},
	["attacks have blood magic"] = { flag("SkillBloodMagic", nil, ModFlag.Attack) },
	["(%d+)%% chance to cast a? ?socketed lightning spells? on hit"] = function(num) return { mod("ExtraSupport", "LIST", { skillId = "SupportUniqueMjolnerLightningSpellsCastOnHit", level = 1 }, { type = "SocketedIn", slotName = "{SlotName}" }) } end,
	["cast a socketed lightning spell on hit"] = { mod("ExtraSupport", "LIST", { skillId = "SupportUniqueMjolnerLightningSpellsCastOnHit", level = 1 }, { type = "SocketedIn", slotName = "{SlotName}" }) },
	["trigger a socketed lightning spell on hit"] = { mod("ExtraSupport", "LIST", { skillId = "SupportUniqueMjolnerLightningSpellsCastOnHit", level = 1 }, { type = "SocketedIn", slotName = "{SlotName}" }) },
	["trigger a socketed lightning spell on hit, with a 0.15 second cooldown"] = { mod("ExtraSupport", "LIST", { skillId = "SupportUniqueMjolnerLightningSpellsCastOnHit", level = 1 }, { type = "SocketedIn", slotName = "{SlotName}" }) },
	["[ct][ar][si][tg]g?e?r? a socketed cold s[pk][ei]ll on melee critical strike"] = { mod("ExtraSupport", "LIST", { skillId = "SupportUniqueCosprisMaliceColdSpellsCastOnMeleeCriticalStrike", level = 1 }, { type = "SocketedIn", slotName = "{SlotName}" }) },
	["[ct][ar][si][tg]g?e?r? a socketed cold s[pk][ei]ll on melee critical strike, with a 0.15 second cooldown"] = { mod("ExtraSupport", "LIST", { skillId = "SupportUniqueCosprisMaliceColdSpellsCastOnMeleeCriticalStrike", level = 1 }, { type = "SocketedIn", slotName = "{SlotName}" }) },
	["your curses can apply to hexproof enemies"] = { flag("CursesIgnoreHexproof") },
	["your hexes can affect hexproof enemies"] = { flag("CursesIgnoreHexproof") },
	["hexes from socketed skills ignore curse limit"] = { flag("CursesIgnoreHexLimit", { type = "SocketedIn", slotName = "{SlotName}" } )},
	["reserves (%d+)%% of life"] = function(num) return { mod("ExtraLifeReserved", "BASE", num) } end,
	["(%d+)%% of cold damage taken as lightning"] = function(num) return { mod("ColdDamageTakenAsLightning", "BASE", num) } end,
	["(%d+)%% of fire damage taken as lightning"] = function(num) return { mod("FireDamageTakenAsLightning", "BASE", num) } end,
	["items and gems have (%d+)%% reduced attribute requirements"] = function(num) return { mod("GlobalAttributeRequirements", "INC", -num) } end,
	["items and gems have (%d+)%% increased attribute requirements"] = function(num) return { mod("GlobalAttributeRequirements", "INC", num) } end,
	["mana reservation of herald skills is always (%d+)%%"] = function(num) return { mod("SkillData", "LIST", { key = "ManaReservationPercentForced", value = num }, { type = "SkillType", skillType = SkillType.Herald }) } end,
	["([%a%s]+) reserves no mana"] = function(_, name) return {
		mod("SkillData", "LIST", { key = "manaReservationFlat", value = 0 }, { type = "SkillId", skillId = gemIdLookup[name] }),
		mod("SkillData", "LIST", { key = "lifeReservationFlat", value = 0 }, { type = "SkillId", skillId = gemIdLookup[name] }),
		mod("SkillData", "LIST", { key = "manaReservationPercent", value = 0 }, { type = "SkillId", skillId = gemIdLookup[name] }),
		mod("SkillData", "LIST", { key = "lifeReservationPercent", value = 0 }, { type = "SkillId", skillId = gemIdLookup[name] }),
	} end,
	["([%a%s]+) has no reservation"] = function(_, name) return {
		mod("SkillData", "LIST", { key = "manaReservationFlat", value = 0 }, { type = "SkillId", skillId = gemIdLookup[name] }),
		mod("SkillData", "LIST", { key = "lifeReservationFlat", value = 0 }, { type = "SkillId", skillId = gemIdLookup[name] }),
		mod("SkillData", "LIST", { key = "manaReservationPercent", value = 0 }, { type = "SkillId", skillId = gemIdLookup[name] }),
		mod("SkillData", "LIST", { key = "lifeReservationPercent", value = 0 }, { type = "SkillId", skillId = gemIdLookup[name] }),
	} end,
	["banner skills reserve no mana"] = {
		mod("SkillData", "LIST", { key = "manaReservationPercent", value = 0 }, { type = "SkillType", skillType = SkillType.Banner }),
		mod("SkillData", "LIST", { key = "lifeReservationPercent", value = 0 }, { type = "SkillType", skillType = SkillType.Banner }),
	},
	["banner skills have no reservation"] = {
		mod("SkillData", "LIST", { key = "manaReservationPercent", value = 0 }, { type = "SkillType", skillType = SkillType.Banner }),
		mod("SkillData", "LIST", { key = "lifeReservationPercent", value = 0 }, { type = "SkillType", skillType = SkillType.Banner }),
	},
	["placed banners also grant (%d+)%% increased attack damage to you and allies"] = function(num) return { mod("ExtraAuraEffect", "LIST", { mod = mod("Damage", "INC", num, nil, ModFlag.Attack) }, { type = "Condition", var = "BannerPlanted" }) } end,
	["your aura skills are disabled"] = { flag("DisableSkill", { type = "SkillType", skillType = SkillType.Aura }) },
	["your spells are disabled"] = { flag("DisableSkill", { type = "SkillType", skillType = SkillType.Spell }) },
	["travel skills other than dash are disabled"] = { flag("DisableSkill", { type = "SkillName", skillNameList = { "Leap Slam", "Shield Charge", "Whirling Blades", "Phase Run", "Lightning Warp", "Vaal Lightning Warp", "Smoke Mine", "Blink Arrow", "Mirror Arrow", "Flame Dash", "Bodyswap", "Frostblink", "Withering Step" } }) },
	["strength's damage bonus instead grants (%d+)%% increased melee physical damage per (%d+) strength"] = function(num, _, perStr) return { mod("StrDmgBonusRatioOverride", "BASE", num / tonumber(perStr)) } end,
	["while in her embrace, take ([%d%.]+)%% of your total maximum life and energy shield as fire damage per second per level"] = function(num) return {
		mod("FireDegen", "BASE", 1, { type = "PercentStat", stat = "Life", percent = num }, { type = "Multiplier", var = "Level" }, { type = "Condition", var = "HerEmbrace" }),
		mod("FireDegen", "BASE", 1, { type = "PercentStat", stat = "EnergyShield", percent = num }, { type = "Multiplier", var = "Level" }, { type = "Condition", var = "HerEmbrace" }),
	} end,
	["gain her embrace for %d+ seconds when you ignite an enemy"] = { flag("Condition:CanGainHerEmbrace") },
	["when you cast a spell, sacrifice all mana to gain added maximum lightning damage equal to (%d+)%% of sacrificed mana for 4 seconds"] = function(num) return {
		flag("Condition:HaveManaStorm"),
		mod("LightningMax", "BASE", 1, { type = "PerStat", stat = "ManaUnreserved" , div = 100 / num}, { type = "Condition", var = "SacrificeManaForLightning" }),
	} end,
	["gain added chaos damage equal to (%d+)%% of ward"] = function(num) return {
		mod("ChaosMin", "BASE", 1, { type = "PerStat", stat = "Ward", div = 100 / num }),
		mod("ChaosMax", "BASE", 1, { type = "PerStat", stat = "Ward", div = 100 / num }),
	}  end,
	["every 16 seconds you gain iron reflexes for 8 seconds"] = {
		flag("Condition:HaveArborix"),
	},
	["every 16 seconds you gain elemental overload for 8 seconds"] = {
		flag("Condition:HaveAugyre"),
	},
	["every 8 seconds, gain avatar of fire for 4 seconds"] = {
		flag("Condition:HaveVulconus"),
	},
	["you have far shot while you do not have iron reflexes"] = { flag("FarShot", { neg = true, type = "Condition", var = "HaveIronReflexes" }) },
	["you have resolute technique while you do not have elemental overload"] = { mod("Keystone", "LIST", "Resolute Technique", { neg = true, type = "Condition", var = "HaveElementalOverload" }) },
	["hits ignore enemy monster fire resistance while you are ignited"] = { flag("IgnoreFireResistance", { type = "Condition", var = "Ignited" }) },
	["your hits can't be evaded by blinded enemies"] = { flag("CannotBeEvaded", { type = "ActorCondition", actor = "enemy", var = "Blinded" }) },
	["blind does not affect your chance to hit"] = { flag("IgnoreBlindHitChance") },
	["enemies blinded by you while you are blinded have malediction"] = { mod("EnemyModifier", "LIST", { mod = flag("HasMalediction", { type = "Condition", var = "Blinded" }) }, { type = "Condition", var = "Blinded" } )},
	["skills which throw traps have blood magic"] = { flag("BloodMagic", { type = "SkillType", skillType = SkillType.Trap }) },
	["lose ([%d%.]+) mana per second"] = function(num) return { mod("ManaDegen", "BASE", num) } end,
	["lose ([%d%.]+)%% of maximum mana per second"] = function(num) return { mod("ManaDegen", "BASE", 1, { type = "PercentStat", stat = "Mana", percent = num }) } end,
	["strength provides no bonus to maximum life"] = { flag("NoStrBonusToLife") },
	["intelligence provides no bonus to maximum mana"] = { flag("NoIntBonusToMana") },
	["with a ghastly eye jewel socketed, minions have %+(%d+) to accuracy rating"] = function(num) return { mod("MinionModifier", "LIST", { mod = mod("Accuracy", "BASE", num) }, { type = "Condition", var = "HaveGhastlyEyeJewelIn{SlotName}" }) } end,
	["hits ignore enemy monster chaos resistance if all equipped items are shaper items"] = { flag("IgnoreChaosResistance", { type = "MultiplierThreshold", var = "NonShaperItem", upper = true, threshold = 0 }) },
	["hits ignore enemy monster chaos resistance if all equipped items are elder items"] = { flag("IgnoreChaosResistance", { type = "MultiplierThreshold", var = "NonElderItem", upper = true, threshold = 0 }) },
	["gain %d+ rage on critical hit with attacks, no more than once every [%d%.]+ seconds"] = {
		flag("Condition:CanGainRage"),
	},
	["warcry skills' cooldown time is (%d+) seconds"] = function(num) return { mod("CooldownRecovery", "OVERRIDE", num, nil, 0, KeywordFlag.Warcry) } end,
	["warcry skills have (%+%d+) seconds to cooldown"] = function(num) return { mod("CooldownRecovery", "BASE", num, nil, 0, KeywordFlag.Warcry) } end,
	["using warcries is instant"] = { flag("InstantWarcry") },
	["attacks with axes or swords grant (%d+) rage on hit, no more than once every second"] = {
		flag("Condition:CanGainRage", { type = "Condition", varList = { "UsingAxe", "UsingSword" } }),
	},
	["your critical strike multiplier is (%d+)%%"] = function(num) return { mod("CritMultiplier", "OVERRIDE", num) } end,
	["base critical strike chance for attacks with weapons is ([%d%.]+)%%"] = function(num) return { mod("WeaponBaseCritChance", "OVERRIDE", num) } end,
	["critical strike chance is (%d+)%% for hits with this weapon"] = function(num) return { mod("CritChance", "OVERRIDE", num, nil, ModFlag.Hit, { type = "Condition", var = "{Hand}Attack" }, { type = "SkillType", skillType = SkillType.Attack }) } end, 
	["allocates (.+)"] = function(_, passive) return { mod("GrantedPassive", "LIST", passive) } end,
	["battlemage"] = { flag("WeaponDamageAppliesToSpells"), mod("ImprovedWeaponDamageAppliesToSpells", "INC", 100) },
	["transfiguration of body"] = { flag("TransfigurationOfBody") },
	["transfiguration of mind"] = { flag("TransfigurationOfMind") },
	["transfiguration of soul"] = { flag("TransfigurationOfSoul") },
	["offering skills have (%d+)%% reduced duration"] = function(num) return {
		mod("Duration", "INC", -num, { type = "SkillName", skillNameList = { "Bone Offering", "Flesh Offering", "Spirit Offering" } }),
	} end,
	["enemies have %-(%d+)%% to total physical damage reduction against your hits"] = function(num) return {
		mod("EnemyPhysicalDamageReduction", "BASE", -num),
	} end,
	["enemies you impale have %-(%d+)%% to total physical damage reduction against impale hits"] = function(num) return {
		mod("EnemyImpalePhysicalDamageReduction", "BASE", -num)
	} end,
	["overwhelm (%d+)%% physical damage reduction"] = function(num) return {
		mod("EnemyPhysicalDamageReduction", "BASE", -num)
	} end,
	["impale damage dealt to enemies impaled by you overwhelms (%d+)%% physical damage reduction"] = function(num) return {
		mod("EnemyImpalePhysicalDamageReduction", "BASE", -num)
	} end,
	["nearby enemies are crushed while you have least (%d+) rage"] = function(num) return { mod("EnemyPhysicalDamageReduction", "BASE", -15, { type = "MultiplierThreshold", var = "Rage", threshold = num }) } end,
	["you are crushed"] = function(num) return { mod("PhysicalDamageReduction", "BASE", -15) } end,
	["nearby enemies are crushed"] = { mod("EnemyPhysicalDamageReduction", "BASE", -15) },
	["enemies on fungal ground you kill explode, dealing 5%% of their life as chaos damage"] = {},
	["you have fungal ground around you while stationary"] = {
		mod("ExtraAura", "LIST", { mod = mod("NonChaosDamageGainAsChaos", "BASE", 10) }, { type = "Condition", varList = { "OnFungalGround", "Stationary" } }),
		mod("EnemyModifier", "LIST", { mod = mod("Damage", "MORE", -10) }, { type = "ActorCondition", actor = "enemy", varList = { "OnFungalGround", "Stationary" } }),
	},
	["create profane ground instead of consecrated ground"] = { 
		flag("Condition:CreateProfaneGround"),
	},
	["you count as dual wielding while you are unencumbered"] = { flag("Condition:DualWielding", { type = "Condition", var = "Unencumbered" }) },
	["skills supported by intensify have %+(%d) to maximum intensity"] = function(num) return { mod("Multiplier:IntensityLimit", "BASE", num) } end,
	["spells which can gain intensity have %+(%d) to maximum intensity"] = function(num) return { mod("Multiplier:IntensityLimit", "BASE", num) } end,
	["hexes you inflict have %+(%d+) to maximum doom"] = function(num) return { mod("MaxDoom", "BASE", num) } end,
	["while stationary, gain (%d+)%% increased area of effect every second, up to a maximum of (%d+)%%"] = function(num, _, limit) return {
		flag("Condition:Stationary"),
		mod("AreaOfEffect", "INC", num, { type = "Multiplier", var = "StationarySeconds", limit = tonumber(limit), limitTotal = true }),
	} end,
	["attack skills have added lightning damage equal to (%d+)%% of maximum mana"] = function(num) return {
		mod("LightningMin", "BASE", 1, nil, ModFlag.Attack, { type = "PerStat", stat = "Mana", div = 100 / num }),
		mod("LightningMax", "BASE", 1, nil, ModFlag.Attack, { type = "PerStat", stat = "Mana", div = 100 / num }),
	} end,
	["herald of thunder's storms hit enemies with (%d+)%% increased frequency"] = function(num) return { mod("HeraldStormFrequency", "INC", num), } end,
	["your critical strikes have a (%d+)%% chance to deal double damage"] = function(num) return { mod("DoubleDamageChanceOnCrit", "BASE", num) } end,
	["skills supported by unleash have %+(%d) to maximum number of seals"] = function(num) return { mod("SealCount", "BASE", num) } end,
	["skills supported by unleash have (%d+)%% increased seal gain frequency"] = function(num) return { mod("SealGainFrequency", "INC", num) } end,
	["(%d+)%% increased critical strike chance with spells which remove the maximum number of seals"] = function(num) return { mod("MaxSealCrit", "INC", num) } end,
	["gain elusive on critical strike"] = {
		flag("Condition:CanBeElusive"),
	},
	["nearby enemies have (%a+) resistance equal to yours"] = function(_, res) return { flag("Enemy"..(res:gsub("^%l", string.upper)).."ResistEqualToYours") } end,
	["for each nearby corpse, regenerate ([%d%.]+)%% life per second, up to ([%d%.]+)%%"] = function(num, _, limit) return { mod("LifeRegenPercent", "BASE", num, { type = "Multiplier", var = "NearbyCorpse", limit = tonumber(limit), limitTotal = true }) } end,
	["gain sacrificial zeal when you use a skill, dealing you %d+%% of the skill's mana cost as physical damage per second"] = {
		flag("Condition:SacrificialZeal"),
	},
	["hits overwhelm (%d+)%% of physical damage reduction while you have sacrificial zeal"] = function(num) return {
		mod("EnemyPhysicalDamageReduction", "BASE", -num, nil, { type = "Condition", var = "SacrificialZeal" }),
	} end,
	["focus has (%d+)%% increased cooldown recovery rate"] = function(num) return { mod("FocusCooldownRecovery", "INC", num, { type = "Condition", var = "Focused"}) } end,
	-- Pantheon: Soul of Tukohama support
	["while stationary, gain ([%d%.]+)%% of life regenerated per second every second, up to a maximum of (%d+)%%"] = function(num, _, limit) return {
		flag("Condition:Stationary"),
		mod("LifeRegenPercent", "BASE", num, { type = "Multiplier", var = "StationarySeconds", limit = tonumber(limit), limitTotal = true }),
	} end,
	-- Pantheon: Soul of Tukohama support
	["while stationary, gain (%d+)%% additional physical damage reduction every second, up to a maximum of (%d+)%%"] = function(num, _, limit) return {
		flag("Condition:Stationary"),
		mod("PhysicalDamageReduction", "BASE", num, { type = "Multiplier", var = "StationarySeconds", limit = tonumber(limit), limitTotal = true }),
	} end,
	-- Skill-specific enchantment modifiers
	["(%d+)%% increased decoy totem life"] = function(num) return { mod("TotemLife", "INC", num, { type = "SkillName", skillName = "Decoy Totem" }) } end,
	["(%d+)%% increased ice spear critical strike chance in second form"] = function(num) return { mod("CritChance", "INC", num, { type = "SkillName", skillName = "Ice Spear" }, { type = "SkillPart", skillPart = 2 }) } end,
	["shock nova ring deals (%d+)%% increased damage"] = function(num) return { mod("Damage", "INC", num, { type = "SkillName", skillName = "Shock Nova" }, { type = "SkillPart", skillPart = 1 }) } end,
	["lightning strike pierces (%d) additional targets?"] = function(num) return { mod("PierceCount", "BASE", num, { type = "SkillName", skillName = "Lightning Strike" }) } end,
	["lightning trap pierces (%d) additional targets?"] = function(num) return { mod("PierceCount", "BASE", num, { type = "SkillName", skillName = "Lightning Trap" }) } end,
	["enemies affected by bear trap take (%d+)%% increased damage from trap or mine hits"] = function(num) return { mod("ExtraSkillMod", "LIST", { mod = mod("TrapMineDamageTaken", "INC", num, { type = "GlobalEffect", effectType = "Debuff" }) }, { type = "SkillName", skillName = "Bear Trap" }) } end,
	["blade vortex has %+(%d+)%% to critical strike multiplier for each blade"] = function(num) return { mod("CritMultiplier", "BASE", num, { type = "Multiplier", var = "BladeVortexBlade" }, { type = "SkillName", skillName = "Blade Vortex" }) } end,
	["burning arrow has (%d+)%% increased debuff effect"] = function(num) return { mod("DebuffEffect", "INC", num, { type = "SkillName", skillName = "Burning Arrow"}) } end,
	["double strike has a (%d+)%% chance to deal double damage to bleeding enemies"] = function(num) return { mod("DoubleDamageChance", "BASE", num, { type = "ActorCondition", actor = "enemy", var = "Bleeding" }, { type = "SkillName", skillName = "Double Strike" }) } end,
	["ethereal knives pierces an additional target"] = { mod("PierceCount", "BASE", 1, { type = "SkillName", skillName = "Ethereal Knives" }) },
	["frost bomb has (%d+)%% increased debuff duration"] = function(num) return { mod("SecondaryDuration", "INC", num, { type = "SkillName", skillName = "Frost Bomb" }) } end,
	["incinerate has %+(%d+) to maximum stages"] = function(num) return { mod("Multiplier:IncinerateMaxStages", "BASE", num, { type = "SkillName", skillName = "Incinerate" }) } end,
	["perforate creates %+(%d+) spikes?"] = function(num) return { mod("Multiplier:PerforateMaxSpikes", "BASE", num) } end,
	["scourge arrow has (%d+)%% chance to poison per stage"] = function(num) return { mod("PoisonChance", "BASE", num, { type = "SkillName", skillName = "Scourge Arrow" }, { type = "Multiplier", var = "ScourgeArrowStage" }) } end,
	["winter orb has %+(%d+) maximum stages"] = function(num) return { mod("Multiplier:WinterOrbMaxStagesAfterFirst", "BASE", num) } end,
	["%+(%d) to maximum virulence"] = function(num) return { mod("Multiplier:VirulenceStacksMax", "BASE", num) } end,
	["winter orb has (%d+)%% increased area of effect per stage"] = function(num) return { mod("AreaOfEffect", "INC", num, { type = "SkillName", skillName = "Winter Orb" }, { type = "Multiplier", var = "WinterOrbStage" }) } end,
	["wintertide brand has %+(%d+) to maximum stages"] = function(num) return { mod("Multiplier:WintertideBrandMaxStages", "BASE", num, { type = "SkillName", skillName = "Wintertide Brand" }) } end,
	["wave of conviction's exposure applies (%-%d+)%% elemental resistance"] = function(num) return { mod("ExtraSkillStat", "LIST", { key = "purge_expose_resist_%_matching_highest_element_damage", value = num }, { type = "SkillName", skillName = "Wave of Conviction" }) } end,
	["arcane cloak spends an additional (%d+)%% of current mana"] = function(num) return { mod("ExtraSkillStat", "LIST", { key = "arcane_cloak_consume_%_of_mana", value = num }, { type = "SkillName", skillName = "Arcane Cloak" }) } end,
	["arcane cloak grants life regeneration equal to (%d+)%% of mana spent per second"] = function(num) return { mod("ExtraSkillMod", "LIST", { mod = mod("LifeRegen", "BASE", num / 100, 0, 0, { type = "Multiplier", var = "ArcaneCloakConsumedMana" }, { type = "GlobalEffect", effectType = "Buff" }) }, { type = "SkillName", skillName = "Arcane Cloak" }) } end,
	["caustic arrow has (%d+)%% chance to inflict withered on hit for (%d+) seconds base duration"] = { mod("ExtraSkillMod", "LIST", { mod = mod("Condition:CanWither", "FLAG", true) }, { type = "SkillName", skillName = "Caustic Arrow" } ) },
	["venom gyre has a (%d+)%% chance to inflict withered for (%d+) seconds on hit"] = { mod("ExtraSkillMod", "LIST", { mod = mod("Condition:CanWither", "FLAG", true) }, { type = "SkillName", skillName = "Venom Gyre" } ) },
	["sigil of power's buff also grants (%d+)%% increased critical strike chance per stage"] = function(num) return { mod("CritChance", "INC", num, 0, 0, { type = "Multiplier", var = "SigilOfPowerStage", limit = 4 }, { type = "GlobalEffect", effectType = "Buff", effectName = "Sigil of Power" } ) } end,
	["cobra lash chains (%d+) additional times"] = function(num) return { mod("ExtraSkillMod", "LIST", { mod = mod("ChainCountMax", "BASE", num) }, { type = "SkillName", skillName = "Cobra Lash" }) } end,
	["general's cry has ([%+%-]%d) to maximum number of mirage warriors"] = function(num) return { mod("GeneralsCryDoubleMaxCount", "BASE", num) } end,
	["steelskin buff can take (%d+)%% increased amount of damage"] = function(num) return { mod("ExtraSkillStat", "LIST", { key = "steelskin_damage_limit_+%", value = num }, { type = "SkillName", skillName = "Steelskin" }) } end,
	["hydrosphere has (%d+)%% increased pulse frequency"] = function(num) return { mod("HydroSphereFrequency", "INC", num) } end,
	["void sphere has (%d+)%% increased pulse frequency"] = function(num) return { mod("VoidSphereFrequency", "INC", num) } end,
	["shield crush central wave has (%d+)%% more area of effect"] = function(num) return { mod("AreaOfEffect", "MORE", num, { type = "SkillName", skillName = "Shield Crush" }, { type = "SkillPart", skillPart = 2 }) } end,
	["storm rain has (%d+)%% increased beam frequency"] = function(num) return { mod("StormRainBeamFrequency", "INC", num) } end,
	["voltaxic burst deals (%d+)%% increased damage per ([%d%.]+) seconds of duration"] = function(num, _) return { mod("VoltaxicDurationIncDamage", "INC", num) } end,
	["earthquake deals (%d+)%% increased damage per ([%d%.]+) seconds duration"] = function(num, _) return { mod("EarthquakeDurationIncDamage", "INC", num) } end,
	-- Alternate Quality
	["quality does not increase physical damage"] = { mod("AlternateQualityWeapon", "BASE", 1) },
	["(%d+)%% increased critical strike chance per 4%% quality"] = function(num) return { mod("AlternateQualityLocalCritChancePer4Quality", "INC", num) } end,
	["grants (%d+)%% increased accuracy per (%d+)%% quality"] = function(num, _, div) return { mod("Accuracy", "INC", num, { type = "Multiplier", var = "QualityOn{SlotName}", div = tonumber(div) }) } end,
	["(%d+)%% increased attack speed per 8%% quality"] = function(num) return { mod("AlternateQualityLocalAttackSpeedPer8Quality", "INC", num) } end,
	["%+(%d+) weapon range per 10%% quality"] = function(num) return { mod("AlternateQualityLocalWeaponRangePer10Quality", "BASE", num) } end,
	["grants (%d+)%% increased elemental damage per (%d+)%% quality"] = function(num, _, div) return { mod("ElementalDamage", "INC", num, { type = "Multiplier", var = "QualityOn{SlotName}", div = tonumber(div) }) } end,
	["grants (%d+)%% increased area of effect per (%d+)%% quality"] = function(num, _, div) return { mod("AreaOfEffect", "INC", num, { type = "Multiplier", var = "QualityOn{SlotName}", div = tonumber(div) }) } end,
	["quality does not increase defences"] = { mod("AlternateQualityArmour", "BASE", 1) },
	["grants %+(%d+) to maximum life per (%d+)%% quality"] = function(num, _, div) return { mod("Life", "BASE", num, { type = "Multiplier", var = "QualityOn{SlotName}", div = tonumber(div) }) } end,
	["grants %+(%d+) to maximum mana per (%d+)%% quality"] = function(num, _, div) return { mod("Mana", "BASE", num, { type = "Multiplier", var = "QualityOn{SlotName}", div = tonumber(div) }) } end,
	["grants %+(%d+) to strength per (%d+)%% quality"] = function(num, _, div) return { mod("Str", "BASE", num, { type = "Multiplier", var = "QualityOn{SlotName}", div = tonumber(div) }) } end,
	["grants %+(%d+) to dexterity per (%d+)%% quality"] = function(num, _, div) return { mod("Dex", "BASE", num, { type = "Multiplier", var = "QualityOn{SlotName}", div = tonumber(div) }) } end,
	["grants %+(%d+) to intelligence per (%d+)%% quality"] = function(num, _, div) return { mod("Int", "BASE", num, { type = "Multiplier", var = "QualityOn{SlotName}", div = tonumber(div) }) } end,
	["grants %+(%d+)%% to fire resistance per (%d+)%% quality"] = function(num, _, div) return { mod("FireResist", "BASE", num, { type = "Multiplier", var = "QualityOn{SlotName}", div = tonumber(div) }) } end,
	["grants %+(%d+)%% to cold resistance per (%d+)%% quality"] = function(num, _, div) return { mod("ColdResist", "BASE", num, { type = "Multiplier", var = "QualityOn{SlotName}", div = tonumber(div) }) } end,
	["grants %+(%d+)%% to lightning resistance per (%d+)%% quality"] = function(num, _, div) return { mod("LightningResist", "BASE", num, { type = "Multiplier", var = "QualityOn{SlotName}", div = tonumber(div) }) } end,
	["%+(%d+)%% to quality"] = function(num) return { mod("Quality", "BASE", num) } end,
	["infernal blow debuff deals an additional (%d+)%% of damage per charge"] = function(num) return { mod("DebuffEffect", "BASE", num, { type = "SkillName", skillName = "Infernal Blow"}) } end,
	-- Display-only modifiers
	["extra gore"] = { },
	["prefixes:"] = { },
	["suffixes:"] = { },
	["while your passive skill tree connects to a class' starting location, you gain:"] = { },
	["socketed lightning spells [hd][ae][va][el] (%d+)%% increased spell damage if triggered"] = { },
	["manifeste?d? dancing dervish disables both weapon slots"] = { },
	["manifeste?d? dancing dervish dies when rampage ends"] = { },
	-- Legion modifiers
	["bathed in the blood of (%d+) sacrificed in the name of (.+)"] =  function(num, _, name)
		return { mod("JewelData", "LIST",
				{key = "conqueredBy", value = {id = num, conqueror = conquerorList[name:lower()] } }) } end,
	["carved to glorify (%d+) new faithful converted by high templar (.+)"] =  function(num, _, name)
		return { mod("JewelData", "LIST",
				{key = "conqueredBy", value = {id = num, conqueror = conquerorList[name:lower()] } }) } end,
	["commanded leadership over (%d+) warriors under (.+)"] =  function(num, _, name)
		return { mod("JewelData", "LIST",
				{key = "conqueredBy", value = {id = num, conqueror = conquerorList[name:lower()] } }) } end,
	["commissioned (%d+) coins to commemorate (.+)"] =  function(num, _, name)
		return { mod("JewelData", "LIST",
				{key = "conqueredBy", value = {id = num, conqueror = conquerorList[name:lower()] } }) } end,
	["denoted service of (%d+) dekhara in the akhara of (.+)"] =  function(num, _, name)
		return { mod("JewelData", "LIST",
				{key = "conqueredBy", value = {id = num, conqueror = conquerorList[name:lower()] } }) } end,
	["passives in radius are conquered by the (%D+)"] = { },
	["historic"] = { },
	["you can have two different banners at the same time"] = { },
	["can have a second enchantment modifier"] = { },
	["can have (%d+) additional enchantment modifiers"] = { },
	["this item can be anointed by cassia"] = { },
	["all sockets are white"] = { },
	["every (%d+) seconds, regenerate (%d+)%% of life over one second"] = function (num, _, percent) return {
		mod("LifeRegenPercent", "BASE", tonumber(percent), { type = "Condition", var = "LifeRegenBurstFull" }),
		mod("LifeRegenPercent", "BASE", tonumber(percent) / num, { type = "Condition", var = "LifeRegenBurstAvg" }),
	} end,
	["you take (%d+)%% reduced extra damage from critical strikes"] = function(num) return { mod("ReduceCritExtraDamage", "BASE", num) } end,
	["you take (%d+)%% reduced extra damage from critical strikes while you have no power charges"] = function(num) return { mod("ReduceCritExtraDamage", "BASE", num, { type = "StatThreshold", stat = "PowerCharges", threshold = 0, upper = true }) } end,
	["nearby allies have (%d+)%% chance to block attack damage per (%d+) strength you have"] = function(block, _, str)
		return {  mod("ExtraAura", "LIST",
				{onlyAllies = true, mod = mod("BlockChance", "BASE", block)}, {type = "PerStat", stat = "Str", div = tonumber(str)})} end,
}
for _, name in pairs(data.keystones) do
	specialModList[name:lower()] = { mod("Keystone", "LIST", name) }
end
local oldList = specialModList
specialModList = { }
for k, v in pairs(oldList) do
	specialModList["^"..k.."$"] = v
end

-- Modifiers that are recognised but unsupported
local unsupportedModList = {
	["properties are doubled while in a breach"] = true,
	["mirrored"] = true,
	["split"] = true,
}

-- Special lookups used for various modifier forms
local suffixTypes = {
	["as extra lightning damage"] = "GainAsLightning",
	["added as lightning damage"] = "GainAsLightning",
	["gained as extra lightning damage"] = "GainAsLightning",
	["as extra cold damage"] = "GainAsCold",
	["added as cold damage"] = "GainAsCold",
	["gained as extra cold damage"] = "GainAsCold",
	["as extra fire damage"] = "GainAsFire",
	["added as fire damage"] = "GainAsFire",
	["gained as extra fire damage"] = "GainAsFire",
	["as extra chaos damage"] = "GainAsChaos",
	["added as chaos damage"] = "GainAsChaos",
	["gained as extra chaos damage"] = "GainAsChaos",
	["converted to lightning"] = "ConvertToLightning",
	["converted to lightning damage"] = "ConvertToLightning",
	["converted to cold damage"] = "ConvertToCold",
	["converted to fire damage"] = "ConvertToFire",
	["converted to fire"] = "ConvertToFire",
	["converted to chaos damage"] = "ConvertToChaos",
	["added as energy shield"] = "GainAsEnergyShield",
	["as extra maximum energy shield"] = "GainAsEnergyShield",
	["converted to energy shield"] = "ConvertToEnergyShield",
	["as extra armour"] = "GainAsArmour",
	["as physical damage"] = "AsPhysical",
	["as lightning damage"] = "AsLightning",
	["as cold damage"] = "AsCold",
	["as fire damage"] = "AsFire",
	["as chaos damage"] = "AsChaos",
	["leeched as life and mana"] = "Leech",
	["leeched as life"] = "LifeLeech",
	["is leeched as life"] = "LifeLeech",
	["leeched as mana"] = "ManaLeech",
	["is leeched as mana"] = "ManaLeech",
	["leeched as energy shield"] = "EnergyShieldLeech",
	["is leeched as energy shield"] = "EnergyShieldLeech",
}
local dmgTypes = {
	["physical"] = "Physical",
	["lightning"] = "Lightning",
	["cold"] = "Cold",
	["fire"] = "Fire",
	["chaos"] = "Chaos",
}
local penTypes = {
	["lightning resistance"] = "LightningPenetration",
	["cold resistance"] = "ColdPenetration",
	["fire resistance"] = "FirePenetration",
	["elemental resistance"] = "ElementalPenetration",
	["elemental resistances"] = "ElementalPenetration",
	["chaos resistance"] = "ChaosPenetration",
}
local regenTypes = {
	["life"] = "LifeRegen",
	["maximum life"] = "LifeRegen",
	["life and mana"] = { "LifeRegen", "ManaRegen" },
	["mana"] = "ManaRegen",
	["maximum mana"] = "ManaRegen",
	["energy shield"] = "EnergyShieldRegen",
	["maximum energy shield"] = "EnergyShieldRegen",
	["maximum mana and energy shield"] = { "ManaRegen", "EnergyShieldRegen" },
	["rage"] = "RageRegen",
}
local flagTypes = {
	["phasing"] = "Condition:Phasing",
	["onslaught"] = "Condition:Onslaught",
	["fortify"] = "Condition:Fortify",
	["unholy might"] = "Condition:UnholyMight",
	["tailwind"] = "Condition:Tailwind",
	["intimidated"] = "Condition:Intimidated",
	["chilled"] = "Condition:Chilled",
	["blinded"] = "Condition:Blinded",
	["no life regeneration"] = "NoLifeRegen",
	["hexproof"] = { name = "CurseEffectOnSelf", value = -100, type = "MORE" },
	["hindered, with 25% reduced movement speed"] = "Condition:Hindered",
	["unnerved"] = "Condition:Unnerved",
}

-- Build active skill name lookup
local skillNameList = {
	[" corpse cremation " ] = { tag = { type = "SkillName", skillName = "Cremation" } }, -- Sigh.
}
local preSkillNameList = { }
for gemId, gemData in pairs(data.gems) do
	local grantedEffect = gemData.grantedEffect
	if not grantedEffect.hidden and not grantedEffect.support then
		local skillName = grantedEffect.name
		skillNameList[" "..skillName:lower().." "] = { tag = { type = "SkillName", skillName = skillName } }
		preSkillNameList["^"..skillName:lower().." "] = { tag = { type = "SkillName", skillName = skillName } }
		preSkillNameList["^"..skillName:lower().." has ?a? "] = { tag = { type = "SkillName", skillName = skillName } }
		preSkillNameList["^"..skillName:lower().." deals "] = { tag = { type = "SkillName", skillName = skillName } }
		preSkillNameList["^"..skillName:lower().." damage "] = { tag = { type = "SkillName", skillName = skillName } }
		if gemData.tags.totem then
			preSkillNameList["^"..skillName:lower().." totem deals "] = { tag = { type = "SkillName", skillName = skillName } }
			preSkillNameList["^"..skillName:lower().." totem grants "] = { addToSkill = { type = "SkillName", skillName = skillName }, tag = { type = "GlobalEffect", effectType = "Buff" } }
		end
		if grantedEffect.skillTypes[SkillType.Buff] or grantedEffect.baseFlags.buff then
			preSkillNameList["^"..skillName:lower().." grants "] = { addToSkill = { type = "SkillName", skillName = skillName }, tag = { type = "GlobalEffect", effectType = "Buff" } }
			preSkillNameList["^"..skillName:lower().." grants a?n? ?additional "] = { addToSkill = { type = "SkillName", skillName = skillName }, tag = { type = "GlobalEffect", effectType = "Buff" } }
		end
		if gemData.tags.aura or gemData.tags.herald then
			skillNameList["while affected by "..skillName:lower()] = { tag = { type = "Condition", var = "AffectedBy"..skillName:gsub(" ","") } }
			skillNameList["while using "..skillName:lower()] = { tag = { type = "Condition", var = "AffectedBy"..skillName:gsub(" ","") } }
		end
		if gemData.tags.mine then
			specialModList["^"..skillName:lower().." has (%d+)%% increased throwing speed"] = function(num) return { mod("ExtraSkillMod", "LIST", { mod = mod("MineLayingSpeed", "INC", num) }, { type = "SkillName", skillName = skillName }) } end
		end
		if gemData.tags.chaining then
			specialModList["^"..skillName:lower().." chains an additional time"] = { mod("ExtraSkillMod", "LIST", { mod = mod("ChainCountMax", "BASE", 1) }, { type = "SkillName", skillName = skillName }) }
			specialModList["^"..skillName:lower().." chains an additional (%d+) times"] = function(num) return { mod("ExtraSkillMod", "LIST", { mod = mod("ChainCountMax", "BASE", num) }, { type = "SkillName", skillName = skillName }) } end
			specialModList["^"..skillName:lower().." chains (%d+) additional times"] = function(num) return { mod("ExtraSkillMod", "LIST", { mod = mod("ChainCountMax", "BASE", num) }, { type = "SkillName", skillName = skillName }) } end
		end
		if gemData.tags.bow then
			specialModList["^"..skillName:lower().." fires an additional arrow"] = function(num) return { mod("ExtraSkillMod", "LIST", { mod = mod("ProjectileCount", "BASE", 1) }, { type = "SkillName", skillName = skillName }) } end
			specialModList["^"..skillName:lower().." fires (%d+) additional arrows?"] = function(num) return { mod("ExtraSkillMod", "LIST", { mod = mod("ProjectileCount", "BASE", num) }, { type = "SkillName", skillName = skillName }) } end
		end
		if gemData.tags.bow or gemData.tags.projectile then
			specialModList["^"..skillName:lower().." fires an additional projectile"] = { mod("ExtraSkillMod", "LIST", { mod = mod("ProjectileCount", "BASE", 1) }, { type = "SkillName", skillName = skillName }) }
			specialModList["^"..skillName:lower().." fires (%d+) additional projectiles"] = function(num) return { mod("ExtraSkillMod", "LIST", { mod = mod("ProjectileCount", "BASE", num) }, { type = "SkillName", skillName = skillName }) } end
			specialModList["^"..skillName:lower().." fires (%d+) additional shard projectiles"] = function(num) return { mod("ExtraSkillMod", "LIST", { mod = mod("ProjectileCount", "BASE", num) }, { type = "SkillName", skillName = skillName }) } end
		end
	end	
end

-- Radius jewels that modify other nodes
local function getSimpleConv(srcList, dst, type, remove, factor)
	return function(node, out, data)
		if node then
			for _, src in pairs(srcList) do
				for _, mod in ipairs(node.modList) do
					if mod.name == src and mod.type == type then
						if remove then
							out:MergeNewMod(src, type, -mod.value, mod.source, mod.flags, mod.keywordFlags, unpack(mod))
						end
						if factor then
							out:MergeNewMod(dst, type, math.floor(mod.value * factor), mod.source, mod.flags, mod.keywordFlags, unpack(mod))
						else
							out:MergeNewMod(dst, type, mod.value, mod.source, mod.flags, mod.keywordFlags, unpack(mod))
						end
					end
				end	
			end
		end
	end
end
local jewelOtherFuncs = {
	["Strength from Passives in Radius is Transformed to Dexterity"] = getSimpleConv({ "Str" }, "Dex", "BASE", true),
	["Dexterity from Passives in Radius is Transformed to Strength"] = getSimpleConv({ "Dex" }, "Str", "BASE", true),
	["Strength from Passives in Radius is Transformed to Intelligence"] = getSimpleConv({ "Str" }, "Int", "BASE", true),
	["Intelligence from Passives in Radius is Transformed to Strength"] = getSimpleConv({ "Int" }, "Str", "BASE", true),
	["Dexterity from Passives in Radius is Transformed to Intelligence"] = getSimpleConv({ "Dex" }, "Int", "BASE", true),
	["Intelligence from Passives in Radius is Transformed to Dexterity"] = getSimpleConv({ "Int" }, "Dex", "BASE", true),
	["Increases and Reductions to Life in Radius are Transformed to apply to Energy Shield"] = getSimpleConv({ "Life" }, "EnergyShield", "INC", true),
	["Increases and Reductions to Energy Shield in Radius are Transformed to apply to Armour at 200% of their value"] = getSimpleConv({ "EnergyShield" }, "Armour", "INC", true, 2),
	["Increases and Reductions to Life in Radius are Transformed to apply to Mana at 200% of their value"] = getSimpleConv({ "Life" }, "Mana", "INC", true, 2),
	["Increases and Reductions to Physical Damage in Radius are Transformed to apply to Cold Damage"] = getSimpleConv({ "PhysicalDamage" }, "ColdDamage", "INC", true),
	["Increases and Reductions to Cold Damage in Radius are Transformed to apply to Physical Damage"] = getSimpleConv({ "ColdDamage" }, "PhysicalDamage", "INC", true),
	["Increases and Reductions to other Damage Types in Radius are Transformed to apply to Fire Damage"] = getSimpleConv({ "PhysicalDamage","ColdDamage","LightningDamage","ChaosDamage" }, "FireDamage", "INC", true),
	["Passives granting Lightning Resistance or all Elemental Resistances in Radius also grant Chance to Block Spells at 35% of its value"] = getSimpleConv({ "LightningResist","ElementalResist" }, "SpellBlockChance", "BASE", false, 0.35),
	["Passives granting Lightning Resistance or all Elemental Resistances in Radius also grant Chance to Block Spell Damage at 35% of its value"] = getSimpleConv({ "LightningResist","ElementalResist" }, "SpellBlockChance", "BASE", false, 0.35),
	["Passives granting Cold Resistance or all Elemental Resistances in Radius also grant Chance to Dodge Attacks at 35% of its value"] = getSimpleConv({ "ColdResist","ElementalResist" }, "AttackDodgeChance", "BASE", false, 0.35),
	["Passives granting Cold Resistance or all Elemental Resistances in Radius also grant Chance to Dodge Attack Hits at 35% of its value"] = getSimpleConv({ "ColdResist","ElementalResist" }, "AttackDodgeChance", "BASE", false, 0.35),
	["Passives granting Fire Resistance or all Elemental Resistances in Radius also grant Chance to Block Attack Damage at 35% of its value"] = getSimpleConv({ "FireResist","ElementalResist" }, "BlockChance", "BASE", false, 0.35),
	["Passives granting Fire Resistance or all Elemental Resistances in Radius also grant Chance to Block at 35% of its value"] = getSimpleConv({ "FireResist","ElementalResist" }, "BlockChance", "BASE", false, 0.35),
	["Melee and Melee Weapon Type modifiers in Radius are Transformed to Bow Modifiers"] = function(node, out, data)
		if node then
			local mask1 = bor(ModFlag.Axe, ModFlag.Claw, ModFlag.Dagger, ModFlag.Mace, ModFlag.Staff, ModFlag.Sword, ModFlag.Melee)
			local mask2 = bor(ModFlag.Weapon1H, ModFlag.WeaponMelee)
			local mask3 = bor(ModFlag.Weapon2H, ModFlag.WeaponMelee)
			for _, mod in ipairs(node.modList) do
				if band(mod.flags, mask1) ~= 0 or band(mod.flags, mask2) == mask2 or band(mod.flags, mask3) == mask3 then
					out:MergeNewMod(mod.name, mod.type, -mod.value, mod.source, mod.flags, mod.keywordFlags, unpack(mod))
					out:MergeNewMod(mod.name, mod.type, mod.value, mod.source, bor(band(mod.flags, bnot(bor(mask1, mask2, mask3))), ModFlag.Bow), mod.keywordFlags, unpack(mod))
				elseif mod[1] then
					local using = { UsingAxe = true, UsingClaw = true, UsingDagger = true, UsingMace = true, UsingStaff = true, UsingSword = true, UsingMeleeWeapon = true }
					for _, tag in ipairs(mod) do
						if tag.type == "Condition" and using[tag.var] then
							local newTagList = copyTable(mod)
							for _, tag in ipairs(newTagList) do
								if tag.type == "Condition" and using[tag.var] then
									tag.var = "UsingBow"
									break
								end
							end
							out:MergeNewMod(mod.name, mod.type, -mod.value, mod.source, mod.flags, mod.keywordFlags, unpack(mod))
							out:MergeNewMod(mod.name, mod.type, mod.value, mod.source, mod.flags, mod.keywordFlags, unpack(newTagList))
							break
						end
					end
				end
			end
		end
	end,
	["50% increased Effect of non-Keystone Passive Skills in Radius"] = function(node, out, data)
		if node and node.type ~= "Keystone" then
			out:NewMod("PassiveSkillEffect", "INC", 50, data.modSource)
		end
	end,
	["Notable Passive Skills in Radius grant nothing"] = function(node, out, data)
		if node and node.type == "Notable" then
			out:NewMod("PassiveSkillHasNoEffect", "FLAG", true, data.modSource)
		end
	end,
	["Allocated Small Passive Skills in Radius grant nothing"] = function(node, out, data)
		if node and node.type == "Normal" then
			out:NewMod("AllocatedPassiveSkillHasNoEffect", "FLAG", true, data.modSource)
		end
	end,
	["Passive Skills in Radius also grant: Traps and Mines deal (%d+) to (%d+) added Physical Damage"] = function(min, max)
		return function(node, out, data)
			if node and node.type ~= "Keystone" then
				out:NewMod("PhysicalMin", "BASE", min, data.modSource, 0, bor(KeywordFlag.Trap, KeywordFlag.Mine))
				out:NewMod("PhysicalMax", "BASE", max, data.modSource, 0, bor(KeywordFlag.Trap, KeywordFlag.Mine))
			end
		end
	end,
	["Passive Skills in Radius also grant: (%d+)%% increased Unarmed Attack Speed with Melee Skills"] = function(num)
		return function(node, out, data)
			if node and node.type ~= "Keystone" then
				out:NewMod("Speed", "INC", num, data.modSource, bor(ModFlag.Unarmed, ModFlag.Attack, ModFlag.Melee))
			end
		end
	end,
	["Notable Passive Skills in Radius are Transformed to instead grant: 10% increased Mana Cost of Skills and 20% increased Spell Damage"] = function(node, out, data)
		if node and node.type == "Notable" then
			out:NewMod("PassiveSkillHasOtherEffect", "FLAG", true, data.modSource)
			out:NewMod("NodeModifier", "LIST", { mod = mod("ManaCost", "INC", 10, data.modSource) }, data.modSource)
			out:NewMod("NodeModifier", "LIST", { mod = mod("Damage", "INC", 20, data.modSource, ModFlag.Spell) }, data.modSource)
		end
	end,
	["Notable Passive Skills in Radius are Transformed to instead grant: Minions take 20% increased Damage"] = function(node, out, data)
		if node and node.type == "Notable" then
			out:NewMod("PassiveSkillHasOtherEffect", "FLAG", true, data.modSource)
			out:NewMod("NodeModifier", "LIST", { mod = mod("MinionModifier", "LIST", { mod = mod("DamageTaken", "INC", 20, data.modSource) } ) }, data.modSource)
		end
	end,
	["Notable Passive Skills in Radius are Transformed to instead grant: Minions have 25% reduced Movement Speed"] = function(node, out, data)
		if node and node.type == "Notable" then
			out:NewMod("PassiveSkillHasOtherEffect", "FLAG", true, data.modSource)
			out:NewMod("NodeModifier", "LIST", { mod = mod("MinionModifier", "LIST", { mod = mod("MovementSpeed", "INC", -25, data.modSource) } ) }, data.modSource)
		end
	end,
}

-- Radius jewels that modify the jewel itself based on nearby allocated nodes
local function getPerStat(dst, modType, flags, stat, factor)
	return function(node, out, data)
		if node then
			data[stat] = (data[stat] or 0) + out:Sum("BASE", nil, stat)
		elseif data[stat] ~= 0 then
			out:NewMod(dst, modType, math.floor((data[stat] or 0) * factor + 0.5), data.modSource, flags)
		end
	end
end
local jewelSelfFuncs = {
	["Adds 1 to maximum Life per 3 Intelligence in Radius"] = getPerStat("Life", "BASE", 0, "Int", 1 / 3),
	["Adds 1 to Maximum Life per 3 Intelligence Allocated in Radius"] = getPerStat("Life", "BASE", 0, "Int", 1 / 3),
	["1% increased Evasion Rating per 3 Dexterity Allocated in Radius"] = getPerStat("Evasion", "INC", 0, "Dex", 1 / 3),
	["1% increased Claw Physical Damage per 3 Dexterity Allocated in Radius"] = getPerStat("PhysicalDamage", "INC", ModFlag.Claw, "Dex", 1 / 3),
	["1% increased Melee Physical Damage while Unarmed per 3 Dexterity Allocated in Radius"] = getPerStat("PhysicalDamage", "INC", ModFlag.Unarmed, "Dex", 1 / 3),
	["3% increased Totem Life per 10 Strength in Radius"] = getPerStat("TotemLife", "INC", 0, "Str", 3 / 10),
	["3% increased Totem Life per 10 Strength Allocated in Radius"] = getPerStat("TotemLife", "INC", 0, "Str", 3 / 10),
	["Adds 1 maximum Lightning Damage to Attacks per 1 Dexterity Allocated in Radius"] = getPerStat("LightningMax", "BASE", ModFlag.Attack, "Dex", 1),
	["5% increased Chaos damage per 10 Intelligence from Allocated Passives in Radius"] = getPerStat("ChaosDamage", "INC", 0, "Int", 5 / 10),
	["Dexterity and Intelligence from passives in Radius count towards Strength Melee Damage bonus"] = function(node, out, data)
		if node then
			data.Dex = (data.Dex or 0) + node.modList:Sum("BASE", nil, "Dex")
			data.Int = (data.Int or 0) + node.modList:Sum("BASE", nil, "Int")
		elseif data.Dex or data.Int then
			out:NewMod("DexIntToMeleeBonus", "BASE", (data.Dex or 0) + (data.Int or 0), data.modSource)
		end
	end,
	["-1 Strength per 1 Strength on Allocated Passives in Radius"] = getPerStat("Str", "BASE", 0, "Str", -1),
	["1% additional Physical Damage Reduction per 10 Strength on Allocated Passives in Radius"] = getPerStat("PhysicalDamageReduction", "BASE", 0, "Str", 1 / 10),
	["2% increased Life Recovery Rate per 10 Strength on Allocated Passives in Radius"] = getPerStat("LifeRecoveryRate", "INC", 0, "Str", 2 / 10),
	["3% increased Life Recovery Rate per 10 Strength on Allocated Passives in Radius"] = getPerStat("LifeRecoveryRate", "INC", 0, "Str", 3 / 10),
	["-1 Intelligence per 1 Intelligence on Allocated Passives in Radius"] = getPerStat("Int", "BASE", 0, "Int", -1),
	["0.4% of Energy Shield Regenerated per Second for every 10 Intelligence on Allocated Passives in Radius"] = getPerStat("EnergyShieldRegenPercent", "BASE", 0, "Int", 0.4 / 10),
	["2% increased Mana Recovery Rate per 10 Intelligence on Allocated Passives in Radius"] = getPerStat("ManaRecoveryRate", "INC", 0, "Int", 2 / 10),
	["3% increased Mana Recovery Rate per 10 Intelligence on Allocated Passives in Radius"] = getPerStat("ManaRecoveryRate", "INC", 0, "Int", 3 / 10),
	["-1 Dexterity per 1 Dexterity on Allocated Passives in Radius"] = getPerStat("Dex", "BASE", 0, "Dex", -1),
	["2% increased Movement Speed per 10 Dexterity on Allocated Passives in Radius"] = getPerStat("MovementSpeed", "INC", 0, "Dex", 2 / 10),
	["3% increased Movement Speed per 10 Dexterity on Allocated Passives in Radius"] = getPerStat("MovementSpeed", "INC", 0, "Dex", 3 / 10),
}
local jewelSelfUnallocFuncs = {
	["+5% to Critical Strike Multiplier per 10 Strength on Unallocated Passives in Radius"] = getPerStat("CritMultiplier", "BASE", 0, "Str", 5 / 10),
	["+7% to Critical Strike Multiplier per 10 Strength on Unallocated Passives in Radius"] = getPerStat("CritMultiplier", "BASE", 0, "Str", 7 / 10),
	["2% reduced Life Recovery Rate per 10 Strength on Unallocated Passives in Radius"] = getPerStat("LifeRecoveryRate", "INC", 0, "Str", -2 / 10),
	["+15 to maximum Mana per 10 Dexterity on Unallocated Passives in Radius"] = getPerStat("Mana", "BASE", 0, "Dex", 15 / 10),
	["+100 to Accuracy Rating per 10 Intelligence on Unallocated Passives in Radius"] = getPerStat("Accuracy", "BASE", 0, "Int", 100 / 10),
	["+125 to Accuracy Rating per 10 Intelligence on Unallocated Passives in Radius"] = getPerStat("Accuracy", "BASE", 0, "Int", 125 / 10),
	["2% reduced Mana Recovery Rate per 10 Intelligence on Unallocated Passives in Radius"] = getPerStat("ManaRecoveryRate", "INC", 0, "Int", -2 / 10),
	["+3% to Damage over Time Multiplier per 10 Intelligence on Unallocated Passives in Radius"] = getPerStat("DotMultiplier", "BASE", 0, "Int", 3 / 10),
	["2% reduced Movement Speed per 10 Dexterity on Unallocated Passives in Radius"] = getPerStat("MovementSpeed", "INC", 0, "Dex", -2 / 10),
	["+125 to Accuracy Rating per 10 Dexterity on Unallocated Passives in Radius"] = getPerStat("Accuracy", "BASE", 0, "Dex", 125 / 10),
	["Grants all bonuses of Unallocated Small Passive Skills in Radius"] = function(node, out, data)
		if node then
			if node.type == "Normal" then
				data.modList = data.modList or new("ModList")
				data.modList:AddList(out)
			end
		elseif data.modList then
			out:AddList(data.modList)
		end
	end,
}

-- Radius jewels with bonuses conditional upon attributes of nearby nodes
local function getThreshold(attrib, name, modType, value, ...)
	local baseMod = mod(name, modType, value, "", ...)
	return function(node, out, data)
		if node then
			if type(attrib) == "table" then
				for _, att in ipairs(attrib) do
					local nodeVal = out:Sum("BASE", nil, att)
					data[att] = (data[att] or 0) + nodeVal
					data.total = (data.total or 0) + nodeVal
				end
			else
				local nodeVal = out:Sum("BASE", nil, attrib)
				data[attrib] = (data[attrib] or 0) + nodeVal
				data.total = (data.total or 0) + nodeVal
			end
		elseif (data.total or 0) >= 40 then
			local mod = copyTable(baseMod)
			mod.source = data.modSource
			if type(value) == "table" and value.mod then
				value.mod.source = data.modSource
			end
			out:AddMod(mod)
		end
	end
end
local jewelThresholdFuncs = {
	["With at least 40 Dexterity in Radius, Frost Blades Melee Damage Penetrates 15% Cold Resistance"] = getThreshold("Dex", "ColdPenetration", "BASE", 15, ModFlag.Melee, { type = "SkillName", skillName = "Frost Blades" }),
	["With at least 40 Dexterity in Radius, Melee Damage dealt by Frost Blades Penetrates 15% Cold Resistance"] = getThreshold("Dex", "ColdPenetration", "BASE", 15, ModFlag.Melee, { type = "SkillName", skillName = "Frost Blades" }),
	["With at least 40 Dexterity in Radius, Frost Blades has 25% increased Projectile Speed"] = getThreshold("Dex", "ProjectileSpeed", "INC", 25, { type = "SkillName", skillName = "Frost Blades" }),
	["With at least 40 Dexterity in Radius, Ice Shot has 25% increased Area of Effect"] = getThreshold("Dex", "AreaOfEffect", "INC", 25, { type = "SkillName", skillName = "Ice Shot" }),
	["Ice Shot Pierces 5 additional Targets with 40 Dexterity in Radius"] = getThreshold("Dex", "PierceCount", "BASE", 5, { type = "SkillName", skillName = "Ice Shot" }),
	["With at least 40 Dexterity in Radius, Ice Shot Pierces 3 additional Targets"] = getThreshold("Dex", "PierceCount", "BASE", 3, { type = "SkillName", skillName = "Ice Shot" }),
	["With at least 40 Dexterity in Radius, Ice Shot Pierces 5 additional Targets"] = getThreshold("Dex", "PierceCount", "BASE", 5, { type = "SkillName", skillName = "Ice Shot" }),
	["With at least 40 Intelligence in Radius, Frostbolt fires 2 additional Projectiles"] = getThreshold("Int", "ProjectileCount", "BASE", 2, { type = "SkillName", skillName = "Frostbolt" }),
	["With at least 40 Intelligence in Radius, Rolling Magma fires an additional Projectile"] = getThreshold("Int", "ProjectileCount", "BASE", 1, { type = "SkillName", skillName = "Rolling Magma" }),
	["With at least 40 Intelligence in Radius, Rolling Magma has 10% increased Area of Effect per Chain"] = getThreshold("Int", "AreaOfEffect", "INC", 10, { type = "SkillName", skillName = "Rolling Magma" }, { type = "PerStat", stat = "Chain" }),
	["With at least 40 Intelligence in Radius, Rolling Magma deals 40% more damage per chain"] = getThreshold("Int", "Damage", "MORE", 40, { type = "SkillName", skillName = "Rolling Magma" }, { type = "PerStat", stat = "Chain" }),
	["With at least 40 Intelligence in Radius, Rolling Magma deals 50% less damage"] = getThreshold("Int", "Damage", "MORE", -50, { type = "SkillName", skillName = "Rolling Magma" }),
	["With at least 40 Dexterity in Radius, Shrapnel Shot has 25% increased Area of Effect"] = getThreshold("Dex", "AreaOfEffect", "INC", 25, { type = "SkillName", skillName = "Shrapnel Shot" }),
	["With at least 40 Dexterity in Radius, Shrapnel Shot's cone has a 50% chance to deal Double Damage"] = getThreshold("Dex", "DoubleDamageChance", "BASE", 50, { type = "SkillName", skillName = "Shrapnel Shot" }, { type = "SkillPart", skillPart = 2 }),
	["With at least 40 Intelligence in Radius, Freezing Pulse fires 2 additional Projectiles"] = getThreshold("Int", "ProjectileCount", "BASE", 2, { type = "SkillName", skillName = "Freezing Pulse" }),
	["With at least 40 Intelligence in Radius, 25% increased Freezing Pulse Damage if you've Shattered an Enemy Recently"] = getThreshold("Int", "Damage", "INC", 25, { type = "SkillName", skillName = "Freezing Pulse" }, { type = "Condition", var = "ShatteredEnemyRecently" }),
	["With at least 40 Dexterity in Radius, Ethereal Knives fires 10 additional Projectiles"] = getThreshold("Dex", "ProjectileCount", "BASE", 10, { type = "SkillName", skillName = "Ethereal Knives" }),
	["With at least 40 Dexterity in Radius, Ethereal Knives fires 5 additional Projectiles"] = getThreshold("Dex", "ProjectileCount", "BASE", 5, { type = "SkillName", skillName = "Ethereal Knives" }),
	["With at least 40 Strength in Radius, Molten Strike fires 2 additional Projectiles"] = getThreshold("Str", "ProjectileCount", "BASE", 2, { type = "SkillName", skillName = "Molten Strike" }),
	["With at least 40 Strength in Radius, Molten Strike has 25% increased Area of Effect"] = getThreshold("Str", "AreaOfEffect", "INC", 25, { type = "SkillName", skillName = "Molten Strike" }),
	["With at least 40 Strength in Radius, Molten Strike Projectiles Chain +1 time"] = getThreshold("Str", "ChainCountMax", "BASE", 1, { type = "SkillName", skillName = "Molten Strike" }),
	["With at least 40 Strength in Radius, Molten Strike fires 50% less Projectiles"] = getThreshold("Str", "ProjectileCount", "MORE", -50, { type = "SkillName", skillName = "Molten Strike" }),
	["With at least 40 Strength in Radius, 25% of Glacial Hammer Physical Damage converted to Cold Damage"] = getThreshold("Str", "SkillPhysicalDamageConvertToCold", "BASE", 25, { type = "SkillName", skillName = "Glacial Hammer" }),
	["With at least 40 Strength in Radius, Heavy Strike has a 20% chance to deal Double Damage"] = getThreshold("Str", "DoubleDamageChance", "BASE", 20, { type = "SkillName", skillName = "Heavy Strike" }),
	["With at least 40 Strength in Radius, Heavy Strike has a 20% chance to deal Double Damage."] = getThreshold("Str", "DoubleDamageChance", "BASE", 20, { type = "SkillName", skillName = "Heavy Strike" }),
	["With at least 40 Strength in Radius, Cleave has +1 to Radius per Nearby Enemy, up to +10"] = getThreshold("Str", "AreaOfEffect", "BASE", 1, { type = "Multiplier", var = "NearbyEnemies", limit = 10 }, { type = "SkillName", skillName = "Cleave" }),
	["With at least 40 Strength in Radius, Cleave grants Fortify on Hit"] = getThreshold("Str", "ExtraSkillMod", "LIST", { mod = mod("Condition:Fortify", "FLAG", true) }, { type = "SkillName", skillName = "Cleave" }),
	["With at least 40 Dexterity in Radius, Dual Strike has a 20% chance to deal Double Damage with the Main-Hand Weapon"] = getThreshold("Dex", "DoubleDamageChance", "BASE", 20, { type = "SkillName", skillName = "Dual Strike" }, { type = "Condition", var = "MainHandAttack" }),
	["With at least 40 Dexterity in Radius, Dual Strike has (%d+)%% increased Attack Speed while wielding a Claw"] = function(num) return getThreshold("Dex", "Speed", "INC", num, { type = "SkillName", skillName = "Dual Strike" }, { type = "Condition", var = "UsingClaw" }) end,
	["With at least 40 Dexterity in Radius, Dual Strike has %+(%d+)%% to Critical Strike Multiplier while wielding a Dagger"] = function(num) return getThreshold("Dex", "CritMultiplier", "BASE", num, { type = "SkillName", skillName = "Dual Strike" }, { type = "Condition", var = "UsingDagger" }) end,
	["With at least 40 Dexterity in Radius, Dual Strike has (%d+)%% increased Accuracy Rating while wielding a Sword"] = function(num) return getThreshold("Dex", "Accuracy", "INC", num, { type = "SkillName", skillName = "Dual Strike" }, { type = "Condition", var = "UsingSword" }) end,
	["With at least 40 Dexterity in Radius, Dual Strike Hits Intimidate Enemies for 4 seconds while wielding an Axe"] = getThreshold("Dex", "EnemyModifier", "LIST", { mod = mod("Condition:Intimidated", "FLAG", true)}, { type = "Condition", var = "UsingAxe" }),
	["With at least 40 Intelligence in Radius, Raised Zombies' Slam Attack has 100% increased Cooldown Recovery Speed"] = getThreshold("Int", "MinionModifier", "LIST", { mod = mod("CooldownRecovery", "INC", 100, { type = "SkillId", skillId = "ZombieSlam" }) }),
	["With at least 40 Intelligence in Radius, Raised Zombies' Slam Attack deals 30% increased Damage"] = getThreshold("Int", "MinionModifier", "LIST", { mod = mod("Damage", "INC", 30, { type = "SkillId", skillId = "ZombieSlam" }) }),
	["With at least 40 Dexterity in Radius, Viper Strike deals 2% increased Attack Damage for each Poison on the Enemy"] = getThreshold("Dex", "Damage", "INC", 2, ModFlag.Attack, { type = "SkillName", skillName = "Viper Strike" }, { type = "Multiplier", actor = "enemy", var = "PoisonStack" }),
	["With at least 40 Dexterity in Radius, Viper Strike deals 2% increased Damage with Hits and Poison for each Poison on the Enemy"] = getThreshold("Dex", "Damage", "INC", 2, 0, bor(KeywordFlag.Hit, KeywordFlag.Poison), { type = "SkillName", skillName = "Viper Strike" }, { type = "Multiplier", actor = "enemy", var = "PoisonStack" }),
	["With at least 40 Intelligence in Radius, Spark fires 2 additional Projectiles"] = getThreshold("Int", "ProjectileCount", "BASE", 2, { type = "SkillName", skillName = "Spark" }),
	["With at least 40 Intelligence in Radius, Blight has 50% increased Hinder Duration"] = getThreshold("Int", "SecondaryDuration", "INC", 50, { type = "SkillName", skillName = "Blight" }),
	["With at least 40 Intelligence in Radius, Enemies Hindered by Blight take 25% increased Chaos Damage"] = getThreshold("Int", "ExtraSkillMod", "LIST", { mod = mod("ChaosDamageTaken", "INC", 25, { type = "GlobalEffect", effectType = "Debuff", effectName = "Hinder" }) }, { type = "SkillName", skillName = "Blight" }, { type = "ActorCondition", actor = "enemy", var = "Hindered" }),
	["With 40 Intelligence in Radius, 20% of Glacial Cascade Physical Damage Converted to Cold Damage"] = getThreshold("Int", "SkillPhysicalDamageConvertToCold", "BASE", 20, { type = "SkillName", skillName = "Glacial Cascade" }),
	["With at least 40 Intelligence in Radius, 20% of Glacial Cascade Physical Damage Converted to Cold Damage"] = getThreshold("Int", "SkillPhysicalDamageConvertToCold", "BASE", 20, { type = "SkillName", skillName = "Glacial Cascade" }),
	["With 40 total Intelligence and Dexterity in Radius, Elemental Hit and Wild Strike deal 50% less Fire Damage"] = getThreshold({ "Int","Dex" }, "FireDamage", "MORE", -50, { type = "SkillName", skillNameList = { "Elemental Hit", "Wild Strike" } }),
	["With 40 total Strength and Intelligence in Radius, Elemental Hit and Wild Strike deal 50% less Cold Damage"] = getThreshold({ "Str","Int" }, "ColdDamage", "MORE", -50, { type = "SkillName", skillNameList = { "Elemental Hit", "Wild Strike" } }),
	["With 40 total Dexterity and Strength in Radius, Elemental Hit and Wild Strike deal 50% less Lightning Damage"] = getThreshold({ "Dex","Str" }, "LightningDamage", "MORE", -50, { type = "SkillName", skillNameList = { "Elemental Hit", "Wild Strike" } }),
	["With 40 total Intelligence and Dexterity in Radius, Prismatic Skills deal 50% less Fire Damage"] = getThreshold({ "Int","Dex" }, "FireDamage", "MORE", -50, { type = "SkillType", skillType = SkillType.Prismatic }),
	["With 40 total Strength and Intelligence in Radius, Prismatic Skills deal 50% less Cold Damage"] = getThreshold({ "Str","Int" }, "ColdDamage", "MORE", -50, { type = "SkillType", skillType = SkillType.Prismatic }),
	["With 40 total Dexterity and Strength in Radius, Prismatic Skills deal 50% less Lightning Damage"] = getThreshold({ "Dex","Str" }, "LightningDamage", "MORE", -50, { type = "SkillType", skillType = SkillType.Prismatic }),
	["With 40 total Dexterity and Strength in Radius, Spectral Shield Throw Chains +4 times"] = getThreshold({ "Dex","Str" }, "ChainCountMax", "BASE", 4, { type = "SkillName", skillName = "Spectral Shield Throw" }),
	["With 40 total Dexterity and Strength in Radius, Spectral Shield Throw fires 75% less Shard Projectiles"] = getThreshold({ "Dex","Str" }, "ProjectileCount", "MORE", -75, { type = "SkillName", skillName = "Spectral Shield Throw" }),
	["With at least 40 Intelligence in Radius, Blight inflicts Withered for 2 seconds"] = getThreshold("Int", "ExtraSkillMod", "LIST", { mod = mod("Condition:CanWither", "FLAG", true) }, { type = "SkillName", skillName = "Blight" }),
	["With at least 40 Intelligence in Radius, Fireball cannot ignite"] = getThreshold("Int", "ExtraSkillMod", "LIST", { mod = mod("CannotIgnite", "FLAG", true) }, { type = "SkillName", skillName = "Fireball" }),
	["With at least 40 Intelligence in Radius, Fireball has %+(%d+)%% chance to inflict scorch"] = function(num) return getThreshold("Int", "ScorchChance", "BASE", num, { type = "SkillName", skillName = "Fireball" }) end,
	["With at least 40 Intelligence in Radius, Discharge has 60% less Area of Effect"] = getThreshold("Int", "AreaOfEffect", "MORE", -60, {type = "SkillName", skillName = "Discharge" }),
	["With at least 40 Intelligence in Radius, Discharge Cooldown is 250 ms"] = getThreshold("Int", "CooldownRecovery", "OVERRIDE", 0.25, { type = "SkillName", skillName = "Discharge" }),
	["With at least 40 Intelligence in Radius, Discharge deals 60% less Damage"] = getThreshold("Int", "Damage", "MORE", -60, {type = "SkillName", skillName = "Discharge" }),
	-- [""] = getThreshold("", "", "", , { type = "SkillName", skillName = "" }),
}

-- Unified list of jewel functions
local jewelFuncList = { }
-- Jewels that modify nodes
for k, v in pairs(jewelOtherFuncs) do
	jewelFuncList[k:lower()] = { func = function(cap1, cap2, cap3, cap4, cap5)
		-- Need to not modify any nodes already modified by timeless jewels
		-- Some functions return a function instead of simply adding mods, so if
		-- we don't see a node right away, run the outer function first
		if cap1 and type(cap1) == "table" and cap1.conqueredBy then
			return
		end
		local innerFuncOrNil = v(cap1, cap2, cap3, cap4, cap5)
		-- In all (current) cases, there is only one nested layer, so no need for recursion
		return function(node, out, other)
			if node and type(node) == "table" and node.conqueredBy then
				return
			end
			return innerFuncOrNil(node, out, other)
		end
	end, type = "Other" }
end
for k, v in pairs(jewelSelfFuncs) do
	jewelFuncList[k:lower()] = { func = v, type = "Self" }
end
for k, v in pairs(jewelSelfUnallocFuncs) do
	jewelFuncList[k:lower()] = { func = v, type = "SelfUnalloc" }
end
-- Threshold Jewels
for k, v in pairs(jewelThresholdFuncs) do
	jewelFuncList[k:lower()] = { func = v, type = "Threshold" }
end

-- Generate list of cluster jewel skills
local clusterJewelSkills = {}
for baseName, jewel in pairs(data.clusterJewels.jewels) do
	for skillId, skill in pairs(jewel.skills) do
		clusterJewelSkills[table.concat(skill.enchant, " "):lower()] = { mod("JewelData", "LIST", { key = "clusterJewelSkill", value = skillId }) }
	end
end
for notable in pairs(data.clusterJewels.notableSortOrder) do
	clusterJewelSkills["1 added passive skill is "..notable:lower()] = { mod("ClusterJewelNotable", "LIST", notable) }
end
for _, keystone in ipairs(data.clusterJewels.keystones) do
	clusterJewelSkills["adds "..keystone:lower()] = { mod("JewelData", "LIST", { key = "clusterJewelKeystone", value = keystone }) }
end

-- Scan a line for the earliest and longest match from the pattern list
-- If a match is found, returns the corresponding value from the pattern list, plus the remainder of the line and a table of captures
local function scan(line, patternList, plain)
	local bestIndex, bestEndIndex
	local bestPattern = ""
	local bestVal, bestStart, bestEnd, bestCaps
	local lineLower = line:lower()
	for pattern, patternVal in pairs(patternList) do
		local index, endIndex, cap1, cap2, cap3, cap4, cap5 = lineLower:find(pattern, 1, plain)
		if index and (not bestIndex or index < bestIndex or (index == bestIndex and (endIndex > bestEndIndex or (endIndex == bestEndIndex and #pattern > #bestPattern)))) then
			bestIndex = index
			bestEndIndex = endIndex
			bestPattern = pattern
			bestVal = patternVal
			bestStart = index
			bestEnd = endIndex
			bestCaps = { cap1, cap2, cap3, cap4, cap5 }
		end
	end
	if bestVal then
		return bestVal, line:sub(1, bestStart - 1) .. line:sub(bestEnd + 1, -1), bestCaps
	else
		return nil, line
	end
end

local function parseMod(line, order)
	-- Check if this is a special modifier
	local lineLower = line:lower()
	for pattern, patternVal in pairs(jewelFuncList) do
		local _, _, cap1, cap2, cap3, cap4, cap5 = lineLower:find(pattern, 1)
		if cap1 then
			return {mod("JewelFunc", "LIST", {func = patternVal.func(cap1, cap2, cap3, cap4, cap5), type = patternVal.type}) }
		end
	end
	local jewelFunc = jewelFuncList[lineLower]
	if jewelFunc then
		return { mod("JewelFunc", "LIST", jewelFunc) }
	end
	local clusterJewelSkill = clusterJewelSkills[lineLower]
	if clusterJewelSkill then
		return clusterJewelSkill
	end
	if unsupportedModList[lineLower] then
		return { }, line
	end
	local specialMod, specialLine, cap = scan(line, specialModList)
	if specialMod and #specialLine == 0 then
		if type(specialMod) == "function" then
			return specialMod(tonumber(cap[1]), unpack(cap))
		else
			return copyTable(specialMod)
		end
	end

	-- Check for add-to-cluster-jewel special
	local addToCluster = line:match("^Added Small Passive Skills also grant: (.+)$")
	if addToCluster then
		return { mod("AddToClusterJewelNode", "LIST", addToCluster) }
	end

	line = line .. " "

	-- Check for a flag/tag specification at the start of the line
	local preFlag, preFlagCap
	preFlag, line, preFlagCap = scan(line, preFlagList)
	if type(preFlag) == "function" then
		preFlag = preFlag(unpack(preFlagCap))
	end

	-- Check for skill name at the start of the line
	local skillTag
	skillTag, line = scan(line, preSkillNameList)

	-- Scan for modifier form
	local modForm, formCap
	modForm, line, formCap = scan(line, formList)
	if not modForm then
		return nil, line
	end

	-- Check for tags (per-charge, conditionals)
	local modTag, modTag2, tagCap
	modTag, line, tagCap = scan(line, modTagList)
	if type(modTag) == "function" then
		if tagCap[1]:match("%d+") then
			modTag = modTag(tonumber(tagCap[1]), unpack(tagCap))
		else
			modTag = modTag(tagCap[1], unpack(tagCap))
		end
	end
	if modTag then
		modTag2, line, tagCap = scan(line, modTagList)
		if type(modTag2) == "function" then
			if tagCap[1]:match("%d+") then
				modTag2 = modTag2(tonumber(tagCap[1]), unpack(tagCap))
			else
				modTag2 = modTag2(tagCap[1], unpack(tagCap))
			end
		end
	end
	
	-- Scan for modifier name and skill name
	local modName
	if order == 2 and not skillTag then
		skillTag, line = scan(line, skillNameList, true)
	end
	if modForm == "PEN" then
		modName, line = scan(line, penTypes, true)
		if not modName then
			return { }, line
		end
		local _
		_, line = scan(line, modNameList, true)
	elseif modForm == "FLAG" then
		formCap[1], line = scan(line, flagTypes, true)
		if not formCap[1] then
			return nil, line
		end
		modName, line = scan(line, modNameList, true)
	else
		modName, line = scan(line, modNameList, true)
	end
	if order == 1 and not skillTag then
		skillTag, line = scan(line, skillNameList, true)
	end
	
	-- Scan for flags
	local modFlag
	modFlag, line = scan(line, modFlagList, true)

	-- Find modifier value and type according to form
	local modValue = tonumber(formCap[1]) or formCap[1]
	local modType = "BASE"
	local modSuffix
	if modForm == "INC" then
		modType = "INC"
	elseif modForm == "RED" then
		modValue = -modValue
		modType = "INC"
	elseif modForm == "MORE" then
		modType = "MORE"
	elseif modForm == "LESS" then
		modValue = -modValue
		modType = "MORE"
	elseif modForm == "BASE" then
		modSuffix, line = scan(line, suffixTypes, true)
	elseif modForm == "CHANCE" then
	elseif modForm == "REGENPERCENT" then
		modName = regenTypes[formCap[2]]
		modSuffix = "Percent"
	elseif modForm == "REGENFLAT" then
		modName = regenTypes[formCap[2]]
	elseif modForm == "DEGEN" then
		local damageType = dmgTypes[formCap[2]]
		if not damageType then
			return { }, line
		end
		modName = damageType .. "Degen"
		modSuffix = ""
	elseif modForm == "DMG" then
		local damageType = dmgTypes[formCap[3]]
		if not damageType then
			return { }, line
		end
		modValue = { tonumber(formCap[1]), tonumber(formCap[2]) }
		modName = { damageType.."Min", damageType.."Max" }
	elseif modForm == "DMGATTACKS" then
		local damageType = dmgTypes[formCap[3]]
		if not damageType then
			return { }, line
		end
		modValue = { tonumber(formCap[1]), tonumber(formCap[2]) }
		modName = { damageType.."Min", damageType.."Max" }
		modFlag = modFlag or { keywordFlags = KeywordFlag.Attack }
	elseif modForm == "DMGSPELLS" then
		local damageType = dmgTypes[formCap[3]]
		if not damageType then
			return { }, line
		end
		modValue = { tonumber(formCap[1]), tonumber(formCap[2]) }
		modName = { damageType.."Min", damageType.."Max" }
		modFlag = modFlag or { keywordFlags = KeywordFlag.Spell }
	elseif modForm == "DMGBOTH" then
		local damageType = dmgTypes[formCap[3]]
		if not damageType then
			return { }, line
		end
		modValue = { tonumber(formCap[1]), tonumber(formCap[2]) }
		modName = { damageType.."Min", damageType.."Max" }
		modFlag = modFlag or { keywordFlags = bor(KeywordFlag.Attack, KeywordFlag.Spell) }
	elseif modForm == "FLAG" then
		modName = type(modValue) == "table" and modValue.name or modValue
		modType = type(modValue) == "table" and modValue.type or "FLAG"
		modValue = type(modValue) == "table" and modValue.value or true
	end
	if not modName then
		return { }, line
	end

	-- Combine flags and tags
	local flags = 0
	local keywordFlags = 0
	local tagList = { }
	local misc = { }
	for _, data in pairs({ modName, preFlag, modFlag, modTag, modTag2, skillTag }) do
		if type(data) == "table" then
			flags = bor(flags, data.flags or 0)
			keywordFlags = bor(keywordFlags, data.keywordFlags or 0)
			if data.tag then
				t_insert(tagList, copyTable(data.tag))
			elseif data.tagList then
				for _, tag in ipairs(data.tagList) do
					t_insert(tagList, copyTable(tag))
				end
			end
			for k, v in pairs(data) do
				misc[k] = v
			end
		end
	end

	-- Generate modifier list
	local nameList = modName
	local modList = { }
	for i, name in ipairs(type(nameList) == "table" and nameList or { nameList }) do
		modList[i] = {
			name = name .. (modSuffix or misc.modSuffix or ""),
			type = modType,
			value = type(modValue) == "table" and modValue[i] or modValue,
			flags = flags,
			keywordFlags = keywordFlags,
			unpack(tagList)
		}
	end
	if modList[1] then
		-- Special handling for various modifier types
		if misc.addToAura then
			-- Modifiers that add effects to your auras
			for i, effectMod in ipairs(modList) do
				modList[i] = mod("ExtraAuraEffect", "LIST", { mod = effectMod })
			end
		elseif misc.newAura then
			-- Modifiers that add extra auras
			for i, effectMod in ipairs(modList) do
				local tagList = { }
				for i, tag in ipairs(effectMod) do
					tagList[i] = tag
					effectMod[i] = nil
				end
				modList[i] = mod("ExtraAura", "LIST", { mod = effectMod, onlyAllies = misc.newAuraOnlyAllies }, unpack(tagList))
			end
		elseif misc.affectedByAura then
			-- Modifiers that apply to actors affected by your auras
			for i, effectMod in ipairs(modList) do
				modList[i] = mod("AffectedByAuraMod", "LIST", { mod = effectMod })
			end
		elseif misc.addToMinion then
			-- Minion modifiers
			for i, effectMod in ipairs(modList) do
				modList[i] = mod("MinionModifier", "LIST", { mod = effectMod }, misc.addToMinionTag)
			end
		elseif misc.addToSkill then
			-- Skill enchants or socketed gem modifiers that add additional effects
			for i, effectMod in ipairs(modList) do
				modList[i] = mod("ExtraSkillMod", "LIST", { mod = effectMod }, misc.addToSkill)
			end
		elseif misc.convertFortifyEffect then
			for i, effectMod in ipairs(modList) do
				modList[i] = mod("convertFortifyBuff", "LIST", { mod = effectMod })
			end
		elseif misc.applyToEnemy then
			for i, effectMod in ipairs(modList) do
				modList[i] = mod("EnemyModifier", "LIST", { mod = effectMod })
			end
		end
	end
	return modList, line:match("%S") and line
end

local cache = { }
local unsupported = { }
local count = 0
--local foo = io.open("../unsupported.txt", "w")
--foo:close()
return function(line, isComb)
	if not cache[line] then
		local modList, extra = parseMod(line, 1)
		if modList and extra then
			modList, extra = parseMod(line, 2)
		end
		cache[line] = { modList, extra }
		if foo and not isComb and not cache[line][1] then
			local form = line:gsub("[%+%-]?%d+%.?%d*","{num}")
			if not unsupported[form] then
				unsupported[form] = true
				count = count + 1
				foo = io.open("../unsupported.txt", "a+")
				foo:write(count, ': ', form, (cache[line][2] and #cache[line][2] < #line and ('    {' .. cache[line][2]).. '}') or "", '\n')
				foo:close()
			end
		end
	end
	return unpack(copyTable(cache[line]))
end, cache<|MERGE_RESOLUTION|>--- conflicted
+++ resolved
@@ -1430,15 +1430,12 @@
 -- List of special modifiers
 local specialModList = {
 	-- Keystones
-<<<<<<< HEAD
-	["strength's damage bonus applies to all spell damage as well"] = { flag("IronWill") },
-=======
 	["modifiers to spell suppression instead apply to spell dodge at 50%% of their values"] = { 
 		flag("ConvertSpellSuppressionToSpellDodge"),
 		mod("SpellSuppressionChance", "OVERRIDE", 0, "Acrobatics"), 
 	},
 	["dexterity provides no inherent bonus to evasion rating"] = { flag("NoDexBonusToEvasion") },
->>>>>>> 9c89294c
+	["strength's damage bonus applies to all spell damage as well"] = { flag("IronWill") },
 	["your hits can't be evaded"] = { flag("CannotBeEvaded") },
 	["never deal critical strikes"] = { flag("NeverCrit"), flag("Condition:NeverCrit") },
 	["no critical strike multiplier"] = { flag("NoCritMultiplier") },
