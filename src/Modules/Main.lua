--- conflicted
+++ resolved
@@ -1410,16 +1410,8 @@
 	end
 end
 
-<<<<<<< HEAD
--- main:OpenPopup(width, height, title, controls, enterControl, defaultControl, escapeControl)
---Opens a popup window with specified dimensions, title, and controls.
---Also accepts parameters for controlling the default, enter, and escape behaviors.
-function main:OpenPopup(width, height, title, controls, enterControl, defaultControl, escapeControl)
-	local popup = new("PopupDialog", width, height, title, controls, enterControl, defaultControl, escapeControl)
-=======
 function main:OpenPopup(width, height, title, controls, enterControl, defaultControl, escapeControl, scrollBarFunc)
 	local popup = new("PopupDialog", width, height, title, controls, enterControl, defaultControl, escapeControl, scrollBarFunc)
->>>>>>> 524e962d
 	t_insert(self.popups, 1, popup)
 	return popup
 end
