--- conflicted
+++ resolved
@@ -153,33 +153,11 @@
 	SetDrawColor(1, 1, 1)
 
 	local y = ttY + 6
-<<<<<<< HEAD
 	local x = ttX
 	local columns = 1 -- reset to count columns by block heights
 	local currentBlock = 1
 	local maxColumnHeight = 0
 	local drawStack = {}
-=======
-	-- Draw the oil recipe for notables
-	if self.recipe and self.lines[1] then
-		local title = self.lines[1]
-		local imageX = DrawStringWidth(title.size, "VAR", title.text) + title.size
-		local recipeTextSize = (title.size * 3) / 4
-		for _, recipeName in ipairs(self.recipe) do
-			-- Trim "Oil" from the recipe name, which normally looks like "GoldenOil"
-			local recipeNameShort = recipeName
-			if #recipeNameShort > 3 and recipeNameShort:sub(-3) == "Oil" then
-				recipeNameShort = recipeNameShort:sub(1, #recipeNameShort - 3)
-			end
-			-- Draw the name of the recipe component (oil)
-			DrawString(ttX + imageX, y + (title.size - recipeTextSize)/2, "LEFT", recipeTextSize, "VAR", recipeNameShort)
-			imageX = imageX + DrawStringWidth(recipeTextSize, "VAR", recipeNameShort)
-			-- Draw the image of the recipe component (oil)
-			DrawImage(recipeImages[recipeName], ttX + imageX, y, title.size, title.size)
-			imageX = imageX + title.size * 1.25
-		end
-	end
->>>>>>> 4c916adc
 
 	for i, data in ipairs(self.lines) do
 		if self.recipe and i == 1 then
@@ -196,7 +174,7 @@
 				t_insert(drawStack, {ttX + imageX, y + (title.size - recipeTextSize)/2, "LEFT", recipeTextSize, "VAR", recipeNameShort})
 				imageX = imageX + DrawStringWidth(recipeTextSize, "VAR", recipeNameShort)
 				-- Draw the image of the recipe component (oil)
-				t_insert(drawStack, {self.recipeImages[recipeName], ttX + imageX, y, title.size, title.size})
+				t_insert(drawStack, {recipeImages[recipeName], ttX + imageX, y, title.size, title.size})
 				imageX = imageX + title.size * 1.25
 			end
 		end
