--- conflicted
+++ resolved
@@ -429,7 +429,6 @@
 		node.dependsOnIntuitiveLeapLike = false
 		if node.type ~= "ClassStart" and node.type ~= "Socket" then
 			for nodeId, itemId in pairs(self.jewels) do
-<<<<<<< HEAD
 				if self.build.itemsTab.items[itemId] and self.build.itemsTab.items[itemId].jewelRadiusIndex then
 					local radiusIndex = self.build.itemsTab.items[itemId].jewelRadiusIndex
 					if self.allocNodes[nodeId] and self.nodes[nodeId].nodesInRadius[radiusIndex][node.id] then
@@ -444,17 +443,6 @@
 							node.dependsOnIntuitiveLeapLike = true
 							break
 						end
-=======
-				if self.allocNodes[nodeId] and self.nodes[nodeId].nodesInRadius[1][node.id] then
-					if itemId ~= 0 and self.build.itemsTab.items[itemId] and self.build.itemsTab.items[itemId].jewelData and self.build.itemsTab.items[itemId].jewelData.intuitiveLeap then
-						-- This node depends on Intuitive Leap
-						-- This flag:
-						-- 1. Prevents generation of paths from this node
-						-- 2. Prevents this node from being deallocated via dependency
-						-- 3. Prevents allocation of path nodes when this node is being allocated
-						node.dependsOnIntuitiveLeap = true
-						break
->>>>>>> 9c2dfcd1
 					end
 				end
 			end
