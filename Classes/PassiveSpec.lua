--- conflicted
+++ resolved
@@ -486,8 +486,7 @@
 			for nodeId, itemId in pairs(self.jewels) do
 				if self.build.itemsTab.items[itemId] and self.build.itemsTab.items[itemId].jewelRadiusIndex then
 					local radiusIndex = self.build.itemsTab.items[itemId].jewelRadiusIndex
-<<<<<<< HEAD
-					if self.allocNodes[nodeId] and self.nodes[nodeId].nodesInRadius[radiusIndex][node.id] then
+					if self.allocNodes[nodeId] and self.nodes[nodeId].nodesInRadius and self.nodes[nodeId].nodesInRadius[radiusIndex][node.id] then
 						if itemId ~= 0 and self.build.itemsTab.items[itemId].jewelData then
 							if self.build.itemsTab.items[itemId].jewelData.intuitiveLeapLike then
 								-- This node depends on Intuitive Leap-like behaviour
@@ -498,18 +497,6 @@
 								node.dependsOnIntuitiveLeapLike = true
 							end
 							node.conqueredBy = self.build.itemsTab.items[itemId].jewelData.conqueredBy
-=======
-					if self.allocNodes[nodeId] and self.nodes[nodeId].nodesInRadius and self.nodes[nodeId].nodesInRadius[radiusIndex][node.id] then
-						if itemId ~= 0
-							and self.build.itemsTab.items[itemId].jewelData
-							and self.build.itemsTab.items[itemId].jewelData.intuitiveLeapLike then
-							-- This node depends on Intuitive Leap-like behaviour
-							-- This flag:
-							-- 1. Prevents generation of paths from this node
-							-- 2. Prevents this node from being deallocated via dependency
-							-- 3. Prevents allocation of path nodes when this node is being allocated
-							node.dependsOnIntuitiveLeapLike = true
->>>>>>> c012033c
 							break
 						end
 					end
@@ -644,7 +631,6 @@
 	end
 end
 
-<<<<<<< HEAD
 function PassiveSpecClass:ReplaceNode(old, new)
 	if old.dn == new.dn then return 1 end
 	old.dn = new.dn
@@ -654,7 +640,8 @@
 	old.modList = new.modList
 	old.sprites = new.sprites
 	old.keystoneMod = new.keystoneMod
-=======
+end
+
 function PassiveSpecClass:BuildClusterJewelGraphs()
 	-- Remove old subgraphs
 	for id, subGraph in pairs(self.subGraphs) do
@@ -920,7 +907,7 @@
 			-- Silently fail to handle cases of jewels with more notables than should be allowed
 			break
 		end
-		
+
 		-- Construct the new node
 		local node = {
 			type = "Notable",
@@ -991,7 +978,7 @@
 
 	assert(indicies[0], "No entrance to subgraph")
 	subGraph.entranceNode = indicies[0]
-	
+
 	-- Correct position to account for index of proxy node
 	for _, node in pairs(indicies) do
 		node.oidx = (node.oidx + proxyNode.oidx) % clusterJewel.totalIndicies
@@ -1040,7 +1027,6 @@
 	end
 
 	--ConPrintTable(subGraph)
->>>>>>> c012033c
 end
 
 function PassiveSpecClass:CreateUndoState()
@@ -1056,8 +1042,12 @@
 end
 
 function PassiveSpecClass:RestoreUndoState(state)
-<<<<<<< HEAD
-	self:DecodeURL(state)
+	self:ImportFromNodeList(state.classId, state.ascendClassId, state.hashList)
+	self:SetWindowTitleWithBuildClass()
+end
+
+function PassiveSpecClass:SetWindowTitleWithBuildClass()
+	main:SetWindowTitleSubtext(string.format("%s (%s)", self.build.buildName, self.curAscendClassId == 0 and self.curClassName or self.curAscendClassName))
 end
 
 function PassiveSpecClass:NodeAdditionFromString(node,sd)
@@ -1117,7 +1107,7 @@
 		end
 	end
 
-	-- Build unified list of modifiers from all recognised modifier lines	
+	-- Build unified list of modifiers from all recognised modifier lines
 	for _, mod in pairs(addition.mods) do
 		if mod.list and not mod.extra then
 			for i, mod in ipairs(mod.list) do
@@ -1135,12 +1125,4 @@
 	modList:AddList(addition.modList)
 	modList:AddList(self.tree.nodes[node.id].modList)
 	node.modList = modList
-=======
-	self:ImportFromNodeList(state.classId, state.ascendClassId, state.hashList)
-	self:SetWindowTitleWithBuildClass()
-end
-
-function PassiveSpecClass:SetWindowTitleWithBuildClass()
-	main:SetWindowTitleSubtext(string.format("%s (%s)", self.build.buildName, self.curAscendClassId == 0 and self.curClassName or self.curAscendClassName))
->>>>>>> c012033c
 end