--- conflicted
+++ resolved
@@ -599,7 +599,6 @@
 ["support_slashing_damage_+%_final_from_distance"] = {
 	mod("Damage", "MORE", nil, bit.bor(ModFlag.Attack, ModFlag.Melee), 0, { type = "MeleeProximity", ramp = {1,0} }, { type = "Condition", varList = { "UsingSword", "UsingAxe" }}, { type = "Condition", varList = { "UsingClaw", "UsingDagger", "UsingMace" }, neg=true} ),
 },
-<<<<<<< HEAD
 ["damage_+%_on_full_energy_shield"] = {
 	mod("Damage", "INC", nil, 0, 0, { type = "Condition", var = "FullEnergyShield"})
 },
@@ -618,12 +617,9 @@
 ["hit_damage_+%"] = {
 	mod("Damage", "INC", nil, 0, KeywordFlag.Hit)
 },
-=======
 ["active_skill_damage_+%_final_when_cast_on_frostbolt"] = {
 	mod("Damage", "INC", nil, 0, 0, { type = "Condition", var = "CastOnFrostbolt" }),
 },
-
->>>>>>> a20fa047
 -- Conversion
 ["physical_damage_%_to_add_as_lightning"] = {
 	mod("PhysicalDamageGainAsLightning", "BASE", nil),
@@ -762,7 +758,6 @@
 	mod("EnemyShockEffect", "INC", nil),
 	mod("EnemySapEffect", "INC", nil),
 },
-<<<<<<< HEAD
 ["cold_ailment_duration_+%"] = {
 	mod("EnemyChillDuration", "INC", nil),
 	mod("EnemyFreezeDuration", "INC", nil),
@@ -777,8 +772,6 @@
 	mod("EnemyFreezeEffect", "INC", nil),
 	mod("EnemyBrittleEffect", "INC", nil),
 },
-=======
->>>>>>> a20fa047
 ["base_poison_duration_+%"] = {
 	mod("EnemyPoisonDuration", "INC", nil),
 },
@@ -858,13 +851,11 @@
 ["active_skill_chill_as_though_damage_+%_final"] = {
 	mod("ChillAsThoughDealing", "MORE", nil),
 },
-<<<<<<< HEAD
 ["ailment_damage_+%_per_frenzy_charge"] = {
 	mod("Damage", "INC", nil, 0, KeywordFlag.Ailment, { type = "Multiplier", var = "FrenzyCharge"})
-=======
+},
 ["freeze_as_though_dealt_damage_+%"] = {
 	mod("FreezeAsThoughDealing", "MORE", nil),
->>>>>>> a20fa047
 },
 -- Global flags
 ["never_ignite"] = {
@@ -1192,14 +1183,10 @@
 },
 -- Impale
 ["attacks_impale_on_hit_%_chance"] = {
-<<<<<<< HEAD
     mod("ImpaleChance", "BASE", nil, 0, KeywordFlag.Attack)
 },
 ["impale_on_hit_%_chance"] = {
     mod("ImpaleChance", "BASE", nil, 0, 0)
-=======
-	mod("ImpaleChance", "BASE", nil)
->>>>>>> a20fa047
 },
 ["spells_impale_on_hit_%_chance"] = {
     mod("ImpaleChance", "BASE", nil, 0, KeywordFlag.Spell)
@@ -1437,13 +1424,11 @@
 ["base_curse_duration_+%"] = {
 	mod("Duration", "INC", nil, 0, KeywordFlag.Curse),
 },
-<<<<<<< HEAD
 ["curse_skill_effect_duration_+%"] = {
 	mod("Duration", "INC", nil, 0, KeywordFlag.Curse),
-=======
+},
 ["curse_cast_speed_+%"] = {
 	mod("Speed", "INC", nil),
->>>>>>> a20fa047
 },
 -- Hex
 ["curse_maximum_doom"] = {
