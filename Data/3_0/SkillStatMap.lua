--- conflicted
+++ resolved
@@ -174,11 +174,7 @@
 	skill("doubleHitsWhenDualWielding", true),
 },
 ["area_of_effect_+%_while_not_dual_wielding"] = {
-<<<<<<< HEAD
 	mod("AreaOfEffect", "INC", nil, 0, 0, { type = "Condition", var = "DualWielding", neg = true })
-=======
-	mod("AreaOfEffect", "INC", nil, 0, 0, { type = "Condition", var = "DualWielding" })
->>>>>>> 624773e8
 },
 ["base_spell_repeat_count"] = {
 	skill("repeatCount", nil),
@@ -355,12 +351,9 @@
 ["base_avoid_stun_%"] = {
 	mod("AvoidStun", "BASE", nil),
 },
-<<<<<<< HEAD
 ["avoid_interruption_while_using_this_skill_%"] = {
 	mod("AvoidInterruptStun", "BASE", nil)
 },
-=======
->>>>>>> 624773e8
 ["life_leech_does_not_stop_at_full_life"] = {
 	flag("CanLeechLifeOnFullLife"),
 },
@@ -591,7 +584,6 @@
 ["support_slashing_damage_+%_final_from_distance"] = {
 	mod("Damage", "MORE", nil, bit.bor(ModFlag.Attack, ModFlag.Melee), 0, { type = "MeleeProximity", ramp = {1,0} }, { type = "Condition", varList = { "UsingSword", "UsingAxe" }}, { type = "Condition", varList = { "UsingClaw", "UsingDagger", "UsingMace" }, neg=true} ),
 },
-<<<<<<< HEAD
 ["damage_+%_on_full_energy_shield"] = {
 	mod("Damage", "INC", nil, 0, 0, { type = "Condition", var = "FullEnergyShield"})
 },
@@ -610,9 +602,6 @@
 ["hit_damage_+%"] = {
 	mod("Damage", "INC", nil, 0, KeywordFlag.Hit)
 },
-=======
-
->>>>>>> 624773e8
 -- Conversion
 ["physical_damage_%_to_add_as_lightning"] = {
 	mod("PhysicalDamageGainAsLightning", "BASE", nil),
@@ -654,11 +643,6 @@
 ["skill_physical_damage_%_to_convert_to_chaos"] = {
 	mod("SkillPhysicalDamageConvertToChaos", "BASE", nil),
 },
-<<<<<<< HEAD
-["skill_lightning_damage_%_to_convert_to_fire"] = {
-	mod("SkillLightningDamageConvertToFire", "BASE", nil),
-},
-=======
 -- Skill Lightning Conversion
 ["skill_lightning_damage_%_to_convert_to_chaos"] = {
 	mod("SkillLightningDamageConvertToChaos", "BASE", nil),
@@ -670,29 +654,20 @@
 	mod("SkillLightningDamageConvertToCold", "BASE", nil),
 },
 -- Skill Cold Conversion
->>>>>>> 624773e8
 ["skill_cold_damage_%_to_convert_to_fire"] = {
 	mod("SkillColdDamageConvertToFire", "BASE", nil),
 },
 ["skill_cold_damage_%_to_convert_to_chaos"] = {
-<<<<<<< HEAD
-	mod("SkillColdDamageConvertToFire", "BASE", nil),
+	mod("SkillColdDamageConvertToChaos", "BASE", nil),
 },
 ["skill_lightning_damage_%_to_convert_to_chaos"] = {
-	mod("SkillLightningDamageConvertToFire", "BASE", nil),
+	mod("SkillLightningDamageConvertToChaos", "BASE", nil),
 },
 ["skill_fire_damage_%_to_convert_to_chaos"] = {
-	mod("SkillFireDamageConvertToFire", "BASE", nil),
+	mod("SkillFireDamageConvertToChaos", "BASE", nil),
 },
 ["skill_convert_%_physical_damage_to_random_element"] = {
 	mod("PhysicalDamageConvertToRandom", "BASE", nil)
-=======
-	mod("SkillColdDamageConvertToChaos", "BASE", nil),
-},
--- Skill Fire Conversion
-["skill_fire_damage_%_to_convert_to_chaos"] = {
-	mod("SkillFireDamageConvertToChaos", "BASE", nil),
->>>>>>> 624773e8
 },
 -- Ailments
 ["bleed_on_hit_with_attacks_%"] = {
@@ -1403,14 +1378,12 @@
 ["base_curse_duration_+%"] = {
 	mod("Duration", "INC", nil, 0, KeywordFlag.Curse),
 },
-<<<<<<< HEAD
 ["curse_skill_effect_duration_+%"] = {
 	mod("Duration", "INC", nil, 0, KeywordFlag.Curse),
-=======
+},
 -- Hex
 ["curse_maximum_doom"] = {
 	mod("MaxDoom", "BASE", nil),
->>>>>>> 624773e8
 },
 -- Aura
 ["non_curse_aura_effect_+%"] = {
