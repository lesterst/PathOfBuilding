-- Path of Building
--
-- Stat to internal modifier mapping table for skills
-- Stat data (c) Grinding Gear Games
--
local mod, flag, skill = ...

return {
--
-- Skill data modifiers
--
["base_skill_effect_duration"] = {
	skill("duration", nil),
	div = 1000,
},
["base_secondary_skill_effect_duration"] = {
	skill("durationSecondary", nil),
	div = 1000,
},
["spell_minimum_base_physical_damage"] = {
	skill("PhysicalMin", nil),
},
["secondary_minimum_base_physical_damage"] = {
	skill("PhysicalMin", nil),
},
["spell_maximum_base_physical_damage"] = {
	skill("PhysicalMax", nil),
},
["secondary_maximum_base_physical_damage"] = {
	skill("PhysicalMax", nil),
},
["spell_minimum_base_lightning_damage"] = {
	skill("LightningMin", nil),
},
["secondary_minimum_base_lightning_damage"] = {
	skill("LightningMin", nil),
},
["spell_maximum_base_lightning_damage"] = {
	skill("LightningMax", nil),
},
["secondary_maximum_base_lightning_damage"] = {
	skill("LightningMax", nil),
},
["spell_minimum_base_cold_damage"] = {
	skill("ColdMin", nil),
},
["secondary_minimum_base_cold_damage"] = {
	skill("ColdMin", nil),
},
["spell_maximum_base_cold_damage"] = {
	skill("ColdMax", nil),
},
["secondary_maximum_base_cold_damage"] = {
	skill("ColdMax", nil),
},
["spell_minimum_base_fire_damage"] = {
	skill("FireMin", nil),
},
["secondary_minimum_base_fire_damage"] = {
	skill("FireMin", nil),
},
["spell_maximum_base_fire_damage"] = {
	skill("FireMax", nil),
},
["secondary_maximum_base_fire_damage"] = {
	skill("FireMax", nil),
},
["spell_minimum_base_chaos_damage"] = {
	skill("ChaosMin", nil),
},
["secondary_minimum_base_chaos_damage"] = {
	skill("ChaosMin", nil),
},
["spell_maximum_base_chaos_damage"] = {
	skill("ChaosMax", nil),
},
["secondary_maximum_base_chaos_damage"] = {
	skill("ChaosMax", nil),
},
["spell_minimum_base_lightning_damage_per_removable_power_charge"] = {
	skill("LightningMin", nil, { type = "Multiplier", var = "RemovablePowerCharge" }),
},
["spell_maximum_base_lightning_damage_per_removable_power_charge"] = {
	skill("LightningMax", nil, { type = "Multiplier", var = "RemovablePowerCharge" }),
},
["spell_minimum_base_fire_damage_per_removable_endurance_charge"] = {
	skill("FireMin", nil, { type = "Multiplier", var = "RemovableEnduranceCharge" }),
},
["spell_maximum_base_fire_damage_per_removable_endurance_charge"] = {
	skill("FireMax", nil, { type = "Multiplier", var = "RemovableEnduranceCharge" }),
},
["spell_minimum_base_cold_damage_per_removable_frenzy_charge"] = {
	skill("ColdMin", nil, { type = "Multiplier", var = "RemovableFrenzyCharge" }),
},
["spell_maximum_base_cold_damage_per_removable_frenzy_charge"] = {
	skill("ColdMax", nil, { type = "Multiplier", var = "RemovableFrenzyCharge" }),
},
["spell_minimum_base_cold_damage_+_per_10_intelligence"] = {
	skill("ColdMin", nil, { type = "PerStat", stat = "Int", div = 10 }),
},
["spell_maximum_base_cold_damage_+_per_10_intelligence"] = {
	skill("ColdMax", nil, { type = "PerStat", stat = "Int", div = 10 }),
},
["base_cold_damage_to_deal_per_minute"] = {
	skill("ColdDot", nil),
	div = 60,
},
["base_fire_damage_to_deal_per_minute"] = {
	skill("FireDot", nil),
	div = 60,
},
["base_chaos_damage_to_deal_per_minute"] = {
	skill("ChaosDot", nil),
	div = 60,
},
["critical_ailment_dot_multiplier_+"] = {
	mod("DotMultiplier", "BASE", nil, 0, 0, {type = "Condition", var = "CriticalStrike"})
},
["base_skill_show_average_damage_instead_of_dps"] = {
	skill("showAverage", true),
},
["cast_time_overrides_attack_duration"] = {
	skill("castTimeOverridesAttackTime", true),
},
["spell_cast_time_cannot_be_modified"] = {
	skill("fixedCastTime", true),
},
["global_always_hit"] = {
	skill("cannotBeEvaded", true),
},
["bleed_duration_is_skill_duration"] = {
	skill("bleedDurationIsSkillDuration", true),
},
["poison_duration_is_skill_duration"] = {
	skill("poisonDurationIsSkillDuration", true),
},
["spell_damage_modifiers_apply_to_skill_dot"] = {
	skill("dotIsSpell", true),
},
["projectile_damage_modifiers_apply_to_skill_dot"] = {
	skill("dotIsProjectile", true),
},
["additive_mine_duration_modifiers_apply_to_buff_effect_duration"] = {
	skill("mineDurationAppliesToSkill", true),
},
["additive_arrow_speed_modifiers_apply_to_area_of_effect"] = {
	skill("arrowSpeedAppliesToAreaOfEffect", true),
},
["skill_buff_effect_+%"] = {
	mod("BuffEffect", "INC", nil)
},
["base_use_life_in_place_of_mana"] = {
	flag("SkillBloodMagic"),
},
["base_active_skill_totem_level"] = {
	skill("totemLevel", nil),
},
["totem_support_gem_level"] = {
	skill("totemLevel", nil),
},
["spell_uncastable_if_triggerable"] = {
	skill("triggered", true, { type = "SkillType", skillType = SkillType.Triggerable }),
},
["unique_mjolner_lightning_spells_triggered"] = {
	skill("triggered", true, { type = "SkillType", skillType = SkillType.Triggerable }),
},
["unique_cospris_malice_cold_spells_triggered"] = {
	skill("triggered", true, { type = "SkillType", skillType = SkillType.Triggerable }),
},
["skill_triggered_by_snipe"] = {
	skill("triggered", true, { type = "SkillType", skillType = SkillType.Triggerable }),
},
["skill_double_hits_when_dual_wielding"] = {
	skill("doubleHitsWhenDualWielding", true),
},
["area_of_effect_+%_while_not_dual_wielding"] = {
	mod("AreaOfEffect", "INC", nil, 0, 0, { type = "Condition", var = "DualWielding", neg = true })
},
["base_spell_repeat_count"] = {
	skill("repeatCount", nil),
},
["display_minion_monster_level"] = {
	skill("minionLevel", nil),
},
["display_skill_minions_level_is_corpse_level"] = {
	skill("minionLevelIsEnemyLevel", true),
},
["active_skill_minion_added_damage_+%_final"] = {
	skill("minionDamageEffectiveness", nil),
},
["base_bleed_on_hit_still_%_of_physical_damage_to_deal_per_minute"] = {
	skill("bleedBasePercent", nil),
	div = 60,
},
["active_skill_base_radius_+"] = {
	skill("radiusExtra", nil),
},
["corpse_explosion_monster_life_%"] = {
	skill("corpseExplosionLifeMultiplier", nil),
	div = 100,
},
["spell_base_fire_damage_%_maximum_life"] = {
	skill("selfFireExplosionLifeMultiplier", nil),
	div = 100,
},
["deal_chaos_damage_per_second_for_10_seconds_on_hit"] = {
	mod("SkillData", "LIST", { key = "decay", value = nil, merge = "MAX" }),
},
["base_spell_cast_time_ms_override"] = {
	skill("castTimeOverride", nil),
	div = 1000,
},

--
-- Defensive modifiers
--
["base_physical_damage_reduction_rating"] = {
	mod("Armour", "BASE", nil),
},
["base_evasion_rating"] = {
	mod("Evasion", "BASE", nil),
},
["base_maximum_energy_shield"] = {
	mod("EnergyShield", "BASE", nil),
},
["base_fire_damage_resistance_%"] = {
	mod("FireResist", "BASE", nil),
},
["base_cold_damage_resistance_%"] = {
	mod("ColdResist", "BASE", nil),
},
["base_lightning_damage_resistance_%"] = {
	mod("LightningResist", "BASE", nil),
},
["base_chaos_damage_resistance_%"] = {
	mod("ChaosResist", "BASE", nil),
},
["base_resist_all_elements_%"] = {
	mod("ElementalResist", "BASE", nil),
},
["base_maximum_fire_damage_resistance_%"] = {
	mod("FireResistMax", "BASE", nil),
},
["base_maximum_cold_damage_resistance_%"] = {
	mod("ColdResistMax", "BASE", nil),
},
["base_maximum_lightning_damage_resistance_%"] = {
	mod("LightningResistMax", "BASE", nil),
},
["base_stun_recovery_+%"] = {
	mod("StunRecovery", "INC", nil),
},
["base_life_gain_per_target"] = {
	mod("LifeOnHit", "BASE", nil, ModFlag.Attack),
},
["base_life_regeneration_rate_per_minute"] = {
	mod("LifeRegen", "BASE", nil),
	div = 60,
},
["life_regeneration_rate_per_minute_%"] = {
	mod("LifeRegenPercent", "BASE", nil),
	div = 60,
},
["base_mana_regeneration_rate_per_minute"] = {
	mod("ManaRegen", "BASE", nil),
	div = 60,
},
["energy_shield_recharge_rate_+%"] = {
	mod("EnergyShieldRecharge", "INC", nil),
},
["base_mana_cost_-%"] = {
	mod("ManaCost", "INC", nil),
	mult = -1,
},
["no_mana_cost"] = {
	mod("ManaCost", "MORE", nil),
	value = -100,
},
["flask_mana_to_recover_+%"] = {
	mod("FlaskManaRecovery", "INC", nil),
},
["base_chance_to_dodge_%"] = {
	mod("AttackDodgeChance", "BASE", nil),
},
["base_chance_to_dodge_spells_%"] = {
	mod("SpellDodgeChance", "BASE", nil),
},
["base_movement_velocity_+%"] = {
	mod("MovementSpeed", "INC", nil),
},
["monster_base_block_%"] = {
	mod("BlockChance", "BASE", nil),
},
["base_spell_block_%"] = {
	mod("SpellBlockChance", "BASE", nil),
},
["life_leech_from_any_damage_permyriad"] = {
	mod("DamageLifeLeech", "BASE", nil),
	div = 100,
},
["mana_leech_from_any_damage_permyriad"] = {
	mod("DamageManaLeech", "BASE", nil),
	div = 100,
},
["attack_skill_mana_leech_from_any_damage_permyriad"] = {
	mod("DamageManaLeech", "BASE", nil, ModFlag.Attack),
	div = 100,
},
["base_mana_leech_from_elemental_damage_permyriad"] = {
	mod("ElementalDamageManaLeech", "BASE", nil),
	div = 100,
},
["base_life_leech_from_attack_damage_permyriad"] = {
	mod("DamageLifeLeech", "BASE", nil, ModFlag.Attack),
	div = 100,
},
["base_life_leech_from_chaos_damage_permyriad"] = {
	mod("ChaosDamageLifeLeech", "BASE", nil),
	div = 100,
},
["energy_shield_leech_from_any_damage_permyriad"] = {
	mod("DamageEnergyShieldLeech", "BASE", nil),
	div = 100,
},
["life_leech_from_physical_attack_damage_permyriad"] = {
	mod("PhysicalDamageLifeLeech", "BASE", nil, ModFlag.Attack),
	div = 100,
},
["base_energy_shield_leech_from_spell_damage_permyriad"] = {
	mod("DamageEnergyShieldLeech", "BASE", nil, ModFlag.Spell),
	div = 100,
},
["mana_gain_per_target"] = {
	mod("ManaOnHit", "BASE", nil)
},
["damage_+%_while_life_leeching"] = {
	mod("Damage", "INC", nil, 0, 0, { type = "Condition", var = "LeechingLife" }),
},
["damage_+%_while_mana_leeching"] = {
	mod("Damage", "INC", nil, 0, 0, { type = "Condition", var = "LeechingMana" }),
},
["damage_+%_while_es_leeching"] = {
	mod("Damage", "INC", nil, 0, 0, { type = "Condition", var = "LeechingEnergyShield" }),
},
["aura_effect_+%"] = {
	mod("AuraEffect", "INC", nil),
},
["elusive_effect_+%"] = {
	mod("ElusiveEffect", "INC", nil, 0, 0, { type = "GlobalEffect", effectType = "Buff" }),
},
["cannot_be_stunned_while_leeching"] = {
	mod("AvoidStun", "BASE", 100, { type = "Condition", var = "Leeching"}),
},
["base_avoid_stun_%"] = {
	mod("AvoidStun", "BASE", nil),
},
["avoid_interruption_while_using_this_skill_%"] = {
	mod("AvoidInterruptStun", "BASE", nil)
},
["life_leech_does_not_stop_at_full_life"] = {
	flag("CanLeechLifeOnFullLife"),
},
--
-- Offensive modifiers
--
-- Speed
["attack_and_cast_speed_+%"] = {
	mod("Speed", "INC", nil),
},
["cast_speed_+%_granted_from_skill"] = {
	mod("Speed", "INC", nil, ModFlag.Cast),
},
["base_cooldown_speed_+%"] = {
	mod("CooldownRecovery", "INC", nil),
},
["additional_weapon_base_attack_time_ms"] = {
	mod("Speed", "BASE", nil, ModFlag.Attack),
	div = 1000,
},
["warcry_speed_+%"] = {
	mod("WarcrySpeed", "INC", nil, 0, KeywordFlag.Warcry),
},
-- AoE
["base_skill_area_of_effect_+%"] = {
	mod("AreaOfEffect", "INC", nil),
},
["base_aura_area_of_effect_+%"] = {
	mod("AreaOfEffect", "INC", nil, 0, KeywordFlag.Aura),
},
["active_skill_area_of_effect_+%_final_when_cast_on_frostbolt"] = {
	mod("AreaOfEffect", "MORE", nil, 0, 0, { type = "Condition", var = "CastOnFrostbolt" }),
},
["active_skill_area_of_effect_radius_+%_final"] = {
	mod("AreaOfEffect", "MORE", nil),
},
["active_skill_area_of_effect_+%_final"] = {
	mod("AreaOfEffect", "MORE", nil),
},
-- Critical strikes
["additional_base_critical_strike_chance"] = {
	mod("CritChance", "BASE", nil),
	div = 100,
},
["critical_strike_chance_+%"] = {
	mod("CritChance", "INC", nil),
},
["spell_critical_strike_chance_+%"] = {
	mod("CritChance", "INC", nil, ModFlag.Spell),
},
["attack_critical_strike_chance_+%"] = {
	mod("CritChance", "INC", nil, ModFlag.Attack),
},
["base_critical_strike_multiplier_+"] = {
	mod("CritMultiplier", "BASE", nil),
},
["critical_strike_chance_+%_vs_shocked_enemies"] = {
	mod("CritChance", "INC", nil, 0, 0, { type = "ActorCondition", actor = "enemy", var = "Shocked" }),
},
["critical_strike_chance_+%_per_power_charge"] = {
	mod("CritChance", "INC", nil, 0, 0, { type = "Multiplier", var = "PowerCharge" }),
},
["critical_strike_multiplier_+_per_power_charge"] = {
	mod("CritMultiplier", "BASE", nil, 0, 0, { type = "Multiplier", var = "PowerCharge" }),
},
["damage_+%_per_endurance_charge"] = {
	mod("Damage", "INC", nil, 0, 0, { type = "Multiplier", var = "EnduranceCharge" }),
},
["damage_+%_per_frenzy_charge"] = {
	mod("Damage", "INC", nil, 0, 0, { type = "Multiplier", var = "FrenzyCharge" }),
},
["additional_critical_strike_chance_permyriad_while_affected_by_elusive"] = {
	mod("CritChance", "BASE", nil, 0, 0, { type = "Condition", var = "Elusive" }, { type = "Condition", varList = { "UsingClaw", "UsingDagger"} }, { type = "Condition", varList = { "UsingSword", "UsingAxe", "UsingMace" }, neg = true} ),
	div = 100,
},
["nightblade_elusive_grants_critical_strike_multiplier_+_to_supported_skills"] = {
	mod("CritMultiplier", "BASE", nil, 0, 0, { type = "Condition", var = "Elusive" }, { type = "Condition", varList = { "UsingClaw", "UsingDagger" } }, { type = "Condition", varList = { "UsingSword", "UsingAxe", "UsingMace" }, neg = true} ),
},
["critical_strike_chance_against_enemies_on_full_life_+%"] = {
	mod("CritChance", "BASE", nil, 0, 0, { type = "ActorCondition", actor = "enemy", var = "FullLife" })
},
["critical_strike_chance_+%_vs_blinded_enemies"] = {
	mod("CritChance", "BASE", nil, 0, 0, { type = "ActorCondition", actor = "enemy", var = "Blinded"})
}
-- Duration
["buff_effect_duration_+%_per_removable_endurance_charge"] = {
	mod("Duration", "INC", nil, 0, 0, { type = "Multiplier", var = "RemovableEnduranceCharge" }),
},
["buff_effect_duration_+%_per_removable_endurance_charge_limited_to_5"] = {
	mod("Duration", "INC", nil, 0, 0, { type = "Multiplier", var = "RemovableEnduranceCharge", limit = 5 }),
},
["skill_effect_duration_+%_per_removable_frenzy_charge"] = {
	mod("Duration", "INC", nil, 0, 0, { type = "Multiplier", var = "RemovableFrenzyCharge" }),
},
["skill_effect_duration_+%"] = {
	mod("Duration", "INC", nil),
},
["secondary_skill_effect_duration_+%"] = {
	mod("SecondaryDuration", "INC", nil),
},
["active_skill_quality_duration_+%_final"] = {
	mod("Duration", "MORE", nil),
},
["fortify_duration_+%"] = {
	mod("FortifyDuration", "INC", nil),
},
["skill_effect_and_damaging_ailment_duration_+%"] = {
	mod("SkillAndDamagingAilmentDuration", "INC", nil),
},
["base_bleed_duration_+%"] = {
	mod("BleedDuration", "INC", nil),
},
["active_skill_quality_duration_+%_final"] = {
	mod("Duration", "INC", nil),
},
-- Damage
["damage_+%"] = {
	mod("Damage", "INC", nil),
},
["chance_to_deal_double_damage_%"] = {
	mod("DoubleDamageChance", "BASE", nil)
},
["damage_+%_with_hits_and_ailments"] = {
	mod("Damage", "INC", nil, 0, bit.bor(KeywordFlag.Hit, KeywordFlag.Ailment)),
},
["physical_damage_+%"] = {
	mod("PhysicalDamage", "INC", nil),
},
["lightning_damage_+%"] = {
	mod("LightningDamage", "INC", nil),
},
["cold_damage_+%"] = {
	mod("ColdDamage", "INC", nil),
},
["fire_damage_+%"] = {
	mod("FireDamage", "INC", nil),
},
["chaos_damage_+%"] = {
	mod("ChaosDamage", "INC", nil),
},
["elemental_damage_+%"] = {
	mod("ElementalDamage", "INC", nil),
},
["damage_over_time_+%"] = {
	mod("Damage", "INC", nil, ModFlag.Dot),
},
["burn_damage_+%"] = {
	mod("FireDamage", "INC", nil, 0, KeywordFlag.FireDot),
},
["faster_burn_%"] = {
	mod("IgniteBurnFaster", "INC", nil)
},
["faster_poison_%"] = {
	mod("PoisonFaster", "INC", nil)
},
["active_skill_damage_+%_final"] = {
	mod("Damage", "MORE", nil),
},
["melee_damage_+%"] = {
	mod("Damage", "INC", nil, ModFlag.Melee),
},
["melee_physical_damage_+%"] = {
	mod("PhysicalDamage", "INC", nil, ModFlag.Melee),
},
["area_damage_+%"] = {
	mod("Damage", "INC", nil, ModFlag.Area),
},
["projectile_damage_+%"] = {
	mod("Damage", "INC", nil, ModFlag.Projectile),
},
["active_skill_projectile_damage_+%_final"] = {
	mod("Damage", "MORE", nil, ModFlag.Projectile),
},
["active_skill_area_damage_+%_final"] = {
	mod("Damage", "MORE", nil, ModFlag.Area),
},
["physical_damage_+%_per_frenzy_charge"] = {
	mod("PhysicalDamage", "INC", nil, 0, 0, { type = "Multiplier", var = "FrenzyCharge" }),
},
["melee_damage_vs_bleeding_enemies_+%"] = {
	mod("PhysicalDamage", "INC", nil, ModFlag.Melee, 0, { type = "ActorCondition", actor = "enemy", var = "Bleeding" }),
},
["damage_+%_vs_frozen_enemies"] = {
	mod("Damage", "INC", nil, ModFlag.Hit, 0, { type = "ActorCondition", actor = "enemy", var = "Frozen" }),
},
["base_reduce_enemy_fire_resistance_%"] = {
	mod("FirePenetration", "BASE", nil),
},
["base_reduce_enemy_cold_resistance_%"] = {
	mod("ColdPenetration", "BASE", nil),
},
["base_reduce_enemy_lightning_resistance_%"] = {
	mod("LightningPenetration", "BASE", nil),
},
["reduce_enemy_chaos_resistance_%"] = {
	mod("ChaosPenetration", "BASE", nil),
},
["reduce_enemy_elemental_resistance_%"] = {
	mod("ElementalPenetration", "BASE", nil),
},
["global_minimum_added_physical_damage_vs_bleeding_enemies"] = {
	mod("PhysicalMin", "BASE", nil, 0, 0, { type = "ActorCondition", actor = "enemy", var = "Bleeding"}),
},
["global_maximum_added_physical_damage_vs_bleeding_enemies"] = {
	mod("PhysicalMax", "BASE", nil, 0, 0, { type = "ActorCondition", actor = "enemy", var = "Bleeding"}),
},
["global_minimum_added_fire_damage_vs_burning_enemies"] = {
	mod("FireMin", "BASE", nil, 0, 0, { type = "ActorCondition", actor = "enemy", var = "Burning" }),
},
["global_maximum_added_fire_damage_vs_burning_enemies"] = {
	mod("FireMax", "BASE", nil, 0, 0, { type = "ActorCondition", actor = "enemy", var = "Burning" }),
},
["minimum_added_cold_damage_per_frenzy_charge"] = {
	mod("ColdMin", "BASE", nil, 0, 0, { type = "Multiplier", var = "FrenzyCharge" }),
},
["maximum_added_cold_damage_per_frenzy_charge"] = {
	mod("ColdMax", "BASE", nil, 0, 0, { type = "Multiplier", var = "FrenzyCharge" }),
},
["minimum_added_cold_damage_vs_chilled_enemies"] = {
	mod("ColdMin", "BASE", nil, 0, 0, { type = "ActorCondition", actor = "enemy", var = "Chilled" }),
},
["maximum_added_cold_damage_vs_chilled_enemies"] = {
	mod("ColdMax", "BASE", nil, 0, 0, { type = "ActorCondition", actor = "enemy", var = "Chilled" }),
},
["global_minimum_added_cold_damage"] = {
	mod("ColdMin", "BASE", nil),
},
["global_maximum_added_cold_damage"] = {
	mod("ColdMax", "BASE", nil),
},
["global_minimum_added_lightning_damage"] = {
	mod("LightningMin", "BASE", nil),
},
["global_maximum_added_lightning_damage"] = {
	mod("LightningMax", "BASE", nil),
},
["global_minimum_added_chaos_damage"] = {
	mod("ChaosMin", "BASE", nil),
},
["global_maximum_added_chaos_damage"] = {
	mod("ChaosMax", "BASE", nil),
},
["support_slashing_damage_+%_final_from_distance"] = {
	mod("Damage", "MORE", nil, bit.bor(ModFlag.Attack, ModFlag.Melee), 0, { type = "MeleeProximity", ramp = {1,0} }, { type = "Condition", varList = { "UsingSword", "UsingAxe" }}, { type = "Condition", varList = { "UsingClaw", "UsingDagger", "UsingMace" }, neg=true} ),
},
["damage_+%_on_full_energy_shield"] = {
	mod("Damage", "INC", nil, 0, 0, { type = "Condition", var = "FullEnergyShield"})
},
["damage_+%_when_on_low_life"] = {
	mod("Damage", "INC", nil, 0, 0, { type = "Condition", var = "LowLife"})
},
["damage_vs_enemies_on_low_life_+%"] = {
	mod("Damage", "INC", nil, 0, 0, { type = "ActorCondition", actor = "enemy", var = "LowLife"})
},
["damage_+%_when_on_full_life"] = {
	mod("Damage", "INC", nil, 0, 0, { type = "Condition", var = "FullLife"})
},
["damage_+%_vs_enemies_on_full_life"] = {
	mod("Damage", "INC", nil, 0, 0, {type = "ActorCondition", actor = "enemy", var = "FullLife"})
},
["hit_damage_+%"] = {
	mod("Damage", "INC", nil, 0, KeywordFlag.Hit)
},
["active_skill_damage_+%_final_when_cast_on_frostbolt"] = {
	mod("Damage", "INC", nil, 0, 0, { type = "Condition", var = "CastOnFrostbolt" }),
},
-- Conversion
["physical_damage_%_to_add_as_lightning"] = {
	mod("PhysicalDamageGainAsLightning", "BASE", nil),
},
["physical_damage_%_to_add_as_cold"] = {
	mod("PhysicalDamageGainAsCold", "BASE", nil),
},
["physical_damage_%_to_add_as_fire"] = {
	mod("PhysicalDamageGainAsFire", "BASE", nil),
},
["physical_damage_%_to_add_as_chaos"] = {
	mod("PhysicalDamageGainAsChaos", "BASE", nil),
},
["cold_damage_%_to_add_as_fire"] = {
	mod("ColdDamageGainAsFire", "BASE", nil),
},
["fire_damage_%_to_add_as_chaos"] = {
	mod("FireDamageGainAsChaos", "BASE", nil),
},
["base_physical_damage_%_to_convert_to_lightning"] = {
	mod("PhysicalDamageConvertToLightning", "BASE", nil),
},
["base_physical_damage_%_to_convert_to_cold"] = {
	mod("PhysicalDamageConvertToCold", "BASE", nil),
},
["base_physical_damage_%_to_convert_to_fire"] = {
	mod("PhysicalDamageConvertToFire", "BASE", nil),
},
["base_physical_damage_%_to_convert_to_chaos"] = {
	mod("PhysicalDamageConvertToChaos", "BASE", nil),
},
-- Skill Physical
["skill_physical_damage_%_to_convert_to_lightning"] = {
	mod("SkillPhysicalDamageConvertToLightning", "BASE", nil),
},
["skill_physical_damage_%_to_convert_to_cold"] = {
	mod("SkillPhysicalDamageConvertToCold", "BASE", nil),
},
["skill_physical_damage_%_to_convert_to_fire"] = {
	mod("SkillPhysicalDamageConvertToFire", "BASE", nil),
},
["skill_physical_damage_%_to_convert_to_chaos"] = {
	mod("SkillPhysicalDamageConvertToChaos", "BASE", nil),
},
-- Skill Lightning Conversion
["skill_lightning_damage_%_to_convert_to_chaos"] = {
	mod("SkillLightningDamageConvertToChaos", "BASE", nil),
},
["skill_lightning_damage_%_to_convert_to_fire"] = {
	mod("SkillLightningDamageConvertToFire", "BASE", nil),
},
["skill_lightning_damage_%_to_convert_to_cold"] = {
	mod("SkillLightningDamageConvertToCold", "BASE", nil),
},
-- Skill Cold Conversion
["skill_cold_damage_%_to_convert_to_fire"] = {
	mod("SkillColdDamageConvertToFire", "BASE", nil),
},
["skill_cold_damage_%_to_convert_to_chaos"] = {
	mod("SkillColdDamageConvertToChaos", "BASE", nil),
},
["skill_lightning_damage_%_to_convert_to_chaos"] = {
	mod("SkillLightningDamageConvertToChaos", "BASE", nil),
},
["skill_fire_damage_%_to_convert_to_chaos"] = {
	mod("SkillFireDamageConvertToChaos", "BASE", nil),
},
["skill_convert_%_physical_damage_to_random_element"] = {
	mod("PhysicalDamageConvertToRandom", "BASE", nil)
},
-- Ailments
["bleed_on_hit_with_attacks_%"] = {
	mod("BleedChance", "BASE", nil, ModFlag.Attack),
},
["global_bleed_on_hit"] = {
	mod("BleedChance", "BASE", nil),
	value = 100,
},
["bleed_on_melee_attack_chance_%"] = {
	mod("BleedChance", "BASE", nil, ModFlag.Melee),
},
["faster_bleed_%"] = {
	mod("BleedFaster", "INC", nil),
},
["base_ailment_damage_+%"] = {
	mod("Damage", "INC", nil, 0, KeywordFlag.Ailment)
},
["base_chance_to_poison_on_hit_%"] = {
	mod("PoisonChance", "BASE", nil),
},
["global_poison_on_hit"] = {
	mod("PoisonChance", "BASE", nil),
	value = 100,
},
["base_chance_to_ignite_%"] = {
	mod("EnemyIgniteChance", "BASE", nil),
},
["base_chance_to_shock_%"] = {
	mod("EnemyShockChance", "BASE", nil),
},
["base_chance_to_freeze_%"] = {
	mod("EnemyFreezeChance", "BASE", nil),
},
["chance_to_freeze_shock_ignite_%"] = {
	mod("EnemyFreezeChance", "BASE", nil),
	mod("EnemyShockChance", "BASE", nil),
	mod("EnemyIgniteChance", "BASE", nil),
},
["additional_chance_to_freeze_chilled_enemies_%"] = {
	mod("EnemyFreezeChance", "BASE", nil, ModFlag.Hit, 0, { type = "ActorCondition", actor = "enemy", var = "Chilled" }),
},
["chance_to_scorch_%"] = {
	mod("ScorchChance", "BASE", nil)
},
["cannot_inflict_status_ailments"] = {
	flag("CannotShock"),
	flag("CannotChill"),
	flag("CannotFreeze"),
	flag("CannotIgnite"),
},
["chill_effect_+%"] = {
	mod("EnemyChillEffect", "INC", nil),
},
["shock_effect_+%"] = {
	mod("EnemyShockEffect", "INC", nil),
},
["non_damaging_ailment_effect_+%"] = {
	mod("EnemyChillEffect", "INC", nil),
	mod("EnemyShockEffect", "INC", nil),
	mod("EnemyFreezeEffect", "INC", nil),
	mod("EnemyScorchEffect", "INC", nil),
	mod("EnemyBrittleEffect", "INC", nil),
	mod("EnemySapEffect", "INC", nil),
},
["lightning_ailment_effect_+%"] = {
	mod("EnemyShockEffect", "INC", nil),
	mod("EnemySapEffect", "INC", nil),
},
["cold_ailment_duration_+%"] = {
	mod("EnemyChillDuration", "INC", nil),
	mod("EnemyFreezeDuration", "INC", nil),
	mod("EnemyBrittleDuration", "INC", nil),
},
["chill_and_freeze_duration_+%"] = {
	mod("EnemyChillDuration", "INC", nil),
	mod("EnemyFreezeDuration", "INC", nil),
},
["cold_ailment_effect_+%"] = {
	mod("EnemyChillEffect", "INC", nil),
	mod("EnemyFreezeEffect", "INC", nil),
	mod("EnemyBrittleEffect", "INC", nil),
},
["base_poison_duration_+%"] = {
	mod("EnemyPoisonDuration", "INC", nil),
},
["active_skill_poison_duration_+%_final"] = {
	mod("EnemyPoisonDuration", "MORE", nil),
},
["ignite_duration_+%"] = {
	mod("EnemyIgniteDuration", "INC", nil),
},
["shock_duration_+%"] = {
	mod("EnemyShockDuration", "INC", nil),
},
["chill_duration_+%"] = {
	mod("EnemyChillDuration", "INC", nil),
},
["freeze_duration_+%"] = {
	mod("EnemyFreezeDuration", "INC", nil),
},
["base_elemental_status_ailment_duration_+%"] = {
	mod("EnemyIgniteDuration", "INC", nil), 
	mod("EnemyShockDuration", "INC", nil), 
	mod("EnemyChillDuration", "INC", nil), 
	mod("EnemyFreezeDuration", "INC", nil),
	mod("EnemyScorchDuration", "INC", nil),
	mod("EnemyBrittleDuration", "INC", nil),
	mod("EnemySapDuration", "INC", nil),
},
["base_all_ailment_duration_+%"] = {
	mod("EnemyBleedDuration", "INC", nil), 
	mod("EnemyPoisonDuration", "INC", nil), 
	mod("EnemyIgniteDuration", "INC", nil), 
	mod("EnemyShockDuration", "INC", nil), 
	mod("EnemyChillDuration", "INC", nil), 
	mod("EnemyFreezeDuration", "INC", nil),
	mod("EnemyScorchDuration", "INC", nil),
	mod("EnemyBrittleDuration", "INC", nil),
	mod("EnemySapDuration", "INC", nil),
},
["bleeding_damage_+%"] = {
	mod("Damage", "INC", nil, 0, KeywordFlag.Bleed),
},
["base_poison_damage_+%"] = {
	mod("Damage", "INC", nil, 0, KeywordFlag.Poison),
},
["critical_poison_dot_multiplier_+"] = {
	mod("DotMultiplier", "BASE", nil, 0, KeywordFlag.Poison, { type = "Condition", var = "CriticalStrike" }),
},
["poison_dot_multiplier_+"] = {
	mod("DotMultiplier", "BASE", nil, 0, KeywordFlag.Poison),
},
["critical_ailment_dot_multiplier_+"] = {
	mod("DotMultiplier", "BASE", nil, KeywordFlag.Ailment, { type = "Condition", var = "CriticalStrike" }),
},
["dot_multiplier_+"] = {
	mod("DotMultiplier", "BASE", nil),
},
["fire_dot_multiplier_+"] = {
	mod("FireDotMultiplier", "BASE", nil),
},
["chaos_dot_multiplier_+"] = {
	mod("ChaosDotMultiplier", "BASE", nil),
},
["cold_dot_multiplier_+"] = {
	mod("ColdDotMultiplier", "BASE", nil),
},
["active_skill_ignite_damage_+%_final"] = {
	mod("Damage", "MORE", nil, 0, KeywordFlag.Ignite),
},
["damaging_ailments_deal_damage_+%_faster"] = {
	mod("BleedFaster", "INC", nil),
	mod("PoisonFaster", "INC", nil),
	mod("IgniteBurnFaster", "INC", nil),
},
["active_skill_shock_as_though_damage_+%_final"] = {
	mod("ShockAsThoughDealing", "MORE", nil),
},
["active_skill_chill_as_though_damage_+%_final"] = {
	mod("ChillAsThoughDealing", "MORE", nil),
},
["ailment_damage_+%_per_frenzy_charge"] = {
	mod("Damage", "INC", nil, 0, KeywordFlag.Ailment, { type = "Multiplier", var = "FrenzyCharge"})
},
["freeze_as_though_dealt_damage_+%"] = {
	mod("FreezeAsThoughDealing", "MORE", nil),
},
-- Global flags
["never_ignite"] = {
	flag("CannotIgnite"),
},
["never_shock"] = {
	flag("CannotShock"),
},
["never_freeze"] = {
	flag("CannotFreeze"),
},
["cannot_cause_bleeding"] = {
	flag("CannotBleed"),
},
["keystone_strong_bowman"] = {
	flag("IronGrip"),
},
["strong_casting"] = {
	flag("IronWill"),
},
["deal_no_elemental_damage"] = {
	flag("DealNoFire"), 
	flag("DealNoCold"), 
	flag("DealNoLightning"),
},
["base_deal_no_chaos_damage"] = {
	flag("DealNoChaos"),
},
-- Other effects
["enemy_phys_reduction_%_penalty_vs_hit"] = {
	mod("EnemyPhysicalDamageReduction", "BASE", nil),
	mult = -1,
},
["base_stun_threshold_reduction_+%"] = {
	mod("EnemyStunThreshold", "INC", nil),
	mult = -1,
},
["impale_phys_reduction_%_penalty"] = {
	mod("EnemyImpalePhysicalDamageReduction", "BASE", nil),
	mult = -1,
},
["base_stun_duration_+%"] = {
	mod("EnemyStunDuration", "INC", nil),
},
["base_killed_monster_dropped_item_quantity_+%"] = {
	mod("LootQuantity", "INC", nil),
},
["base_killed_monster_dropped_item_rarity_+%"] = {
	mod("LootRarity", "INC", nil),
},
["global_knockback"] = {
	mod("EnemyKnockbackChance", "BASE", nil),
	value = 100,
},
["base_global_chance_to_knockback_%"] = {
	mod("EnemyKnockbackChance", "BASE", nil),
},
["knockback_distance_+%"] = {
	mod("EnemyKnockbackDistance", "INC", nil),
},
["chance_to_be_knocked_back_%"] = {
	mod("SelfKnockbackChance", "BASE", nil),
},
["number_of_additional_curses_allowed"] = {
	mod("EnemyCurseLimit", "BASE", nil),
},
["consecrated_ground_enemy_damage_taken_+%"] = {
	mod("EnemyModifier", "LIST", { mod = mod("DamageTaken", "INC", nil, 0, 0, { type = "Condition", var = "OnConsecratedGround" }) }),
},
-- Projectiles
["base_projectile_speed_+%"] = {
	mod("ProjectileSpeed", "INC", nil),
},
["base_arrow_speed_+%"] = {
	mod("ProjectileSpeed", "INC", nil),
},
["projectile_base_number_of_targets_to_pierce"] = {
	mod("PierceCount", "BASE", nil),
},
["arrow_base_number_of_targets_to_pierce"] = {
	mod("PierceCount", "BASE", nil, ModFlag.Attack),
},
["pierce_%"] = {
	mod("PierceChance", "BASE", nil),
},
["always_pierce"] = {
	flag("PierceAllTargets"),
},
["cannot_pierce"] = {
	flag("CannotPierce"),
},
["base_number_of_additional_arrows"] = {
	mod("ProjectileCount", "BASE", nil),
},
["number_of_additional_projectiles"] = {
	mod("ProjectileCount", "BASE", nil),
},
["projectile_damage_+%_per_remaining_chain"] = {
	mod("Damage", "INC", nil, ModFlag.Projectile, 0, { type = "PerStat", stat = "ChainRemaining" })
},
["number_of_chains"] = {
	mod("ChainCountMax", "BASE", nil),
},
["additional_beam_only_chains"] = {
	mod("BeamChainCountMax", "BASE", nil),
},
["damage_+%_per_chain"] = {
	mod("Damage", "INC", nil, 0, 0, { type = "PerStat", stat = "Chain" }),
},
["projectiles_always_pierce_you"] = {
	flag("AlwaysPierceSelf"),
},
["projectiles_fork"] = {
	flag("ForkOnce"),
	mod("ForkCountMax", "BASE", nil),
},
["number_of_additional_forks_base"] = {
	flag("ForkTwice"),
	mod("ForkCountMax", "BASE", nil),
},
["active_skill_returning_projectile_damage_+%_final"] = {
	mod("Damage", "MORE", nil, 0, 0, { type = "Condition", var = "ReturningProjectile" }),
},
["returning_projectiles_always_pierce"] = {
	flag("PierceAllTargets", { type = "Condition", var = "ReturningProjectile" }),
},
["support_barrage_attack_time_+%_per_projectile_fired"] = {
	mod("SkillAttackTime", "MORE", nil, 0, 0, { type = "Condition", varList = { "UsingBow", "UsingWand" }}, { type = "PerStat", stat = "ProjectileCount" }),
},
["support_barrage_trap_and_mine_throwing_time_+%_final_per_projectile_fired"] = {
	mod("SkillMineThrowingTime", "MORE", nil, 0, 0, { type = "PerStat", stat = "ProjectileCount" }),
	mod("SkillTrapThrowingTime", "MORE", nil, 0, 0, { type = "PerStat", stat = "ProjectileCount" }),
},
-- Self modifiers
["chance_to_be_pierced_%"] = {
	mod("SelfPierceChance", "BASE", nil),
},
["projectile_damage_taken_+%"] = {
	mod("ProjectileDamageTaken", "INC", nil),
},
["physical_damage_taken_+%"] = {
	mod("PhysicalDamageTaken", "INC", nil),
},
["fire_damage_taken_+%"] = {
	mod("FireDamageTaken", "INC", nil),
},
["cold_damage_taken_+%"] = {
	mod("ColdDamageTaken", "INC", nil),
},
["lightning_damage_taken_+%"] = {
	mod("LightningDamageTaken", "INC", nil),
},
["chaos_damage_taken_+%"] = {
	mod("ChaosDamageTaken", "INC", nil),
},
["base_physical_damage_over_time_taken_+%"] = {
	mod("PhysicalDamageTakenOverTime", "INC", nil),
},
["degen_effect_+%"] = {
	mod("DamageTakenOverTime", "INC", nil),
},
["buff_time_passed_-%"] = {
	mod("BuffExpireFaster", "MORE", nil),
	mult = -1,
},
["additional_chance_to_take_critical_strike_%"] = {
	mod("SelfExtraCritChance", "BASE", nil),
},
["base_self_critical_strike_multiplier_-%"] = {
	mod("SelfCritMultiplier", "INC", nil),
	mult = -1,
},
["chance_to_be_shocked_%"] = {
	mod("SelfShockChance", "BASE", nil),
},
["chance_to_be_ignited_%"] = {
	mod("SelfIgniteChance", "BASE", nil),
},
["chance_to_be_frozen_%"] = {
	mod("SelfFreezeChance", "BASE", nil),
},
["receive_bleeding_chance_%_when_hit_by_attack"] = {
	mod("SelfBleedChance", "BASE", nil),
},
["base_self_shock_duration_-%"] = {
	mod("SelfShockDuration", "INC", nil),
	mult = -1,
},
["base_self_ignite_duration_-%"] = {
	mod("SelfIgniteDuration", "INC", nil),
	mult = -1,
},
["base_self_freeze_duration_-%"] = {
	mod("SelfFreezeDuration", "INC", nil),
	mult = -1,
},
["life_leech_on_any_damage_when_hit_permyriad"] = {
	mod("SelfDamageLifeLeech", "BASE", nil),
},
["mana_leech_on_any_damage_when_hit_permyriad"] = {
	mod("SelfDamageManaLeech", "BASE", nil),
},
["life_granted_when_hit_by_attacks"] = {
	mod("SelfLifeOnHit", "BASE", nil, ModFlag.Attack),
},
["mana_granted_when_hit_by_attacks"] = {
	mod("SelfManaOnHit", "BASE", nil, ModFlag.Attack),
},
["life_granted_when_killed"] = {
	mod("SelfLifeOnKill", "BASE", nil),
},
["mana_granted_when_killed"] = {
	mod("SelfManaOnKill", "BASE", nil),
},
-- Degen
["base_physical_damage_%_of_maximum_life_to_deal_per_minute"] = {
	mod("PhysicalDegen", "BASE", nil, 0, 0, { type = "PerStat", stat = "Life", div = 1 }),
	div = 6000,
},
["base_physical_damage_%_of_maximum_energy_shield_to_deal_per_minute"] = {
	mod("PhysicalDegen", "BASE", nil, 0, 0, { type = "PerStat", stat = "EnergyShield", div = 1 }),
	div = 6000,
},
["base_nonlethal_fire_damage_%_of_maximum_life_taken_per_minute"] = {
	mod("FireDegen", "BASE", nil, 0, 0, { type = "PerStat", stat = "Life", div = 1 }),
	div = 6000,
},
["base_nonlethal_fire_damage_%_of_maximum_energy_shield_taken_per_minute"] = {
	mod("FireDegen", "BASE", nil, 0, 0, { type = "PerStat", stat = "EnergyShield", div = 1 }),
	div = 6000,
},

--
-- Attack modifiers
--
["attack_speed_+%"] = {
	mod("Speed", "INC", nil, ModFlag.Attack),
},
["active_skill_attack_speed_+%_final"] = {
	mod("Speed", "MORE", nil, ModFlag.Attack),
},
["base_attack_speed_+%_per_frenzy_charge"] = {
	mod("Speed", "INC", nil, ModFlag.Attack, 0, { type = "Multiplier", var = "FrenzyCharge" }),
},
["damage_+%_per_power_charge"] = {
	mod("Damage", "INC", nil, 0, 0, { type = "Multiplier", var = "PowerCharge" })
},
["accuracy_rating"] = {
	mod("Accuracy", "BASE", nil),
},
["accuracy_rating_+%"] = {
	mod("Accuracy", "INC", nil),
},
["attack_damage_+%"] = {
	mod("Damage", "INC", nil, ModFlag.Attack),
},
["elemental_damage_with_attack_skills_+%"] = {
	mod("ElementalDamage", "INC", nil, 0, KeywordFlag.Attack),
},
["attack_minimum_added_physical_damage"] = {
	mod("PhysicalMin", "BASE", nil, 0, KeywordFlag.Attack),
},
["attack_maximum_added_physical_damage"] = {
	mod("PhysicalMax", "BASE", nil, 0, KeywordFlag.Attack),
},
["attack_minimum_added_physical_damage_with_weapons"] = {
	mod("PhysicalMin", "BASE", nil, ModFlag.Weapon, KeywordFlag.Attack),
},
["attack_maximum_added_physical_damage_with_weapons"] = {
	mod("PhysicalMax", "BASE", nil, ModFlag.Weapon, KeywordFlag.Attack),
},
["attack_minimum_added_lightning_damage"] = {
	mod("LightningMin", "BASE", nil, 0, KeywordFlag.Attack),
},
["attack_maximum_added_lightning_damage"] = {
	mod("LightningMax", "BASE", nil, 0, KeywordFlag.Attack),
},
["attack_minimum_added_cold_damage"] = {
	mod("ColdMin", "BASE", nil, 0, KeywordFlag.Attack),
},
["attack_maximum_added_cold_damage"] = {
	mod("ColdMax", "BASE", nil, 0, KeywordFlag.Attack),
},
["attack_minimum_added_fire_damage"] = {
	mod("FireMin", "BASE", nil, 0, KeywordFlag.Attack),
},
["attack_maximum_added_fire_damage"] = {
	mod("FireMax", "BASE", nil, 0, KeywordFlag.Attack),
},
["attack_minimum_added_chaos_damage"] = {
	mod("ChaosMin", "BASE", nil, 0, KeywordFlag.Attack),
},
["attack_maximum_added_chaos_damage"] = {
	mod("ChaosMax", "BASE", nil, 0, KeywordFlag.Attack),
},
["melee_weapon_range_+"] = {
	mod("MeleeWeaponRange", "BASE", nil),
},
["melee_range_+"] = {
	mod("MeleeWeaponRange", "BASE", nil),
	mod("UnarmedRange", "BASE", nil),
},
["override_off_hand_base_critical_strike_chance_to_5%"] = {
	skill("setOffHandBaseCritChance", nil),
	value = 5,
},
["off_hand_local_minimum_added_physical_damage"] = {
	skill("setOffHandPhysicalMin", nil),
},
["off_hand_local_maximum_added_physical_damage"] = {
	skill("setOffHandPhysicalMax", nil),
},
["off_hand_base_weapon_attack_duration_ms"] = {
	skill("setOffHandAttackTime", nil),
},
["off_hand_minimum_added_physical_damage_per_15_shield_armour_and_evasion_rating"] = {
	mod("PhysicalMin", "BASE", nil, 0, 0, { type = "Condition", var = "OffHandAttack" }, { type = "PerStat", statList = { "ArmourOnWeapon 2", "EvasionOnWeapon 2" }, 	div = 15, }),
},
["off_hand_maximum_added_physical_damage_per_15_shield_armour_and_evasion_rating"] = {
	mod("PhysicalMax", "BASE", nil, 0, 0, { type = "Condition", var = "OffHandAttack" }, { type = "PerStat", statList = { "ArmourOnWeapon 2", "EvasionOnWeapon 2" }, 	div = 15, }),
},
["additional_critical_strike_chance_per_10_shield_maximum_energy_shield_permyriad"] = {
	mod("CritChance", "BASE", nil, 0, 0, { type = "PerStat", stat = "EnergyShieldOnWeapon 2", 	div = 10, }),
	div = 100,
},
-- Impale
["attacks_impale_on_hit_%_chance"] = {
    mod("ImpaleChance", "BASE", nil, 0, KeywordFlag.Attack)
},
["impale_on_hit_%_chance"] = {
    mod("ImpaleChance", "BASE", nil, 0, 0)
},
["spells_impale_on_hit_%_chance"] = {
    mod("ImpaleChance", "BASE", nil, 0, KeywordFlag.Spell)
},
["impale_debuff_effect_+%"] = {
	mod("ImpaleEffect", "INC", nil)
},
--
-- Spell modifiers
--
["base_cast_speed_+%"] = {
	mod("Speed", "INC", nil, ModFlag.Cast),
},
["active_skill_cast_speed_+%_final"] = {
	mod("Speed", "MORE", nil, ModFlag.Cast),
},
["spell_damage_+%"] = {
	mod("Damage", "INC", nil, ModFlag.Spell),
},
["spell_minimum_added_physical_damage"] = {
	mod("PhysicalMin", "BASE", nil, 0, KeywordFlag.Spell),
},
["spell_maximum_added_physical_damage"] = {
	mod("PhysicalMax", "BASE", nil, 0, KeywordFlag.Spell),
},
["spell_minimum_added_lightning_damage"] = {
	mod("LightningMin", "BASE", nil, 0, KeywordFlag.Spell),
},
["spell_maximum_added_lightning_damage"] = {
	mod("LightningMax", "BASE", nil, 0, KeywordFlag.Spell),
},
["spell_minimum_added_cold_damage"] = {
	mod("ColdMin", "BASE", nil, 0, KeywordFlag.Spell),
},
["spell_maximum_added_cold_damage"] = {
	mod("ColdMax", "BASE", nil, 0, KeywordFlag.Spell),
},
["spell_minimum_added_fire_damage"] = {
	mod("FireMin", "BASE", nil, 0, KeywordFlag.Spell),
},
["spell_maximum_added_fire_damage"] = {
	mod("FireMax", "BASE", nil, 0, KeywordFlag.Spell),
},
["spell_minimum_added_chaos_damage"] = {
	mod("ChaosMin", "BASE", nil, 0, KeywordFlag.Spell),
},
["spell_maximum_added_chaos_damage"] = {
	mod("ChaosMax", "BASE", nil, 0, KeywordFlag.Spell),
},

--
-- Skill type modifier
--
-- Trap
["trap_damage_+%"] = {
	mod("Damage", "INC", nil, 0, KeywordFlag.Trap),
},
["number_of_additional_traps_allowed"] = {
	mod("ActiveTrapLimit", "BASE", nil),
},
["trap_throwing_speed_+%"] = {
	mod("TrapThrowingSpeed", "INC", nil),
},
["trap_throwing_speed_+%_per_frenzy_charge"] = {
	mod("TrapThrowingSpeed", "INC", nil, 0, 0, { type = "Multiplier", var = "FrenzyCharge" }),
},
["trap_critical_strike_multiplier_+_per_power_charge"] = {
	mod("CritMultiplier", "BASE", nil, 0, KeywordFlag.Trap, { type = "Multiplier", var = "PowerCharge" }),
},
["placing_traps_cooldown_recovery_+%"] = {
	mod("CooldownRecovery", "INC", nil, 0, KeywordFlag.Trap),
},
["trap_trigger_radius_+%"] = {
	mod("TrapTriggerAreaOfEffect", "INC", nil),
},
-- Mine
["number_of_additional_remote_mines_allowed"] = {
	mod("ActiveMineLimit", "BASE", nil),
},
["mine_laying_speed_+%"] = {
	mod("MineLayingSpeed", "INC", nil),
},
["mine_damage_+%"] = {
	mod("Damage", "INC", nil, 0, KeywordFlag.Mine),
},
["mine_detonation_radius_+%"] = {
	mod("MineDetonationAreaOfEffect", "INC", nil),
},
["mine_throwing_speed_+%_per_frenzy_charge"] = {
	mod("MineLayingSpeed", "INC", nil, 0, 0, { type = "Multiplier", var = "FrenzyCharge" }),
},
-- Totem
["totem_damage_+%"] = {
	mod("Damage", "INC", nil, 0, KeywordFlag.Totem),
},
["totem_life_+%"] = {
	mod("TotemLife", "INC", nil),
},
["number_of_additional_totems_allowed"] = {
	mod("ActiveTotemLimit", "BASE", nil),
},
["attack_skills_additional_ballista_totems_allowed"] = {
	mod("ActiveTotemLimit", "BASE", nil, ModFlag.Attack),
},
["base_number_of_totems_allowed"] = {
	mod("ActiveTotemLimit", "BASE", nil),
},
["summon_totem_cast_speed_+%"] = {
	mod("TotemPlacementSpeed", "INC", nil),
},
["totems_regenerate_%_life_per_second"] = {
	mod("LifeRegenPercent", "BASE", nil, 0, KeywordFlag.Totem),
},
["totem_duration_+%"] = {
	mod("TotemDuration", "INC", nil),
},
-- Minion
["minion_damage_+%"] = {
	mod("MinionModifier", "LIST", { mod = mod("Damage", "INC", nil) }),
},
["minion_melee_damage_+%"] = {
	mod("MinionModifier", "LIST", { mod = mod("Damage", "INC", nil, ModFlag.Melee) }),
},
["minion_maximum_life_+%"] = {
	mod("MinionModifier", "LIST", { mod = mod("Life", "INC", nil) }),
},
["minion_movement_speed_+%"] = {
	mod("MinionModifier", "LIST", { mod = mod("MovementSpeed", "INC", nil) }),
},
["minion_attack_speed_+%"] = {
	mod("MinionModifier", "LIST", { mod = mod("Speed", "INC", nil, ModFlag.Attack) }),
},
["minion_cast_speed_+%"] = {
	mod("MinionModifier", "LIST", { mod = mod("Speed", "INC", nil, ModFlag.Cast) }),
},
["minion_elemental_resistance_%"] = {
	mod("MinionModifier", "LIST", { mod = mod("ElementalResist", "BASE", nil) }),
},
["minion_elemental_resistance_30%"] = {
	mod("MinionModifier", "LIST", { mod = mod("ElementalResist", "BASE", nil) }),
	value=30
},
["base_minion_duration_+%"] = {
	mod("Duration", "INC", nil, 0, 0, { type = "SkillType", skillType = SkillType.CreateMinion }),
},
["minion_skill_area_of_effect_+%"] = {
	mod("MinionModifier", "LIST", { mod = mod("AreaOfEffect", "INC", nil) }),
},
["summon_fire_resistance_+"] = {
	mod("MinionModifier", "LIST", { mod = mod("FireResist", "BASE", nil) }),
},
["summon_cold_resistance_+"] = {
	mod("MinionModifier", "LIST", { mod = mod("ColdResist", "BASE", nil) }),
},
["summon_lightning_resistance_+"] = {
	mod("MinionModifier", "LIST", { mod = mod("LightningResist", "BASE", nil) }),
},
["minion_maximum_all_elemental_resistances_%"] = {
	mod("MinionModifier", "LIST", { mod = mod("ElementalResistMax", "BASE", nil) }),
},
["minion_cooldown_recovery_+%"] = {
	mod("MinionModifier", "LIST", {mod = mod("CooldownRecovery", "INC", nil)})
},
["minion_life_regeneration_rate_per_minute_%"] = {
	mod("MinionModifier", "LIST", { mod = mod("LifeRegenPercent", "BASE", nil) }),
	div = 60
},
["base_number_of_zombies_allowed"] = {
	mod("ActiveZombieLimit", "BASE", nil),
},
["base_number_of_skeletons_allowed"] = {
	mod("ActiveSkeletonLimit", "BASE", nil),
},
["base_number_of_raging_spirits_allowed"] = {
	mod("ActiveRagingSpiritLimit", "BASE", nil),
},
["base_number_of_golems_allowed"] = {
	mod("ActiveGolemLimit", "BASE", nil),
},
["base_number_of_champions_of_light_allowed"] = {
	mod("ActiveSentinelOfPurityLimit", "BASE", nil),
},
["base_number_of_spectres_allowed"] = {
	mod("ActiveSpectreLimit", "BASE", nil),
},
["number_of_wolves_allowed"] = {
	mod("ActiveWolfLimit", "BASE", nil),
},
["number_of_spider_minions_allowed"] = {
	mod("ActiveSpiderLimit", "BASE", nil),
},
["active_skill_minion_damage_+%_final"] = {
	mod("MinionModifier", "LIST", { mod = mod("Damage", "MORE", nil) }),
},
["active_skill_minion_physical_damage_+%_final"] = {
	mod("MinionModifier", "LIST", { mod = mod("PhysicalDamage", "MORE", nil) }),
},
["active_skill_minion_life_+%_final"] = {
	mod("MinionModifier", "LIST", { mod = mod("Life", "MORE", nil) }),
},
["active_skill_minion_energy_shield_+%_final"] = {
	mod("MinionModifier", "LIST", { mod = mod("EnergyShield", "MORE", nil) }),
},
["active_skill_minion_movement_velocity_+%_final"] = {
	mod("MinionModifier", "LIST", { mod = mod("MovementSpeed", "MORE", nil) }),
},
["minion_life_regeneration_rate_per_minute_%"] = {
	mod("MinionModifier", "LIST", { mod = mod("LifeRegen", "BASE", nil) }),
	div = 60,
},
["minions_deal_%_of_physical_damage_as_additional_chaos_damage"] = {
	mod("MinionModifier", "LIST", { mod("PhysicalDamageGainAsChaos", "BASE", nil) }),
},
--Golem
["golem_buff_effect_+%"] = {
	mod("BuffEffect", "INC", nil, 0, 0)
},
["golem_cooldown_recovery_+%"] = {
	mod("MinionModifier", "LIST", {mod = mod("CooldownRecovery", "INC", nil)})
},
-- Slam
["empowered_attack_damage_+%"] = {
	mod("ExertIncrease", "INC", nil, ModFlag.Attack, 0)
},
-- Curse
["curse_effect_+%"] = {
	mod("CurseEffect", "INC", nil),
},
["curse_effect_+%_vs_players"] = {
	mod("CurseEffectAgainstPlayer", "INC", nil),
},
["curse_area_of_effect_+%"] = {
	mod("AreaOfEffect", "INC", nil, 0, KeywordFlag.Curse),
},
["base_curse_duration_+%"] = {
	mod("Duration", "INC", nil, 0, KeywordFlag.Curse),
},
["curse_skill_effect_duration_+%"] = {
	mod("Duration", "INC", nil, 0, KeywordFlag.Curse),
},
["curse_cast_speed_+%"] = {
	mod("Speed", "INC", nil),
},
-- Hex
["curse_maximum_doom"] = {
	mod("MaxDoom", "BASE", nil),
},
-- Aura
["non_curse_aura_effect_+%"] = {
	mod("AuraEffect", "INC", nil),
},
["base_mana_reservation_+%"] = {
	mod("ManaReserved", "INC", nil)
},
-- Brand
["sigil_attached_target_damage_+%_final"] = {
	mod("Damage", "MORE", nil, 0, 0, { type = "MultiplierThreshold", var = "BrandsAttachedToEnemy", threshold = 1 }),
},
["base_number_of_sigils_allowed_per_target"] = {
	mod("BrandsAttachedLimit", "BASE", nil)
},
["base_sigil_repeat_frequency_ms"] = {
	skill("repeatFrequency", nil),
	div = 1000,
},
["sigil_repeat_frequency_+%"] = {
	mod("BrandActivationFrequency", "INC", nil)
},
-- Banner
["banner_buff_effect_+%_per_stage"] = {
	mod("AuraEffect", "INC", nil, 0, 0, { type = "Multiplier", var = "BannerStage" }, { type = "Condition", var = "BannerPlanted" }),
},
["banner_area_of_effect_+%_per_stage"] = {
	mod("AreaOfEffect", "INC", nil, 0, 0, { type = "Multiplier", var = "BannerStage" }, { type = "Condition", var = "BannerPlanted" }),
},
-- Other
["triggered_skill_damage_+%"] = {
	mod("TriggeredDamage", "INC", nil, 0, 0, { type = "SkillType", skillType = SkillType.Triggered }),
},
["channelled_skill_damage_+%"] = {
	mod("Damage", "INC", nil, 0, 0, { type = "SkillType", skillType = SkillType.Channelled }),
},
["snipe_triggered_skill_hit_damage_+%_final_per_stage"] = {
	mod("Damage", "MORE", nil, ModFlag.Hit, 0, { type = "Multiplier", var = "SnipeStage" }),
},
["snipe_triggered_skill_ailment_damage_+%_final_per_stage"] = {
	mod("Damage", "MORE", nil, ModFlag.Ailment, 0, { type = "Multiplier", var = "SnipeStage" }),
},
<<<<<<< HEAD
["discharge_damage_+%_if_3_charge_types_removed"] = {
	mod("Damage", "INC", nil, 0, 0, { type = "Multiplier", var = "RemovableEnduranceCharge", limit = 1 }, { type = "Multiplier", var = "RemovableFrenzyCharge", limit = 1 }, { type = "Multiplier", var = "RemovablePowerCharge", limit = 1 }),
=======
["withered_on_hit_chance_%"] = {
	flag("Condition:CanWither"),
>>>>>>> 8853963d
},

}<|MERGE_RESOLUTION|>--- conflicted
+++ resolved
@@ -1478,13 +1478,11 @@
 ["snipe_triggered_skill_ailment_damage_+%_final_per_stage"] = {
 	mod("Damage", "MORE", nil, ModFlag.Ailment, 0, { type = "Multiplier", var = "SnipeStage" }),
 },
-<<<<<<< HEAD
+["withered_on_hit_chance_%"] = {
+	flag("Condition:CanWither"),
+},
 ["discharge_damage_+%_if_3_charge_types_removed"] = {
 	mod("Damage", "INC", nil, 0, 0, { type = "Multiplier", var = "RemovableEnduranceCharge", limit = 1 }, { type = "Multiplier", var = "RemovableFrenzyCharge", limit = 1 }, { type = "Multiplier", var = "RemovablePowerCharge", limit = 1 }),
-=======
-["withered_on_hit_chance_%"] = {
-	flag("Condition:CanWither"),
->>>>>>> 8853963d
 },
 
 }