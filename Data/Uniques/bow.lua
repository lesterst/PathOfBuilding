-- Item data (c) Grinding Gear Games

return {
-- Weapon: Bow
[[
Arborix
Assassin Bow
Variant: Pre 3.5.0
Variant: Pre 3.9.0
Variant: Current
Requires Level 62, 212 Dex
Source: Vendor recipe
Implicits: 1
{variant:3}+(15-25)% to Global Critical Strike Multiplier
{variant:1}Adds (60-70) to (180-210) Physical Damage
{variant:2,3}Adds (95-115) to (240-265) Physical Damage
(80-100)% increased Evasion Rating
2 Additional Arrows
Every 16 seconds you gain iron Reflexes for 8 seconds
30% more Bow Damage at Close Range while you have iron Reflexes
30% increased Attack, Cast and Movements Speed while you do not have Iron Reflexes
You have Far Shot while you do not have Iron Reflexes
]],[[
Chin Sol
Assassin Bow
Variant: Pre 1.2.0
Variant: Pre 2.0.0
Variant: {2_6}Pre 3.5.0
Variant: Pre 3.9.0
Variant: Current
Requires Level 62, 212 Dex
Implicits: 2
{variant:1,2}(6-12)% increased Elemental Damage with Weapons
{variant:5}+(15-25)% to Global Critical Strike Multiplier
{variant:1}(75-100)% increased Physical Damage
{variant:2,3}(150-180)% increased Physical Damage
{variant:4,5}(200-260)% increased Physical Damage
+(10-20) to Dexterity
Adds 25 to 50 Fire Damage
{variant:1}5% increased Attack Speed
{variant:2,3,4,5}(10-14)% increased Attack Speed
{variant:1,2,3}100% More Bow Damage at Close Range
{variant:4,5}50% More Bow Damage at Close Range
Bow Knockback at Close Range
]],[[
The Crimson Storm
Steelwood Bow
League: Betrayal
Variant: Crit Multi while Rare/Unique Nearby
Variant: Attack Speed while Rare/Unique Nearby
Variant: Damage per Power Charge
Variant: Damage per Frenzy Charge
Variant: Damage per Endurance Charge
Variant: Accuracy and Quality
Variant: Attack Speed and Quality
Variant: Attack Speed/Trigger Blood Rage on Kill
Variant: Cast Speed/Trigger Arcane Surge on Kill
Variant: Minion Attack and Cast Speed
Variant: Double Damage
Variant: Double Damage while Foccused
Variant: Socketed Spell Trigger
Requires Level 57, 190 Dex
<<<<<<< HEAD
(140-170)% increased Physical Damage
(25-35)% increased Critical Strike Chance
=======
Implicits: 1
(4-6)% increased Movement Speed
(140–170)% increased Physical Damage
(25–35)% increased Critical Strike Chance
>>>>>>> e3719726
50% chance to inflict Bleeding on Critical Strike with Attacks
Enemies you inflict Bleeding on grant (60-100)% increased Flask Charges
Adds (100-120) to (150-165) Physical Damage against Bleeding Enemies
50% chance to Maim Enemies on Critical Strike with Attacks
{variant:1}{crafted}+(18-45)% Critical Strike Multiplier while there is a Rare or Unique Enemy Nearby
{variant:2}{crafted}(11-22)% increased Attack Speed while a Rare or Unique Enemy is Nearby
{variant:3}{crafted}(5-6)% increased Damage per Power Charge
{variant:4}{crafted}(5-6)% increased Damage per Frenzy Charge
{variant:5}{crafted}(5-6)% increased Damage per Endurance Charge
{variant:6}{crafted}+(30-250) to Accuracy Rating
{variant:7}{crafted}(8-16)% increased Attack Speed
{variant:6,7}{crafted}+(7-18)% to Quality
{variant:8}{crafted}(8-16)% increased Attack Speed
{variant:8}{crafted}10% chance to Trigger Level 1 Blood Rage when you Kill an Enemy
{variant:9}{crafted}(7-13)% increased Cast Speed
{variant:9}{crafted}10% chance to gain Arcane Surge when you Kill an Enemy
{variant:10}{crafted}Minions have (16-28)% increased Attack Speed
{variant:10}{crafted}Minions have (16-28)% increased Cast Speed
{variant:11}{crafted}(4-12)% chance to deal Double Damage
{variant:12}{crafted}(13-36)% chance to deal Double Damage while Focussed
{variant:13}{crafted}Trigger a Socketed Spell when you Use a Skill
]],[[
Darkscorn
Assassin Bow
League: Legion
Source: Drops from normal{Maraketh} legion
Variant: Pre 1.2.0
Variant: Pre 2.0.0
Variant: Pre 2.6.0
Variant: Pre 3.7.0
Variant: Pre 3.9.0
Variant: Current
Requires Level 62, 212 Dex
Implicits: 2
{variant:1,2}(6-12)% increased Elemental Damage with Weapons
{variant:6}+(15-25)% to Global Critical Strike Multiplier
{variant:1,2,3}(100-125)% increased Physical Damage
{variant:4,5,6}(130-150)% increased Physical Damage
{variant:2}Adds (6-10) to (10-14) Physical Damage
{variant:3,4}Adds (10-15) to (15-20) Physical Damage
{variant:5,6}Adds (15-20) to (25-30) Physical Damage
{variant:1,2,3,4}10% increased Attack Speed
{variant:5,6}20% increased Attack Speed
(15-30)% increased Global Accuracy Rating
25% of Physical Damage Converted to Chaos Damage
25% of Physical Damage from Hits taken as Chaos Damage
{variant:5,6}20% chance for Poisons inflicted with this Weapon to deal 300% more Damage
]],[[
Death's Harp
Death Bow
Upgrade: Upgrades to unique{Death's Opus} via prophecy{The Bowstring's Music}
Variant: Pre 2.2.0
Variant: {2_6}Pre 3.0.0
Variant: Current
Requires Level 32, 107 Dex
(30-50)% increased Critical Strike Chance
(100-125)% increased Physical Damage
10% increased Attack Speed
{variant:1,3}+100% to Global Critical Strike Multiplier
{variant:2}+150% to Global Critical Strike Multiplier
Adds an additional Arrow
]],[[
Death's Opus
Death Bow
Source: Upgraded from unique{Death's Harp} via prophecy{The Bowstring's Music}
Variant: {2_6}Pre 3.0.0
Variant: Current
Requires Level 44, 107 Dex
(30-50)% increased Critical Strike Chance
(100-125)% increased Physical Damage
Adds (10-20) to (30-35) Physical Damage
10% increased Attack Speed
{variant:1}+150% to Global Critical Strike Multiplier
{variant:2}+100% to Global Critical Strike Multiplier
2 additional Arrows
]],[[
Doomfletch
Royal Bow
Upgrade: Upgrades to unique{Doomfletch's Prism} via prophecy{Ancient Doom}
Variant: Pre 2.0.0
Variant: Pre 2.6.0
Variant: {2_6}Pre 3.0.0
Variant: Pre 3.1.0
Variant: Current
Requires Level 28, 95 Dex
Implicits: 3
{variant:1,2}(6-12)% increased Elemental Damage with Weapons
{variant:3}(20-24)% increased Elemental Damage with Weapons
{variant:4,5}(20-24)% increased Elemental Damage with Attack Skills
{variant:2,3,4}Adds (8-12) to (16-20) Physical Damage
{variant:5}Adds (12-16) to (20-24) Physical Damage
(10-14)% increased Attack Speed
{variant:1,2,3,4}(30-40)% increased Critical Strike Chance
60% increased Mana Regeneration Rate
{variant:1,2,3,4}Gain 110% of Bow Physical Damage as Extra Damage of an Element
{variant:5}Gain 100% of Bow Physical Damage as Extra Damage of an Element
]],[[
Doomfletch's Prism
Royal Bow
Source: Upgraded from unique{Doomfletch} via prophecy{Ancient Doom}
Variant: Pre 2.6.0
Variant: {2_6}Pre 3.0.0
Variant: Pre 3.1.0
Variant: Current
Requires Level 40, 95 Dex
Implicits: 3
{variant:1}(6-12)% increased Elemental Damage with Weapons
{variant:2}(20-24)% increased Elemental Damage with Weapons
{variant:3,4}(20-24)% increased Elemental Damage with Attack Skills
{variant:1,2,3}Adds (8-12) to (16-20) Physical Damage
{variant:4}Adds (12-16) to (20-24) Physical Damage
(10-14)% increased Attack Speed
{variant:1,2,3}(30-40)% increased Critical Strike Chance
60% increased Mana Regeneration Rate
{variant:1,2,3}Gain 110% of Bow Physical Damage as Extra Damage of each Element
{variant:4}Gain 100% of Bow Physical Damage as Extra Damage of each Element
]],[[
Hopeshredder
Ranger Bow
Source: Drops from unique{The Elder} (Tier 6+)
Variant: Pre 3.4.0
Variant: Current
Requires Level 60, 212 Dex
Adds (130-150) to (270-300) Cold Damage
4% increased Movement Speed per Frenzy Charge
+(400-500) to Accuracy Rating
{variant:2}(15-25)% increased Attack Speed
12 to 14 Cold Damage per Frenzy Charge
2% chance to Avoid Elemental Damage when Hit per Frenzy Charge
0.5% of Attack Damage Leeched as Life per Frenzy Charge
{variant:1}400 Cold Damage taken per second per Frenzy Charge while moving
{variant:2}200 Cold Damage taken per second per Frenzy Charge while moving
Elder Item
]],[[
Infractem
Decimation Bow
Variant: Pre 1.2.0
Variant: Pre 2.6.0
Variant: {2_6}Pre 3.0.0
Variant: Pre 3.7.0
Variant: Current
Requires Level 53, 170 Dex
(30-50)% increased Critical Strike Chance
{variant:1,2}(90-100)% increased Physical Damage
{variant:3,4,5}(110-125)% increased Physical Damage
{variant:2,3,4,5}Adds (25-35) to (36-45) Physical Damage
+(20-30) to Dexterity
{variant:1,2,3,4}+(200-250) to Accuracy Rating
{variant:5}+(350-400) to Accuracy Rating
{variant:1,2,3}Arrows always Pierce
{variant:4,5}Arrows Pierce all Targets
10% increased Movement Speed
{variant:1,2}Cannot Leech
{variant:3,4,5}Cannot Leech Life
]],[[
Iron Commander
Death Bow
Requires Level 32, 107 Dex
(30-50)% increased Critical Strike Chance
Adds (8-12) to (16-24) Physical Damage
(14-20)% increased Attack Speed
(14-20)% increased Totem Life
(14-20)% increased Totem Placement speed
Can have 1 additional Siege Ballista Totem per 200 Dexterity
Adds 1 to 3 Physical Damage to Attacks per 25 Dexterity
]],[[
Lioneye's Glare
Imperial Bow
Variant: Pre 2.0.0
Variant: Pre 2.6.0
Variant: {2_6}Pre 3.0.0
Variant: Current
Requires Level 66, 212 Dex
Implicits: 3
{variant:2}(6-12)% increased Elemental Damage with Weapons
{variant:3}(20-24)% increased Elemental Damage with Weapons
{variant:4}(20-24)% increased Elemental Damage with Attack Skills
(150-175)% increased Physical Damage
Adds (6-12) to (20-32) Physical Damage
(10-20)% increased Attack Speed
+(80-100) to maximum Mana
Hits can't be Evaded
{variant:4}Far Shot
]],[[
Null's Inclination
Ranger Bow
Requires Level 60, 212 Dex, 212 Int
Adds (50-80) to (130-180) Chaos Damage
(7-12)% increased Attack Speed
+(7-11)% to Chaos Resistance
Minions deal 1% increased Damage per 10 Dexterity
+212 Intelligence Requirement
Cast Socketed Minion Spells on Kill with this Weapon
]],[[
Nuro's Harp
Harbinger Bow
Variant: Pre 2.5.0
Variant: Current
Requires Level 68, 212 Dex
(30-50)% increased Critical Strike Chance
No Physical Damage
Adds (120-140) to (180-210) Cold Damage
(10-15)% increased Attack Speed
(10-30)% increased Light Radius
15% chance to create Chilled Ground when you Freeze an Enemy
Create Consecrated Ground when you Shatter an Enemy
{variant:2}40% increased Effect of Chilled Ground
]],[[
Quill Rain
Short Bow
Variant: Pre 2.6.0
Variant: {2_6}Pre 3.5.0
Variant: Pre 3.9.0
Variant: Current
Requires Level 5, 26 Dex
+(10-20) to Dexterity
{variant:2,3,4}100% increased Physical Damage
100% increased Attack Speed
+(25-50) to Accuracy Rating
(50-100)% increased Projectile Speed
{variant:1}50% less Weapon Damage
{variant:2}40% less Weapon Damage
{variant:3}40% less Damage
{variant:4}30% less Damage
{variant:2,3,4}+2 Mana gained for each Enemy hit by Attacks
]],[[
Reach of the Council
Spine Bow
Source: prophecy{The Feral Lord V}
Variant: Pre 2.4.0
Variant: Pre 2.6.0
Variant: {2_6}Pre 3.5.0
Variant: Current
Requires Level 64, 212 Dex
{variant:4}Socketed Gems are Supported by Level 20 Greater Volley
{variant:1}(50-70)% increased Physical Damage
{variant:2,3}(40-50)% increased Physical Damage
{variant:4}(50-75)% increased Physical Damage
{variant:1}Adds (25-40) to (100-115) Physical Damage
{variant:2,3,4}Adds (15-30) to (70-95) Physical Damage
(8-12)% increased Attack Speed
{variant:1,2}4 additional Arrows
{variant:3}2 additional Arrows
20% reduced Projectile Speed
]],[[
Roth's Reach
Recurve Bow
Variant: {2_6}Pre 3.0.0
Variant: Pre 3.9.0
Variant: Current
Requires Level 18, 71 Dex
Implicits: 1
{variant:3}+(15-25)% to Global Critical Strike Multiplier
(60-80)% increased Physical Damage
{variant:1}(20-40)% increased Elemental Damage with Weapons
{variant:2,3}(20-40)% increased Elemental Damage with Attack Skills
(4-8)% increased Attack Speed
Skills Chain +1 times
30% increased Projectile Speed
]],[[
Silverbranch
Crude Bow
Upgrade: Upgrades to unique{Silverbough} via prophecy{The Silverwood}
Variant: Pre 2.0.0
Variant: Current
Requires 14 Dex
+1 to Level of Socketed Bow Gems
{variant:1}(50-80)% increased Physical Damage
{variant:2}(80-100)% increased Physical Damage
10% increased Attack Speed
+30 to Accuracy Rating
+10 Mana gained on Kill
]],[[
Silverbough
Crude Bow
Source: Upgraded from unique{Silverbranch} using prophecy{The Silverwood}
Requires Level 36, 14 Dex
+1 to Level of Socketed Gems
+1 to Level of Socketed Bow Gems
(80-100)% increased Physical Damage
Adds (15-25) to (50-60) Physical Damage
10% increased Attack Speed
+30 to Accuracy Rating
+10 Mana gained on Kill
]],[[
Slivertongue
Harbinger Bow
Source: Drops from unique{Guardian of the Hydra}
Variant: {2_6}Pre 3.0.0
Variant: Pre 3.5.0
Variant: Current
Requires Level 68, 212 Dex
(30-50)% increased Critical Strike Chance
{variant:1,2}Adds (60-75) to (170-220) Physical Damage
{variant:3}Adds (110-125) to (245-265) Physical Damage
{variant:1,2}100% increased Critical Strike Chance with arrows that Fork
{variant:3}(150-200)% increased Critical Strike Chance with arrows that Fork
{variant:1}Arrows that Pierce cause Bleeding
{variant:2}Arrows that Pierce have 50% chance to cause Bleeding
{variant:3}Arrows that Pierce have +50% to Critical Strike Multiplier
{variant:1,2}Arrows Pierce all Targets after Chaining
{variant:3}Arrows Pierce all Targets after Forking
]],[[
Storm Cloud
Long Bow
Upgrade: Upgrades to unique{The Tempest} via prophecy{The Servant's Heart}
Variant: Pre 2.0.0
Variant: Current
Requires Level 9, 38 Dex
No Physical Damage
{variant:1}Adds 1 to 75 Lightning Damage
{variant:2}Adds 1 to 85 Lightning Damage
(36-50)% increased Attack Speed
]],[[
The Tempest
Long Bow
Source: Upgraded from unique{Storm Cloud} using prophecy{The Servant's Heart}
Requires Level 32, 38 Dex
No Physical Damage
100% increased Lightning Damage
Adds 1 to 85 Lightning Damage
(36-50)% increased Attack Speed
]],[[
Voltaxic Rift
Spine Bow
Variant: Pre 3.9.0
Variant: Current
Requires Level 64, 212 Dex
Adds 1 to (275-325) Lightning Damage
(10-15)% increased Attack Speed
60% of Lightning Damage Converted to Chaos Damage
10% Chance to Shock
Your Chaos Damage can Shock
{variant:2}Shock Enemies as though dealing 300% more Damage
{variant:2}Your Shocks can increase Damage taken by up to a maximum of 100%
]],[[
Windripper
Imperial Bow
Variant: Pre 2.0.0
Variant: Pre 2.6.0
Variant: {2_6}Pre 3.0.0
Variant: Pre 3.5.0
Variant: Current
Requires Level 66, 212 Dex
Implicits: 3
{variant:2}(6-12)% increased Elemental Damage with Weapons
{variant:3}(20-24)% increased Elemental Damage with Weapons
{variant:4,5}(20-24)% increased Elemental Damage with Attack Skills
{variant:1,2,3,4}Adds (32-40) to (48-60) Cold Damage
{variant:5}Adds (48-60) to (72-90) Cold Damage
{variant:1,2,3,4}Adds 1 to (80-100) Lightning Damage
{variant:5}Adds 1 to (120-150) Lightning Damage
(10-15)% increased Attack Speed
{variant:1}(80-100)% increased Critical Strike Chance
{variant:2,3,4}(60-80)% increased Critical Strike Chance
{variant:5}(30-40)% increased Critical Strike Chance
{variant:1}25% increased Quantity of Items Dropped by Slain Frozen enemies
{variant:2,3,4,5}15% increased Quantity of Items Dropped by Slain Frozen Enemies
{variant:1}50% increased Rarity of Items Dropped by Slain Shocked enemies
{variant:2,3,4,5}30% increased Rarity of Items Dropped by Slain Shocked Enemies
]],[[
Xoph's Inception
Bone Bow
League: Breach
Source: Drops in Xoph Breach or from unique{Xoph, Dark Embers}
Upgrade: Upgrades to unique{Xoph's Nurture} using currency{Blessing of Xoph}
Requires Level 23, 80 Dex
(70-90)% increased Physical Damage
+(20-30) Life gained on Killing Ignited Enemies
Gain 20% of Physical Damage as Extra Fire Damage
10% chance to Ignite
]],[[
Xoph's Nurture
Citadel Bow
League: Breach
Source: Upgraded from unique{Xoph's Inception} using currency{Blessing of Xoph}
Variant: Pre 3.3.0
Variant: Pre 3.9.0
Variant: Current
Requires Level 64, 185 Dex
(250-300)% increased Physical Damage
50% of Physical Damage Converted to Fire Damage
10% chance to Ignite
{variant:1}Ignites your Skills cause spread to other Enemies within a Radius of 12
{variant:2}Ignites your Skills cause spread to other Enemies within a Radius of 15
{variant:3}Socketed Gems are Supported by level 20 Ignite Proliferation
Recover (40-60) Life when you Ignite an Enemy
]],
}<|MERGE_RESOLUTION|>--- conflicted
+++ resolved
@@ -60,15 +60,10 @@
 Variant: Double Damage while Foccused
 Variant: Socketed Spell Trigger
 Requires Level 57, 190 Dex
-<<<<<<< HEAD
-(140-170)% increased Physical Damage
-(25-35)% increased Critical Strike Chance
-=======
 Implicits: 1
 (4-6)% increased Movement Speed
 (140–170)% increased Physical Damage
 (25–35)% increased Critical Strike Chance
->>>>>>> e3719726
 50% chance to inflict Bleeding on Critical Strike with Attacks
 Enemies you inflict Bleeding on grant (60-100)% increased Flask Charges
 Adds (100-120) to (150-165) Physical Damage against Bleeding Enemies
