﻿-- Item data (c) Grinding Gear Games

return {
-- Belt
[[
Ascent From Flesh
Chain Belt
Source: prophecy{Thaumaturgical History IV}
Variant: Pre 2.6.0
Variant: Current
Requires Level 44
Implicits: 1
{tags:jewellery_defense}+(9-20) to maximum Energy Shield
{tags:jewellery_defense}+300 to Evasion Rating
{variant:1}{tags:jewellery_defense}+(35-45) to maximum Energy Shield
{variant:2}{tags:jewellery_defense}+(75-80) to maximum Energy Shield
{tags:jewellery_resistance}+(10-15)% to all Elemental Resistances
You have Phasing if Energy Shield Recharge has started Recently
6% chance to Dodge Attacks while Phasing
10% increased Movement Speed while Phasing
]],[[
Auxium
Chain Belt
Variant: Pre 2.6.0
Requires Level 70
Implicits: 1
{tags:jewellery_defense}+(9-20) to maximum Energy Shield
{tags:attack,jewellery_elemental}(10-20)% increased Elemental Damage with Attack Skills
{tags:mana}+(45-55) to maximum Mana
{tags:jewellery_defense}+(60-70) to maximum Energy Shield
{tags:attack,life}0.2% of Physical Attack Damage Leeched as Mana per Power Charge
Chill and Freeze duration on you is based on 65% of Energy Shield
]],[[
Auxium
Crystal Belt
Variant: Pre 3.5.0
Variant: Current
Requires Level 70
Implicits: 1
{tags:jewellery_defense}+(60-80) to maximum Energy Shield
{variant:1}{tags:attack,jewellery_elemental}(10-20)% increased Elemental Damage with Attack Skills
{variant:2}{tags:attack,jewellery_elemental}(20-25)% increased Elemental Damage with Attack Skills per Power Charge
{tags:mana}+(45-55) to maximum Mana
{tags:jewellery_defense}+(60-70) to maximum Energy Shield
{tags:attack,life}0.2% of Attack Damage Leeched as Mana per Power Charge
{variant:1}{tags:jewellery_defense}Chill Effect and Freeze duration on you is based on 65% of Energy Shield
{variant:2}{tags:jewellery_defense}Chill Effect and Freeze duration on you is based on 100% of Energy Shield
]],[[
Bated Breath
Chain Belt
Variant: Pre 2.6.0
Variant: Current
Requires Level 22
Implicits: 1
{tags:jewellery_defense}+(9-20) to maximum Energy Shield
10% increased Damage
{tags:jewellery_attribute}+(15-25) to Intelligence
{tags:jewellery_defense}+(20-30) to maximum Energy Shield
{variant:2}{tags:jewellery_defense}20% increased maximum Energy Shield
{tags:jewellery_defense}50% increased Energy Shield Recharge Rate
]],[[
Bear's Girdle
Leather Belt
<<<<<<< HEAD
Requires Level 68
{tags:life}+(25-40) to maximum Life
{tags:attack}Adds (5-7) to (11-12) Physical Damage to Attacks
=======
League: Harvest
Requires Level 68
Implicits: 1
{tags:life}+(25-40) to maximum Life
{tags:attack,physical}Adds (5-7) to (11-12) Physical Damage to Attacks
>>>>>>> e2a91bea
(20-30)% increased Stun Duration on Enemies
Nearby Enemies are Crushed while you have least 25 Rage
(4-6)% increased Physical Damage per 10 Rage
+20 to Maximum Rage
]],[[
Belt of the Deceiver
Heavy Belt
Variant: Pre 2.6.0
Variant: Current
Requires Level 20
Implicits: 1
{tags:jewellery_attribute}+(25-35) to Strength
{variant:1}10% reduced Chance to Block Attacks and Spells
(15-25)% increased Physical Damage
You take 30% reduced Extra Damage from Critical Strikes
{tags:life}+(30-40) to maximum Life
{variant:1}{tags:jewellery_resistance}+(6-10)% to all Elemental Resistances
{variant:2}{tags:jewellery_resistance}+(10-15)% to all Elemental Resistances
{variant:2}Nearby Enemies are Intimidated
]],[[
Bisco's Leash
Heavy Belt
Requires Level 30
Implicits: 1
{tags:jewellery_attribute}+(25-35) to Strength
5% increased Quantity of Items found
{tags:jewellery_resistance}+(20-40)% to Cold Resistance
Rampage
1% increased Rarity of Items found per 15 Rampage Kills
]],[[
Coward's Chains
Chain Belt
League: Incursion
Upgrade: Upgrades to unique{Coward's Legacy} via currency{Vial of Consequence}
Requires Level 22
Implicits: 1
{tags:jewellery_defense}+(9-20) to maximum Energy Shield
(20-25)% increased Damage
{tags:jewellery_attribute}+(10-15) to all Attributes
(5-10)% increased Movement Speed
Damage from Enemies Hitting you is Unlucky while you are Cursed with Vulnerability
You are cursed with Level 10 Vulnerability
]],[[
Coward's Legacy
Chain Belt
League: Incursion
Source: Upgraded from unique{Coward's Chains} via currency{Vial of Consequence}
Requires Level 52
Implicits: 1
{tags:jewellery_defense}+(9-20) to maximum Energy Shield
{tags:jewellery_attribute}+(15-20) to all Attributes
(5-10)% increased Movement Speed
50% increased Effect of Curses on you
{tags:life}You count as on Low Life while you are Cursed with Vulnerability
You are Cursed with Level 20 Vulnerability
]],[[
Cyclopean Coil
Leather Belt
Source: Drops from unique{The Elder}
Requires Level 68
Implicits: 1
{tags:life}+(25-40) to maximum Life
{tags:life}+(60-80) to maximum Life
{tags:jewellery_attribute}(5-15)% increased Attributes
Cannot be Frozen if Dexterity is higher than Intelligence
Cannot be Ignited if Strength is higher than Dexterity
Cannot be Shocked if Intelligence is higher than Strength
{tags:life}1% increased Damage per 5 of your lowest Attribute
Elder Item
]],[[
Darkness Enthroned
Stygian Vise
League: Abyss
Source: Drops from Abyssal Liches
Variant: Pre 3.11.0
Variant: Current
Implicits: 1
Has 1 Abyssal Socket
Has 1 Abyssal Socket
{variant:1}50% increased Effect of Socketed Jewels
{variant:2}75% increased Effect of Socketed Jewels
]],[[
Doryani's Invitation
Heavy Belt
Source: Drops from unique{Atziri, Queen of the Vaal} in normal{The Apex of Sacrifice}
Variant: Pre 3.11.0 (Physical)
Variant: Pre 3.11.0 (Fire)
Variant: Pre 3.11.0 (Cold)
Variant: Pre 3.11.0 (Lightning)
Variant: Current (Physical)
Variant: Current (Fire)
Variant: Current (Cold)
Variant: Current (Lightning)
Requires Level 68
Implicits: 1
{tags:jewellery_attribute}+(25-35) to Strength
{variant:1,5}(20-30)% increased Physical Damage
{variant:2,6}{tags:jewellery_elemental}(20-30)% increased Fire Damage
{variant:3,7}{tags:jewellery_elemental}(20-30)% increased Cold Damage
{variant:4,8}{tags:jewellery_elemental}(20-30)% increased Lightning Damage
{variant:2,3,4,6,7,8}{tags:jewellery_defense}+(300-350) to Armour
{variant:1,3,4,5,7,8}{tags:jewellery_resistance}+(30-35)% to Fire Resistance
{variant:1,2,4,5,6,8}{tags:jewellery_resistance}+(30-35)% to Cold Resistance
{variant:1,2,3,5,6,7}{tags:jewellery_resistance}+(30-35)% to Lightning Resistance
{variant:1}{tags:life}0.2% of Physical Damage Leeched as Life
{variant:5}{tags:life}0.6% of Physical Damage Leeched as Life
{variant:2}{tags:life,jewellery_elemental}0.2% of Fire Damage Leeched as Life
{variant:6}{tags:life,jewellery_elemental}0.6% of Fire Damage Leeched as Life
{variant:3}{tags:life,jewellery_elemental}0.2% of Cold Damage Leeched as Life
{variant:7}{tags:life,jewellery_elemental}0.6% of Cold Damage Leeched as Life
{variant:4}{tags:life,jewellery_elemental}0.2% of Lightning Damage Leeched as Life
{variant:8}{tags:life,jewellery_elemental}0.6% of Lightning Damage Leeched as Life
{variant:1,5}Your Flasks grant 25% reduced Enemy Stun Threshold during any Flask Effect
{variant:2}Your Flasks grant 10% chance to Ignite during any Flask Effect
{variant:6}Your Flasks grant (20-30)% chance to Ignite during any Flask Effect
{variant:3}Your Flasks grant 10% chance to Freeze during any Flask Effect
{variant:7}Your Flasks grant (20-30)% chance to Freeze during any Flask Effect
{variant:4}Your Flasks grant 10% chance to Shock during any Flask Effect
{variant:8}Your Flasks grant (20-30)% chance to Shock during any Flask Effect
]],[[
Dyadian Dawn
Heavy Belt
Variant: Pre 2.6.0
Variant: Current
Requires Level 52
Implicits: 1
{tags:jewellery_attribute}+(25-35) to Strength
{tags:life}+(70-85) to maximum Life
{tags:jewellery_resistance}+(20-40)% to Fire Resistance
{tags:jewellery_resistance}+(20-40)% to Cold Resistance
{variant:1}{tags:attack,life}0.6% of Attack Damage Leeched as Life against Chilled enemies
{variant:2}{tags:attack,life}1% of Attack Damage Leeched as Life against Chilled enemies
{variant:1}{tags:jewellery_elemental,attack}Ignites you inflict with Attacks deal Damage 20% faster
{variant:2}{tags:jewellery_elemental,attack}Ignites you inflict with Attacks deal Damage 35% faster
Deal no Physical Damage
]],[[
Faminebind
Rustic Sash
League: Talisman Standard, Talisman Hardcore
Requires Level 18
Implicits: 1
(12-24)% increased Physical Damage
{tags:jewellery_resistance}+(20-30)% to Cold Resistance
60% increased Flask effect duration
Deals 50 Chaos Damage per second to nearby Enemies
20% increased Projectile Damage
30% reduced Flask Charges gained while using a Flask
]],[[
Feastbind
Rustic Sash
League: Talisman Standard, Talisman Hardcore
Requires Level 11
Implicits: 1
(12-24)% increased Physical Damage
{tags:attack}Adds 5 to 10 Physical Damage to Attacks
{tags:life}+(20-40) to maximum Life
{tags:attack,life}0.2% of Physical Attack Damage Leeched as Life
50% increased Flask Charges gained while using a Flask
{tags:mana}50% increased Mana Regeneration while using a Flask
]],[[
The Flow Untethered
Cloth Belt
League: Harbinger
Requires Level 60
Implicits: 1
(15-25)% increased Stun and Block Recovery
Grants Summon Harbinger of Time Skill
{tags:caster,attack}(10-15)% increased Attack and Cast Speed
{tags:life}(15-20)% increased Life Recovery rate
{tags:jewellery_defense}(15-20)% increased Energy Shield Recovery rate
(15-20)% increased Cooldown Recovery Speed
Debuffs on you expire (15-20)% faster
]],[[
Gluttony
Leather Belt
Requires Level 48
Implicits: 1
{tags:life}+(25-40) to maximum Life
{tags:life}+(60-80) to maximum Life
Culling Strike against Enemies Cursed with Poacher's Mark
Curse Enemies with Level 30 Poacher's Mark on Hit, which can apply to Hexproof Enemies
Take (100-200) Physical Damage when you use a Movement Skill
You have no Armour or Energy Shield
]],[[
Headhunter
Leather Belt
League: Nemesis
Variant: {2_6}Pre 3.0.0
Variant: Current
Requires Level 40
Implicits: 1
{tags:life}+(25-40) to maximum Life
{tags:jewellery_attribute}+(40-55) to Strength
{tags:jewellery_attribute}+(40-55) to Dexterity
{tags:life}+(50-60) to maximum Life
{variant:1}(20-30)% increased Damage against Rare monsters
{variant:2}(20-30)% increased Damage with Hits against Rare monsters
When you Kill a Rare monster, you gain its mods for 20 seconds
]],[[
Hyperboreus
Leather Belt
League: Betrayal
Variant: Pre 3.11.0 (Life Regen)
Variant: Pre 3.11.0 (Fire and Chaos Resistances)
Variant: Pre 3.11.0 (Cold and Chaos Resistances)
Variant: Pre 3.11.0 (Light and Chaos Resistances)
Variant: Pre 3.11.0 (Strength and Dexterity)
Variant: Pre 3.11.0 (Dexterity and Intelligence)
Variant: Pre 3.11.0 (Strength and Intelligence)
Variant: Pre 3.11.0 (Trap Throwing Speed)
Variant: Pre 3.11.0 (Energy Shield Regen)
Variant: Pre 3.11.0 (Lucky Crit Chance while Focussed)
Variant: Current (Life Regen)
Variant: Current (Fire and Chaos Resistances)
Variant: Current (Cold and Chaos Resistances)
Variant: Current (Light and Chaos Resistances)
Variant: Current (Strength and Dexterity)
Variant: Current (Dexterity and Intelligence)
Variant: Current (Strength and Intelligence)
Variant: Current (Trap Throwing Speed)
Variant: Current (Energy Shield Regen)
Variant: Current (Lucky Crit Chance while Focussed)
Requires Level 60
Implicits: 1
{tags:life}+(25-40) to maximum Life
{tags:jewellery_resistance}+(30-40)% to Cold Resistance
Chill nearby Enemies when you Focus, causing 30% reduced Action Speed
{variant:1,2,3,4,5,6,7,8,9,10}Focus has (15-25)% increased Cooldown Recovery Speed
{variant:11,12,13,14,15,16,17,18,19,20}Focus has (30-50)% increased Cooldown Recovery Speed
(50-70)% increased Damage with Hits and Ailments against Chilled Enemies
{variant:1,11}{crafted}{tags:life}(1.0-2.0)% of Life Regenerated per second during any Flask Effect
{variant:2,12}{crafted}{tags:jewellery_resistance}+(8-15)% to Fire and Chaos Resistances
{variant:3,13}{crafted}{tags:jewellery_resistance}+(8-15)% to Cold and Chaos Resistances
{variant:4,14}{crafted}{tags:jewellery_resistance}+(8-15)% to Lightning and Chaos Resistances
{variant:5,15}{crafted}{tags:jewellery_attribute}+(6-17) to Strength and Dexterity
{variant:6,16}{crafted}{tags:jewellery_attribute}+(6-17) to Dexterity and Intelligence
{variant:7,17}{crafted}{tags:jewellery_attribute}+(6-17) to Strength and Intelligence
{variant:8,18}{crafted}(7-12)% increased Trap Throwing Speed
{variant:9,19}{crafted}{tags:jewellery_defense}(15-120) Energy Shield Regenerated per second while a Rare or Unique Enemy is Nearby
{variant:10,20}{crafted}Your Critical Strike Chance is Lucky while Focussed
]],[[
Immortal Flesh
Leather Belt
Variant: Pre 1.3.0
Variant: Pre 2.6.0
Variant: Current
Requires Level 50
Implicits: 1
{tags:life}+(25-40) to maximum Life
{tags:life}+(75-100) to maximum Life
{tags:life}(67-75) Life Regenerated per second
{tags:mana}(8-10) Mana Regenerated per second
{variant:1}−40% to all Elemental Resistances
{variant:3}−(15-25)% to all Elemental Resistances
{variant:1}−10% to all maximum Resistances
{variant:2}−5% to all maximum Resistances
−(50-40) Physical Damage taken from Attacks
{tags:jewellery_defense}40% increased Armour while not Ignited, Frozen or Shocked
]],[[
Leash of Oblation
Leather Belt
Requires Level 49
Implicits: 1
{tags:life}+(25-40) to maximum Life
{tags:jewellery_attribute}+(15-20) to all Attributes
{tags:life}+(50-70) to maximum Life
25% reduced effect of Offerings
You can have an Offering of each type
Offering Skills have 50% reduced Duration
]],[[
The Magnate
Studded Belt
Upgrade: Upgrades to unique{The Nomad} via prophecy{The Great Leader of the North}
Upgrade: Upgrades to unique{The Tactician} via prophecy{The Great Mind of the North}
Variant: Pre 2.6.0
Variant: Current
Requires Level 16
Implicits: 1
(20-30)% increased Stun Duration on Enemies
(25-40)% increased Physical Damage
{tags:jewellery_attribute}+(40-50) to Strength
50% increased Flask Charges gained
{variant:2}{tags:jewellery_resistance}+(20-25)% to all Elemental Resistances while you have at least 200 Strength
]],[[
The Nomad
Studded Belt
Source: Upgraded from unique{The Magnate} via prophecy{The Great Leader of the North}
Requires Level 48
Implicits: 1
(20-30)% increased Stun Duration on Enemies
(25-40)% increased Global Physical Damage
{tags:jewellery_attribute}+(40-50) to Strength
{tags:jewellery_attribute}+(40-50) to Dexterity
50% increased Flask Charges gained
{tags:jewellery_resistance}+(20-25)% to all Elemental Resistances while you have at least 200 Strength
{tags:attack}(40-50)% increased Projectile Attack Damage while you have at least 200 Dexterity
]],[[
The Tactician
Studded Belt
Source: Upgraded from unique{The Magnate} via prophecy{The Great Mind of the North}
Requires Level 48
Implicits: 1
(20-30)% increased Stun Duration on Enemies
(25-40)% increased Global Physical Damage
{tags:jewellery_attribute}+(40-50) to Strength
{tags:jewellery_attribute}+(40-50) to Intelligence
50% increased Flask Charges gained
{tags:jewellery_resistance}+(20-25)% to all Elemental Resistances while you have at least 200 Strength
(50-60)% increased Critical Strike Chance while you have at least 200 Intelligence
]],[[
Maligaro's Restraint
Chain Belt
Requires Level 44
Implicits: 1
{tags:jewellery_defense}+(9-20) to maximum Energy Shield
{tags:jewellery_elemental,attack}Adds 1 to (30-50) Lightning Damage to Attacks
100% increased Shock Duration on You
Shocks you cause are reflected back to you
60% increased Damage while Shocked
15% increased Movement Speed while Shocked
]],[[
Meginord's Girdle
Heavy Belt
Variant: Pre 2.0.0
Variant: Current
Requires Level 8
Implicits: 1
{tags:jewellery_attribute}+(25-35) to Strength
{variant:1}{tags:attack}Adds 10 to 20 Physical Damage to Attacks
{variant:2}{tags:attack}Adds 5 to 15 Physical Damage to Attacks
{tags:jewellery_attribute}+25 to Strength
{tags:life}10% increased maximum Life
{tags:jewellery_resistance}+(10-20)% to Cold Resistance
{tags:life}25% increased Flask Life Recovery rate
]],[[
Mother's Embrace
Heavy Belt
League: Metamorph
Requires Level 40
Implicits: 1
{tags:jewellery_attribute}+(25-35) to Strength
{tags:life}+(50-70) to maximum Life
{tags:jewellery_resistance}+(20-30)% to Cold Resistance
Your Minions use your Flasks when summoned
Minions have (40-25)% reduced Flask Charges used
Minions have (50-80)% increased Flask Effect Duration
]],[[
Perandus Blazon
Cloth Belt
Variant: Pre 1.1.0
Variant: Current
Requires Level 16
Implicits: 1
(15-25)% increased Stun Recovery
{tags:jewellery_attribute}+(20-30) to all Attributes
{variant:1}(8-12)% increased Quantity of Items found
{variant:2}(6-8)% increased Quantity of Items found
{tags:jewellery_resistance}+20% to Fire Resistance
20% increased Flask effect duration
−2 Physical Damage taken from Attacks
]],[[
Perseverance
Vanguard Belt
Requires Level 78
Implicits: 1
{tags:jewellery_defense}+(260-320) to Armour and Evasion Rating
{tags:life}(4-8)% increased maximum Life
{tags:jewellery_resistance}+(20-40)% to Cold Resistance
{tags:attack}1% increased Attack Damage per 200 of the lowest of Armour and Evasion Rating
{tags:attack}(14-20)% chance to gain Fortify when you Stun an Enemy with Melee Damage
You have Onslaught while you have Fortify
]],[[
Prismweave
Rustic Sash
Variant: Pre 2.6.0
Variant: Current
Requires Level 25
Implicits: 1
(12-24)% increased Physical Damage
10% increased Elemental Damage with Attack Skills
{variant:1}{tags:jewellery_elemental,attack}Adds (3-4) to (7-8) Fire Damage to Attacks
{variant:2}{tags:jewellery_elemental,attack}Adds (7-8) to (15-16) Fire Damage to Attacks
{variant:1}{tags:jewellery_elemental,attack}Adds (2-3) to (5-7) Cold Damage to Attacks
{variant:2}{tags:jewellery_elemental,attack}Adds (5-6) to (12-14) Cold Damage to Attacks
{variant:1}{tags:jewellery_elemental,attack}Adds 1 to (13-17) Lightning Damage to Attacks
{variant:2}{tags:jewellery_elemental,attack}Adds 1 to (30-34) Lightning Damage to Attacks
{tags:jewellery_resistance}+(6-8)% to all Elemental Resistances
{tags:jewellery_elemental,attack}30% increased Elemental Damage with Attack Skills during any Flask Effect
]],[[
The Retch
Rustic Sash
League: Talisman Standard, Talisman Hardcore
Source: Vendor recipe
Requires Level 44
Implicits: 1
(12-24)% increased Physical Damage
{tags:life}+(60-80) to maximum Life
{tags:jewellery_resistance}+(25-40)% to Cold Resistance
{tags:attack,life}0.4% of Physical Attack Damage Leeched as Life
60% increased Flask Effect Duration
30% reduced Flask Charges gained while using a Flask
{tags:life}200% of Life Leech applies to enemies as Chaos Damage
15% increased Movement Speed while using a Flask
]],[[
Ryslatha's Coil
Studded Belt
Variant: Pre 3.5.0
Variant: Current
Requires Level 20
Implicits: 1
(20-30)% increased Stun Duration on Enemies
{variant:2}{tags:life}+(80-100) to maximum Life
{tags:jewellery_attribute}+(20-40) to Strength
{tags:attack}Adds 1 to (15-20) Physical Damage to Attacks
{tags:life}Gain 50 Life when you Stun an Enemy
{variant:1}{tags:attack}20% less Minimum Physical Attack Damage
{variant:2}{tags:attack}(30-40)% less Minimum Physical Attack Damage
{variant:1}{tags:attack}20% more Maximum Physical Attack Damage
{variant:2}{tags:attack}(30-40)% more Maximum Physical Attack Damage
]],[[
Siegebreaker
Heavy Belt
Requires Level: 44
Implicits: 1
{tags:jewellery_attribute}+(25-35) to Strength
{tags:jewellery_defense}(6-10)% increased maximum Energy Shield
{tags:life}(6-10)% increased maximum Life
{tags:jewellery_resistance}+(17-23)% to Chaos Resistance
Minions have 5% chance to Taunt on Hit with Attacks
Your Minions spread Caustic Ground on Death, dealing 20% of their maximum Life as Chaos Damage per second
]],[[
Soul Tether
Cloth Belt
Variant: Pre 3.11.0
Variant: Current
Requires Level 48
Implicits: 1
(15-25)% increased Stun and Block Recovery
{tags:jewellery_attribute}+(20-40) to Intelligence
{tags:jewellery_defense,life}Gain (4-6)% of Maximum Life as Extra Maximum Energy Shield
{variant:1}Your Energy Shield starts at zero
{variant:1}You cannot Recharge Energy Shield
{variant:1}You cannot Regenerate Energy Shield
{variant:1}{tags:jewellery_defense}You lose 5% of Energy Shield per second
{variant:1}{tags:life}Life Leech effects are not removed at Full Life
{variant:1}{tags:life}Life Leech is applied to Energy Shield instead while on Full Life
{variant:2}Immortal Ambition
]],[[
Soulthirst
Cloth Belt
Requires Level 45
Implicits: 1
(15-25)% increased Stun Recovery
{tags:life}+(60-80) to maximum Life
{tags:jewellery_resistance}+15% to all Elemental Resistances
{tags:mana}(20-30)% increased Mana Recovery from Flasks
(20-30)% reduced Flask effect duration
Gain Soul Eater during Flask Effect
Lose Souls gained from Soul Eater on Flask Use
]],[[
String of Servitude
Heavy Belt
League: Incursion
Source: Drops from unique{The Vaal Omnitect}
Variant: Area of Effect
Variant: Crit Multi during Flask Effect
Variant: Attack Speed during Flask Effect
Variant: Cast Speed during Flask Effect
Variant: Crit Chance during Flask Effect
Variant: Effect Duration
Variant: Energy Shield
Variant: Life
Variant: Movement Speed during Flask Effect
Variant: Item Rarity
Variant: Item Quantity
Variant: Wrath Aura Effect
Variant: Anger Aura Effect
Variant: Hatred Aura Effect
Variant: Determination Aura Effect
Variant: Discipline Aura Effect
Variant: Grace Aura Effect
Variant: Intelligence/Dexterity
Variant: Dexterity/Strength
Variant: Strength/Intelligence
Variant: Elemental Resistances
Implicits: 24
{variant:1}(24-30)% increased Area of Effect
{variant:2}+(60-75)% to Critical Strike Multiplier during any Flask Effect
{variant:3}(24-36)% increased Attack Speed during any Flask Effect
{variant:4}(24-36)% increased Cast Speed during any Flask Effect
{variant:5}(105-120)% increased Critical Strike Chance during any Flask Effect
{variant:6}(36-45)% increased Skill Effect Duration
{variant:7}(24-30)% increased maximum Energy Shield
{variant:8}(18-24)% increased maximum Life
{variant:9}(24-36)% increased Movement Speed during any Flask Effect
{variant:10}(60-90)% increased Rarity of Items found
{variant:11}(9-15)% increased Quantity of Items found
{variant:12}Wrath has (45-60)% increased Aura Effect
{variant:13}Anger has (45-60)% increased Aura Effect
{variant:14}Hatred has (45-60)% increased Aura Effect
{variant:15}Determination has (45-60)% increased Aura Effect
{variant:16}Discipline has (45-60)% increased Aura Effect
{variant:17}Grace has (45-60)% increased Aura Effect
{variant:18}(12-18)% increased Intelligence
{variant:18}(12-18)% increased Dexterity
{variant:19}(12-18)% increased Dexterity
{variant:19}(12-18)% increased Strength
{variant:20}(12-18)% increased Strength
{variant:20}(12-18)% increased Intelligence
{variant:21}{tags:jewellery_resistance}+(42-48)% to all Elemental Resistances
Implicit Modifier magnitudes are tripled
Corrupted
]],[[
Sunblast
Cloth Belt
Requires Level 37
Implicits: 1
(15-25)% increased Stun Recovery
(30-40)% increased Trap Damage
{tags:mana}20% increased Mana Regeneration Rate
{tags:jewellery_resistance}+(20-30)% to Fire Resistance
80% reduced Trap Duration
25% increased Light Radius
Traps trigger at the end of their Duration
]],[[
Umbilicus Immortalis
Leather Belt
League: Perandus
Requires Level 30
Implicits: 1
{tags:life}+(25-40) to maximum Life
{tags:life}(8-12)% increased maximum Life
{tags:life}2% of Life Regenerated per second
Flasks do not apply to You
Flasks apply to your Raised Zombies and Spectres
]],[[
Wurm's Molt
Leather Belt
Requires Level 8
Implicits: 1
{tags:life}+(25-40) to Maximum Life
{tags:jewellery_attribute}+(20-30) to Strength
{tags:jewellery_attribute}+(20-30) to Intelligence
{tags:jewellery_resistance}+(10-20)% to Cold Resistance
{tags:attack,life}0.4% of Physical Attack Damage Leeched as Life
{tags:attack,mana}0.4% of Physical Attack Damage Leeched as Mana
]],
}<|MERGE_RESOLUTION|>--- conflicted
+++ resolved
@@ -61,17 +61,11 @@
 ]],[[
 Bear's Girdle
 Leather Belt
-<<<<<<< HEAD
-Requires Level 68
-{tags:life}+(25-40) to maximum Life
-{tags:attack}Adds (5-7) to (11-12) Physical Damage to Attacks
-=======
 League: Harvest
 Requires Level 68
 Implicits: 1
 {tags:life}+(25-40) to maximum Life
-{tags:attack,physical}Adds (5-7) to (11-12) Physical Damage to Attacks
->>>>>>> e2a91bea
+{tags:attack}Adds (5-7) to (11-12) Physical Damage to Attacks
 (20-30)% increased Stun Duration on Enemies
 Nearby Enemies are Crushed while you have least 25 Rage
 (4-6)% increased Physical Damage per 10 Rage
