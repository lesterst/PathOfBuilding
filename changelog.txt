<<<<<<< HEAD
VERSION[Graphics Engine Beta][2023/12/11]

This beta is intended to test the behaviour of the graphics engine update on a
wide variety of systems.
If you notice new bugs, especially relating to graphics or functions relating
to your operating system, please file an issue on GitHub.
=======
VERSION[2.38.1][2023/12/18]

--- User Interface ---
* Fix tooltip for Summon Chaos Golem of the Maelstrom (QuickStick123)
* Fix Blade Blast of Dagger Detonation having a stages box (LocalIdentity)
* Fix "Cast on Frostbolt" config not showing for Ice Nova of Frostbolts (LocalIdentity)

--- Fixed Crashes ---
* Fix crash when importing some builds (Paliak)

--- Fixed Bugs ---
* Fix Flicker Strike DPS being limited by cooldown (sida-wang)
* Fix Replica Dragonsfang's Flight not affecting Transfigured gems (Paliak)
* Fix Lacerate of Haemorrhage "more damage with Bleeding" using increased (sida-wang)
* Fix The Adorned not applying to jewels in outer tree sockets (LocalIdentity)
* Fix The Adorned applying to abyss jewels in gear (LocalIdentity)
* Fix Frost Blades of Katabasis DoT not being scaled by area damage (LocalIdentity)
* Fix Dual Strike of Ambidexterity not using offhand attack time (LocalIdentity)
* Fix Vaal gems loading incorrect variant after reopening a build (sida-wang)
* Fix Pyroclast Mine aura not affecting the damage of other skills (sida-wang)
* Fix gem mods on Forbidden Shako not working correctly with Utula's Hunger (sida-wang)
* Fix "damage taken by at least x%" Ailment mods not stacking (LocalIdentity)

--- Accuracy Improvements ---
* Fix Devouring Diadem using legacy Ailment duration mod (sida-wang)
* Fix Catalysts not working correctly on Replica Dragonfang's Flight (sida-wang)
* Revert preferred slot for Unseen Strike (Paliak)

>>>>>>> 9021489f

VERSION[2.38.0][2023/12/18]

--- New to Path of Building ---
* Add support for new transfigured gems (LocalIdentity, Nostrademous, markoleptic, jopotochny, Lilylicious)
  * Pretty much every new gem should be supported, with a select few still needing a bit more work
* Add support for selecting league for Timeless Jewel search (Peechey)

--- Fixed Crashes ---
* Fix Crash when using the Adorned and items with Abyssal sockets (LocalIdentity)

--- Fixed Bugs ---
* Fix Tinctures when using Micro-Distillery Belt (Peechey)
* Fix Lord of Drought increasing curse limit (Paliak)
* Fix Hidden Blade not using main weapon and its Supports (Paliak)
* Fix Rigwald's Curse damage conversion with specific Claw mods (Peechey)
* Fix Ascendancy class not resetting when changing base class (Lilylicious)

--- Accuracy Improvements ---
* Fix Minion Instability to now use player Summon speed instead of Minion Hit speed (Regisle)
* Fix Oath of the Maji applying when gear slot is empty (LocalIdentity)
* Fix Rage not working when using Warlord's Mark (LocalIdentity)
* Fix Deadly Ailments less hit damage multiplier not working (LocalIdentity)
* Fix Forbidden Shako and Megalomaniac display error if added from the uniques list (sida-wang)

--- Other changes ---
* Add additional attributes to save data (asvanberg)

VERSION[2.37.0][2023/12/13]

--- New to Path of Building ---
* Add support for new Uniques (LocalIdentity)
  * The Adorned
  * The Burden of Shadows
  * Nametaker

--- User Interface ---
* Change Manastorm config option to not overrun options box (Ivniinvi)

--- Fixed Bugs ---
* Fix parsing for changed mod names (LocalIdentity)
  * Storm Secret
  * Umbilicus Immortalis
  * Replica Infractem
  * Dead Reckoning
* Fix Projectile count being 1 higher on all skills (LocalIdentity)
* Fix Ascendant nodes counting towards allocated passive skill total (Regisle)
* Fix Pyroclast Mine Aura Effect scaling Maximum Added Flat Damage (LocalIdentity)
* Fix Herald of Agony quality not working (LocalIdentity)
* Fix error when using Trader making you unable to search for item (LocalIdentity)
* Fix parsing for Necromancer Offering charm not working (LocalIdentity)
* Fix ES from Tricksters Escape Artist when using Oath of the Maji (LocalIdentity)


VERSION[2.36.1][2023/12/11]

--- Fixed Crashes ---
* Fix Crash when opening Timeless Jewel search (LocalIdentity)

--- Fixed Bugs ---
* Fix crash when hovering over Masteries (Wires77)
* Fix negative bypass being ignored (mortentc)

VERSION[2.36.0][2023/12/11]

--- New to Path of Building ---
* Update all base skill gems + minions with 3.23 changes by (Wires77, LocalIdentity)
* Add support for new Ascendancy skills by (Wires77, LocalIdentity)
* Add support for Charms (Regisle)
* Add support for Tinctures by (Regisle, LocalIdentity, Wires77)
* Adding new 3.23 uniques (Wires77)
* Add support for importing new Ascendancies (Wires77)
* Save trade search weights to build file (Peechey)
* Remove Pastebin as a build export option (LocalIdentity)

--- User Interface ---
* Add support for search Configuration tab (deathbeam)
* Add support for toggling ineligible configurations in Configuration tab (Peechey)
* Add warning when allocating too many Azmeri Ascendancy nodes (Regisle)

--- Fixed Bugs ---
* Fix ES bypass Mastery overriding Divine Flesh ES bypass (mortentc, Wires77)
* Fix Sin Trek and Legacy of Fury disabling life mod on Utula's Hunger (Lilylicious)
* Fix Eldritch Battery with Replica Covenant cost calculations (sida-wang)

VERSION[2.35.5][2023/12/07]

--- Fixed Bugs ---
* Fix reserving life with Dissolution of the Flesh affecting eHP (ProFrenchToast, LocalIdentity)
* Fix new Ascendancies being included in node counts (Lilylicious)

VERSION[2.35.4][2023/12/07]

--- New to Path of Building ---
* Add socket limit warning (sida-wang)

--- Fixed Bugs ---
* Fix Vortex base damage over time values (LocalIdentity)

--- Accuracy Improvements ---
* Fix socketed gem count calculation (sida-wang)
* Fix Evasion ES Mastery mod for ES on rings (Lilylicious)
* Update Reap + Vaal Reap quality mods (henbe)

VERSION[2.35.3][2023/12/06]

--- Fixed Bugs ---
* Fix damage taken as mods not appearing in Calcs tab breakdown (Regisle, LocalIdentity)
* Fix Lucky Spell Suppression chance not displaying in sidebar (MoonOverMira)

--- Accuracy Improvements ---
* Update Splitting Steel quality mod (kayokalinauskas)


VERSION[2.35.2][2023/12/06]

--- Fixed Bugs ---
* Fix Blade Vortex gaining damage from Unleash (LocalIdentity)
* Fix Tailwind not applying (LocalIdentity)

--- Accuracy Improvements ---
* Fix Ball Lightning quality stat (LocalIdentity)
* Remove dead Divine Ire mods (LocalIdentity)


VERSION[2.35.1][2023/12/06]

--- Fixed Crashes ---
* Fix crash when importing skill tree from account (Peechey)

--- Fixed Bugs ---
* Fix eHP calculations when using 'x damage taken as y' mods (LocalIdentity)

VERSION[2.35.0][2023/12/06]

--- New to Path of Building ---
* Add 3.23 Tree (LocalIdentity, Regisle)
* Add support for new Ascendancy nodes (LocalIdentity)
* Update + add support for new uniques from 3.23 (sida-wang)
* Update some gems with 3.23 changes (LocalIdentity, Lilylicious)
  * Arc + Vaal Arc, Blade Vortex + Vaal Blade Vortex, Bladefall, Boneshatter, Cobra Lash, Cold Snap + Vaal Cold Snap, Crackling Lance,
	Cyclone, Discharge, Divine Ire, Double Strike, Dual Strike, Explosive Trap, Freezing Pulse, Frenzy, General's Cry, Glacial Cascade,
	Golems skills, Ice Crash, Ice Nova + Vaal Ice Nova, Ice Spear, Kinetic Blast, Lightning Conduit, Penance Brand, 
	Power Siphon + Vaal Power Siphon, Righteous Fire + Vaal Righteous Fire, Spark, Spectral Helix, Spectral Shield Throw, Spectral Throw,
	Spellslinger, Split Arrow, Splitting Steel, Static Strike, Summon Holy Relic, Vortex
* Update experimental base types (LocalIdentity)
* Add support for Guardian's Elemental Relic Auras (Regisle)
* Add support for Intuitive Link (Paliak)
* Add support for Shrapnel Ballista's shotgunning (Regisle)
* Add support for enemy skill damage conversion (Regisle)
* Add support for enemy Resistance config to increase max res (Regisle)
* Add support for enemy Impale (Regisle)
* Add support for Anomalous Sacrifice support (lepideble)
* Add support for Divergent Temporal Rift (Regisle)
* Add support for reduced Wither effect on self (Regisle)
* Add support for 'if Corrupted' mod condition (Paliak)

--- Fixed Crashes ---
* Fix crash when allocating Tawhoa's Chosen and adding gems to a build (Paliak)
* Fix crash when triggering a minion skill with Arcanist Brand (Paliak)
* Fix crash when triggering a skill with CwC in a staff (Paliak)
* Fix crash when opening help section from build list (Regisle)
* Fix crash when searching for a Timeless Jewel after selecting a Devotion mod (Lothrik)
* Fix rare crash caused by forcing active an inactive group containing a trigger setup (Paliak)
* Fix rare crash when trying to save a build (Paliak)

--- User Interface ---
* Add the ability to customize the colour of the tree search highlight circle (admSla)
* Widen build selection list (pHiney)
* Add support for showing Split count for Projectiles (Regisle)
* Update text colour for some already supported mods on Gems (Regisle)
* Fix stat tooltip when hovering over nodes inside of Intuitive Leap / Thread of Hope (Paliak)
* Fix Bear Trap not appearing in Debuff section (Paliak)

--- Fixed Bugs ---
* Fix Maven Slam + Exarch Ball damage being affected Suppression (Regisle)
* Remove the normalisation of 'x damage taken as y' mods if they total to over 100% (Regisle)
  * Do not have more than a total of 100% physical damage taken as mods!
* Fix Hit Chance applying twice to CoC trigger rate calculations (Paliak)
* Fix Channeled Melee or Attacks halving Trigger rate when Dual Wielding (Lilylicious)
* Fix Chieftain's Ngamahu, Flame's Advance node not working with Forbidden Flesh and Flame (Paliak)
* Fix Arcane Cloak not affecting max hit (LocalIdentity)
* Fix Projectile mastery not adding damage to Ailments (LocalIdentity)
* Fix Ice Golem's Ice Spear skill not being supported by Spell Echo (Paliak)
* Fix Accuracy rating against enemy mods affecting Accuracy stat (LocalIdentity)
* Fix Flasks applying twice if using Ceinture of Benevolence (Regisle)
* Fix Widowhail multiplying mods individually and oddly interacting with weapon swaps (Paliak)
* Fix Slavedriver's Hand Bloodmagic mod not working (LocalIdentity)
* Fix rare incorrect calculations bug when Mirages use forced active skills (Paliak)
* Fix fullDPS not working with Flamewood (Paliak)
* Fix Banner Aura debuff not applying in all cases (Regisle)
* Fix some Banner and Consecrated Ground mods not applying to allies (Regisle)
* Fix Holy Relic Nova spell when triggered by Static Strike (Paliak)

--- Accuracy Improvements ---
* Don't reorder gems on import if socketed into Dialla's Malefaction body armour (Paliak)
* Fix some Cluster Jewel nodes not being allocated on import (does not fix it completely) (Wires77)
* Fix Mantra of Flames not counting stacks from Trauma or Voltaxic Burst (LocalIdentity)
* Fix parsing for many Explode mods (LocalIdentity)
* Fix Honoured Tattoo of the Tuatara interaction with stat conversion jewels (Peechey)
* Fix Summon Sentinel of Radiance having 2 burning area skills (Regisle)
* Fix Prismatic burst, Shockwave and Combust not listing the correct trigger skill (Paliak)
* Fix negative Duration values (LocalIdentity)
* Fix negative Damage taken Over Time values (Regisle)
* Fix a few 'Regen every 4 seconds' mods (Regisle)
* Fix Affliction charges not affecting some ailment magnitudes (Paliak)
* Fix Flame Wall added Fire Damage Enchant values (LocalIdentity)
* Fix Phantasmal Flameblast AoE values (LocalIdentity)
* Update against damage over time to apply the modFlag directly (Regisle)
* Increase accuracy of defensive calculations for damage over time when using Divine Flesh and Tempered by War (Regisle)

VERSION[2.34.1][2023/09/16]

--- Fixed Crashes ---
* Fix crash when using Saviour Mirages in Full DPS (Paliak)
* Fix crash when using Cast when Channeling with Whispering Ice (Paliak)

--- User Interface ---
* Update tooltip wording for Magmatic Strikes config (Paliak)
* Show Warcry calculation mode when using Fist of War (Paliak)

--- Fixed Bugs ---
* Fix curse mods from The Felbog Fang and Fated End applying to Mark skills (Paliak)
* Fix Fist of War not applying to Projectile skill parts (Paliak)
* Fix Divergent Arcane Cloak not scaling properly with buff effect (LocalIdentity)

--- Accuracy Improvements ---
* Increase accuracy of Doom Blast calculations (Paliak)
* Fix parsing for some mods on the Pantheon (Paliak)
* Assume 1 stage by default for Sigil of Power (Paliak)
* Fix Scorching Ray max stages calculation (LocalIdentity)


VERSION[2.34.0][2023/09/13]

--- New to Path of Building ---
* Implement new 3.22.1 Tattoos (Wires77)
* Add icons to Socket groups based on the item slot (ryuukk, LocalIdentity)
* Substantially improve startup time (Lancej)
* Add support for limiting Node depth in Power Report generation (Subtractem)
* Party tab improvements (Regisle)
  * Add support for Link Skills
  * Add support for enemy conditions
  * Add support for Mine Aura's
  * Fix Vaal Aura's preventing base Aura from applying
  * Fix Doryani's Prototype, Ambu's Charge and Eye of Malice
  * Sort lists in alphabetical order
* Add support for applying Link skills to minions (Regisle)
* Add support for importing trees from poeplanner.com (pHiney)
* Add support for Maata's Teaching crit mod (Regisle)
* Add support for Momentum Support (Regisle)
* Add support for more Map mods (Regisle)
* Add support for more Stun duration mods (Regisle)
* Add remove account button to the Import tab (CrazieJester)

--- Fixed Crashes ---
* Fix crash when triggering skills with Unique weapons (Paliak)
* Fix crash caused by trigger source being disabled (Paliak)
* Fix crash (Paliak)

--- User Interface ---
* Add max equip level field to the trade query generator (Kerberos9)
* Add support for ignoring weapon swap on character import (Peechey)
* Display AoE values as metres (LocalIdentity)
* When using F1 to open the Help window, show info for the current tab (Regisle)
* Add support for item Enchantment comparison when hovering over the list (Peechey)
* Add confirmation popup when converting Skill Trees (Peechey)
* Add documentation for the Skills tab to Help window (nrardin)
* Show version and branch in error box (Lancej)

--- Fixed Bugs ---
* Fix Doom Blast trigger rate calculations (Paliak)
* Fix skill Mana/Life cost calculations when using Mana cost conversion Life Mastery (LocalIdentity)
* Fix Utula's Hungers Life mod not working with some Uniques added from PoB (Lilylicious)
* Fix Utula's Hungers Life mod not working if you had life on Jewels (Lilylicious)
* Fix Fresh Meat Support incorrectly granting all Minions Adrenaline (LocalIdentity)
* Fix Cast Speed not increasing the activation frequency of Arcanist Brand (Paliak)
* Fix FullDPS issues when using Mirage Archer or Minions (Paliak)
* Fix Energy Blade alt qualities failing to apply twice when Dual Wielding (LocalIdentity)
* Fix Ahuana's Bite only increasing Cold damage taken instead of all damage taken (LocalIdentity)
* Fix CWDT calculations when linked to multiple skills (Paliak)
* Fix Kitava's Thirst trigger rate when Dual Wielding (Paliak)
* Fix Trauma Rate doubling when Dual Wielding (LocalIdentity)
* Fix +1 to Socketed Skill gems mod not working (LocalIdentity)
* Fix trigger rate for Tawhoa's Chosen (Dogist)

--- Accuracy Improvements ---
* Add a legacy tag to Cluster Jewels that no longer drop (LocalIdentity)
* Add missing variant  to Tulborn (pHiney)
* Fix typo in Death Rush ring (Lancej)
* Fix typo in Ashrend body armour (Lancej)
* Fix Ahuana's Bite 'Chill as though dealing' mod (LocalIdentity)
* Fix chance to Inflict ailments breakdown (LocalIdentity)
* Fix breakdown for skills that grant Ailment Immunities (LocalIdentity)
* Fix extra Abyssal socket appearing on Stygian Vise and Darkness Enthroned belts (Lilylicious)
* Fix some mod ranges being inverted (Lilylicious)
* Fix wording on Uul-Netol's Vow (Wires77)
* Fix negative EHP values from Progenesis Flask by capping its effect (Regisle)
* Fix calculation of increased cooldown reduction breakpoint suggestions (Paliak)

--- Other changes ---
* Reduce memory usage when on the tree tab (Lancej)
* Add option to disable Lua JIT (Lancej)
* Fix Unicode input for PoeCharm (Lancej)

VERSION[2.33.5][2023/08/28]

--- Fixed Crashes ---
* Fix crash when triggering a Skill from a Weapon (LocalIdentity)

VERSION[2.33.4][2023/08/28]

--- Fixed Crashes ---
* Fix crash when using Kitava's Thirst (Paliak)
* Fix crash when loading some 3.20 builds (Peechey)

--- Fixed Bugs ---
* Temporarily Revert trigger rate calculations to old formula (Paliak)
* Fix Doom Blast overlap count not affecting DPS (Paliak)
* Fix Skill Effect Duration affecting Totem duration (Paliak)
* Prevent Tawhoa's Chosen Attacks from being Exerted (Paliak)
* Fix crash when adding Support gems to some skills (Paliak)
* Fix Mirage Archer disabling skills supported by Manaforged Arrows (Paliak)


VERSION[2.33.3][2023/08/26]

--- Fixed Bugs ---
* Fix Replica Dragonfang's Flight not providing levels to Vaal versions of a skill (Paliak)
* Fix Full DPS not working for skills granted by items e.g. Arakaali's Fang  (Paliak)
* Fix Militant Faith jewel not overriding small attribute tattoos (LocalIdentity)


VERSION[2.33.2][2023/08/26]

--- Fixed Crashes ---
* Fix Flamewood Support crash when selecting Support gems (Paliak)
* Fixed crash when searching trade for Jewels with Chieftain's Ngamahu Ascendancy allocated (Tivorak)

--- Fixed Bugs ---
* Fix Spellblade Support not adding damage before level 14 (Wires77)
* Fix Flamewood support not scaling with Spell and Projectile damage (LocalIdentity)
* Fix Flamewood Support being disabled by Ancestral Bond (Paliak)

VERSION[2.33.1][2023/08/25]

--- Fixed Crashes ---
* Fix crash when using a trigger Wand mod (Paliak)
* Fix crash when using a trigger Helmet Focus mod (Paliak)
* Fix crash when using Flamewood Support (Paliak)

--- User Interface ---
* Display Channel time in the sidebar for Skills triggered by Snipe (Paliak)

--- Fixed Bugs ---
* Fix Hungry Loop not recognising Elemental Army (Paliak)
* Fix separate Totem Duration affecting Skill Duration (Paliak)
* Fix Melding of the Flesh not working correctly with Chieftain Valako ascendancy (Paliak)
* Fix Flamewood Support not being affected by Totem mods (Paliak)


VERSION[2.33.0][2023/08/25]

--- New to Path of Building ---
* Support for triggered skills has been reworked (Paliak)
    * Calculations of effective triggered skills trigger rate should now be more accurate
    * Improve cooldown breakpoint interactions with skills that add Cast time
    * Implemented all currently existing trigger skills that POB is capable of supporting. Including:
        * CWDT
        * Spell Slinger
        * Counter-attack skills
        * Arcanist brand
        * Tawhoa's Chosen
        * Battlemage's Cry
* Add support for Trigger Bots
* Add support for Flamewood Support
* Add Support for Guardian's minion RF skill (LocalIdentity)

--- Fixed Crashes ---
* Fix crash when using Ruthless Support in a Poison build (LocalIdentity)
* Fix crash when trying to edit Energy Blade weapon (Wires77)
* Fix crash when viewing resist breakdown while having Chieftains Valako Ascendancy (Paliak)

--- User Interface ---
* Trigger related breakdowns should now be more descriptive (Paliak)
* Improve breakdowns for skills that add Cast time (Paliak)
* Display Cast when Damage Taken threshold in the trigger rate section (Paliak)

--- Accuracy Improvements ---
* Fix inaccuracies caused by incorrect handling of skill cooldown during skill rotation simulation (Paliak)
* Triggers should now correctly account for source rate modifiers such as crit chance and accuracy (Paliak)
* Fix many self triggers counting as self-cast (Paliak)
* Fix incorrect handling of gems supported by more than one trigger (Paliak)

--- Fixed Bugs ---
* Fix Volatility from applying multiple times when conversion is present (Regisle)
* Fix Chain count box not appearing sometimes (LocalIdentity)
* Fix Cold Exposure mastery not working correctly (LocalIdentity)
* Fix gems not benefiting from Supports sometimes (LocalIdentity)
* Fix Trauma Duration sometimes using skill Duration (LocalIdentity)
* Fix Strength of Blood Keystone not working (LocalIdentity)


VERSION[2.32.2][2023/08/24]

--- Fixed Bugs ---
* Fix crash caused by usage of incorrect breakdown table (Paliak)
* Fix lua error when hovering Ascendant nodes (Wires77)


VERSION[2.32.1][2023/08/24]

--- Fixed Bugs ---
* Fix crash when opening some minion builds (Paliak)
* Fix Timeless jewel stats disappearing when applying a tattoo (Wires77)

VERSION[2.32.0][2023/08/24]

--- New to Path of Building ---
* Add support for tattoos (Wires77)
* Add support for Ruthless tree (Wires77)
* Add support for 3.22 skill gems (LocalIdentity, Lilylicious, Regisle, Paliak, Wires77, deathbeam)
  * Full Support
  * Locus Mine
  * Devour
  * Volatility
  * Sadism
  * Spellblade
  * Trauma
  * Corrupting Cry
  * Frigid Bond
  * Guardian's Blessing
  * Fresh Meat
  * Sacrifice
  * Controlled Blaze
* Add support for new Chieftain and Guardian ascendancy nodes (Paliak)
* Add initial support for Guardian minion nodes (LocalIdentity)
* Add self-hit calculations for Scolds Bridle, Eye of Innocence and Heartbound Loop (Paliak)
* Add support for new Ancestor uniques (Wires77, LocalIdentity)
* Improve startup time (Lancej)

--- User Interface ---
* Help section improvements (Regisle)
* Add immunity flags to defence avoidance breakdown (Paliak)
* Removing allocated mastery from hover list (Wires77)
* Improve sync of tree version and version dropdown (Peechey)

--- Fixed Bugs ---
* Fix nodes not being able to be allocated after converting a tree (Peechey)
* Fix totem duration mods not applying (Paliak)
* Fix DPS on Vaal Flicker when using 2x 1h weapons (LocalIdentity)
* Fix Repeat count for minion skills (Wires77)
* Fix Snipe damage going negative (Paliak)
* Fix Snipe showing DPS values when triggering support skills (LocalIdentity)
* Fix Doom Blast not working with Forbidden Shako (Paliak)
* Fix Bleed/Ignite Stack potential issues (LocalIdentity)

--- Accuracy Improvements ---
* Update 3.22 skill tree (Regisle)
* Allow setting inspiration charges to 0 (Paliak)
* Fix "Enemies maimed by you take inc damage over time" not in breakdown display (LocalIdentity)
* Fix Pierce and Chain count config not appearing sometimes (LocalIdentity)
* Fix lower channel time stat using red text (LocalIdentity)
* Fix incorrect increased usage mod range on Cinderswallow Urn (Paliak)

VERSION[2.31.2][2023/08/16]

--- Fixed Bugs ---
* Fix issue when importing characters (Wires77)
* Fix typo with Ignite Stack Potential Override (Wires77)

VERSION[2.31.1][2023/08/16]

--- User Interface ---
* Lower contrast of gem select highlight (ryuukk)

--- Accuracy Improvements ---
* Undo incorrect Explosive Arrow change (Lilylicious)
* Fix Frozen Legion benefiting from exerts (Lilylicious)
* Fix Combustion debuff not applying when a non-damaging skill precedes a damaging skill (Lilylicious)
* Fix Blood Sacrament not being capped by Cooldown (LocalIdentity)
* Fix Tree conversion stopping you from allocating some tree nodes (LocalIdentity)
* Fix Mana cost when using 'Wait for max unleash seals' (busterw)

VERSION[2.31.0][2023/08/15]

--- New to Path of Building ---
* Add 3.22 Skill tree (Regisle)
* Add proper support for DPS with Scourge Arrow, Divine Ire, Flameblast and Incinerate (LocalIdentity)
* Display Channel time for skills that channel and release (Scourge Arrow, Divine Ire, Flameblast, Incinerate and Snipe) (LocalIdentity)
* Add proper support for triggered skills with Snipe Support (LocalIdentity)
* Add support for Flamethrower Trap DPS (Lilylicious)
* Fix weighted average DPS calculation of Ignite/Bleed (LocalIdentity)
* Show min/max DPS range for Ignite/Bleed/Poison (LocalIdentity)
* Add support for cooldown on skills in Black Zenith gloves (LocalIdentity)
* Add support for Crucible min stages and Cooldown mods with Incinerate/Flameblast (LocalIdentity)
* Add support for changing Tree Version (Peechey)
* Add clear button to text inputs (TPlant)

--- Implemented Enhancements ---
* Remove Minimum Ignite Duration (LocalIdentity)
* Imply recent Minion skill use only when using non-permanent Minions (Lilylicious)
* Improve PvP breakdowns (Regisle)
* Only apply Combustion Fire Resistance effect with skills that can Ignite (Lilylicious)
* Add parsing for Redeemer 'Freeze as though Dealing more Damage' mod (fira)

--- Fixed Crashes ---
* Fix crash on 100% reduced reservation efficiency for Relic of the Pact (Lilylicious)
* Fix crash on unusable weapon swap (Lilylicious)
* Fix crash sometimes occurring when searching for Timeless Jewel (Regisle)
* Fix crash when hovering over life mastery mod (Paliak)

--- User Interface ---
* Add a warning when exceeding jewel limits (Lilylicious)
* Make build search immediate (TPlant)
* Add Ctrl-M to the tree drop-down to open 'Manage Trees' dialog (pHiney)
* Force skill groups to display as active based on main skill (Lilylicious)
* Fix division by zero display error in resource recovery calculations (TPlant)
* Add Help documentation for Items tab (karlji)
* Add name to top left Timeless Jewel socket (karlji)

--- Accuracy Improvements ---
* Fix Explosive Arrow Full DPS (AnSq)
* Fix Explosive Arrow stages scaling base damage effectiveness (Lilylicious)
* Fix Flameblast not gaining 'more' damage from first stage (LocalIdentity)
* Fix Supreme Ego taking effect with Blood Magic (mortentc)
* Fix Lancing Steel hit rate calculations (Lilylicious)
* Fix default Uber boss Evasion Rating (ghember)
* Fix defences on normal and magic Two-Toned Boots (Peechey)
* Fix Matua Tupuna's aura mod not affecting minions (Paliak)
* Fix Battlemage's Cry and Redblade Banner not working correctly (Lilylicious)
* Fix multiple instances of 'x stat is increased by overcapped y resistance' stacking (Lilylicious)
* Fix Shock Nova's 'max effect of shock' not benefiting other skills (Lilylicious)
* Fix Adjacent Animosity to work with both Attacks and Spells (deathbeam)
* Fix Crucible AoE mod from applying to any skill (Paliak)
* Fix Energy Shield Stun avoidance if EB allocated (Paliak)
* Fix Spellslinger Reservation incorrectly scaling with stages (mortentc)
* Fix Infernal Legion ignoring support gem damage modifiers (Paliak)
* Fix anointed nodes doubling stats when inside radius Jewels (Paliak)
* Fix Life Mastery not working correctly with Skin of the Loyal (Paliak)
* Fix Chain count not appearing on Calcs page (LocalIdentity)

--- Fixed Bugs ---
* Fix sorting of taken damage values when using the power report (QuickStick123)
* Fix resistance penalty not saving (Paliak)
* Fix import of Forbidden Flesh/Flame when you did not match the class of the jewel (Paliak)
* Fix incorrect keystone source on keystones coming from items (Paliak)

--- Other changes ---
* Improve load time when opening PoB (Lancej)

VERSION[2.30.1][2023/05/06]

--- Fixed Bugs ---
* Fix Spell Suppression being doubled with some weapon combinations (mortentc)

VERSION[2.30.0][2023/05/06]

--- Implemented Enhancements ---
* Add support for Vaal Absolution + Vaal Domination (LocalIdentity)
* Add support for Energy Leech with Minions (LocalIdentity)
* Add support for Garb of the Ephemeral "nearby" mods (Regisle)
* Add support for Shapers and Maddening Presence mods (Regisle)
* Add cooldown value to Twister (LocalIdentity)

--- Fixed Crashes ---
* Fix crash when searching for Timeless Jewel and using filter nodes (Regisle)
* Fix error on disabling node power mid-generation (Lilylicious)

--- User Interface ---
* Fix Ailments breakdown showing crit damage while you have Resolute Technique (LocalIdentity)
* Fix display bug for Betrayal uniques (Peechey)

--- Fixed Bugs ---
* Fix Firesong and Stormshroud effects persisting after being removed from your character (Lilylicious)
* Fix local Flask effect mods not working with Mother's Embrace and Umbilicus Immortalis (Regisle)
* Fix Sceptres and Fishing Rods having some incorrect mods in the item crafter (LocalIdentity)
* Fix calculation of hybrid Mana + Life costs (mortentc)
* Fix Ailment avoid chance not rounding down when using Ancestral Vision (LocalIdentity)
* Fix Suppression from Dagger mastery not working with Ancestral Vision (mortentc)
* Fix Trigger skills not gaining cooldown from 'CDR per x Charge' mods (LocalIdentity)
* Fix Exsanguinate stages scaling Ignite damage when using the Crucible conversion mod (LocalIdentity)
* Fix socket gems mods from Ruthless appearing in the Crucible mod list (LocalIdentity)
* Fix Cospri's Will poison mod not working (LocalIdentity)
* Fix player "while blind" effects working while having "Cannot be Blinded" Saboteur node (LocalIdentity)

VERSION[2.29.0][2023/04/28]

--- Implemented Enhancements ---
* Support for crafting Crucible mods on items by (LocalIdentity, Peechey)
* Add ability to simulate Aura bots or curse support with new Party tab (Regisle)
* Add support for on-kill explosions (Edvinas-Smita)
* Add support for Vaal Firestorm, Lightning Arrow, Arctic Armour, Animate Weapon and Reap by (Regisle, LocalIdentity)
* Add ability to search for Megalomaniac in Trader (Edvinas-Smita)
* Add support for local, Essence and crafted mods in Trader (QuickStick123)
* Add support for hits against you overwhelm pdr (QuickStick123)
* Add support for regex OR to tree and Item search (QuickStick123)
* Add support for Master Distiller (deathbeam)
* Add support for enduring flask recovery over time (deathbeam)
* Add support for Damage taken from Allies life before you (Regisle)
* Add support for 'Impales to last an additional hit' mastery mod (Regisle)

--- Fixed Crashes ---
* Fix infinite recursion crash with Manaforged arrows (Paliak)
* Fix crash when renaming tree with F2 (Paliak)
* Fix crash when sorting Trader results by some stats (Regisle)
* Fix multiple Mastery-related crashes when converting tree to new version (Peechey)

--- User Interface ---
* Allow custom hex colours for positive and negative breakdown values (Peechey)
* Filter Timeless Jewel search by node distance (Regisle)
* Use nearest keystone for Timeless Jewel search name (QuickStick123)
* Improve map mod selection UI in the Configuration tab (Regisle)
* Add ability to sort by EHP change for gems (Regisle)
* Highlight borders for changed config options in config tab (deathbeam)
* Adjust minimum trade weight to always show some items in results (QuickStick123)
* Fix instant Leech breakdown (mortentc)
* Fix colour codes leaking into formatted numbers (QuickStick123)
* Fix discontinuous mod values occurring with range tier slider (QuickStick123)

--- Accuracy Improvements ---
* Update uniques (QuickStick123)
* Fix Juggernaut Unbreakable not working with Iron Reflexes + Evasion (LocalIdentity)
* Fix Fanaticism applying to triggered skills (LocalIdentity)
* Fix Sleight of Hand and other one-handed weapon + damage with Ailments passives (Peechey)
* Fix Life Mastery not including enchants (Nostrademous)
* Fix enemy chance to hit not affecting crit effect in defence calculations (QuickStick123)
* Fix burst damage when using unleash (Lilylicious)
* Fix alt quality Lacerate and Chance to Bleed Support not affecting Bleed duration (LocalIdentity)
* Fix Bladestorm attack having 100% bleed chance (LocalIdentity)
* Fix Vaal auras being disabled by Sublime Vision (deathbeam)
* Fix local gain on hit mods (QuickStick123)
* Fix leech incorrectly auto-applying in some circumstances (deathbeam)
* Fix ailment conditionals not being preemptively enabled when an ailment can be applied. (Paliak)
* Cap trader stat weight per mod to 100% increased (QuickStick123)

--- Fixed Bugs ---
* Recalculate level requirement when extra skill points change (Lilylicious)
* Fix trader occasionally ignoring sort selection (Edvinas-Smita)

VERSION[2.28.0][2023/04/12]

--- Implemented Enhancements ---
* Add support for Impending Doom + using it with Vixen's (ha107642)
* Add support for Manaforged Arrows (Nostrademous)
* Add support for 3.21 uniques (QuickStick123, LocalIdentity)
* Add Forged Frostbearer Spectre (LocalIdentity)

--- Fixed Bugs ---
* Fix active skill mods applying to Impending Doom, Prismatic Burst, Predator and Shockwave (QuickStick123)
* Fix Petrified Blood Low Life recoverable calculation (QuickStick123)
* Fix Prismatic Burst not choosing 1 damage type for DPS (LocalIdentity)
* Fix Chance to Bleed Support applying to Minions (Peechey)
* Fix 'Damage per aura' mastery incorrectly working with some gems (LocalIdentity)
* Fix max res Armour Mastery incorrectly applying to max Chaos res (LocalIdentity)
* Fix Trader not calculating correct weights for hit pool (Regisle)
* Fix chance to get flask charge on crit for flask breakdown (deathbeam)

--- Accuracy Improvements ---
* Update Tombfist to 3.21 (QuickStick123, LocalIdentity)

VERSION[2.27.2][2023/04/09]

--- Implemented Enhancements ---
* Add support for Prismatic Burst (Wires77)

--- Fixed Crashes ---
* Fix crash in the Trader from not having jewel data (Regisle)

--- User Interface ---
* Correct display of max mana leech rate breakdown (Lilylicious)
* Fix crucible item colour (QuickStick123)

--- Fixed Bugs ---
* Fix Flasks incorrectly having "Cannot Leech" on them (Wires77)
* Fix + to level of active skill gem mods not working (LocalIdentity)
* Fix Formless Inferno, Uul-Netol's Kiss and Tulborn (QuickStick123)
* Fix Absolution Enchant Parsing (LocalIdentity)
* Fix Snipe Support + update Assailum (LocalIdentity)


VERSION[2.27.0][2023/04/08]

--- Implemented Enhancements ---
* 3.21 game data update (Nostrademous)
* Add crucible modifier parsing support (Nostrademous)
* Add support for mods conditional on the modifiers of other equipped items (Nostrademous)
* Add Bloodnotch (QuickStick123)
* Set level mode to manual if default level is above 1 (Lilylicious)
* Hide the power report on loading a build and unchecking "Show node power" (Lilylicious)
* Add skill names to cost warnings (Paliak)
* Add support for new Low Life and Full Life Masteries (Nostrademous)
* Add support for Warcry Mastery (Peechey)
* Add support for repeat-based modifiers (Regisle)
* Add support for Saboteur Ascendancy (Peechey)
* Add support for "Skills Cost Life instead of 30% of Mana" Mastery (Nostrademous)
* Prompt for saving after altering the passive search string (Lilylicious)

--- User Interface ---
* Limit separators to non-alphanumeric (Lilylicious)

--- Fixed Bugs ---
* Fix default state validation for lists and color labels (deathbeam)
* Fix tree data bug related to recovery mastery (QuickStick123)
* Fix issue where Sceptres and One Handed Maces were considered the same weapon type (Peechey)
* Fix Reverberation Rod to add back Controlled Destruction (chx)
* Fix Kaom's Spirit rage regen calculation behaviour (Ribel38)

--- Other changes ---
* Improve EHP calculation performance when using full DPS (Regisle)
* Update a few uniques for 3.21 (QuickStick123)

VERSION[2.26.3][2023/04/05]

--- Fixed Bugs ---
* Fix several Minion buffs not being calculated correctly (Wires77)
* Fix level-up stats from appearing on tooltips (Lilylicious)
* Fix MoM and Prevented Life loss effect interaction (Edvinas-Smita)
* Fix life loss prevention occurring on overkill damage resulting in undesired breakpoint behaviour (QuickStick123)
* Fix Ghost Reaver and Mines Leech not working (QuickStick123)
* Fix mod values on Betrayal uniques (dshebib)

VERSION[2.26.2][2023/04/03]

* Fix mastery choices overlapping when they had multiple lines (Wires77)
* Fix gems in the Squire counting multiple times (Wires77)
* Fix skill stages not being editable in some cases (QuickStick123)
* Fix Widowhail increased bonuses calculation (Edvinas-Smita)
* Fix max-hit with 100% taken as conversion (Edvinas-Smita)
* Fix issue calculating defences based on overcapped resistances (Regisle)
* Fix Formless Inferno not increasing minion life properly (Wires77)

VERSION[2.26.1][2023/04/03]

--- Fixed Crashes ---
* Fix crash with Petrified Blood and eHP (QuickStick123)

VERSION[2.26.0][2023/04/03]

--- 3.21 Changes ---
* Add 3.21 tree (Regisle)
* Add support for new mods on the tree (madinsane, Paliak, QuickStick123, LocalIdentity)
* Add support for many mods on 3.21 Masteries (Lilylicious, Peechey, cardbeard, dbjorge, MoonOverMira, QuickStick123)
* Add support for new 3.21 Uniques (Paliak, TPlant, QuickStick123)
* Add support for mods on uniques that were changed in 3.21 patch notes (QuickStick123, ifnjeff)
* Update Timeless Jewels to work with 3.21 tree (LocalIdentity)

--- Implemented Enhancements ---
* Add a Help section (Regisle)
* Add support for automatic character levels based on allocated nodes (Lilylicious)
* Allow Trade to weight by multiple stats (Regisle)
* Enable searching for Militant Faith devotion modifiers (Edvinas-Smita)
* Change pobb.in to be the default build code exporter (QuickStick123)
* Automatically apply Arcane Surge granted to you via items or nodes on the tree (QuickStick123)
* Add support for skill uses (QuickStick123)
* Add new boss skills, auto-apply uber changes if set to uber, and update non-uber pen/chaos mix (Regisle)
* Automatically estimate resistance penalty on import (Paliak)
* Update boss Armour/Evasion values and add override fields to config (ybbat)
* Allow for custom mod DPS multiplier (e.g 35% More DPS) (Regisle)
* Change Elusive to use average value by default instead of max (deathbeam)
* Implement "You can't deal Damage with Skills yourself" mod from Ancestral Bond (Paliak)
* Add support for more mods on Precursor's emblem (QuickStick123)
* Add support for Enemy regen and Sanctum x can y (QuickStick123)
* Add support for Non-Aura cost no Life/Mana while Focused (QuickStick123)
* Add support for Cat's Stealth avoid damage (QuickStick123)
* Add support for Cane of Kulemak unveiled mods scaler (Regisle)
* Add support for additional cooldowns on Mirror/Blink arrow (QuickStick123)
* Automatically apply PvP multipliers to skills (Regisle)
* Add support for Vaal skills Soul cost and soul gain prevention (Regisle)
* Add support for Block chance reduction (Regisle)
* Add support for mods that disable other item slots (Regisle)
* Add support for Jewel limits (Regisle)

--- Fixed Crashes ---
* Fix crash on import when an Abyss Jewel was socketed in a weapon swap weapon (Paliak)
* Fix issue in PoB Trader caused by sorting mode change (Dullson)
* Fix not being able to save trees with more than 254 nodes allocated (QuickStick123)
* Fix crash caused by very long lines on items without spaces (Paliak)
* Fix crash when viewing Pantheon reduced enemy Life Regen (Paliak)

--- User Interface ---
* Hide config options that can be hidden by default behind conditions (deathbeam)
* Improve eHP breakdown to show greater detail (Edvinas-Smita)
* Recolor mods in the 'Custom Modifiers' box to show if they are parsed or not (deathbeam)
* Properly sort and group Eldritch mods in the item crafter (Regisle)
* Show uptime for "Enduring" Life and Mana flasks (deathbeam)
* Make race uniques not show up as obtainable (Regisle)
* Update Trader, Item weight and sorting to use percentage change rather than absolute (Regisle)
* Change Blade Blast to user-configurable stages (Regisle)
* Add flask breakdown to Calcs tab (deathbeam)
* Colourise and group defensive calc sections (deathbeam)
* Add support to display coloured text in dropdowns (deathbeam)
* Allow setting Blood Charges to 0 (Paliak)

* Fix punctuation error in Trauma calculation message (Ivniinvi)
* Fix minor colour codes and number formatting errors in tooltips (QuickStick123)
* Fix Enabled and FullDPS checkboxes not updating when mouse shortcuts are used (Dullson)
* Fix Summon Skeletons enchant not appearing in filtered list (Wires77)
* Fix inconsistent display of additional quality and gem levels in skill group tooltip for inactive gems (Paliak)
* Fix cluster jewel notable compare tooltip when crafting a cluster (Edvinas-Smita)

--- Accuracy Improvements ---

* Update wording on many uniques (QuickStick123)
* Update Watcher's Eye Dodge mods to Suppress mods (deathbeam)
* Update Vessel of Vinktar to have correct mod values (DavidBindloss)

* Fix eHP calculation when using Eldritch Battery + Mind Over Matter + Corrupted Soul (Regisle)
* Fix a variety of incorrect catalyst scaling (QuickStick123)
* Fix Voltaxic missing shock effect mod (LocalIdentity)
* Fix missing Mana on Mindspiral (QuickStick123)
* Fix missing variant on Replica Hyrri's Truth (QuickStick123)
* Fix values of mods on Devouring Diadem (LocalIdentity)
* Fix Vorana's March missing a fourth modifier slot (hexeaktivitat)
* Fix base for Saemus' gift (Lilylicious)
* Fix Entropic Devastation not having Shaper influence (QuickStick123)
* Fix support for Mace/Scepter chill Mastery node (moojustice1)
* Fix range values for Point Blank / Far shot distances (QuickStick123)
* Fix Foil search to correctly assign foil to Voidborn uniques (Regisle)
* Fix mods incorrectly applying when wielding fishing rod (QuickStick123)
* Fix group disable not disabling support gems and two-part skills not applying support part to linked groups (Paliak)
* Fix Hex Master not modifying the duration of Curses to be infinite (Paliak)
* Fix tree version being out of date when importing character profile into an old tree (QuickStick123)
* Fix Fire Exposure/Action speed mod on Balance of Terror (QuickStick123)
* Fix Adrenaline, Her Embrace and Boot Enchant with Wilma's Requital (LocalIdentity)
* Fix Minion overwhelm mastery incorrectly applying to spells (Paliak)
* Fix Galvanic Field shock effect scaling all damage instead of only hits (LocalIdentity)
* Fix ignite chance display (raylu)
* Fix player-specific flask mods incorrectly applying to Minions (Paliak)
* Fix buff effect scaling guard absorption rate (QuickStick123)
* Fix local flask duration affecting the total amount recovered (QuickStick123)
* Fix Strength adding to Minions mod only applying at half value (cardbeard)
* Fix Projectile modifiers incorrectly applying to Cremation Corpse Explosion damage, (CapnJack22)
* Fix Rational Doctrine not working while using Crystallised Omniscience (QuickStick123)
* Fix Double/Triple Damage calculations (QuickStick123)
* Add missing "Damage" tag to some golem skills (Paliak)
* Fix Ball Lightning Projectile Speed (LocalIdentity)
* Fix incorrect profane ground numbers (QuickStick123)
* Fix flask conditions for using Life and Mana flasks (deathbeam)
* Fix Follow Through not applying to poison (Paliak)
* Stop Vaal Smite and Smite auras from stacking (Paliak)
* Fix skill type tags for maximum Ballista Totem mods (bobanobahoba)
* Fix enemy negative resistance not being capped for DoT damage (Edvinas-Smita)
* Fix Vaal Lightning Strike damage effectiveness being off by 1 level (Regisle)

--- Fixed Bugs ---
* Fix imported characters missing Voidborn uniques (QuickStick123)
* Fix Energy Blade not importing from PoE.ninja and on copy paste (QuickStick123)
* Fix enemy level getting out of sync due to updating later than expected (QuickStick123)
* Fix incorrect variable causing gem sorting to occur far too often (Paliak)
* Fix skill sets sometimes being deleted after deleting the first one (deathbeam)
* Fix socket group linking not working on weapon swap and generalize socket group linking code (Paliak)
* Fix Energy Blade not working with socketed Abyssal jewels (QuickStick123)
* Fix more multipliers on Skill damage being incorrectly rounded. (QuickStick123)
* Prevent pathing through class starts for Split Personality (Paliak)

VERSION[2.25.1][2023/01/06]

--- Fixed Crashes ---
* Fix crash caused by item stuck on cursor when dragging (Paliak)
* Fix crash when using Whispering Ice with trigger support (Paliak)
* Fix crash caused by loading shared items too early (QuickStick123)

--- Fixed Bugs ---
* Fixing Timeless jewels not working correctly when added via the "Find Timeless Jewel" UI (QuickStick123)
* Fix Atziri's Mirror's drop source (pHiney)
* Fix Blood Sacrament incorrect scaling when setting to stages more than 1 (dreais)
* Fix Spell Suppression mastery not working with Acrobatics Keystone (Paliak)
* Fix magic utility flask effect not scaling Onslaught from Silver Flasks (deathbeam)

VERSION[2.25.0][2023/01/03]

--- Implemented Enhancements ---
* Apply enemy damage multiplier to max hit taken (deathbeam)
* Add button to generate a trade link for Timeless Jewels (meepen)
* PoB Trader
	* Add ability to generate weighted search URL without the need for POESESSID (Dullson)
	* Add support for Private Leagues (Dullson)
	* Add support for Sony and Xbox realms (Nostrademous)
	* Sort Trade league name dropdown so temporary leagues appear at the top of the list (Nostrademous)
	* Automatically adjust weighted search to prevent result clipping (Dullson)
	* Add support to change the sorting mode on already-fetched items (Dullson)
	* Improve item pricer error handling (Dullson)
	* Temporarily remove Synthesis mods until they are properly supported (Dolmur)
	* Remove Eldritch mods checkbox from bases that are unable to roll Eldritch mods (Dolmur)
	* Display item price at the bottom of the item tooltip (Dullson)
	* Use default item affix quality to generate mod weightings (Regisle)
* Add option for to select any conqueror Keystone for Timeless jewels search (Regisle)
* Add support for Mutewind Pennant Warcry mod (andrewbelu)
* Add support for Phantasmal Reave radius (andrewbelu)
* Add support for Sandstorm Visage crit mod (andrewbelu)
* Add Support for Frozen Sweep DPS and burst damage (Lilylicious)
* Add support for Original Sin (QuickStick123)
* Add support for Progenesis and show the amount recouped (Regisle)
* Add support for Rotting Legion missing Zombie mod (andrewbelu)
* Critical strike cull chance now uses hit rate to determine DPS gain (andrewbelu)
* Increased flask effect works on Silver Flask to scale Onslaught effect (Fabere456)
* Add sanctum unique drop locations (QuickStick123)
* Update tree to 3.20.1 (QuickStick123)

--- Fixed Crashes ---
* Fix crash when deleting gem level (Paliak)
* Fix crash when clicking sort options in node power (meepen)

--- User Interface ---
* Change the unique list to only display currently obtainable uniques instead of any source (Regisle)
* Fix odd edit behaviour with the POESESSID input box (Wires77)
* Fix Timeless Jewel tree radius effect not appearing on jewels added through "Find Timeless Jewel" UI (LocalIdentity)
* Remove duplicate bleed/poison config option (QuickStick123)

--- Fixed Bugs ---
* PoB Trader memory leak (Dullson)
* Max fuse calculation for Explosive Arrow (Lilylicious)
* Minion-specific mods not being included as mods for weighted search (Dolmur)
* Item pricing mod calculation does now use DPS instead of average damage (Urganot)
* Minion-specific mods granting their effect to all Minions (QuickStick123)
* Session IDs not saving separately per imported account (Wires77)
* Missing skillType tags from minion skills (Paliak)
* Wither on hit from Balance of Terror (deathbeam)
* Sort by Full DPS not working on anoints and appearing in other locations (QuickStick123)
* Kalandra's Touch not working (QuickStick123)
* Long loading times from modCache not being used during startup (QuickStick123)
* Issue parsing certain item bases (Paliak)
* Unique Armour/Evasion/ES/DPS tooltip being different to added item (QuickStick123)
* Energy Blade not getting disabled when removing the gem (QuickStick123)
* Divergent Cast while Channeling incorrectly adding "More" damage (LocalIdentity)
* Rotgut variant mods (LocalIdentity)
* Seismic Trap and Lightning Spire Trap not rounding to server ticks for wave count calculation (Edvinas-Smita)
* Missing Physical tag to Heartbound Loop (ProphetLamb)
* Wording on Sandstorm Visage mods (QuickStick123)
* Remove Legacy Crystallised Omniscience from the unique list as it no longer exists (QuickStick123)
* Damage multipliers to exerts also applying to triggered skills (Paliak)
* More than 100% reduced resistances causing negative res to turn positive (QuickStick123)
* Militant Faith mod using "Skill Cost" instead of "Mana Cost" (Regisle)
* Implicit mods on Kalandra's Touch not applying (Paliak)
* Singular element modes not working with phys as random element dropdown box (QuickStick123)
* Missing name on elemental damage Grand Spectrum variant (deathbeam)
* Frenzy Charges and Onslaught only counting one stat instead of two for Wilma's Requital (LocalIdentity)
* Level requirement for United in Dream (LocalIdentity)

VERSION[2.24.0][2022/12/14]

--- Implemented Enhancements ---
* Update and add support for all new uniques (QuickStick123)
* Add price cap option to the PoB Trader (Dullson)
* Add support for Vaal Flicker Strike (Nostrademous)
* Add support for Critical Strike chance cap on new Winds of Fate Unique (Lilylicious)
* Add support for Explosive Trap DPS (QuickStick123)
* Add support for many new flask-specific mods (QuickStick123)
* Add support for new curse mods without increased effect (QuickStick123)

--- Fixed Crashes ---
* Fix crash when using Hand of the Fervent with a life cost (QuickStick123)
* Fix crash related to base cost mod parsing and overhaul resource relating parsing to be more generic (QuickStick123)

--- User Interface ---
* Hide character input in POESESSID input box for privacy reasons (Nostrademous)
* Fix spacing issue in portrait mode on the Items tab (Wires77)

--- Accuracy Improvements ---
* Improve accuracy of mana cost calculations (QuickStick123)
* Update all unique flasks with 3.20 wording changes (QuickStick123)
* Update Corundum flask with "Cannot be Stunned" affix (Nostrademous)
* Update Fated End (QuickStick123)
* Fix Phantasmal Smite quality not working (Nostrademous)
* Fix Frozen Legion radius numbers (Nostrademous)
* Use trap cooldown for Mana cost per second (Lilylicious)

--- Fixed Bugs ---
* PoB Trader did not list the correct league names (Dullson)
* PoB Trader had overlapping UI on the Query Options box (Dullson)
* PoB Trader wasn't generating a sufficient minimum weight for some builds (Dolmur)
* PoB Trader did not work on Linux due to an issue with curl (Turmfalke2)
* Private character importing when using your session ID (Wires77)
* FullDPS causing some skills to not work correctly with the node power colours on the tree (QuickStick123)
* Importing characters that used Barrage Support in skill links (raylu)
* Area damage supports not working with Minion Instability (Paliak)


VERSION[2.23.0][2022/12/09]

--- Implemented Enhancements ---
* Add initial and partial support for new skill gems (LocalIdentity)
    * Vaal Blade Flurry is partially supported
    * Vaal Cleave is missing the Cleave buff
    * Frozen legion needs more work before it's completely accurate
* Updated old skill gems with 3.20 balance changes (LocalIdentity)


VERSION[2.22.1][2022/12/10]

--- User Interface ---
* Update 3.20 skill tree (LocalIdentity)

--- Fixed Bugs ---
* Cost per second for totems and eldritch battery (Lilylicious)
* Incorrect warnings when using Eldritch Battery and remove support for per-second costs (Paliak)
* Viper Strike base Poison duration (LocalIdentity)
* Ailments not applying correctly (Lilylicious)
* Hex Master not working with Impossible Escape (LocalIdentity)
* Onslaught Effect nodes on skill tree not working (LocalIdentity)


VERSION[2.22.0][2022/12/09]

--- Implemented Enhancements ---
* Add 3.20 Tree and Timeless jewel nodes (Regisle)
* Add all revealed new Uniques from 3.20 (QuickStick123)
* Add build pricing and item optimization to Items Tab (Dolmur, Nostrademous, Dullson)
* Add support for
	* Seismic / Lightning Spire Trap DPS (Edvinas-Smita)
	* Mod tooltips to display stat differences when hovering over mods in the item crafter (QuickStick123)
	* New default gem level functionality (Lothrik)
	* Specific socket colour mods found on Dialla's Malefaction, Malachai's Artifice, Doomsower (Paliak)
	* Resource costs per second in sidebar and add breakdown to the calcs page (Lilylicious)
	* Uptime of skills with duration and cooldown (QuickStick123)
	* Importing build links out of google sheets (JadedCricket)
	* Boneshatter self damage breakdown (Lilylicious)
	* Boneshatter maximum sustainable Trauma stacks (QuickStick123)
	* Deadly Tarantula and Armour Cruncher Spectres (fialhoFabio)
	* Enemy Block Chance (Regisle)
	* Automatically apply Energy Blade buff when skill is equipped (QuickStick123)
	* Anomalous Predator Support (TPlant)
	* Frostblink CDR from nearby enemy (Nostrademous)
	* Summon Reaper's Consume buff (Wires77)
	* Reservation scaling with stages for Blood Sacrament (QuickStick123)
	* Burning Ground from Essence of Hysteria (Regisle)
	* Cold Conduction Cluster Jewel notable (Nostrademous)
	* Low Tolerance Cluster Jewel notable (Regisle)
	* "Nearby Allies have Culling Strike" (Sinured)
	* "chance for flasks you use to not consume charges" (Lothrik)
	* Soul Eater stack limit (TPlant)
	* Hex Master Keystone (QuickStick123)
	* "Your Blessing Skills are Disabled" from Essence Worm (Paliak)
	* "Quicksilver Flasks you Use also apply to nearby Allies" mod on Victario's Flight (Paliak)
	* Stormfire's Burning Damage mod (QuickStick123)
	* Kalandra's Touch unique (Paliak)
	* Reflected kalandra mods (Paliak)
	* Some more Eldritch boss mods (QuickStick123)
	* New curse mods (QuickStick123)
	* Glorious Madness poison chance mod (Azperin)

--- User Interface ---
* Add warnings if skill cost exceeds currently available resource (Life/ES/Mana) (Paliak)
* Add button to filter Uniques: Any item, Obtainable, Unobtainable, Vendor Recipe, Upgraded, Boss Item (QuickStick123)
* Add button to go to privacy settings when an account you are trying to import is set to private (raylu)
* Make socket group sort order persistent when switching or deleting gems groups (Lothrik)
* Display max calculated fuses for Explosive Arrow on the calcs page (dbronkalla06)
* Adjust sample Brittle effects in Brittle breakdown box (TPlant)
* Relabel "Total DPS" to "Hit DPS" to increase readability (raylu)
* Re-order the leagues dropdown in the import menu to have the current temporary league at the top of the list (Schroedi)
* Do not hide config options that are configured without source (deathbeam)
* Fix Barrage and Barrage Support ambiguity in gem list (Paliak)
* Fix Aura effect on Self not counting towards Aura effect breakdown (LocalIdentity)
* Fix incorrect Timeless Jewel ring colours when searching a node on the passive tree (Wires77)
* Fix breakdown of mana cost not showing in certain situations (Wires77)
* Fix Fanaticism tooltip (MeDott29)
* Fix DoT Multi missing in Poison multiplier breakdown for Spells (Wires77)
* Fix inconsistent display of additional quality and gem levels in skill group tooltip (Paliak)
* Fix typo in config tab (Nightblade)
* Fix Item Corruptor having empty space (QuickStick123)

--- Accuracy Improvements ---
* Update existing uniques for 3.20 (ifnjeff)
* Remove curse effect reduction on bosses (QuickStick123)
* Improve the accuracy of Max Hit calculations (Edvinas-Smita)
* Improve the accuracy of eHP calculations (QuickStick123)
* Generalise Regeneration Calculations adding full support for degens and breakdowns (QuickStick123)
* Update Brittle formula (QuickStick123)
* Apply shock effect to shocked ground (Paliak)
* Truncate resistances to better match in game values (Paliak)
* Adjust Delirium effect scaling to be more accurate (Lilylicious)
* Fix Bleed and Ignite critical strike proportions to be based on how many applications you can apply during the duration (oljomo)
* Fix totems not being affected by auras (Paliak)
* Fix avoidance calculations when using Elusive (Regisle)
* Fix missing elemental resist calculation (TPlant)
* Fix maximum shock double counting (QuickStick123)
* Fix conversion and charges being negative (QuickStick123)
* Fix Lucky Attack Damage incorrectly applying to Spells (QuickStick123)
* Fix Ailment mods from active skill gems not applying in some cases (Paliak)
* Fix Non-curse Hex skills being treated as Curse skills (kolhell)
* Fix several issues with skill costs (QuickStick123)

* Fix rare templates not getting implicit mod tags (Wires77)
* Fix global energy shield being mistaken for local (QuickStick123)
* Fix parsing for new wording on Aegis Aurora (LocalIdentity)
* Fix Grand Spectrum not working correctly with Minions (deathbeam)
* Update affix limit for corrupted abyss jewels (Paliak)
* Update wording differences on uniques (QuickStick123)
* Update "Grants" wording change on uniques (QuickStick123)
* Update Pledge of Hands and Atziri's Disfavour sources (QuickStick123)
* Update flask wording (QuickStick123)
* Update Vorana's March to be in sync with game mods (LocalIdentity)
* Remove chance to be crit mod from Aul's Uprising (Torchery)

* Fix Anomalous Energy Blade Shock Chance (QuickStick123)
* Fix Energy Blade counting multiple times when used in FullDPS (QuickStick123)
* Fix Cyclone's area of effect not scaling with weapon range (QuickStick123)
* Fix Elemental Hit scaling area instead of radius (QuickStick123)
* Fix Absolution Spell Hit counting multiple times when used in FullDPS (APXEOLOG)
* Fix Lightning Conduit and Galvanic Field scaling with area damage (LocalIdentity)
* Fix Lightning Conduit's "More damage with hits" (QuickStick123)
* Fix Divergent Fist of War increasing Stun Threshold (Wires77)
* Fix Ice spear Crit chance enchant not applying to all projectiles skill part (Paliak)

--- Fixed Bugs ---
* Crash for pvp when checking support gems (Regisle)
* Crash when generating fallback weights caused by missing source (Paliak)
* Crash on crafting certain quirky items (Nostrademous)
* Crash when clicking on Jewel implicit button (QuickStick123)
* Kalisa's Grace crit chance modifier not working (michelrtm)
* Cluster Jewels not showing DPS stats in item crafter (LocalIdentity)
* Count being nil for FullDPS when importing a build (Paliak)
* Non-curse part of non-curse aura skills (Paliak)
* Some modifiers visually missing from total ES calcs (randomflyingtaco)
* Passive count multipliers preview on nodes (Lilylicious)
* Influence modifiers not behaving correctly and rune daggers missing rune dagger tag (QuickStick123)
* Arcanist brand giving brand skill flag to gems breaking stuff (QuickStick123)
* DPS comparison not working correctly when using The Saviour and using overrides (Paliak)
* Parsing for some pobb.in build links (Dullson)
* Use Life/Energy Shield Regen Recovery for power builder (deathbeam)
* Remove caps on ground degens (Regisle)
* Some stats with Bloodstorm conditionals applying globally (QuickStick123)
* Added Rage generation flag to Chains of Emancipation (QuickStick123)
* Thread of Hope allowing you to allocate ascendancy nodes (LocalIdentity)
* Improve handling of unscalable mods and fix some mods from alternate qualities not applying (Paliak, QuickStick123)
* Support gems not adding their flags if they themselves require a flag added by a support gem lower in the support list (Paliak)
* Devotion not working with minion mods (TPlant)
* Untying chill from frozen (kolhell)
* "No reservation" mods affecting cost of Blessings (Paliak)
* Ice Nova interaction with Greater Spell Echo and Awakened Spell Echo when casting on Frostbolt (Sinured)
* Exposure not applying correctly when using Scorching Ray "Maximum Sustainable Stages" (Paliak)
* Shavronne's Revelation removing life recharge (Paliak)
* Correctly apply mod precision in item editor and fix Assassin's Mark scaling (QuickStick123)
* Stop support gems from using Minion types to determine compatibility with Minion attack skills (Paliak)
* Dagger mastery and radius jewels applying to Masteries (Paliak)
* Varunastra not working with Nightblade Support (Paliak)
* Update Brittle config description to new value and fix Scorch source (deathbeam)

--- Other changes ---
* Documentation - Add more tips to CONTRIBUTING.md (Paliak)
* Fix spelling/punctuation (Nightblade)

VERSION[2.21.1][2022/08/20]

--- Fixed Bugs ---
* Fix crash related to Alchemists Mark (deathbeam)

VERSION[2.21.0][2022/08/20]

--- Implemented Enhancements ---
* Add support for new 3.19 skills and mods (Nostrademous, LocalIdentity)
  * Full support for all new skills
* Add initial support for Eldritch Implicits (Regisle)
* Add the ability to automatically calculate # of Explosive Arrow Fuses (LocalIdentity)
* Add breakdowns for Burning and Caustic ground from ailments (Regisle)
* Add the Poised Prism and Elevore uniques (QuickStick123)
* Add new Grand Spectrum mods (deathbeam)

--- User Interface ---
* Fix PvP Hit Taken Colour (Regisle)
* Update Heartstopper config text (Regisle)
* Remove Main Hand background colour from global Ignite Dot Multi section (TPlant)
* Add Keystone names to Timeless jewel variants (Regisle)

--- Accuracy Improvements ---
* Update Replica uniques (QuickStick123)
* Update Deidbell (QuickStick123)
* Update Ventor's Gamble and Soul Ripper (Lothrik)
* Fix missing life on Demon Stitcher (QuickStick123)

--- Fixed Bugs ---
* Fix crash when adding Timeless jewel to build from tree UI (Lothrik)
* Fix certain spells not having correct DPS with Unleash Support (Regisle)
* Fix Timeless jewel node weight bugs (Lothrik)
* Fix checkbox not updating when selecting Vaal skills (Paliak)
* Fix Rage regen issues (Regisle)
* Fix Gain on Kill not working for Attacks (Regisle)


VERSION[2.20.2][2022/08/16]

--- Implemented Enhancements ---
* Reintroduce Show/Hide skill cost based upon whether it has a base cost (QuickStick123)
--- Accuracy Improvements ---
* Use correct max shock in breakdown (Lilylicious)
--- Fixed Bugs ---
* Fix timeless jewel socket index bug (Lothrik)
* Fix missing unique sliders (Lothrik)
* Filter out unused modifier line ranges (Lothrik)


VERSION[2.20.1][2022/08/16]

--- Fixed Bugs ---
* Revert skill costs being hidden if you reduced the cost to 0 as it was causing an error (LocalIdentity)
* Fix Juggernaut "Armour applies to Elemental damage" node not working (Lilylicious)

VERSION[2.20.0][2022/08/16]

--- Implemented Enhancements ---
* Update skill tree to 3.19 (Regisle)
* Add new 3.19 uniques (QuickStick123, LocalIdentity, Wires77)
* Timeless jewel search improvements (Regisle, Lothrik)
  * You can now auto generate weights for nodes based on skill DPS
  * You can scroll on the horizontal scroll bars to change values (hold Ctrl/Shift to scroll slower/faster)
* Update a wide variety of unique items (Sinured, QuickStick123, Lexy, Nightblade, Paliak, Wires77, Lothrik)
* Add support for
  * Damage over Time DPS cap (deathbeam, Regisle, LocalIdentity)
  * 3.19 Trickster ascendancy (Lilylicious, Regisle)
  * Deal 10% less damage on Indomitable Resolve (Regisle)
  * Armour applies to Elemental damage (Regisle)
  * Vorana's March mods (LocalIdentity)
  * Non-critical strikes deal less damage (Regisle)
  * More Ailment effect modifiers (Regisle)
  * Used Life flask in the past 10 seconds (Regisle)
  * Debuff expiration rate (Regisle)
  * Basic recoup breakdown (Regisle)
  * Modifiers to enemy damage (Regisle)
  * PvP skill scaling (Regisle)
  * PvP hit taken (Regisle)
  * Non-Vaal gem modifiers (Nostrademous)
  * Debilitate debuff (deathbeam)
  * Minions have Unholy Might (QuickStick123)
  * 3.19 Arrow Dancing Keystone (QuickStick123)
  * Counting Mastery type allocations (Nostrademous)
  * More triple damage mods (Paliak)
  * Kalandra inverted stats (Nostrademous)
  * Stacking max shock (Lilylicious)
  * Ryslatha Pantheon Life flask charge generation (deathbeam)
  * Lightning Conduit's new Trigger flag (Nostrademous)
  * Enemy Overwhelm (QuickStick123)
  * Burning and Caustic ground and Flame Surge (deathbeam)
  * Burning and caustic ground in total/combined DPS (Regisle)
  * Parsing of Link skill mods (QuickStick123)
* Fix Incinerate gem tooltip (Paliak)
* Always use configured or base chill for bonechill and remove bonechill config (deathbeam)
* Update ward recharge speed (Lexy)
* Update Brittle to 3.19 values (Lexy)
* Added Thrusting as a base sword subType (Nostrademous)
* Minion charges and ailments work like players (Lilylicious)
* Take into account weapon conditions for shock (Lilylicious)
* Properly support gain on kill (Regisle)
* Update Chainbreaker wording and display Rage Regeneration (Sinured)

--- User Interface ---
* Display reservation efficiency as percentage with two decimal places instead of a full float multiplier (Paliak)
* Display effect of active gem variant when mousing over the "Variant" drop-down selector (talkmill)
* Change sidebar to show red numbers for unreserved life of 0 (talkmill)

--- Accuracy Improvements ---
* General improvements to "Damaging Hits" section and armour breakdown (QuickStick123)
* Apply spell suppression to EHP calculations and add support for Instinct (Regisle)
* Improve stun avoid calcs (Regisle)
* Improve scaled modifier precision (Lothrik)
* Restructure leech to apply cap later (QuickStick123)

--- Fixed Bugs ---
* Blood offering stats not calculated (talkmill)
* Node power sorting at infinite values (Regisle)
* Config tab being 1 change behind enemy level (Regisle)
* Bottom bar wrapping in the tree tab (talkmill)
* Sidebar always showing Culling DPS and Recoverable ES (LocalIdentity)
* Evasion to armour conversion calculation not including "armour and evasion" base stats (MrCoolTheCucumber)
* Trypanon crit chance calculations (LocalIdentity)
* Total more multipliers not being round to nearest percent as done in game (QuickStick123)
* Evasion as Extra Armour with Iron Reflexes (LocalIdentity)
* Buff stages on Scorching Ray, Frost Shield, and Sigil of Power (Wires77)
* Veiled mod pool on autogenerated unique weapons (LocalIdentity)
* Bleed DPS when using multiple totems (LocalIdentity)
* Alternate ailments not working with anomalous grace (QuickStick123)
* Various spelling errors (Nightblade, Regisle)
* Imported items variable percentages (Wires77)
* Vaal Discipline not counting towards Aura count (LocalIdentity)
* Enable skill tooltip visibility for non-vaal active skill gems (Lothrik)
* Default level for pinnacles (Lilylicious)
* Prevent invalid character level values (Lothrik)
* Catalysts visually not scaling certain mods (QuickStick123)
* Force rebuild to initialise boss presets and remove phys fallback (Regisle)
* Remove parsing for Tawhoa, Forest's Strength as it is not implemented (Lilylicious)
* Selected Mastery Tree Upconversion Error (Nostrademous)
* Set skillSet to nil instead of removing it from table and reordering it (deathbeam)
* Build did not save on generating a build code (talkmill)
* Multistrike damage calculation with skills which have bow and melee Tag (Sinured)
* Guaranteed ailments were not using correct values (Lilylicious)
* Longshot affects all projectiles that hit (Lilylicious)
* Scorching Ray totem DoT was not stacking (Regisle)
* Tornado was using Cast rate instead of Hit rate (Sinured)
* Skill costs being hidden if you reduced the cost to 0 (QuickStick123)

--- Preliminary changes ---
* These changes might be changed further once the official patch is out
* Lifetap & Blessing interaction (Sinured)


VERSION[2.19.2][2022/07/15]

--- User Interface ---
* Adjust default item affix quality UI (Lothrik)
* Fix certain controls not displaying tooltips on hover (Lothrik)

--- Fixed Bugs ---
* Fix anointed notables not being affected by Timeless jewels (Lothrik)
* Fix "NaN" EHP error and crash when setting enemy level too high (Lothrik)
* Fix crash when loading old skill tree with a Glorious Vanity jewel socketed (Lothrik)
* Fix crash if Timeless jewel file is denied access or if changelog.txt doesn't exist (Lothrik)
* Fix crash when comparing skill trees with masteries allocated (Lothrik)


VERSION[2.19.1][2022/07/13]

--- Implemented Enhancements ---
* Add support to search Timeless jewel node stats in the "Search for Node" dropdown list (Regisle)

--- Fixed Bugs ---
* Fix crash when socketing a Glorious Vanity jewel in your tree (Lothrik)
* Fix DoT skill DPS being 6% of actual value (Nostrademous)
* Fix Divine Flesh and Immortal Ambition keystones (Lothrik)
* Fix Auras being disabled for skills in Full DPS (QuickStick123)


VERSION[2.19.0][2022/07/12]

--- Implemented Enhancements ---
* Timeless Jewel implementation (LocalIdentity, Lothrik, Nostrademous, Regisle, Wires77)
* Add Default Item Affix Quality option (Lothrik)
* Add support for skill sets (socket group sets) (deathbeam)
* Add new configuration options for Boss Skill Presets (Regisle)
* Add support for brittle/sapped ground and alternate ailment boot implicits (deathbeam)
* Update ailment threshold to current values (deathbeam)
* Add self curse effect to Calcs tab (QuickStick123)
* Add display for totem resistances in skill type specific stats (deathbeam)
* Add support for Unearth corpse calculation (Nostrademous)
* Add Pale Seraphim "Thunder Web" debuff (Lothrik)
* Add full support for Supreme Ego (QuickStick123)
* Add support for "% of damage taken bypasses ward" (deathbeam)
* Add support for "Magic Utility Flasks applied to you have increased effect" (deathbeam)
* Add support for ailment immunity mod on timeless jewels (Wires77)
* Add support for "% increased cast speed if a minion has been killed recently" (spawnie-no-oni)
* Add support for more Eldritch mods (LocalIdentity)

--- User Interface ---
* Fix labels having an incorrect font size and alignment for checkmark boxes. (QuickStick123)
* Fix typo in tree (Ivniinvi)
* Fix unicode sanitization issues (Wires77)
* Move movement speed below resistances in the side-bar (Nightblade)
* Fix overlapping tooltips, move bandit and pantheon options into the Config tab (TPlant)
* Restore enter functionality for Import tab (pHiney)
* Fix saving of section/subsection collapsing in calcs (deathbeam)
* Add some missing alternate quality modifiers (Nostrademous)

--- Accuracy Improvements ---
* Fix flat Reservation rounding (Lothrik)
* Correctly handle 100% reduced reservation efficiency and greater (QuickStick123)
* Fix multi number mods scaling the wrong number with catalysts (QuickStick123)
* Stop Noxious Catalyst from scaling Icefang Orbit's chance to poison (tansheron)
* Fix elemental ailments defensive calculations (TPlant)
* Fix Vaal lightning strike projectiles not counting as projectiles (Wires77)
* Rename old dodge chance mods on watcher's eye (Wires77)
* Update "source" text of unique cluster jewels (ctrpetersen)
* Update wording on Skyforth, Victario's Flight, Mindspiral, Mutewind Seal, Maw of Conquest, Thousand Teeth Temu (Lothrik)
* Fix incorrect level requirement for Legacy of Fury (Lexy)
* Fix Ming's Heart variant typo (Regisle)
* Fix Flask Duration to match in game values (QuickStick123)
* Refactor wither to apply strongest wither effect (QuickStick123)

--- Fixed Bugs ---
* Fix Out of Memory crash in Items Tab (Lothrik)
* Fix alternate quality dropdown options not changing on gem deletion (Wires77)
* Fix corrosion not being disabled when mod is not present (QuickStick123)
* Fix saving of changed placeholders (deathbeam)
* Fix undo resetting active display group (deathbeam)
* Fix socket group copy/paste (deathbeam)
* Improve skill gem state persistence (Lothrik)
* Fix Precise Technique to use max life instead of current life (Dullson)
* Fix Energy Shield Recharge mastery (Lothrik)
* Fix warcry duration and cooldown calculations (Lothrik)
* Fix a bug where if affected by a vaal aura you weren't considered affected by the regular aura (QuickStick123)
* Remove Phase Acrobatics from Impossible Escape (Lothrik)
* Fix Paradoxica (QuickStick123)
* Fix ignite with cast on death (QuickStick123)
* Fix incorrect Cruelty effect scaling (Lothrik)
* Fix Determination aura alternate quality mod (Dullson)
* Fix Smite area hit being classified as melee (QuickStick123)
* Fix Herald of Purity minions missing a duration (Wires77)
* Fix Chain Hook Radius per Rage (Lothrik)

--- Other changes ---
* Docs - Fix dead links and refactor to use relative links (Paliak)

VERSION[2.18.1][2022/06/05]

--- Fixed Bugs ---
- Fix crash related to Life gain on Block (Regisle)

VERSION[2.18.0][2022/06/05]

--- Implemented Enhancements ---
* Add zoom support in the Notes tab (Use Ctrl +/- or Ctrl & mouse wheel) (pfeigl)
* Add mouse shortcuts to skills tab (Dullson)
  * Set as active skill group in sidebar
  * Enable/disable skill group
  * Include/exclude in Full DPS
* Streamline importing of build codes (deathbeam)

--- User Interface ---
* Add a configuration option for showing tooltips for all slots (deathbeam)
* Add average flask uptime estimate (Lothrik)
* Add keyboard shortcut for Notes section "Ctrl+6" (imsjp)
* Improve breakdown for ignoring resistance (Prismateria)
* Add Boss 'less curse effect' in resistance breakdown (LocalIdentity)
* Split max hit display (and colourise it) in sidebar (deathbeam)
* Do not overwrite all defaults when configuring enemy stats on configs page (deathbeam)
* Properly sort items based on affected slot in tooltips (deathbeam)

--- New Calculations ---
* Add support for exposure from Eldritch implicits and Archdemon Crown (LocalIdentity)
* Add support for weapon local Overwhelm mod (LocalIdentity)
* Add support for self-damage breakdown for Forbidden Rite (LocalIdentity)
* Add support for many helmet enchants (LocalIdentity)
  * Animated Guardian, Energy Blades, Ensnaring Arrow, Flame Wall, Frost Shield, Herald of Agony, Hydrosphere, Plague Bearer, Purifying Flame, Wild Strike

--- Accuracy Improvements ---
* Minor EHP improvements (Regisle)
* Fix Massive Thread of Hope outer radius (LocalIdentity)
* Fix Exposure mastery stacking incorrectly (LocalIdentity)
* Fix Painseeker disabling alt Ailments from Secrets of Suffering (LocalIdentity)
* Fix Arrogance Support not working with blasphemy curses (LocalIdentity)
* Fix Shaper of Winter + Storms not affecting Brittle + Sap (LocalIdentity)
* Fix Summon Holy Relic's Boon Aura (kkienzle)
* Fix parsing for "chaos damage taken" (Nightblade)

--- Fixed Bugs ---
* Fix crash when loading build containing a newer tree (Wires77)
* Fix Viper Strike double counting Dual Wield Poison stacks (Nostrademous)
* Fix pobb.in match pattern if a "_" was at the start of the build code (Dullson)
* Fix an issue where the options headings sometimes appeared blank (FWidm)
* Fix Pantheon dropdown tooltip (Wires77)

VERSION[2.17.2][2022/05/20]

--- Fixed Bugs ---
* Fix bug when rendering jewel radius rings (LocalIdentity)

VERSION[2.17.1][2022/05/17]

--- Fixed Bugs ---
* Fix bug when rendering Timeless jewel and Thread of Hope rings (LocalIdentity)

VERSION[2.17.0][2022/05/17]

--- Implemented Enhancements ---
* Update data from 3.18 files (Nostrademous, LocalIdentity)
* Update skill tree to 3.18 (LocalIdentity)
* Add new awakened exceptional skill gems from 3.18 (Nostrademous)
* Add new Sentinel uniques (TPlant, LocalIdentity)
* Add support for Sublime Vision (LocalIdentity)
* Add support for Impossible Escape jewel (disjunto)
* Add support for new Thread of Hope radius (Nostrademous)
* Add support for poeskilltree.com passive tree import (pHiney)

--- User Interface ---
* In item creator, treat flasks like other items with multiple tiers of mods (benjaminysmall)
* Remove Ward regen from breakdown (Lilylicious)

--- Accuracy Improvements ---
* Fix Vulnerability curse priority (Lothrik)
* Fix Supreme Ego more Mana reservation of skills to only affect auras (deathbeam)
* Fix Decay breakdown values (Lothrik)

--- New Calculations ---
* Add support for Divine Blessing + Totem Auras (deathbeam, LocalIdentity)
* Add support for reduced Mana cost of attacks (deathbeam)
* Add support for Spellslinger reservation enchant (Lothrik)
* Add support for "for Attack Damage" modifiers (Lothrik)
* Add support for remaining Eldritch modifiers (LocalIdentity)

--- Fixed Bugs ---
* Fix crash on Energy Blade import (pHiney)

VERSION[2.16.0][2022/03/15]

--- Implemented Enhancements ---
* Updated Exported Data to Patch 3.17.1 (Nostrademous)
* Add or fix support for many different gems (LocalIdentity, Wires77)
    * Change Explosive Arrow to use stages
    * Add support for Brand attachment range buff from Brand Recall
    * Add support for skill radius increase on Crackling Lance
    * Add support for Spellslinger less damage multiplier
    * Add support for flat Mana Cost from Divine Blessing
    * Add support for Lightning Ailment effect on Vaal Arc
    * Add support for Divergent Ruthless Support
    * Add support for Divergent Purifying Flame
    * Add support for Anomalous Dread Banner
    * Add support for Anomalous Temporal Rift
    * Add support for Divergent Explosive Arrow
    * Fix Combat Rush not providing "More Attack Speed"
    * Fix Bloodthirst Support calculation at certain life values
    * Fix Seismic Cry not providing increased AoE to skills
    * Fix Herald of Thunder not applying the damage or debuff globally
    * Fix Anomalous Purifying Flame not scaling with consecrated ground effect
--- User Interface ---
* Corrected spelling of Effective Hit Pool description (ForgottenHero)
* Show build name first in window title (Lothrik)
* Update skill tree to 3.17.2 (LocalIdentity)
* Move config tab columns vertically when screen width is too low (Wires77)
* Add support for showing which lines are supported on skills (Wires77)
--- Accuracy Improvements ---
* Fix typo in Blackflame ring (Nightblade)
* Fix missing catalyst on 'Mark of the Elder' ring (Nostrademous)
* Fix missing duration flag on Flame Surge (Lothrik)
* Fix Bannerman notable applying attack damage to non-banner auras (Wires77)
* Fix Dancing Duo Cyclone dealing twice as much damage as it should be (Lexy)
* Fix Blastchain Mine not applying less damage to all gems (Lilylicious)
* Fix Kinetic Bolt and Earthquake not fully scaling with Spell Damage/Cast Speed (mthjones)
* Fix an issue where all skills socketed in Black Zenith would get the damage multiplier (Wires77)
* Fix Bow Projectile Speed conversion mastery applying to DoT damage (Lilylicious)
* Fix chilling areas not applying Bonechill (TPlant)
* Fix quality on Absolution applying to players (Lilylicious)
* Fix missing spell flag on triggered spells from Atziri's Rule (Lothrik)
* Remove Royale mods from crafting dropdowns (Wires77)
* Fix Advanced Traps quality not increasing damage (Lilylicious)
* Fix an issue where Secrets of Suffering wasn't applying (Wires77)
* Fix Battlemage's Cry not applying spell damage to attacks (Wires77)
* Fix parsing of Soul of Abberath self Ignite duration (LocalIdentity)
* Fix Challenger Charges erroneously affecting Cast Speed (LocalIdentity)
* Apply global limit to Expansive Might notable (Lothrik)
--- Fixed Bugs ---
* Fix error when comparing passive tree skill nodes (Lothrik)
* Fix two errors related to equipped items (Lothrik)
* Fix crash caused by Mortal Conviction still appearing on some uniques (Wires77)
* Display session ID box when 401 error is encountered on Import (Wires77)
* Fix Ensnare stacks not showing for Ensnaring Arrow (Wires77)
--- Other changes ---
* Prevent saving default settings to XML (Lothrik)

VERSION[2.15.1][2022/02/13]

--- Fixed Bugs ---
* Fix Forbidden Flame / Flesh not working with Scion (Nostrademous)

VERSION[2.15.0][2022/02/12]

--- Implemented Enhancements ---
* Add / updated all new league uniques (LocalIdentity)
* Add support for Delirium effect scaling (LocalIdentity)
* Add support for Elementalist's Primal Aegis (Wires77)
* Add support to show Life Recoverable when Life is reserved (Regisle)
* Add support for 2 new cluster jewel mods added in 3.17 (LocalIdentity)

--- User Interface ---
* Add colours to the sidebar, config page, and calcs page (LocalIdentity)
* Add option to hide Warnings (Nightblade)
* Add configuration option for IPv4/IPv6 connections (Lothrik)
* Improved formatting for eHP calc sections (Regisle)

--- New Calculations ---
* Add support for Holy Relic Nova trigger rate (Solofme)

--- Accuracy Improvements ---
* Fix Rigwald's Curse mod parsing (LocalIdentity)
* Fix uniques that used old Blood Magic wording (LocalIdentity)

--- Fixed Bugs ---
* Fix crash when activating Energy Blade buff (Nostrademous)
* Fix Dancing Dervish not working (LocalIdentity)
* Fix issue where General's Cry would set attack rate to 1 for certain skills (Sour)
* Fix issue when importing Forbidden Flame/Flesh (Nostrademous)
* Fix for culling strike on mirages adding extra damage (Nostrademous)
* Fix an issue where degens were not working with Mind Over Matter (Regisle)
* Fix issue where certain modifiers weren't being converted properly (e.g. Battlemage) (Wires77)
* Fix an issue where the chance to inflict an ailment on a critical strike could be lower than on a non-crit for alternate ailments (Wires77)

--- Misc ---
* Update display screenshots on GitHub (Nightblade)

VERSION[2.14.0][2022/02/05]

--- Implemented Enhancements ---
* Add 3.17 skill tree (dbjorge)
* Update uniques with changes from 3.17 patch notes (ifnjeff)
* Add support to enable stages for multi-part skills at a per-part level (Nostrademous)
* Add support to show stat difference on anointed nodes (KillerMZE)
* Add support for Bow Mastery and Arcing Shot Notable (Peechey)
* Add support for new bow mastery mods (madinsane)
* Add Support for Elusive Claw Mastery modifier (Nostrademous)
* Add "Cursed Enemies are Hindered" Mastery (Lothrik)
* Add support for Energy Blade (PJacek)
* Add support for several spectres: Arena Master, Ruins Hellion (partial), Trial Windchaser, Aurid Synthete, Ancient Wraith, They of Tul, Ancient Suffering, Merveil's Retainer, Primal Crushclaw, and Primal Rhex Matriarch (Lothrik)
* Add support for new Precision Technique Keystone (Nostrademous)
* Add support for new wording on War Bringer Keystone (madinsane)
* Add support for Master of Fear Notable (LocalIdentity)
* Add support for Adder's Touch Notable (Nostrademous)
* Add support for Champion's Inspirational Banner Life Regen (mthjones)
* Add support for Brand Attachment Range (Lothrik)
* Add support for Lifetap's "20% increased Life Recovery from Flasks" modifier (Lothrik)
* Add support for Anomalous Vitality (Lothrik)
* Add support for Melding of the Flesh (Lexy)
* Add support for Leadership Price's conflux mod (PJacek)
* Add support for new "for spell damage" tree mod (Lothrik)
* Add support for Strength of Blood less damage taken (deathbeam)
* Add support for Elemental Hit area component (Lothrik)
* Add support for Cluster Jewel Corruptions (randomflyingtaco)
* Add Polaric Devastation ring (Nostrademous)
* Add race event uniques (pHiney)
* Add support for Black Zenith, The Gluttonous Tide, and Divine Inferno (Wires77)
* Add support for Crystallised Omniscience (Lexy)
* Add support for Atziri's Rule (Nostrademous)
* Add support for Amanamu's Gaze, Kurgal's Gaze, and Tecrod's Gaze (Lothrik)
* Add support for several veiled uniques: Paradoxica, Replica Paradoxica, Cane of Kulemak, and The Queen's Hunger (Prismateria)
* Add support for Mageblood (Nostrademous)
* Add support for Forbidden Flesh and Flame (Nostrademous)
* Add support for Willowgift (randomflyingtaco)
* Add partial support for Fleshcrafter (PJacek)

--- User Interface ---
* Add QoL improvements for import tab (Dullson, Peechey)
* Add pobb.in to import website list (Dav1dde)
* Add poe.ninja/pob to import website list (rasmuskl)
* Add support to import build codes from poe.ninja and pobb.in (Wires77)
* Add support to export a build to pobb.in (Peechey)
* Add Ctrl+I hotkey to import build code (pHiney)
* Add feature to remember your last used export site in settings (Dav1dde)
* Delete jewels, skills, and equipment by default on character import (raylu)
* Remove trailing and leading spaces from the character name when importing (pHiney)
* Relabel character import "Done" button to "Close"  (raylu)
* Add ability to search skills using multiple tags (pHiney)
* Add feature to match gem level to character level (Lothrik)
* Add ability to show DPS for non-cooldown traps and mines (Lothrik)
* Add 'Delete Unused' button on the items tab (pHiney, Lothrik)
* Add E hotkey to edit equipped item (pHiney)
* Move delve mods to "Add modifier..." menu while crafting items (Tom Clancy Is Dead)
* Add more explanation to non-damaging ailment breakdown (Lilylicious)
* Add support to maximum animated weapon from gem level instead of configuration (Wires77)
* Add config options for self-chill builds (Lilylicious)
* Update dropdowns to dynamically resize based on their content (pHiney)
* Add Armour and Evasion sorting to the tree and uniques tab (Lexy)
* Add Mastery tooltip for an unallocated node when comparing trees (pHiney)
* Add improvements to multiple passive tree jewel socket management (Lothrik)
- Update tree images to use the latest colours (LocalIdentity)
* Fix Passive Tree Management Titles (pHiney)

--- New Calculations ---
* Implement Effective HP and overhaul defence calculations to be more accurate (Regisle)
* Overhaul non-damaging elemental ailment calculations (PJacek)
* Overhaul Bleed/Ignite Ailment calculation to use weighted average (Nostrademous)
* Add support for ongoing costs of skills (PJacek)
* Add support for new mod conversion modifiers (PJacek)
* Add support to round Duration of Skills to server ticks (LocalIdentity)
* Add support for triple Elemental Damage (Nostrademous)
* Add support for additional life recovery flask mods (Peechey)
* Add support for full Ball Lightning damage calculations (MoldyDwarf)
* Add support for Global buffs/debuffs from Spectres (Lothrik)
* Add support for flask charge generation and uptime (deathbeam)
* Add full support for curse priority (Lothrik)

--- Accuracy Improvements ---
* Add warnings when the build is impossible in-game (KillerMZE)
* Add feature to guess the main socket group when importing a character (raylu)
* Add missing mods to Armour and Evasion breakdown (LocalIdentity)
* Add missing Fate/Story of the Vaal modifiers (Lothrik)
* Add missing Bone Offering quality effect (Lothrik)
* Add cap to Explosive Arrow Bonus Explosion Radius (Lothrik)
* Update Chaos Resistance roll on unique rings with 3.17 values (facepalmgamer)
* Update ignite value from 125% to 90% due to 3.17 changes (JustinmClapperton)
* Update Crimson Storm changes (lpolaright)
* Update Whispering Ice and its trigger conditions (Nostrademous)
* Update Kraityn's bandit rewards based on 3.16 values (Prismateria)
- Update Kingmaker with 3.16 changes (Wires77)
* Update Blightwell and Solstice Vigil to 3.16.0 (Lothrik)
* Update Saqawals Flock to 3.16 values (Lexy)
* Update Survival Jewels to 3.16.0 (Lothrik)
* Update skill cooldown to display in milliseconds (LocalIdentity)
* Update Brass Dome to 3.16 values (olop4444, Lilylicious)
* Update wording for several "On Kill" modifiers (facepalmgamer)
* Remove minion cast speed from Ancient Skull (Lothrik)
* Improve damage calculation for General's Cry (Helyos96)
* Fix Viper Strike Poison Stacks when Dual Wielding (Nostrademous)
* Fix Charged Dash DPS calculations (VaticViolet)
* Fix Divergent Blood Rage not applying life leech (Prismateria)
* Fix Fortify parsing on Legacy items (Wires77)
* Fix incorrect modifiers on Survivor's Guilt (Nostrademous)
* Fix Two-Toned boots getting the wrong base type (Wires77)
* Fix skills from items incorrectly getting +1 level from Awakened gems (Wires77)
* Various fixes for Beacon of Madness boots (mthjones)
* Fix missing implicit on Sidhebreath (Lothrik)
* Fix incorrect reservation on some legacy builds (Lothrik)
* Fix The Admiral to use the correct "elemental damage taken" value  (Lothrik)
* Fix Transcendent Flesh values not matching in game values when rounding (Wires77)
* Fix Phantasmal Sigil of Power spell damage buff not applying (LocalIdentity)
* Fix bleed damage against poisoned enemy mastery (Peechey)
* Fix rounding on gear base percentiles (Wires77)
* Fix Increased Wither Effect to not affect minions (Nostrademous)
* Fix Awakened Elemental Focus not granting +1 level to Elemental Gems (Nostrademous)
* Fix Enemy Physical Damage Reduction not being capped at 90% in all circumstances (Nostrademous, madinsane)
* Fix parsing for "chance to defend with X% armour" (Nostrademous)
* Fix Rage Support disabling Ancestral Totems buff (Lothrik)
* Fix Elementalist exposure node not working with exposure mastery (LocalIdentity)
* Fix Summon Raging Spirit to have 100% fire conversion (Kayella)
* Fix trigger rate for skills with overridden cooldowns (Nostrademous)
* Fix incorrect Elusive Buff effect from skills when using Withering Step (Nostrademous)
* Fix an issue where some extra stats were showing when copying from trade (Nostrademous)
* Fix an issue when copying magic Two-Toned Boots from trade (Wires77)
* Fix an issue where culling DPS wasn't factored in for Full DPS totals (Nostrademous)
* Fix triggering skill not properly selected when trigger support came from an item (Nostrademous)
* Fix issue where Soul of Solaris was not displaying the "Nearby Enemies" config option (Lothrik)
* Fix issues when parsing Inspired Learning and Pure Talent (Nostrademous)
* Fix various errors when generating a Power Report (Nostrademous)
* Fix Battlemage not applying the correct conversion in some cases (Wires77)
* Fix issue where 'defend with % armour' mastery affected total armour value (LocalIdentity)
* Fix issue where Vaal Blade Vortex hit rate was too high (Sakux323)
* Fix error when using culling on Mirage Archer, calculating full DPS (Nostrademous)
* Fix parsing for several Projectile Attack modifiers (Lothrik)
* Fix parsing for Darkness Enthroned (Wires77)
* Fix parsing for Marauder's modifier on Pure Talent (pHiney)
* Fix parsing for "charges used" modifiers on flasks (LocalIdentity)
* Fix 'inflicted with this weapon' parsing (Nostrademous)

--- Fixed Bugs ---
* Fix crash caused at certain zoom levels of the passive tree (pHiney)
* Fix crash with FullDPS and disabled socket groups (Nostrademous)
* Fix Poet's Pen dps calcs not working (wrzoski)
* Fix error related to gem recommendations and Full DPS (Nostrademous)
* Fix infinite reservation error with Relic of the Pact (Lothrik)
* Fix a bug where maximum Life could be negative (Lothrik)
* Fix issue when saving a converted passive tree (Lothrik)

--- Misc ---
* Add FullDPS breakdown into XML Build Save file (Nostrademous)

VERSION[2.13.0][2021/11/02]

* Add Ravenous Misshapen Spectre (LocalIdentity)
* Add Pale Seraphim Spectre (LocalIdentity)
* Add Pale Angel Spectre (Kayella)
* Add Demon Harpy Spectre (Kayella)
* Add Demon Herder Spectre (Kayella)
* Add dynamically changing width for dropdown box when selecting tree (pHiney)
* Add support for gem level modifiers of socketed active skill gems (etojuice)
* Add support for "chance to Defend with x% of Armour" masteries (Nostrademous)

* Fix crash when attempting to save build after character import (Peechey)
* Fix build list loading crash (PJacek)
* Fix Multistrike Support not applying its damage multiplier to Ailments (LocalIdentity)
* Fix Multistrike Support not providing attack speed to gems with multiple skill parts (LocalIdentity)
	* Molten Strike, Lightning Strike, Wild Strike and Frost Blades
* Fix Attack/Cast rate cap (LocalIdentity)
* Fix Stationary setting box sometimes not showing up (randomflyingtaco)
* Fix eHP double dipping on damage taken modifiers (Lothrik)
* Fix Small Curse Cluster Jewels rendering on the tree when socketed (Peechey)
* Fix Mines incorrectly counting towards "number of Auras affecting you" mastery (LocalIdentity)
* Fix Spell Suppression mastery giving double Critical Strike chance (LocalIdentity)
* Fix Voltaxic Burst's "number of Casts currently waiting" not adding damage (LocalIdentity)
* Fix Flame Totem Consecrated Ground enchantment (LocalIdentity)
* Fix parsing for Curse on Hit rings (LocalIdentity)
* Fix parsing for mod on The Taming ring (LocalIdentity)
* Fix parsing for Impresence Mana Reservation mod (LocalIdentity)

VERSION[2.12.3][2021/10/28]

* Fix crash when importing/opening builds (LocalIdentity)

VERSION[2.12.2][2021/10/28]

* Fix crash when using Blood Magic Keystone (LocalIdentity)

VERSION[2.12.1][2021/10/28]

* Fix several bugs relating to armour calculations on items (Wires77)

VERSION[2.12.0][2021/10/28]

* Add support for Nightblade Dagger Mastery (mthjones)
* Add support for Sword Mastery for Offhand Accuracy (Nostrademous)
* Add support for +3 levels Critical support gem mastery (Wires77)
* Add support for variable ES bypass for Chaos Damage mastery (Dullson)
* Add support for Active Aura Multiplier and Active Herald/Aura mods (Dullson)
* Add support for "Enemies Ignited or Chilled by you have -5% to Elemental Resistances" (Peechey)
* Change Timeless Jewel passive nodes in dropdown selection menu to appear in alphabetical order (etojuice)
* Update passive tree (LocalIdentity)
* Update Dodge breakdown on Calcs page (etojuice)
* Update Uniques that previously used Dodge (LocalIdentity)
* Update The Squire, The Oppressor, Uul-Netol's Vow with ranges and modifiers (Nostrademous)

* Fix importing passive tree data from player profiles (Peechey)
* Fix import/export of passive tree on the tree tab (hdwatts)
* Fix scourged mods not importing properly (Wires77)
* Fix masteries persisting after resetting the tree (etojuice)
* Fix overcap display for Spell Block (LocalIdentity)
* Fix calculations for variable base armour values (Wires77)
* Fix Mana Efficiency rounding (HPSource)
* Fix bug on builds that had 100% reduced Reservation Efficiency and were using Arcane Cloak (Peechey)
* Fix rounding for attribute bonuses (etojuice)
* Fix Flask More/Less Duration applying globally instead of locally (Peechey)
* Fix new uniques to use exceptional gems (Lexy)
* Fix Collateral Damage Jewel to affect Galvanic Arrow (randomflyingtaco)
* Fix Righteous Fire to use 3.16 Life multiplier (Lilylicious)
* Fix Arcanist Brand not applying more damage with Hits (LocalIdentity)
* Fix Awakened Elemental Focus not giving +1 to supported elemental gems (randomflyingtaco)
* Fix Nightblade Crit Multi not scaling with Elusive effect (mthjones)
* Fix Divergent Fortify not working (LocalIdentity)
* Fix Awakened Cast on Critical Strike not applying cooldown recovery to skills (LocalIdentity)
* Fix Explosive Arrow skill on Spectres (LocalIdentity)

VERSION[2.11.1][2021/10/23]

* Fix mods when crafting Cluster Jewels + items (Wires77)
* Fix Storm + Armageddon Brand hit damage (Lilylicious)

VERSION[2.11.0][2021/10/22]

* Add Scourge mods and base type values (Wires77)
* Update almost all existing gems with 3.16 changes (LocalIdentity)
* Improve mastery node effect selection UI (Tom Clancy Is Dead)
* Add support for more complex custom modifiers (SaloEater)
* Add labeling to Chaos Resistance to show when you have CI (Lilylicious)
* Add Defiance Banner to the config tab (uilman)
* Add the ability to click a label to check the associated checkbox (ajryan)
* Improve build list loading speed (PJacek)
* Add support for Poisonous Concoction (Lexy)
* Add support for Fortification (Zpooks) (AlphaCheese)
* Add support for Mark of the Red Covenant ignite mod (LocalIdentity)
* Add support for Gladiator Violent Retaliation and Ascendant Gladiator nodes (Peechey)
* Add support for Bastion of Hope stun avoidance (etojuice)
* Add support for 3.16 Elemental Equilibrium (Lothrik)
* Add support for 3.16 Wind Dancer (Zpooks)
* Update Transcendence Keystone to 3.16 value (enizor)
* Add support for Accuracy Bonus per Dexterity mastery (enizor)
* Add support for new Mark Movement Speed mastery (sida-wang)
* Add support for Double Damage mod on Mace masteries (uilman)
* Add support for Surveillance notable (Lothrik)
* Add support for Recovering ES on Spell Block from Safeguard (jppianta)
* Add support for new Storm Weaver Shocked/Frozen mod (Quote_a)
* Add support for "All Damage with Maces and Sceptres inflicts Chill" (Peechey)
* Add support for "Increased Melee Damage with Hits at Close Range" (Dullson)
* Add support for "Each Mine applies 2% increased Damage taken to Enemies near it, up to 10%" (Lothrik)
* Add support for "if you have not taken Damage Recently" (Dullson)
* Add support for "Non-Projectile Chaining Lightning Skills Chain +1 times" (Dullson)
* Add support for "Increased Damage with Bleeding inflicted on Poisoned Enemies" (monerofglory)
* Add support for "Intimidate Enemies for 4 seconds on Block while holding a Shield" (etojuice)
* Add support for "Cannot be Ignited while on Low Life" (etojuice)
* Add support for "Increased Damage when using Bow and Totem" (Peechey)
* Add support for "Crush Enemies on Hit with Maces and Sceptres" (Peechey)
* Add support for "Auras from your Skills have x% increased Effect on you" (etojuice)
* Add support for "if you have Detonated a Mine Recently" (uilman)
* Add support for "Minion's Attacks Overwhelm X% Physical Damage Reduction" (uilman)
* Add support for "Dual Wielding does not inherently grant chance to Block Attack Damage" (Peechey)
* Add support for Life Regeneration Rate (SaloEater)
* Add support for mods that work with multiple weapons (SaloEater)
* Update Consecrated Ground Life Regen percent (mthjones)

* Remove attribute tag from "Reduced Attribute Requirements" mods (randomflyingtaco)
* Fix DPS sorting of Awakened Gems (Nostrademous)
* Fix jewel data on converted trees (bit-skipper)
* Fix Solipsism removing the Intelligence bonus to Mana (SaloEater)
* Fix Reigning Veteran (Peechey)
* Fix Cruelty capping at 50% instead of 40% (jfarrell731)
* Fix Elemental Ailment Duration on you applying to bleed and poison duration (etojuice)
* Fix issue where the duration from Swift Affliction wasn't applying to ignites (Zpooks)
* Fix issue where nodes next to mastery nodes would remain allocated after Thread of Hope was removed (bit-skipper)
* Fix edited Legion jewel nodes not saving/loading properly (Lothrik)
* Fix replacement of notable passives conquered by Eternal Empire (etojuice)
* Fix options for old ascendancy nodes appearing in the config tab (LocalIdentity)
* Fix overcapped Resistances displaying decimal values (monerofglory)
* Fix estimated act putting you in the endgame too early (magnusvmt)
* Fix visual bug causing node paths to appear broken (summ1else)

VERSION[2.10.0][2021/10/19]

* Add balance updates from 3.16.0 v3 tree (Wires77)
* Add support for mastery mod: Block Attack Damage if Not Blocked Recently (Peechey)
* Add support for mastery mod: Intelligence is added to Accuracy Rating with Wands (sida-wang)

* Fix spell suppression label in Calcs tab (frodon1)
* Fix crash when using Mistwall (Tom Clancy Is Dead)
* Fix missing onslaught mods for Daresso's Defiance (jfindley)

VERSION[2.9.0][2021/10/18]

* Add 3.16 tree and implement passive masteries (ifnjeff)
* Add support for new mastery mods (Peechey, bit-skipper, sida-wang, Nostrademous, monerofglory, Lexy)
* Add support for Reservation Efficiency (Wires77)
* Add support for Spell Suppression (Lexy)
* Add parsing for Scourge mods (Wires77, Nostrademous, Morilli)
* Add new keystones (Lexy, Zpooks, Lilylicious): Acrobatics Divine Shield Doomsday Ghost Dance Iron Will Lethe Shade Magebane Solipsism Versatile Combatant
* Add new uniques (Nostrademous): The Squire Uul-Netol Stranglegasp
* Update multiple uniques to 3.16.0 (LordMotas, Lexy, SaloEater, Zuiia, U-n-Own, nelchael)
* Update Armour calculations to 3.16 values (madinsane)
* Update base ES Recharge Rate to 3.16 values (borisbsv)
* Update base Ignite scaling to 3.16 values (ifnjeff)
* Update with blind with 3.16 changes (Lexy)
* Update Elusive to provide 15% chance to Avoid Damage from Hits, instead of its old Dodge-related stats (Lexy)
* Add support for opening related info on poewiki.net when pressing F1 on items/gems/passives (BlueManiac)
* Add support for custom Modifiers text field in config (deathbeam)
* Add import of Pastebinp.com pastes (MaxKruse)
* Add colour buttons for Notes tab (pHiney)
* Add global default level in options (FWidm)
* Add option for setting global default gem quality (FWidm)
* Update settings UI page (FWidm)
* Add instructions on the item tab on how to clone items with copy paste (Tom Clancy Is Dead)
* Add Hyrri's Watch spectre (Kayella)
* Add support for new Exposure mods (PJacek)
* Add support for Cruelty DoT multiplier (Helyos96)
* Add support for Plague Bearer infecting/incubating and its alternate qualities (deathbeam)
* Add support for Consecrated Ground scaling (Lilylicious)
* Add support for legacy Snakepit (Wires77)
* Add option to bypass Cold snap CD (Lilylicious)
* Add Minimum Resistance cap (ifnjeff)
* Add support to disable Quivers on Unarmed characters (madinsane)
* Add support for flask enchants (ifnjeff)
* Add support for different jewel radii for different tree versions (Wires77)
* Add radius numbers for a number of skills (LocalIdentity)

* Fix bug where Elemental Penetration with Attacks was applying to other damage types (PJacek)
* Fix Bane not gaining duration per curse applied (PJacek)
* Fix Strength's damage bonus double-dipping when using Iron Will (PJacek)
* Fix gem levels not being properly limited (PJacek)
* Fix weapon triggered skill parsing and Mana Cost (LocalIdentity)
* Fix Bitterdream to use Inspiration Support instead of Reduced Mana Support (Typepluto)
* Fix window title not being updated after saving a build (pHiney)
* Fix incorrect art for Lethal Pride keystones (Wires77)
* Fix build files increasing in size over time (Wires77)
* Change all instances of "Focussed" to "Focused" (LocalIdentity)

VERSION[2.8.0][2021/08/09]

* Add Leadership's Price unique amulet (Torchery)
* Group similar stats in sidebar for enhanced clarity (Nightblade)

* Fix Unleash crash with minion skills (LocalIdentity)
* Fix images for socketed Cluster Jewels (LocalIdentity)
* Fix Slipstream tooltip (Wires77)

VERSION[2.7.0][2021/08/08]

* Add support for Unleash (LocalIdentity) (scristall)
* Add Harvest and Heist enchantments to weapons and body armours (ifnjeff)
* Add new base types to rare template, update existing rare templates (a3person)
* Add support for Banishing Blade and Pneumatic Dagger implicits (LocalIdentity)
* Add sorting by Ward attribute (TiagoGoddard)
* Add support for Elusive effect (Lexy)
* Add full support for Eye To Eye cluster jewel notable (Nostrademous)
* Add Cold Damage over Time mod from cluster jewels (Lexy)
* Add radius to Explosive Concoction (Wires77)
* Add Usurper's Penance (pundm)
* Update Ailment Threshold values (LocalIdentity)

* Fix crash when loading certain builds (PJacek)
* Fix error when main skill is not a minion skill but "Minion" is in FullDPS (Nostrademous)
* Fix minions getting Inspiration Charges (Lexy)
* Fix Doryani's Prototype not applying to minions (Wires77)
* Fix parsing for new wording on Combat Focus jewels (LocalIdentity)
* Fix Manabond not being affected by Reduced Mana Cost nodes (Wires77)
* Fix Lifetap Support and Blood Magic not altering the cost of skills (Wires77) (LocalIdentity)
* Fix Bomb Specialist AoE mod (Nostrademous)
* Fix bug where Timeless Jewel keystones could be edited (Wires77)

VERSION[2.6.0][2021/07/27]

* Add new Expedition uniques (Wires77)
* Add Ward as new defensive stat (Wires77)
* Update Dendrobate with new gem name (pundm)

* Fix Voltaxic Burst enchantment (LocalIdentity)
* Fix last line of Notes tab being cut off (Wires77)

VERSION[2.5.0][2021/07/26]

* Add full support for new 3.15 Skill Gems (LocalIdentity) (ifnjeff) (tcid)
    * Absolution
    * Behead Support
    * Boneshatter
    * Defiance Banner
    * Explosive Concoction
    * Eye of Winter
    * Forbidden Rite
    * Manabond
    * Rage Vortex
    * Shield Crush
    * Spectral Helix
    * Storm Rain
    * Summon Reaper
    * Voltaxic Burst
* Add partial support for new 3.15 Skill Gems
    * Ambush
    * Battlemage's Cry
    * Blade Trap
    * Earthbreaker Support
    * Focused Ballista Support
* Update enchantments with 3.15 changes (Nostrademous) (LocalIdentity)
* Update item mods to 3.15 stats (LocalIdentity)
* Update minions with 3.15 changes (LocalIdentity)
* Update Pantheons with 3.15 changes (Nostrademous)
* Add new item bases (Wires77)
* Add support for Timeless jewel edits to persist when updating to a new tree version (Wires77)
* Add documentation for color codes to the Notes tab (Wires77)
* Update poison damage tooltip from 20% to 30% (pundm)
* Fix Mana Reservation Rounding (LocalIdentity)
* Fix skills turned into mines not having reservation (PJacek)
* Fix for downloading tree data if missing (Wires77)
* Fix triggered skills not showing the right mana cost (LocalIdentity)
* Fix Hexproof to be unaffected by curses, not immune (Wires77)
* Fix level progress calculations (ifnjeff)
* Fix Anomalous Pride quality didn't increase "chance to bleed" (Typepluto)
* Fix Bladestorm to always bleeds in Blood Stance (Wires77)
* Fix Hollow Palm Technique parsing (Helyos96)

VERSION[2.4.0][2021/07/22]

* Add 3.15 passive skill tree (ppoelzl)
* Add level 20/21 gems from 3.15 patch notes (LocalIdentity)
    * BEWARE: numbers may not be 100% accurate
* Add 3.15 uniques (Wires77)
* Add 3.15 flask changes (Helyos96)
* Update Evasion, Poison, and Consecrated Ground calculations to 3.15 values (ifnjeff)
* Update Alchemist's Genius to 3.15 value (Wires77)
* Update Gem tooltip generation (PJacek)
* Drastically accelerate searching for application updates (from 50s to 2s) (ppoelzl)
* Add 20 Quality gem DPS tooltip comparison (7e11)
* Add weapon crit to mod breakdown (PJacek)
* Add space and newline before custom mods on Timeless Jewel nodes (Nightblade)
* Add Trial Galecaller Spectre (Kayella)
* Add support for Fishing Rods (aletrop)
* Add support for many Alternate Quality gems (PJacek)
* Add support for "Perfect Crime" and "Bomb Specialist" ascendancy nodes (Nostrademous)
* Add support for Chip Away brand cluster notable (LocalIdentity)
* Add functionality for Blood Artist notable (pundm) (Wires77)
* Add skill parts for Smite (Wires77)
* Add support for Gore Shockwave skill (LocalIdentity)
* Add support for Divergent Close Combat (Wires77)
* Add support for Unnerve belt enchant (Wires77)
* Add support for Rathpith Globe and legacy Femur of the Saints (Wires77)
* Add support for Replica Siegebreaker burning ground (ifnjeff)
* Add support for Non-vaal Skill Damage during Soul Gain Prevention (Wires77)
* Add support for reworked Arborix mods (LocalIdentity)
* Add support for Warcries have infinite power (pundm)
* Add Trap and Mine speed essence mod (pundm)
* Add parsing for Increased Chaos Damage Over Time Mod found on weapons (Puddlestomper)
* Add support for Fiery Impact (celuck)
* Add unique variant of Commandment of Inferno (PJacek)
* Add unique helmet The Fledgling (ppoelzl)
* Add missing Fire Burst radius (quashtaki)
* Add missing Pride aura radius (pundm)

* Fix power report crash when loading builds (Wires77)
* Fix error when the power report is not initialised yet (Nostrademous)
* Fix Minion skill tooltips not working correctly (Nostrademous)
* Fix FullDPS comparison for Alternate Gem Qualities (Nostrademous)
* Fix FullDPS comparison of enabling/disabling flasks (Nostrademous)
* Fix Blood Offering appearing in gem list (PJacek)
* Fix multiple bugs with General's Cry Mirages (Nostrademous)
* Fix Disciple's cooldown to apply to all Sentinels (Wires77)
* Fix Triggered skill parsings (LocalIdentity)
* Fix support for Petrified Blood (Wires77)
* Fix Blood Stance not granting More Bleed damage (LocalIdentity)
* Fix maces/sceptres and thrusting/non-thrusting swords counting as different weapon types (Wires77)
* Fix interaction between Agnostic and Pious Path (LocalIdentity)
* Fix The Agnostic life recovery calculation (roastpiece)
* Fix Anomalous Chain Hook (PJacek)
* Fix Divergent Stormbind Quality having More AoE instead of Increased (Wires77)
* Fix Alternative Quality for Precision (czarandy)
* Fix Mana Reservation mods (pundm)
* Fix "increased Impale Effect" of Dread Banner only applying to attacks (Typepluto)
* Fix parsing for Sacrificial Garb implicit (Wires77)
* Fix Wildwrap Attack Speed mod (LocalIdentity)
* Fix wording on Eyes of the Greatwolf (pundm)
* Fix wording on Ngamahu's Sign (pundm)

VERSION[2.3.0][2021/04/23]

* Add new 3.14 uniques (Nostrademous)
* Add new 3.14 bases and clean up base matching
* Update reservation rounding with 3.14 Changes (PJacek)
* Add parsing for many new unique mods
* Add support for portrait display resolutions (Wires77)
* Add support for Blood Sacrament (from Relic of the Pact unique) (Nostrademous)
* More accurately simulate triggered attacks (Moneypouch)
* Split reservation into mana and life reservation mods (PJacek)
* Add Divine Flesh to be able to be parsed on items (Wires77)
* Change power report to only appear when selected (Wires77)

* Fix item parser to handle new copy/paste format (Wires77)
* Fix parsing and update uniques (pundm, Nostrademous)
* Fix Punishment Curse not affecting DPS while an "Enemy is on Low Life" (Typepluto)
* Fix scaling for Vaal Righteous Fire (Wires77)
* Fix Mine Aura effect applying to DoTs from mines
* Fix Exsanguinate stacks applying to Poison and Ignite
* Fix support for Prism Guardian (PJacek)
* Fix crash when searching in boxes with many symbols (Wires77)
* Fix crash when comparing bows with Mirage Archer for Ignite/Bleed (Nostrademous)
* Fix exporting of implicit tags (Nostrademous)
* Fix missing implicit on Disintegrator (pundm)

VERSION[2.2.1][2021/04/17]

* Add support for Chainbreaker rage cost (PJacek)

* Fix skill tags
* Fix Exsanguinate and Corrupting Fever stack damage
* Fix Blood Magic (PJacek)
* Fix crash related to fake minion skill costs (PJacek)

VERSION[2.2.0][2021/04/17]

* Add support for new 3.14 Skill Gems
    * Corrupting Fever
    * Exsanguinate
    * Reap
    * Petrified Blood
    * Arrogance Support
    * Bloodthirst Support
    * Cruelty Support
    * Lifetap Support
* Update skills with 3.14 changes
* Update enchantments with 3.14 changes
* Update item mods to 3.14 stats
* Update minions with 3.14 changes (Nostrademous)
* Add new skills from 3.14 uniques (Not Supported yet)
* Add support for Glimpse of Chaos (PJacek)
* Add support for new Skill Costs (Life / Mana / Rage) (PJacek)

* Fix non-integer catalyst scaling issues (Wires77)
* Fix Victario's Influence using old mods(pundm)
* Fix Tailwind not appearing on Passive Tree (Helyos96)
* Fixes Bow DoT Skills double-dipping on nodes that grant a Dot & Hit (Nostrademous)

VERSION[2.1.1][2021/04/15]

* Fix Physical Aegis config option affecting the Innervate config option (PJacek)
* Fix Trap and Mines to use Throwing/Laying Speed for DPS calcs (Nostrademous)
* Fix Mirage Archer applying DoT stacks when they shouldn't (Nostrademous)
* Fix Minion Full DPS crash (Nostrademous)
* Fix Full DPS stat comparison for items (Nostrademous)
* Fix General's Cry to ignore speed for non-channeled skills (Helyos96)

VERSION[2.1.0][2021/04/15]

* Add support for the 3.14 Skill Tree
* Add support for count-scaling Active Skills from items (Nostrademous)
* Add support for Accelerating, Noxious, and Unstable catalysts (Nostrademous)
* Add support for Defiance (Helyos96)
* Add support for leech mods rewordings (Helyos96)
* Adds support for Vaal Ground Slam having Exertions (Nostrademous)
* Add new Ultimatum uniques (Wires77)
* Implemented Tecrod's Gaze (Wires77)
* Update uniques from 3.14 patch notes (pundm)
* Update Low Life/Mana threshold (Nostrademous)
* Add radius value to Death Aura

* Fix Wintertide brand not getting +1 to attached brand (Wires77)
* Fix DD and VD having their spell damage apply to corpse explosions
* Fix some gems appearing in the gem list when they shouldn't have (Wires77)
* Fix physical damage reduction for bleed from going below zero (Wires77)
* Fix outdated modifier text on Abberath's Hooves (pundm)
* Fix many crashes related to Generals Cry and The Saviour (Nostrademous)
* Fix Mirage Archer to be a component of the skill it supports now (Nostrademous)
* Fix crash related to Brands with Item-granted Active Skills (Nostrademous)
* Fix "Socketed Gems are supported by..." mods for trigger skills (e.g. CwC) (Nostrademous)
* Fix incorrect application of Buff Effect (PJacek)

VERSION[2.0.3][2021/04/07]

* Fix ability to tab between inputs on the skills tab (Wires77)
* Fix stat comparison between tree specs (Wires77)
* Fix General's Cry and build load failures when using the same gem multiple times (Nostrademous)
* Fix reliance on a calculation mode for Mirage Archer (Nostrademous)
* Fix Saviour's Reflection Multi-part Skill behavior (Nostrademous)
* Fix export formatter missing '+' for some item implicits (Wires77)
* Fix crash with certain CoC triggered skills (Helyos96)
* Fix impale damage not showing up in combined total damage (ALT-F-X)

VERSION[2.0.2][2021/04/05]

* Fix looking at wrong location for saved user builds (dclamage)

VERSION[2.0.1][2021/04/05]

* Fix crash related to Arcanist Brand (Wires77)
* Fix crash related to triggered mana cost on skills from items without a level (Wires77)
* Fix crash when loading PoB from Unicode filepath (Wires77)

VERSION[2.0.0][2021/04/05]

* Add support for many trigger-based skills and items (Nostrademous)
* Add support for General's Cry and Mirage Archer (Nostrademous)
* Add support for total DPS roll-up of multiple skills (Nostrademous)
* Add integer scaling for active skills via a "count" variable (multiple minions, mines, etc.) (Nostrademous)
* Add least effective allocated node setting to power report (Wires77)
* Add dynamic loading for passive skill tree versions, reducing memory allocation (Nostrademous)
* Add mana reservation breakdown (Wires77)
* Add ability to paste with right-click (Wires77)
* Add support for GGG's new API allowing us to populate Cluster Jewel nodes on character import (Nostrademous)
* Add full support for Doryani's Prototype's lightning resist mods (andrewbelu)
* Add handling for Doedre's Skin's ignore curse limit mod (andrewbelu)
* Add support for Blunderbore's shrine effect mods (andrewbelu)
* Add support for The Admiral's lowest resist mod (andrewbelu)
* Add support for Actum's crit modifier (andrewbelu)
* Add Culling DPS to sidebar if build includes a source for Culling (Nostrademous)
* Add support for The Dark Seer's Malediction debuff (Helyos96)
* Add support for Precursor's Emblem (Wires77)
* Add new Enchantments and fix enchanting UI (PJacek)
* Add support for Flickershade Spectre chaos damage conversion (Wires77)
* Add more support for Intimidate and Unnerve (andrewbelu)
* Automatically generate Watcher's Eye mods (Wires77)
* Node power now accounts for total power along the path (Wires77)
* Inspiration charges now default to maximum (Wires77)
* Damage header in calcs tab now respects thousands separator preference (mweber15)
* Remove garbage collection calls to improve memory usage(Wires77)

* Fix Brand Attachment Limit for several skills (Wires77)
* Fix Flask Effect calculating incorrectly in certain situations (Wires77)
* Fix Divergent Nightblade to grant Increased Crit Chance instead of Base Crit Chance
* Fix Fanaticism applying to attacks (Wires77)
* Fix wording on Hyperboreus, Kitava's Thirst, and Poet's Pen (Nostrademous)
* Fix Voidshot parsing incorrectly (LocalIdentity)
* Fix Divergent Ensnaring Arrow (LocalIdentity)
* Fix Physical Damage Reduction incorrectly assuming negative values (andrewbelu)
* Fix Anomalous Infused Channelling Support (ALT-F-X)
* Fix Curses with two words parsing incorrectly (Wires77)

VERSION[1.4.170.28][2021/03/04]

* Add support for Culling (andrewbelu)
* Add full support for Cast on Death support (Nostrademous)
* Add support for additional cooldown usages in Warcry uptime calculations (andrewbelu)
* Add support for "Enemies Taunted by your Warcries take x% increased Damage" (Helyos96)
* Add character import options for Garena and Tencent realms (Wires77)

* Fix crash when loading old build with cluster jewel notables added in a later patch (Wires77)
* Fix crash when the default gem level is zero (Wires77)
* Fix error caused by missing source of Affliction Charges (Wires77)
* Fix Cast Rate for Self-Cast Skills that have Cooldown & Display DPS (Nostrademous)
* Fix DoT skills incorrectly considering Attack modifiers (Nostrademous)
* Fix Orb of Storms Activation Frequency not accounting for More multipliers to Cast Speed (pundm)
* Fix eHP Calculation for Glancing Blows + new Block boots (LocalIdentity)
* Fix Ballista limit with (Replica) Iron Commander equipped (pundm)
* Fix Accuracy per Quality incorrectly being considered a local modifier (Wires77)
* Fix Hydrosphere damage conversion not being considered local (PJacek)
* Fix Anomalous Flesh and Stone applying twice with Iron Reflexes active (Wires77)
* Fix Alternate Quality Purifying Flame, Hypothermia, Physical to Lightning (Wires77)
* Fix Alternate Quality mod on Divergent Pride (ALT-F-X)
* Fix Chain Hook not being considered an Area Skill (pundm)
* Fix parsing of Enemy modifiers (Wires77)
* Fix Quality mod on Devouring Diadem (Wires77)
* Fix Yoke of Suffering equipment level requirements (pundm)
* Fix typo in Doryani's Prototype (Helyos96)
* Remove Crafting Bench options from items that cannot be crafted that way (pundm)

VERSION[1.4.170.27][2021/02/21]

* Add charge distance multiplier for Shield Charge (Helyos96)
* Add group restrictions to crafted mods for crafted items (Wires77)
* Add skill tree comparison (Ethrel)
* Add future support to load a build from commandline (dclamage)
* Add support for Assassin's Mistwalker elusive mod (wjdeclan)
* Add PoE matching search function (Ethrel)
* Add customisation options for decimal and thousands separators (Leftn)
* Add support for Doedre's Skin curse pillar (PJacek)

* Fix minimum charges not working for new belts (Wires77)
* Fix Inevitability to specify Rolling Magma (PJacek)
* Fix Cospri's Malice wording (Nostrademous)
* Fix Intimidate/Unnerve mods throwing an error (Wires77)
* Fix several issues with Doppelganger Guise (Wires77)
* Fix for Shockwave secondary trigger rate (Nostrademous)
* Fix Supreme Ego not working with non-skill Auras (ALT-F-X)
* Fix Divergent Purity of Lightning (ALT-F-X)
* Fix 'enemy is hexproof' Config Setting affecting marks (Nostrademous)
* Fix Attack Speed affecting Mine or Trap Supported attacks (Nostrademous)
* Fix Divergent Cobra Lash (ALT-F-X)
* Fix Pure Talent looking at the wrong starting node for marauder (Wires77)
* Fix Ryslatha's Coil not applying to ailments (Quote_a)
* Fix Affliction Charges for Ailments (Nostrademous)
* Fix Femurs of the Saints (Wires77)
* Fix Phantasmal Summon Skeleton and archers for Vaal Summon Skeletons (Wires77)
* Fix Divergent Endurance Charge on Melee Stun not showing the right checkbox (ALT-F-X)
* Fix quality for socketed gems applying to all gems (Wires77)
* Fix totem number configuration not showing with Searing Bond (Wires77)
* Fix crafted quality applying twice to imported gear (Wires77)
* Fix Pure Talent so it now plays nicely with timeless jewels (Wires77)
* Fix Death Aura not applying area modifiers (ALT-F-X)
* Update wording on Rigwald's crest (Wires77)

VERSION[1.4.170.26][2021/02/09]
* Add control to set Vaal Timeless Jewel influenced passive skills to random mods (Wires77)
* Add all new uniques in game patch 3.13.0 (Nostrademous, ppoelzl)
* Add support for the following uniques:
  * Arn's Anguish
  * Doppelgänger
  * Graven's Secret
  * Olesya's Delight
  * Goblinedge
* Add Flickershade Spectre (Kayella)
* Add support for "Cobra Lash Chains additional times" helmet enchantment (Puddlestomper)
* Add Belt Enchantments to Item Crafting from Harvest improved Offering to the Goddess Uber Lab runs. Not all modifiers parse yet, but most do (Nostrademous)
* Add Elevated Affixes to Item Crafting (Nostrademous)
* Add support for Blizzard Crown implicit (Nostrademous)
* Add support for Brutal, Affliction and Absorption Charge (damage recoup from Absorption Charges is not supported) conversion from Endurance, Frenzy, Power charges via Unique Belts (Nostrademous)
* Add support for 'On Scorched Ground' in Config Tab when using Legacy of Fury unique boots (Nostrademous)
* Add support and extraction of 'Thirst for Blood' unique ability from Jack, the Axe unique (Nostrademous, LocalIdentity)
* Add support for Doppelgänger's insane/sane specification via Config Tab (Nostrademous)
* Add support for Goblinedge Power/Frenzy charge interaction (ppoelzl)
* Add limit cap to Replica Nebulis unique (Wires77)
* Add parsing support for Anomalous Minion Life (ALT-F-X)
* Updated Max Awakening Level for Sirus to scale to 9 achievable through Atlas Passives (Quote_a)
* Add support for Phantasmal Ancestral Protector (ALT-F-X)
* Add support for impale from spells (Wires77)
* Add support for Phantasmal Might from The Black Cane (Wires77)
* Add support for Shield Shatter on Shattershard (Wires77)
* Add support for automatic chill from Summon Skitterbots (Quote_a)

* Fix Timeless Jewel passives not accounting for past skill tree versions (Wires77)
* Fix Spectre stats scaling with Spectre level using incorrect values (zao)
* Fix mod ranges on Legacy of Fury (Nostrademous)
* Fix Endurance/Frenzy/Power charges missing for Minions (Wires77)
* Fix multiple crashes in the skills tab related to gem quality (Nostrademous, ALT-F-X)
* Corrected enforcement of Minion Skill level requirements (zao)
* Fix Enduring Cry's Life Regen calculation (tommysays)
* Fix Ancestral Cry's Armor increase calculation (tommysays)
* Fix Divergent Minion Damage to be an "Increase" instead of "More" as it should have been (Wires77)
* Fix accounting for Abyssal Jewels in Offhand Slots (zao)
* Updated Replica Alberon's Warpath chaos damage gain per strength to new value (RUSshy)
* Fix Flame Wall's secondary not being affected by Area Damage (Wires77)
* Fix Impale Support and Divergent Fortify application of Physical Damage Reduction (Wires77)
* Fix '+1 to Maximum Summon Ballista Totems' to not also increase the allowed count of Ancestral Totems (Wires77)
* Fix Disintegrator to include Block Attack Damage on Ritual variant (Wires77)
* Fix Offering to the Serpent unique gloves stat attributes (PJacek)
* Fix Cameria's Avarice unique mace to state "on Hit" rather than "on Kill" (ALT-F-X)
* Fix Phantasmal Smite quality bonus (ALT-F-X)
* Updated many Configuration Tab tooltips to display updated values (zao)
VERSION[1.4.170.25][2021/01/16]
* Fix Trinity Support
* Fix Hrimnor's Resolve
VERSION[1.4.170.24][2021/01/16]
* Fix Rupture calculations
VERSION[1.4.170.23][2021/01/16]
* Add support for Trinity Support and Hydrosphere
* Update gems with 3.13 changes
* Add new 3.13 base types
* Add support for "Projectiles deal #% increased Damage for each Enemy Pierced"
* Add Block Chance and Spell Block Chance to the passive skill tree heatmap
* Fix multiple application crashes related to skill gem selection
* Fix Fanaticism and Convergence persisting after deallocating nodes
* Fix parsing error with Pure Talent
* Fix item versions of Disintegrator
* Fix item versions of Doryani's Fist
VERSION[1.4.170.22][2021/01/14]
* Add support for Hierophant's reworked Conviction of Power Notable
* Add support for Hand of the Fervent's unique mechanic
* Add support for "Physical Damage taken from Hits"
* Update Disintegrator and Martyr of Innocence
* Fix Shaper of Flames/Winter/Storms more effect not being accounted for in left-hand side calculation
* Fix parsing of Deadeye's Rupture Notable
* Fix parsing of Inquisitor's Instruments of Virtue and Righteous Providence Notables
* Fix effective hit points calculations when you take 100% of damage as a different type of damage
* Fix errors occurring when hovering over gem tooltips
* Fix damage taken on block calcs breakdown
* Fix mod on Follow-Through Medium Cluster Jewel
* Fix usage limit on Hazardous Research
* Fix build files growing exponentially if there is a colon at the start of an item's name
VERSION[1.4.170.21][2021/01/13]
* Add 3.13 passive skill tree
* Changes to Ascendancies:
  * Add support for Deadeye's Gale Force mechanic
  * Add support for Deadeye's Rupture mechanic
  * Add support for Elementalist's Heart of Destruction Notable
  * Add support for Elementalist's Mastermind of Discord Notable
  * Add support for Elementalist's Shaper Notables
  * Add support for Inquisitor's reworked Notables
* Add support for Battlemage mechanic
* Add support for Blackflame's unique mechanics
* Add support for all basic aegises
* Add various improvements to the accuracy of maximum hit and EHP calcs
* Add option to show all Alternate Quality skill gems in the skill gem selection dropdown
* Add stat comparisons to Alternate Quality skill gems on hover
* Add support for various new mods
* Add all known new uniques
* Update Far Shot to new scale
* Fix Elemental Equilibrium applying twice if you have Malachai's Artifice equipped
* Fix stat differences between Cluster Jewel Notables not showing up
* Fix Large Cluster Jewels not importing correctly in some cases
* Fix Alternate Quality skill gems staying at their default Quality on copy/paste
* Fix Anomalous Flesh and Stone Alternate Quality effect
* Fix base type mods that were inadvertently removed
* Fix craftable flask mods having disappeared
* Fix crafting tags showing up on multiline mods
* Fix skill gem tooltip not showing when hovering over the skill gem selection dropdown
* Fix error where skill gem controls were selectable before a skill gem was set
* Fix Dark Pact radius
* Fix mod on Unending Hunger
VERSION[1.4.170.20][2020/12/19]
* Fix program not launching on Linux
VERSION[1.4.170.19][2020/12/19]
* Guard skills rework:
    * You can only have one Guard skill active at a time now
    * Vaal Molten Shell automatically disables all other Guard skills
    * Guard skills scale with Buff Effect
    * EHP calculations take Guard skills into account
* Multi-stage skills rework:
    * Add skill stages box to the sidebar and calcs tab
    * Remove existing skill stages config options and pre-defined stages
    * Enable Penance Brand to automatically use the "Activations per Brand" number
    * Fix Winter Orb damage calculations
* Add support for skills granted by passive tree nodes
* Add separate Rune Dagger, Warstaff and Convoking Wand base types
* Add full support for Weapon and Armour Quality modifiers
* Add tooltips to skill gem selection drop-down
* Add support for Immortal Ambition
* Add support for Supreme Decadence
* Add support for Scorch mod on Rolling Flames
* Add quality mods to Zealotry and Anger
* Add enchantment mod for Sigil of Power
* Add new Keystones to Skin of The Lords
* Add support for non-vaal skill related modifiers
* Fix interaction of Guard skills with MoM, Low Life, and other mechanics
* Fix item bases on Beacon of Madness
* Fix Cold damage applying Freeze twice
* Fix Arcanist Brand using the main skill's Brand limit
* Fix Dominating Blow quality not applying to Minions
* Fix Storm Burst not applying an additional tick
* Fix non-Curse Aura Effect applying to Curse Auras
* Fix disabling alternative Ailments when using Elemental Focus
* Fix attribute requirements for some skill gems
* Fix anointed Notables not showing as allocated on the skill tree
* Fix skill gem quality not rounding towards zero in case of negative stats
* Fix "nil" being displayed in DoT breakdowns
* Fix parsing of decimal values on items
* Fix item variants on Watcher's Eye
* Fix item variants on The Peregrine
* Fix item text sanitisation
* Fix an issue with item base names containing whitespace
VERSION[1.4.170.18][2020/11/22]
 * Fix error on updating with the 1.4.170.17 patch
VERSION[1.4.170.17][2020/11/22]
 * Remove support for loading builds from before game version 3.0.0
VERSION[1.4.170.16][2020/10/18]
 * Fix error on updating with the 1.4.170.15 patch
VERSION[1.4.170.15][2020/10/18]
 * Add performance improvements where PoB will no longer use excess CPU when in the background
 * Add distance and Cluster Notable sorting to the Power Report
 * Add eHP sorting to the tree and uniques tab
 * Add note showing which elemental resistance Hexblast is using for its Chaos damage
 * Add support for Storm Burst damage scaling with orb duration
 * Add support for Infernal Blow Debuff DPS
 * Add support for Death Wish on the Maw of Mischief unique
 * Add support for Combat Rhythm Cluster Notable
 * Add support for Divergent Rallying Cry
 * Add support for Might and Influence jewel
 * Add support for Replica Malachai's Artifice
 * Add support for Replica Wings of Entropy
 * Add support for alternate quality Purity of Elements
 * Add Contaminate skill from Sporeguard
 * Add support for Ailment Mode to calculate non-damaging ailments
 * Add support for SOCKS5 Host Name Mode Proxy
 * Update uniques with 3.12 changes
 * Update Crackling Lance enchantment
 * Fix alt quality gems not saving properly
 * Fix crash when you socket a Thread of Hope into a Cluster Jewel socket
 * Fix support for mod translation with Spiritual Aid and Spiritual Command notables
 * Fix Flame Wall added damage not working with Minions
 * Fix Mjolner and Cospri's Malice supports not applying correctly
 * Fix Doom calculations for builds with multiple curses
 * Fix Perforate more AoE in Sand Stance
 * Fix wording on Agnerod staves
 * Fix Divergent Blind Support Crit Chance calculation
 * Fix Curse mods on the tree not applying correctly
 * Fix Phantasmal Static Strike
 * Fix Vulnerability not displaying chance to bleed in breakdowns
 * Fix Bladestorm "Are you in a Bloodstorm?" buff applying as a global buff
 * Fix some mods on the tree not working with ailments
 * Fix Hexblast interaction with increased/reduced resistance modifiers
 * Fix Shockwave Support having DPS numbers when it should only show average hit
 * Fix catalyst tags on Emberwake
 * Fix Mystic Bulwark notable
 * Fix display of Poison DPS for average hit skills
 * Fix support for Phantasmal Earthquake
 * Fix Vaal Impurities
 * Fix Rage generation on Warlords Mark
 * Fix skill radius for Ball Lightning
 * Fix Siphoning charge limit for items with dual influence
 * Fix Curses not applying from Minions
 * Fix some comparison tooltip errors
 * Fix bug with Catalysts and Malachai's Artifice
 * Fix parsing of Voidforge
 * Fix error where accuracy could appear to be below 0
 * Fix support for Vaal Impurity resistances
 * Fixes Minion display stats for when they have DoT Components
 * Fix Fungal ground not applying to Minions
 * Fix alternate qualities on some gems not displaying correctly
VERSION[1.4.170.14][2020/10/01]
 * Add distance and Cluster Notable sorting to the Power Report
 * Add support for Death Wish on the Maw of Mischief unique
 * Add Combat Rhythm Cluster Notable
 * Fix Doom calculations for multiple curse builds
 * Fix Perforate more AoE in Sand Stance
 * Fix wording on Agnerod's staves
 * Fix Divergent Blind Crit Chance calculation
VERSION[1.4.170.13][2020/09/30]
 * Add Flame Wall Projectile added damage buff
 * Add Ashblessed Warden Spectre
 * Add parsing for new Golem mods lines on Uniques
 * Add support for Zealotry alternate quality
 * Add support for Lingering Blades with Animate Weapon
 * Add support for new Curse/Mark on Hit mods
 * Fix crash related to Divergent Maim
 * Fix crash related to Phantasmal Raise Zombie
 * Fix Hexblast not taking into account elemental penetration
 * Fix implementation of the Iron Mass unique
 * Fix second mod on Growing Agony not appearing
 * Fix Power Report being cut off from the UI at certain resolutions
 * Fix Fortify Support alternate quality
 * Fix Projectile count calculations
 * Fix Mana Cost calculations
 * Fix Timeless Jewel saving
 * Fix Lucky Damage applying to all elements
 * Fix Animate Weapon more Attack Speed from gem
 * Fix mods on Cloud Retch Spectre
 * Fix parsing for some tooltips
 * Fix Cremation Hit Time override
 * Fix Catalysts not working in the item crafter
VERSION[1.4.170.12][2020/09/28]
 * Add support for Timeless jewels and their mods
	* Timeless jewels will now convert Keystones on the tree
	* You can change the mods on nodes by right-clicking and selecting which stat you want
 * Add full support for exposure on gear and the tree
 * Add Power Report on the tree tab to show a table of the best nodes for your build
 * Add full support for 3.12 gems
	* Hexblast
	* Blazing Salvo
	* Void Sphere
	* Crackling Lance
	* Frost Shield
	* Splitting Steel
	* Sigil of Power
	* Flame Wall
	* Impending Doom Support
	* Pinpoint Support
 * Rework gems from 3.12 Changes
	* Firestorm
	* Assassin's Mark
	* Poacher's Mark
	* Sniper's Mark
	* Warlord's Mark
	* Lancing Steel
	* Shattering Steel
	* Glacial Cascade
	* Discharge
	* Punishment
	* Vitality
 * Add support for the majority of the alternate quality gems
 * Add config option for phys gained as random element mods
 * Add Syndicate Operative Spectre
 * Add Primal Crushclaw Spectre
 * Add Frost Auto Scout Spectre
 * Add Artless Assassin Spectre
 * Add Cloud Retch Spectre
 * Add enchantments for new 3.12 skills
 * Add oil recipes for new 3.12 tree nodes
 * Add in all 3.12 uniques
 * Add support for a majority of new uniques
 * Add better support to show the combined DoT damage for some builds
 * Add support for Triple Damage
 * Fix curse effect breakdown not working for Mark and Hex skills
 * Fix Supreme Ego incorrectly scaling some skills
 * Fix display of alternate quality gems
 * Fix import of alternate quality gems
 * Fix error where viewport would not scroll horizontally
 * Fix showing node power for top node if the skill doesn't do damage
 * Fix Intensity being capped at a maximum of 3
 * Fix Pinpoint Support incorrectly scaling ailment damage
 * Fix Predator Support not showing up on the configs page
 * Fix Glancing Blows not using the correct block effect value for eHP calculations
 * Fix tooltips for several skills (Warcries, Penance Brand etc.)
VERSION[1.4.170.11][2020/09/19]
 * Fix issue where many skills tags were incorrect which caused supports and other mechanics to stop working
VERSION[1.4.170.10][2020/09/19]
 * Add partial support for new 3.12 gems and enchantments
 * Update gems with 3.12 changes
 * Add new 3.12 bases
 * Add partial support for alternate quality gems
VERSION[1.4.170.9][2020/09/17]
 * Add better breakdown for duration mods on gems
 * Fix crash related to new Keystones and old trees
 * Fix support for Iron Grip Notable
 * Fix support for new ailment scaling nodes
 * Fix support for new cooldown recovery wording on nodes
VERSION[1.4.170.8][2020/09/16]
 * Add support for 3.12 Tree
 * Add proper support for Carrion Golem
 * Add support for Ancient Waystone unique
 * Add support for +1 gems on Awakened Blasphemy
 * Add configurable charges for Minions
 * Add support to generate mods for Skin of the Lords
 * Add Redemption Knight spectre
 * Add Baranite Preacher spectre
 * Add Templar Tactician spectre
 * Add Scinteel Synthete spectre
 * Add support for Non-Channelling Mana cost
 * Fix crash when trying to add support gems to any spell while having "Gain no inherent bonuses from Attributes"
 * Fix crash related to Minion Critical Strike Chance
 * Fix mods on several uniques
 * Fix current Shock note not showing in Shock effect breakdown for attack builds
 * Fix Second Wind CDR numbers
 * Fix stats on Enhanced Vaal Fallen, Baranite Thaumaturge, Baranite Sister
 * Fix Life regen not showing in the sidebar
 * Fix top node power calculations
VERSION[1.4.170.7][2020/07/22]
 * Fix crash related to the Siegebreaker belt
 * Fix crash related to Dancing Dervish/Duo
 * Fix Seismic Cry having incorrect calculations
 * Fix Fist of War not using the proper Ailment multiplier
 * Fix Chaos DoT Multiplier not showing up in Poison DoT Multi breakdown
VERSION[1.4.170.6][2020/07/22]
 * Add breakdown for Warcries and Fist of War
 * Add calculation mode to select "Max hit" for Warcries
 * Add count for the max number of Brand activations
 * Add support for Slipstream from Harbinger of Time
 * Add support for Burning Arrows Fire DoT Debuff
 * Add support for alternate quality mod implicits
 * Add support for Fevered Mind, Fortress Covenant and Quickening Covenant
 * Add support for Emperors Vigilance
 * Add support for Siegebreaker
 * Add support for Brewed for Potency, Chilling Presence, Forbidden Words, Lead by Example, Pure Agony
     and Disciples Cluster Notables
 * Add output for DoT multiplier for Ailments
 * Add Attack/Cast speed to the Node/Item Power sorting list
 * Add override to simulate lucky hits on a character ("Your damage with Hits is Lucky")
 * Change Ignite Calc Mode to Ailment Calc Mode
 * Update mods on Impresence
 * Fix Pressure Points Notable not working
 * Fix Pride not working when importing an old build
 * Fix imported influence items not working with the item crafter
 * Fix Anoint-only nodes appearing in the "Top Node" power list
 * Fix Wither not showing up for Eternal Suffering Cluster Notables
 * Fix Eye of Malice not affecting Ignite damage
 * Fix Minions being supported by Cast while Channelling or Arcanist Brand
 * Fix the effects of Consecrated and Profane Ground to now work with Minions
 * Fix damage scaling on Explosive Arrow
 * Fix Evasion calculations
VERSION[1.4.170.5][2020/07/16]
 * Fix crash related to Vessel of Vinktar and flask effect
 * Fix Rallying Cry not showing the proper configuration option to select number of nearby Allies
 * Fix Saqawals Nest not scaling Aspect of the Avian properly on Allies
 * Fix Ascendancy nodes showing up on the nearby strong nodes in the heatmap
 * Fix crash related to opening old builds with a different tree version
VERSION[1.4.170.4][2020/07/16]
 * Fix bug where importing builds would change the boss configuration to be empty
VERSION[1.4.170.3][2020/07/16]
 * Add support for 3.11 Warcries and Exerted Attacks
  * Warcry-related Exerted Attack Effect is calculated based on:
    Average Damage of Exerted Attacks * Exerted Buff Scaling * Expected Uptime of Exerted Attacks.
    Expected Uptime is based on number of Exerted Attacks contrasted with Attack Speed and impacted
    by Warcry Cooldown Speed and Cast Time
  * Full support:
    * Ancestral Cry
    * Enduring Cry
    * Infernal Cry
    * Intimidating Cry
    * Rallying Cry
    * Seismic Cry
  * Not yet implemented:
    * General's Cry
 * Add full support for Arcanist Brand
 * Add proper support for Cast while Channelling
 * Add new Harvest uniques
 * Add upgraded Harbinger uniques
 * Add support to show Notable power calculation in a tooltip when crafting Cluster jewels
 * Add AoE numbers for 56 skills
 * Add full support for Bonechill (automatically applies for guaranteed sources of Chill)
 * Add support to automatically Shock enemies with guaranteed sources of Shock
 * Add in-depth breakdowns of Shock and Chill thresholds
 * Add Scale of Esh Spectre
 * Add full support for Agnostic, Eternal Youth and Imbalanced Guard Keystones
 * Add partial support for Supreme Ego Keystone
 * Add support for increased Effect of Arcane Surge
 * Add support for Awakened Curse on Hit +1 Curse mod
 * Add support for Rattling Bellow, Warning Call, Cry Wolf and Pressure Points Cluster Notables
 * Add support for Warcry Power calculation with Configuration based override support
 * Add support for reworked Berserker War Bringer Ascendancy node
 * Add support for "each time you've Warcried Recently"
 * Add support for "If you've changed Stance Recently"
 * Add support for added Physical Damage from Spectral Wolves
 * Add support for Herald of Ash Overkill DoT
 * Add support for Vaal Molten Shell/Molten Shell reflect damage
 * Add support for Rigwald's Command Rage DoT multiplier mod
 * Add support for faster Damaging Ailments mod on Malevolence Watcher's Eye
 * Add support for Emberwake's +1 Ignite mod
 * Add support for Wintertide Brand gem quality
 * Add support for Charged Mines Support gem quality
 * Add support for Blind on the player
 * Add support to hide items in the unique list by stat and level requirements
 * Add support to highlight nodes by per-point and best node
 * Add the ability to change the eHP calculation mode between spell, attack and more
 * Add a breakdown on Evasion for Melee and Projectile Attacks
 * Move Pride's effect drop-down to the "Configuration" page
 * Show boss ailment threshold in Chill and Shock breakdown (Sirus, Shaper, Uber Atziri)
 * Change jewel tooltips to now scroll horizontally across the screen when having many jewel sockets
 * Update Pantheon mods to the changes from 3.11
 * Update Cluster jewels to include new jewel socket enchantments
 * Fix Orb of Storms to use a Hit Rate value instead of Cast Speed
 * Fix Rage not working correctly in some cases
 * Fix Wither not applying properly in many cases
 * Fix Unnerve applying to DoT Spell skills
 * Fix Unbound Ailments Support not working with new Ailments
 * Fix parsing for mods that modified the duration of Aspect of the Cat/Avian
 * Fix support for Bannerman and Revelry
 * Fix Vaal Molten Shell more Armour Buff
 * Fix Baranite Thaumaturge default skill by removing "attack" tag
 * Fix Cluster nodes on the tree with broken tooltips
 * Fix bug where Shock was applying twice on Minion skills
 * Fix bug where skills that reserved Mana would benefit from negative Life/Mana Reservation
 * Fix bug where removable crafts remained after editing an item
 * Fix crash on deleting the number for default gem level/quality on the skills tab
VERSION[1.4.170.2][2020/06/23]
 * Add Baranite Sister Spectre
 * Add 20 fuse cap to Explosive Arrow
 * Fix Corpse Pact node attack speed cap
 * Fix some Cluster jewel notables not appearing on the tree
 * Fix unique staves using the Judgement Staff base
VERSION[1.4.170.1][2020/06/22]
 * Add all new gems from 3.11
   * Full support:
     * Earthshatter
     * Arcanist Brand
     * Penance Brand
     * Wintertide Brand
     * Fist of War Support
     * Urgent Orders Support
     * Swiftbrand Support
   * Partial support:
     * Ancestral Cry
     * Generals Cry
     * Intimidating Cry
     * Seismic Cry
 * Update gems with 3.11 changes
 * Update uniques with 3.11 changes
 * Add basic support for Warcry power
 * Add large breakdown for character defences
   * Shows detailed breakdowns for defences
   * Includes effective hit points against hits and DoTs for each element
   * And much more
 * Add UI for anointing amulets
 * Add dropdown to select dps field for sorting support gems
 * Add prefix/suffix tag for crafting options
 * Add support for Scorch, Brittle, and Sap
 * Add parsing for Tailwind mod on Hunter influenced boots
 * Add support for Supreme Ostentation Keystone
 * Add support for Glancing Blows Keystone
 * Add support for new Rage nodes and Chainbreaker's two regen related mods 
 * Add support for "as though dealing more damage" for Shock, Chill, and Freeze
 * Add support for Overshock and Voltaxic Rift max shock mod
 * Add support for stance nodes on the tree
 * Add support for two-handed Impale nodes on the tree
 * Add support for Attack Critical Strike multiplier while Dual Wielding
 * Add Mortal Conviction to Skin of the Lords
 * Add 75% cap for buff expiration speed
 * Add support for Daresso's Courage block mod
 * Add support for Liege of the Primordial golem elemental immunity
 * Add support for Arcane Blessing ailment immunity
 * Add total for "reduced Extra Damage from Critical Strikes" on the calcs page
 * Add support for cooldowns rounding to the nearest server tick
 * Add hard caps to attack, cast, trap throwing and mine throwing speeds
 * Add better support for Soul Tether unique belt
 * Update Area of Effect calculations showing breakpoints for skills
 * Clamp skill gem options to make comparing gems more consistent
 * Fix incorrect enemy armour calculations
 * Fix importing bug with 2-line implicit Cluster jewels
 * Fix crash related to Cluster jewel Keystones on the calcs page
 * Fix bug where the node power calculator would sometimes break when using Impale
 * Fix Consecrated Path not applying more damage to close targets
 * Fix Herald dependent mods applying while unbuffed
 * Fix parsing for bleed infliction/immunity mods
 * Fix several typos on uniques
 * Fix Talisman tier parsing
 * Fix Hybrid flasks not counting as Life/Mana flasks
 * Fix for Berserk quality attack damage not applying properly
 * Fix for Dying Sun not changing "increased" to "reduced" properly
 * Fix faster bleeding mods not being displayed
 * Fix 20 quality Awakened Generosity not increasing supported auras level
 * Fix Snipe stages applying incorrectly to the Snipe skill
 * Fix Stormbind damage per improvement
 * Fix Elusive calculations not applying properly
 * Fix node search not updating when switching Cluster jewels
 * Fix tooltip for Feeding Frenzy
 * Fix bug for brand nodes on the tree
 * Fix support for corpse pact
 * Fix poison node on the tree for spell skills applying to cold DoTs
 * Fix parsing for the new Purposeful Harbinger mod
 * Fix calculation of crab barriers
 * Remove 20% more physical damage while dual wielding
VERSION[1.4.169.3][2020/06/17]
 * Add 3.11 passive skill tree
 * Add support for Indigo oils
 * Add support for reworded brand mods
 * Add support for Overwhelm
VERSION[1.4.169.2][2020/04/20]
 * Change the 'Damage Avoidance' subsection to be collapsed by default
 * Fix parsing on Assailum helmet
VERSION[1.4.169.1][2020/04/20]
 * Add support for Catalysts on items crafted in PoB or Uniques in the item list
 * Add support for enemy armour and physical damage reduction calculations for hits and Impales
	* Added Sirus to boss list as he has a 100% more armour multiplier
 * Add support for dual influence item crafting
 * Add support for Snipe on the Assailum unique helmet
 * Add support for Split Personality unique jewel
 * Add 2 new Spectre types
    * Redemption Sentry
    * Baranite Thaumaturge
 * Add "Are you Channelling?" checkbox to support new cluster notables
 * Add support for Violent Retaliation, Vicious Skewering and Rapid Infusion
 * Add support for Life/ES/Mana Gain on Block
 * Add support for more damage avoidance calculations
 * Add option to select number of overlapping pods for Toxic Rain
 * Add support for breakdown of DoT more multipliers and aura effect
 * Add build name in title bar of PoB window and config to turn this off
 * Add attributes to the Node/Item Power sorting list
 * Add support for mods based on "UsingLifeFlask" and "UsingManaFlask"
 * Improve support for ignite duration breakdown
 * Update XP to take into account higher possible mob levels
 * Update mine throwing time from 0.25s to 0.3s
 * Fix Hungry Loop crash when socketed with Barrage Support
 * Fix crash when hovering over the stat breakdown for stats that came from Cluster jewel Keystones
 * Fix crash related to ticking the Lightning Golem aura
 * Fix crash when sorting the unique item list
 * Fix crash caused by Elusive stack overflow
 * Fix item and gem importer to work properly with Barrage Support and some Cluster jewels
 * Fix Fractal Thoughts mods not applying correctly
 * Fix Mask of the Tribunal mana reservation mod not working
 * Fix Vaal Timeless jewel to disable stats on nodes in its radius
 * Fix wording on Blue and Green Nightmare jewels
 * Fix Doomfletch and Doomfletch Prism
 * Fix bug where crafted and custom modifiers disappeared from custom items when prefix or suffixes were changed
 * Fix Master of Metal not applying correctly and being limited to 9 stacks
 * Fix Impale stacks not being adjustable
 * Fix tooltip issue when hovering over some Cluster jewel notables
 * Fix mod on Fortress Covenant
 * Fix Perquil's Toe not working properly
 * Fix support for Juggernaut's "cannot be slowed below base speed" mod
 * Fix rendering of Medium Cluster jewels with 3 notables
 * Fix Thread of Hope not importing correctly
 * Fix Replenishing Presence not stacking correctly
 * Fix Purposeful Harbinger incorrectly scaling some skills
VERSION[1.4.167.2][2020/03/24]
 * Fix crash related to Oni-Goroshi
 * Fix crash related to number of brands attached to enemy
 * Fix parsing for One With Nothing Cluster Jewel
 * Fix increased effect of small passive skills applying to notables
VERSION[1.4.167.1][2020/03/23]
 * Update uniques with changes from 3.10
 * Add support for Arcane Cloak, Spellslinger, and Archmage Support
 * Add the unique cluster jewels
 * Add support for more Notables (life as extra armour, heralds, life regen)
 * Add support for calculations from forking projectiles
 * Add parsing for minion abyss jewel mods
 * Add radius for Stormbind
 * Small passives in Large and Medium Cluster Jewel wheels now have the correct node artwork
 * Fix Minion Instability
 * Fix crash when socketing a threshold jewel into a Cluster Jewel socket
 * Fix crash occurring when opening old builds that used the checkbox for "Are you Stationary"
 * Fix parsing for guard skill cooldown on tree
 * Fix the Darkscorn and weapon mod for more damage with ailments, which was also applying to attacks
 * Fix Hierophant's Sign of Purpose mod only applying "enemies take increased damage" to brand skills
 * Fix small Cluster Jewels allowing 2 notables
 * Fix ordering of notables in Cluster Jewel wheels
 * Fix node location popups not correctly centring on the node in 3.10 passive trees
 * Fix nodes allocated through Intuitive Leap and Thread of Hope not remaining allocated after loading the build
 * Disabled attribute Cluster Jewel types
VERSION[1.4.162.2][2020/03/15]
 * Fix opening build crash
VERSION[1.4.162.1][2020/03/15]
 * Add support for Cluster Jewels on the tree
 * Add support for many of the new Notables from Cluster Jewels
 * Add new 3.10 skill gems and skill gem balance tweaks
	* Full support for Kinetic Bolt, Stormbind Bladeblast and Second Wind
	* Arcane Cloak, Spellslinger and Archmage Support are not supported properly for DPS calculations
 * Add new 3.10 uniques
 * Add back oils to tree, now with a picture of the oil on the notable
 * Add Paradoxica to unique selection menu
 * Add support for "if you have Stunned an Enemy Recently"
 * Add support for active brand limit and Sign of Purpose
 * Add conditional more multiplier of Groundslam for nearby enemies
 * Add support for mana spent recently mods
 * Add support for Unencumbered from the Hollow Palm Keystone
 * Add Perforate DPS calculations in Blood Stance
 * Update elusive values to 3.10
 * Update temple jewels to their 3.10 variants
 * Fix Rigwald's Curse with 3.10 passive tree nodes
 * Fix typo in Ascendant Deadeye/Longshot notable
 * Fix parsing of mods applied to spell skills
 * Fix Slayer Impact node calculation
 * Fix parsing of warcry cooldown override on Al Dhih
 * Fix Ballista placement speed
 * Consolidate resistances into single line in sidebar
VERSION[1.4.159.1][2020/03/12]
 * Fixed weapon ailment modifiers not correctly applying
 * Fixed some Two Handed Weapon modifiers incorrectly applying to One Handed Weapons instead
VERSION[1.4.158.1][2020/03/12]
 * Add 3.10 passive skill tree
VERSION[1.4.157.7][2020/02/29]
 * Fix crash related to hovering over Bone Armour in the skills tab
VERSION[1.4.157.6][2020/02/26]
 * Revert fix for Rage as it breaks other skills
VERSION[1.4.157.5][2020/02/25]
 * Add full search capability to all dropdown lists
 * Items copied into PoB now retain their quality if above 20%
 * Add support for Infernal Legion with Skitterbots
 * Add support for shotgunning with Shattering Steel
 * Add support for the timed buff granted by Chieftain's "Ngamahu, Flame's Advance" notable
 * Add support for a mod on Chieftain's "Valako, Storm's Embrace" notable
 * Add support for a mod on Chieftain's "Tasalio, Cleansing Water" notable
 * Add support for a mod on Berserker's "War Bringer" notable
 * Add support for a mod on Assassin's "Opportunistic" notable
 * Add support for "per minion" modifiers on Necromancer's Bone Barrier notable
 * Add Energy Shield to the sidebar for minion skills
 * Add support for "Enemies Frozen by you take X% increased Damage" mod on Taryn's Shiver
 * Add support for "if you've stopped taking Damage Over Time Recently" pantheon mod
 * Add support for Fire DoT Multiplier on Awakened Burning Damage, Burning Arrow and Vaal Burning Arrow
 * Add support for Shockwave Support's quality stats
 * Add Pride to list of auras on Aul's Uprising
 * Change resistance colours in the sidebar
 * Update text on some uniques
 * Fix Sporeguard Fungal Ground mod parsing
 * Fix a bug where the source name of skills for ailments could be incorrect
 * Fix chill calculations when using Elemental Focus
 * Fix Rage Support and other sources of Rage not granting Movement Speed
 * Fix "Socketed Skill Gems get a X% Mana Multiplier" modifier not working on skills which reserve mana
 * Fix chance to deal Double Damage on Paradoxica and Frostbreath
 * Fix default gem level for gems with a max level below 20
 * Fix Close Combat weapon checks
 * Fix Sanctuary node not being able to be anointed
 * Fix Nightblade weapon checks
 * Fix Elusive mod persisting if the checkbox was ticked and the source to generate Elusive was taken away
 * Fix incorrect calculations of Active Totem Limit
 * Fix many configuration options that didn't work for minion granted effects
    * Blade count for spectres' Blade Vortex
    * Spectres' curses
    * Ursa's Rallying Cry
    * Holy Relic's Aura
    * Lightning Golem's Aura
 * Fix Ensnaring Arrow's damage debuff incorrectly stacking 3 times
 * Fix incorrect calculation of auras and curses granted by minions
VERSION[1.4.157.4][2020/02/11]
 * Add support for increased Effect of Arcane Surge
 * Add support for Brand Attachment range
 * Add support for Awakened Spell Echo's chance to deal Double Damage on final repeat
 * Fix support for Crimson Dance
 * Update wording on Staves
 * Corrected many uniques that wrongly got legacy variants and updated wordings
VERSION[1.4.157.3][2020/02/10]
 * Fix scrolling on dropdown boxes
 * Fix CombinedDPS showing up on all skills
VERSION[1.4.157.2][2020/02/10]
 * Add support for the Barrage Support skill gem
 * Add support for Ensnaring Arrow
 * Add support for Thread of Hope
 * Add support for Crimson Dance and amount of bleeds on enemy
 * Partial support for Timeless jewels
    * Brutal Restraint (Maraketh) and Lethal Pride (Karui) now provide stats when allocating small nodes on the tree
    * Elegant Hubris (Eternal) now negates all stats gained from nodes in its radius other than keystones
 * Add support for Void Shot granted by the Voidfletcher unique quiver
 * Add support for in-game jewel radius sprites
 * Add parsing for -res and increased phys damage delve helmet mods
 * Add support for "against Chilled or Frozen Enemies" mod
 * Add breakdown for Curse Effect for Curse Skills
 * Add breakdown for Aura Effect for Aura Skills
 * Add breakdown for "Base from Armours" row for ES/Armour/Evasion
 * Add colours to the resistances' label on the side bar
 * Add Ctrl-Right and Ctrl-Left to text fields (skip words)
 * Add list of recently imported accounts to the Import/Export Build tab
 * Add parsing for Elusive mod on boots
 * Add support for "Ignites you inflict deal Damage faster" mod
 * Add support for "Fortify Buffs you create instead grant 30% more Evasion Rating" mod
 * Add missing "increased Flask Charges gained" mod to Nomad unique belt
 * Add support for Fungal Ground from Sporeguard unique body armour
 * Add Bone Armour and Mirage Warriors to skill pool
 * Add 15 fuses to Explosive Arrow drop-down list
 * Cap max elemental resistance at 90
 * Fix mods for many old jewels
 * Fix Spreading Rot jewel
 * Fix Chin Sol's mods
 * Fix quality mods on Awakened Swift Affliction and Awakened Unbound Ailments
 * Fix Arctic Breath's cold dot not being modified by area damage mods
 * Fix Transfiguration of Mind interaction bug with Crown of Eyes
 * Fix parsing for travel skill mods
VERSION[1.4.157.1][2019/12/21]
 * Added a new unique item, The Savior
 * Added the ability to show only non-Awakened supports (or only Awakened supports!); the option can be found in the
   Skills tab under the socket group list
 * Added sources of increased maximum resistances to now show up in the resistance breakdown window
 * Add unique changes from 3.7
 * Fix issue where gem levels would get reset on loading or importing a build
 * Implicits on items that are copied from in-game are now correctly handled. Additionally, the ability of the program 
   to determine if modifiers on copied items are enchantments, implicits or explicits has been greatly improved, 
   and should almost always be correct; also, applying enchantments to items with implicits will now work correctly.
 * Fix + gem level mods on new influence amulets to now work properly
 * Fix Fractal Thoughts increased dex mod to now work properly
 * Fix support for old Red Nightmare mod wording
 * Fix ailment calculation crash
VERSION[1.4.155.1][2019/12/16]
 * Added the following new gems:
    * Artillery Ballista
	* Ensnaring Arrow
	* Shrapnel Ballista
	* Arrow Nova
	* Barrage (does not give accurate damage numbers)
	* Greater Volley
	* The 35 new Awakened support gems
 * Applied the skill reworks and balance changes for 3.9.0
 * Updated item bases, mods, and enchantments for 3.9.0
 * Added new influence bases to crafting window
 * Fix all Oils on tree to have correct values
 * Add more detailed breakdown for shock and chill
VERSION[1.4.153.2][2019/12/14]
 * Re-add Oils to tree
 * Add support for Ghost Shrouds
 * Add support for increased Ancestor Totem buff effect
 * Add support for Ritual of Awakening Hierophant node
 * Add support for 3 mods on Watchers Eye
 * Add Impale damage to Combined DPS sort option
 * Update Boss resistance values to 3.9 levels
 * Add Bleed DPS to sorting option
 * Add new spectres to the spectre library
	* Kraityn's Sentry, Chrome-infused Chimeral, Vaal Slayer, Primeval Hunter, Archer Statue, Crazed Driver
 * Add new spectre skills to library
	* Blast Rain, Elemental Hit Fire, Barrage, Ice Shot, Unearth, Tornado Shot, Flame Surge
 * Fix mod support for Chains of Command
 * Add Astral Projector Unique Ring (3.9 preview)
 * Fix rage granting damage to unarmed attacks
 * Fix UI on passive tree being too large for some resolutions
 * Fix node power not respecting your colour choice for highlighting
 * Add area tag to Perforate
 * Fix uniques with duplicate mods
 * Re-add Death's Harp back in
 * Update Snakepit Unique Ring
VERSION[1.4.153.1][2019/12/12]
 * Add 3.9 Passive Tree
 * Add 3.9 Unique Changes
 * Add support for Ryslatha's Coil
 * Add support for Perquil's Toe
 * Add support for Vaal Arc Lucky Buff
 * Add support for Chain of Command's mods
 * Add support for Warcried recently
 * Fix Minion DPS sorting bug for Uniques and tree
 * Fix Toxic Rain/Rain of Arrows pierce bug
 * Fix radius calculation for Jewels 
 * Fix Impale calculations for certain skills
      * Barrage, Blade Flurry, Blast Rain, Double Strike, Lacerate, Scourge Arrow,
  	    Cleave, Dual Strike, Riposte, Viper Strike, Static Strike
 * Counter-attack skills now show proper damage for each hit instead of DPS when using Impale
 * Update many uniques that had incorrect wordings
VERSION[1.4.152.8][2019/12/09]
 * Add Support for Greater Spell Echo
 * Widen manage passives trees drop down box
 * Rampage now appears as a box on the configs page
 * Show Impale DPS in sidebar for minions
 * Add The Ivory Tower Body armour (3.9 preview)
 * Add Mistwall Buckler Shield (3.9 preview)
 * Add support for Manastorm's lightning damage buff
 * Add support for Arborix and its mods
 * Add support for Augyre and its mods 
 * Add support for Vulconus and its mods
 * Add support for new Coated Shrapnel mod
 * Add support for Inquisitors increased damage on consecrated ground Sanctuary node
 * Add support for Golem Commanders increased damage node
 * Add increased area rampage mod support on Sinvicta's Mettle
 * Add proper support for Champions' Master of Metal node (set the number of impales for this to work)
 * Add Carrion golem to list of golems that work with primordial harmony
 * Add Bane of Legends node attack speed buff
 * Add tooltip to Rage to list its effects
 * Update Edge of Madness
 * Fix Delve more bleed and poison damage mods to only apply to attacks and give more realistic damage numbers
VERSION[1.4.152.7][2019/12/03]
 * Add sorting for DPS including Impale and average hit damage
 * Add Impale DPS breakdown numbers
 * Change Impale DPS display in sidebar to make it more clear
 * Fix Primordial chain golem damage not working properly
 * Fix withering touch not applying withered damage increases
 * Fix Eternity shroud Elemental as Extra Chaos roll
 * Fix crash related to Impale calculations for Shield charge and Spectral Shield Throw
VERSION[1.4.152.6][2019/12/02]
 * Fully implement impale DPS calculations
 * Support for increased buff effect per golem and damage per golem
 * Update uniques with changes 3.8
 * Add new 3.9 uniques and changes from teasers so far
 * Added 100% increased crit chance from consecrated ground
 * Add support for Triad Grips
 * Add support for spell dodge boot enchant
 * Add support for remaining fossil mods
 * Cap shock effect at 50%
 * Fix totem limits
 * Fix elemental hit threshold gems again
 * Fix double damage on heavy strike
 * Fix minion resistance on Raise Spectre gem
 * Fix Bones of Ullr mod
 * Fix Perandus Signet mod
 * Fix Red Nightmare block chance
 * Trim image file sizes
VERSION[1.4.152.5][2019/10/08]
 * Withered debuff now appears on the config page
 * Ignite DPS for node power now works
 * Fixed some of the wording for impale
 * Added Impale chance and damage multiplier to the side bar so it will now show the differences when 
   choosing impale gems or impale nodes on the tree
 * Added a feature requests section to the README.md file
VERSION[1.4.152.4][2019/10/08]
 * Readded +1 to socketed gems mod on daggers
 * Add parsing for max chaos resistance
 * Combat focus now works properly with Elemental Hit and Wild Strike
VERSION[1.4.152.3][2019/10/06]
 * Implemented logic for melee distance scaling attack multipliers (Close combat and Slayers Impact node)
 * Add counterattack double damage bonus from Gladiators Painforged node
 * Implement parsing for all of Slayer's nodes
 * Add support for Assassins Mistwalker node and Ascendants  node for Assassin
 * Add support for travel skills cooldown recovery
 * Add Badge of Brotherhood mod parsing
 * Add incremental shock values instead of the default locked value of 50%
VERSION[1.4.152.2][2019/10/05]
 * Added a display for current Elusive effect in the Calcs tab, which only shows up while Elusive.
 * Nightblade Support now gives Crit Multi and Base Crit Chance to attacks while using Claws or Daggers.
 * Elusive is implemented specifically for Claws/Daggers on Nightblade, and is added as a global Skill Mod 
   for Withering Step and any future gems which give the stat.
 * Added Vermillion ring base
VERSION[1.4.152.1][2019/10/05]
 * Updates uniques with 3.8 Changes
 * Adds new 3.8 uniques
 * Fix tempered flesh/mind not working
 * Fix minion regen nodes on the tree not being parsed correctly
 * Not all unique mods are parsed correctly
VERSION[1.4.152][2019/09/15]
 * Added support for anointments that grant notable passives
 * Added support for Transfiguration of Body/Mind/Soul
 * Added missing Legion uniques, and applied unique balance changes from 3.7 (thanks PJacek)
 * Added the missing bonuses from the Feeding Frenzy buff
 * Added the following spectres to the spectre library:
    * Desecrated Saint
    * Foreman
	* Freezing Wolf
    * Lunaris Concubine
	* Lunarsworn Wintermage
    * Slave Driver
 * Fixed modifiers to Golem buff effect not applying to the buff from Summon Carrion Golem
VERSION[1.4.151][2019/09/09]
 * Fixed error with Minion Instability
VERSION[1.4.150][2019/09/09]
 * Added the following new gems:
    * Cobra Lash
	* Icicle Mine
	* Pestilent Strike
    * Plague Bearer (mostly non-functional)
	* Stormblast Mine
	* Summon Carrion Golem
	* Summon Skitterbots
	* Venom Gyre
	* Withering Step (non-functional)
	* Charged Mines
	* Deathmark (The enemy can be set as Deathmarked in the Skill Options section of the Configuration tab)
	* Feeding Frenzy (Feeding Frenzy can be activated in Skill Options)
	* High-Impact Mine
	* Infernal Legion
	* Meat Shield (The enemy can be set as being "Near you" in Skill Options)
	* Nightblade (non-functional)
	* Swift Assembly
 * Added support for the new Mine changes:
    * When a Mine skill is selected, a new Active Mines option appears
	* The skill's Mana Reservation will be multiplied by the number of Active Mines specified
    * The various Mine auras are all supported; the stack count is determined by the Active Mines option
 * Applied the skill reworks and balance changes for 3.8.0
 * Updated item bases, mods, and enchantments for 3.8.0
 * Added support for global Spell Skill Gem modifiers, and updated the +X Staff rare templates
 * Updated minion Accuracy values
 * Added support for the Added Chaos Damage granted by Despair
 * The additional Critical Strike Chance granted by Assassin's Mark now works correctly
 * The "less Mana Cost of Skills" stat on Sanctuary of Thought no longer incorrectly affects Mana Reservation
 * "+X to level of all Minion Skill Gems" no longer incorrectly applies to Support Gems
VERSION[1.4.149][2019/09/05]
 * Fixed Vaal Pact not working
VERSION[1.4.148][2019/09/05]
 * Fixed crash with Resolute Technique
 * Fixed Poison DPS not being calculated
VERSION[1.4.147][2019/09/05]
 * Added 3.8.0 passive tree
VERSION[1.4.146][2019/06/09]
 * Fixed Blood and Sand having the wrong maximum gem level
VERSION[1.4.145][2019/06/09]
 * Fixed passive tree art
VERSION[1.4.144][2019/06/09]
 * Updated passive tree
 * Fixed Shield Charge not getting the correct damage stats
VERSION[1.4.143][2019/06/09]
 * Fixed various weapon modifiers not working correctly
 * Fixed error that could occur when comparing 3.6 and 3.7 trees
 * Fixed the chain count modifier on Snakepit not applying correctly
VERSION[1.4.142][2019/06/09]
 * Added the following new gems:
    * Berserk
    * Bladestorm (the buffs from the storms can be enabled in the Skill Options section of the Configuration tab)
	* Blood and Sand (you can switch stances in Skill Options)
	* Chain Hook
    * Dash
	* Flesh and Stone (you can switch stances in Skill Options)
	* Frostblink
	* Perforate
	* Precision
	* Pride
    * Steelskin
	* Close Combat (mostly non-functional)
	* Impale (the Impale mechanic is still unsupported)
	* Pulverise
	* Rage
	* Shockwave
 * Applied the skill reworks and balance changes for 3.7.0
    * Note that Cast While Channelling will not work correctly for the time being due to some significant changes
 * Updated item bases and mods for 3.7.0
 * Applied the accuracy changes from 3.7.0
VERSION[1.4.141][2019/06/06]
 * Fixed Rage degeneration applying incorrectly (again)
VERSION[1.4.140][2019/06/06]
 * Fixed Rage degeneration applying incorrectly
VERSION[1.4.139][2019/06/06]
 * The Rage option in the Configuration tab will now correctly show when the relevant passives are allocated
VERSION[1.4.138][2019/06/05]
 * Passive tree updated to 3.7.0
 * Added support for multiple passive tree versions in one build:
    * Trees in existing builds will default to the 3.6 tree
    * New builds (or new trees in existing builds) will use the 3.7 tree
    * Old trees can be converted to the latest version using a button that will appear at the bottom of the 
	  Tree tab when viewing an old tree; this creates a copy of the tree, so you can switch back if needed
VERSION[1.4.137][2019/04/10]
 * Fixed issue preventing Cast while Channelling from working correctly
VERSION[1.4.136][2019/04/07]
 * You can now import characters from the console realms
 * Updated item mods and skill gems to account for changes in recent patches
 * Fixed issue preventing Icestorm's duration from scaling from Intelligence
VERSION[1.4.135][2019/03/14]
 * Fixed crafted mods on imported items not being recognised
 * Storm Call now correctly shows DPS instead of just average damage
VERSION[1.4.134][2019/03/12]
 * Fixed various issues with importing fractured and synthesised items
 * Fixed issues with stat comparisons in weapon tooltips
VERSION[1.4.133][2019/03/12]
 * The debuff durations of Bane and Soulrend are now correctly affected by Temporal Chains
 * Bane is now correctly affected by modifiers to Curse Skills
 * Synthesised items can now be imported
VERSION[1.4.132][2019/03/10]
 * Added the following new gems:
    * Bane
	* Divine Ire
	* Purifying Flame
	* Malevolence
	* Soulrend
	* Wave of Conviction (the type of Exposure being applied can be set in the Configuration tab)
	* Zealotry
	* Energy Leech
	* Intensify (Intensity stacks can be set in the Configuration tab)
	* Unleash (does not currently affect DPS)
 * Applied the reworks for the following gems:
    * Holy Flame Totem
	* Storm Burst (DPS calculation isn't currently accurate)
	* Infused Channelling (Infusion can be enabled in the Configuration tab)
 * Added the following skills and supports from uniques:
    * Lightning Aegis
	* Precision
	* Blessing (the aura and reservation durations for supported skills can be found in the Calcs tab)
 * Applied all skill balance changes for 3.6
 * Added the following 3.6 uniques: (thanks PJacek)
    * Circle of Regret
    * The Eternity Shroud
	* Garb of the Ephemeral (Divinity can be enabled in the Configuration tab)
	* Maloney's Mechanism
	* Offering of the Serpent
    * Vixen's Entrapment
 * Updated the passive tree
 * Updated item bases and mods for 3.6
 * Winter Orb's hit rate is now correctly affected by modifiers to Cast Speed
VERSION[1.4.131][2019/03/08]
 * Updated boss curse effect penalty
 * Removed min/max Crit Chance limits
 * Fixed the passive tree node location popup showing the wrong locations
VERSION[1.4.130][2019/03/07]
 * Passive tree updated to 3.6
 * Added the following 3.6 uniques: (thanks PJacek)
    * Bottled Faith
    * Circle of Nostalgia
    * Hyrri's Truth (except the Precision skill)
    * March of the Legion (except the Blessing support)
	* Mask of the Tribunal
	* Nebulis
    * Perepiteia (except the Lightning Aegis skill)
	* Storm's Gift
 * Added most 3.5 uniques (thanks Patchumz and PJacek)
 * Added support for Energy Shield Leech
 * The stat comparisons in tooltips for non-equipped two handed weapons now show the changes from replacing both
   weapons if you are dual wielding, rather than your main hand weapon only
 * Added base radius values for Dark Pact (24), Vaal Blight (20), and Wither (18)
 * Fixed issue preventing local life on hit modifiers from working correctly
 * Storm Call now shows DPS as well as average damage
 * Decay DPS is now only shown if the skill can deal Chaos Damage
 * Fixed error when trying to add a custom modifier to Abyss Jewels
VERSION[1.4.129][2019/01/13]
 * "while Focussed" modifiers are now correctly recognised
 * "+X to minimum Endurance Charges" now works correctly
VERSION[1.4.128][2019/01/11]
 * Fixed issue preventing Empower and Enhance supports from working
VERSION[1.4.127][2019/01/06]
 * Fixed error when showing tooltip for Abyssal Cry
 * Fixed error when Gruthkul's Pelt is used in builds that contain spells
 * Fixed error when opening builds containing certain Spectres
VERSION[1.4.126][2019/01/04]
 * Fixed mana cost multipliers on support gems not applying
VERSION[1.4.125][2019/01/04]
 * Fixed Blasphemy mana reservation
 * Fixed error that sometimes occurred when adding gems
VERSION[1.4.124][2019/01/03]
 * Hovering over a gem in the Skills tab will now show the gem's full tooltip, including stats
 * Fixed new issue causing Configuration tab options to not appear
VERSION[1.4.123][2019/01/02]
 * Fixed issue causing Configuration tab options to sometimes fail to appear when appropriate
 * Fixed error when adding crafted modifiers to items
VERSION[1.4.122][2019/01/01]
 * Updated the crafting bench options for 3.5
 * Added support for most of the new craft modifiers
 * Applied the weapon restriction changes from 3.5
 * Adrenaline can now always be enabled (as it is no longer exclusive to Champion)
 * Fixed issue with modifiers to socketed gem level applying twice
VERSION[1.4.121][2018/12/12]
 * Applied the unique balance changes for 3.5
 * Added base radius values for Vortex (20), Armageddon Brand (18/8), Winter Orb (16), and the Banner skills (40)
 * Fixed issue with certain conditional skill stats not working correctly
    * This notably caused Elemental Hit to deal all elements at once
VERSION[1.4.120][2018/12/11]
 * Added skill parts to Shattering Steel to show both projectile and cone damage
 * Fixed Claw Crit Chance conversion from Rigwald's Curse
 * Fixed node power calculations for minion builds
VERSION[1.4.119][2018/12/09]
 * Added additional skill parts to Ice Spear to simulate all projectiles hitting the target
 * Added support for the various Brand and Banner-related passive skills
 * Fixed issue with node power generating incorrectly for certain builds
 * Fixed Vortex showing an infinite cast rate
 * Fixed removable charge counts being incorrectly calculated; this affected Discharge's DPS
 * Fixed Vile Toxins' damage bonus not applying
VERSION[1.4.118][2018/12/09]
 * Added the following new gems:
    * Armageddon Brand
	* Storm Brand
	* Brand Recall
	* Dread Banner
	* War Banner
	* Lancing Steel
	* Shattering Steel
	* Winter Orb
	* Bonechill (partial; only the Cold Damage Taken over Time portion works)
	* Multiple Totems
 * Applied all skill balance changes for 3.5
 * Applied all item base balance changes for 3.5
 * Updated/added many uniques from Incursion and Delve (thanks PJacek)
 * Corrected the implicits on a number of unique swords (thanks baranio)
 * Fixed the rolls on Impresence's Armour modifier (thanks nathanrobb)
 * Removed errant "Cannot be Frozen" modifier from Crystal Vault (thanks bblarney)
 * Fixed certain curse stats having the wrong sign (positive instead of negative, or vice versa)
 * Fixed some remaining cases of modifiers being attributed to the wrong skill gem in the Calcs tab
 * The Virulence bonuses for Herald of Agony's Agony Crawler no longer incorrectly apply to Phantasms
 * Fixed loading of 2.6 builds
VERSION[1.4.117][2018/12/06]
 * Passive tree updated to 3.5
 * Added support for Far Shot, and the related Ascendant Deadeye projectile damage scaling
VERSION[1.4.116][2018/10/31]
 * Vaal Arc's Chain damage bonus now works correctly
 * Fixed the leech percentage on Blood Rage
 * Fixed the Damage penalty on Spell Totem Support
VERSION[1.4.115][2018/10/29]
 * Added the following spectres to the spectre library:
    * Bone Husk
	* Bone Stalker
	* Colossus Crusher
	* Risen Vaal Fanatic (all variants)
	* Stoneskin Flayer
 * Fixed the Slam and Crusade Slam abilities used by Sentinels
 * Fixed Temporal Chains' Effects Expire Slower stat
 * Fixed error when using Summoned Ursa's Rallying Cry skill
 * Fixed an issue where modifiers from skills sometimes had the wrong source in the Calcs tab
VERSION[1.4.114][2018/10/27]
 * Added the following minions:
    * Bestial Rhoa
	* Bestial Snake
	* Bestial Ursa
	   * You can enable the Rallying Cry skill in the Skill Options section of the Configuration tab
 * Added the following spectres to the spectre library:
	* Enhanced Vaal Fallen (the DPS for their Elemental Hit skill might not be correct)
    * Kiln Mother
 * Fixed the Cast Speed from Haste not applying correctly
 * Fixed Spectre's Curse skills not working correctly
 * Fixed Assassin's Mark's Crit Multiplier stat
 * Fixed the missing DPS multiplier on Ice Golem's Cyclone skill
 * Fixed the interaction between Unnatural Instinct and Might of the Meek
VERSION[1.4.113][2018/10/26]
 * Added the following spectres to the spectre library:
    * Host Chieftain
    * Risen Vaal Advocate (Physical)
	* Risen Vaal Advocate (Fire)
	* Risen Vaal Advocate (Chaos)
 * Fixed the missing Cyclone skill on Dancing Dervish
 * Fixed more instances of buff effects not applying (Vaal Ancestral Warchief, Lightning Golem's Wrath)
VERSION[1.4.112][2018/10/26]
 * Fixed a bug preventing certain buff/aura affects from applying; this affected Herald of Agony, Haste, and Vaal RF
VERSION[1.4.111][2018/10/26]
 * Vaal Earthquake's DPS should now be calculated correctly
 * Fixed error with "X of the Grave" glove enchantments
 * Fixed error when loading a build with Vaal Double Strike
VERSION[1.4.110][2018/10/26]
As of this update I am once again able to add and update minions/spectres, which hadn't been possible since 3.0:
 * Added the following minions:
    * Agony Crawler (Herald of Agony)
	   * You can set the Virulence stack count in the Skill Options section of the Configuration tab
	* Sentinel of Purity (Herald of Purity)
	* Sentinel of Dominance (Dominating Blow; only the Normal variant)
	* Holy Relic
	    * You can enable the regeneration aura in the Skill Options section of the Configuration tab
	* Summoned Phantasm (including Soulwrest's Summon Phantasm skill)
 * Added the following spectres to the spectre library:
	* Alpine Shaman
	* Frost Sentinel
	* Kitava's Herald
	* Risen Vaal Advocate (Lightning)
	* Sandworn Slaves
	* Solar Guard
	* Solaris Champion
	* Tukohama's Vanguard
	   * The stage count for the Scorching Ray Totem can be set in the Skill Options section of the Configuration tab
	* Wicker Man
 * Minion Accuracy values are now more correct
 * Minion Armour values are now calculated and displayed in the Calcs tab
VERSION[1.4.109][2018/10/25]
 * Applied the skill changes from 3.4.2
 * Updated the passive tree export links to 3.4
 * Added support for Hierophant's Illuminated Devotion
 * The increased Damage per Block Chance Elder Shield modifier is now correctly recognised
 * Fixed error that occurred when importing weapons with Abyssal Sockets
VERSION[1.4.108][2018/09/08]
 * Applied the skill and enchantment fixes from 3.4.1
 * The "more Physical Damage over Time" stat on Vicious Projectiles no longer incorrectly applies to Poison
    * This issue resulted in significantly overstated DPS for most Projectile Poison builds; I apologise for any inconvenience
	   and/or shattered dreams resulting from this oversight
 * The buffs from the Vaal and non-Vaal Ancestral Warchief skills no longer stack
 * The passive tree can do longer be dragged infinitely in any direction
VERSION[1.4.107][2018/09/01]
 * The per-stage bonus for Scourge Arrow now correctly applies to the thorn arrows
VERSION[1.4.106][2018/09/01]
 * Added support for the "50% less X Damage" modifiers on the Combat Focus jewels
VERSION[1.4.105][2018/09/01]
 * Added Helmet enchantments for the new skills
 * Applied balance changes to existing unique items
 * Applied the change to base Trap Throwing Time from 3.4
VERSION[1.4.104][2018/09/01]
 * Fixed error message caused by Spiritual Command
VERSION[1.4.103][2018/09/01]
 * Added the following new uniques: 
    * Aul's Uprising
	* Cerberus Limb
	* Chaber Cairn
	* Curtain Call
	* Demon Stitcher
	* The Eternal Apple
	* Geofri's Legacy
	* The Grey Spire
	* Mark of Submission
	* Perquil's Toe
	* The Primordial Chain
	* Soulwrest (except the Summon Phantasm skill)
	* Unnatural Instinct
	* Command of the Pit
	* Crown of the Tyrant
	* Doryani's Delusion
	* Hale Negator
 * Updated item modifiers for crafting
 * Added support for the "40% chance to deal 100% more Poison" modifier on Master Toxicist
 * Gathering Winds now applies Tailwind to your Minions
 * Modifiers to Minion Attack and Cast Speed are now correctly converted by Spiritual Command
VERSION[1.4.102][2018/09/01]
 * Fixed issue preventing Total DPS from being calculated for dual wielding attack builds
 * Toxic Rain's DoT is now affected by modifiers to Area Damage
VERSION[1.4.101][2018/09/01]
 * Static Strike is now fully updated for 3.4
VERSION[1.4.100][2018/09/01]
 * Consecrated Path and Smite are now correctly affected by Melee modifiers
 * Earthquake's Aftershock damage multiplier now works correctly
VERSION[1.4.99][2018/09/01]
 * Added the new skills for 3.4:
    * Vaal Ancestral Warchief
	* Consecrated Path
	* Herald of Agony (except the Minion, sorry!)
	* Herald of Purity (except the Minion)
	* Smite
	* Scourge Arrow
	* Summon Holy Relic (except... the Minion)
	* Toxic Rain
	* Withering Touch
 * Applied all changes to existing skills for 3.4
 * Flesh Binder's Caustic Ground effect now works correctly
VERSION[1.4.98][2018/08/29]
 * Modifiers to Damage over Time with Bow Skills now work correctly
 * Acrobatics now works correctly
VERSION[1.4.97][2018/08/29]
 * Passive tree updated to 3.4
 * Other changes for 3.4 are still to come
 * Vaal Righteous Fire is now correctly affected by modifiers to Area Damage
 * Corrected the range of the explicit increased Spell Damage stat on Shimmeron
 * Armour/Evasion/ES can no longer be negative
 * Bubbling Flasks' Instant Recovery percentage is no longer incorrectly affected by Flask Effect modifiers (as in 2.6)
VERSION[1.4.96][2018/06/11]
 * Fixed an issue preventing certain skill-specific modifiers from applying; particularly for skills used by Minions
    * Notably, this fixes the Zombie Slam modifiers from Flesh Binder and Violent Dead
 * The "+ to Level of Socketed AoE Gems" modifier now applies correctly
 * Corrected the level requirement on Stormwall
 * Cold Snap's DoT is now correctly affected by Area Damage modifiers
 In other news, Path of Building has now been downloaded over 1,000,000 times!
VERSION[1.4.95][2018/06/08]
 * Added the following new uniques:
	* Sinvicta's Mettle
	* Unyielding Flame
    * Architect's Hand
	* Transcendent Flesh
	* Tempered Mind
	* Transcendent Mind
	* Tempered Spirit
	* Transcendent Spirit
 * Updated the rolls on many new uniques
 * Updated the passive tree; in particular, this corrects the positioning of the Overcharged cluster
 * You can now apply 2 corrupted implicits to an item
 * Uniques in the unique database now show their source (if drop-limited) and upgrades (e.g. Prophecy/Blessing/Vial)
 * Aura/buff/curse skills are now correctly enabled by default when importing
 * Slavedriver's Hand now correctly converts Attack and Cast Speed modifiers to Trap Throwing Speed
VERSION[1.4.94][2018/06/03]
 * Fixed several issues with sorting gems by DPS
 * Updated the game version selector
 * Trap Support no longer incorrectly has a cooldown
 * Flamethrower Trap is now correctly affected by Area Damage modifiers
 * Fixed issue preventing certain item-granted skills from working correctly
 * Fixed error that could occur when adding item-granted skills (such as Aspects)
VERSION[1.4.93][2018/06/02]
 * Applied the 3.3 changes to:
    * Item bases and modifiers, including corrupted implicits
    * Skill enchantments
    * Unique items
 * Fire, Ice, and Lightning Traps no longer incorrectly show a cooldown
 * Removed non-functional option for Charged Dash
VERSION[1.4.92][2018/06/02]
 * Added/updated all skill gems for 3.3
 * Aura/buff/curse skills can now be enabled/disabled in the Skills tab independently of the skill gem itself
 * Fixed the "Onslaught on Low Mana" modifier on Dance of the Offered and Omeyocan (thanks ExaltedShard)
 * Quartz Infusion now correctly enables Phasing when you have Onslaught
 * The "Used a Movement Skill Recently" option now correctly enables for all Movement skills
VERSION[1.4.91][2018/06/01]
 * Added the missing limit to Pure Talent
 * Slavedriver's hand no longer incorrectly converts Attack Speed modifiers to Trap Throwing Speed for Attack traps
 * Fixed error when hovering over "Total Increased" in the Calcs tab on certain builds
VERSION[1.4.90][2018/05/31]
 * Added the following announced uniques for 3.3:
    * Zeel's Amplifier
	* Soul Catcher
	* Soul Ripper
 * Added the following very old uniques:
    * Eyes of the Greatwolf
 * The Character Import process has been improved:
    * The last account and character imported to the current build are now remembered
	* The character list can now be filtered by league
 * Ctrl+F now focuses the search fields in the Tree and Items tabs
 * Added options to the Configuration tab for:
    * # of Enemies Killed Recently
	* # of Enemies Killed by Totems Recently
	* # of Enemies Killed by Minions Recently
 * Enabling the Elemental Equilibrium Map Modifier option now correctly shows the EE-related options
VERSION[1.4.89][2018/05/31]
 * 3.2 Shadow passive trees will now migrate to 3.3 without a full reset
VERSION[1.4.88][2018/05/30]
 * Sorting unique flasks by DPS now works correctly
 * Fixed issue where Slavedriver's Hand was granting Blood Magic to all skills
 * Fixed a rare issue in which nodes in Ascendant could be unallocated without properly removing dependent nodes
VERSION[1.4.87][2018/05/30]
 * Passive tree updated to 3.3
 * The unique items list can now be sorted by DPS
 * Added the following announced uniques for 3.3:
    * Combat Focus
    * Earendel's Embrace
	* Slavedriver's Hand
	* Tempered Flesh
	* Apep's Slumber
	* Apep's Supremacy
	* Coward's Chains
	* Coward's Legacy
	* Dance of the Offered
	* Omeyocan
	* Story of the Vaal (partial; random conversion is not supported)
	* Fate of the Vaal (partial; random conversion is not supported)
	* Mask of the Spirit Drinker
	* Mask of the Stitched Demon
	* Sacrificial Heart
	* Zerphi's Heart
 * Added the following uniques from mid-3.2:
    * Chains of Command
	* Corona Solaris
	* Gluttony
 * Added an option to the Configuration tab for "Have you Shattered an Enemy Recently"
 * Added the missing league tags on the Bestiary uniques
 * Modifiers to Action Speed (e.g. Tailwind) now correctly affect Trap Throwing Speed, Mine Laying Speed, and Totem Placement speed
 * Projectile Weakness's added Knockback chance is now factored into the Knockback calculations
 * The damage-per-Ailment-type modifier on Yoke of Suffering is now supported (thanks chollinger)
 * The Global Physical Damage stat on Prismatic Eclipse is now correctly recognised
 * The increased Damage to Pierced targets modifier on Drillneck is now correctly recognised
 * Enlighten no longer incorrectly applies to skills granted by items
 * Modifiers to Burning Damage no longer incorrectly apply to Poison sourced from Fire Damage
VERSION[1.4.86][2018/05/08]
 * Fixed the importing of character passive trees
 * The "no/all equipped items are corrupted" modifiers on Voll's/Malachai's Vision are now recognised correctly
 * Fixed error when setting Spectre level above 100 (thanks Faust)
VERSION[1.4.85][2018/03/22]
 * Added Helmet enchantments for Spectral Shield Throw and Tectonic Slam
 * Added Light Radius Mod to the Other Defences section of the Calcs tab
 * Fixed issue preventing additional Projectile enchantments for Bow skills from being recognised
 * Fixed the conditional damage multiplier on Hypothermia
 * Fixed an error that sometimes occurred when trying to craft a jewel
VERSION[1.4.84][2018/03/21]
 * Added the following new uniques:
	* All 16 uniques from the Bestiary bosses (including all granted skills and associated mechanics)
    * Asenath's Chant
	* The Effigon
	* Hyrri's Demise
	* Indigon (partial)
	* Loreweave
	* Malachai's Awakening
	* Sanguine Gambol
	* Voidforge (partial; the random extra damage cannot be simulated yet)
 * Updated the modifier rolls on Panquetzaliztli
 * Updated the modifier rolls on several other new uniques
 * Updated the stat parsing to account for various stat wording changes made in 3.2
    * Notably, this fixes the various additional Arrow/Projectile stats that were no longer being recognised
 * Added support for the Icicle Burst skill granted by Cameria's Avarice
 * Added options to the Configuration tab to override the number of Power/Frenzy/Endurance Charges used when they are enabled
 * Added an option to the Configuration tab for "Energy Shield Recharge started Recently?"
 * Fixed error caused by Zizaran trying to add mods onto an item
VERSION[1.4.83][2018/03/03]
 * Added the following new uniques:
    * Crystal Vault
	* Dreadbeak
	* Dreadsurge
	* Duskblight
	* Frostferno
    * Geofri's Devotion
	* Mark of the Elder
	* Mark of the Red Covenant
	* Mark of the Shaper
	* Mirebough
	* Sunspite
    * Timetwist
	* Wildwrap
    * Winterweave
 * Updated Doryani's Fist with the new stat wording; this stops it from incorrectly benefiting Spectral Shield Throw
VERSION[1.4.82][2018/03/03]
 * Fixed a few odd UI glitches when using Summon Phantasm on Kill with an active skill that has multiple parts
    * A side effect is that the sidebar stat box now expands upwards to fill any empty space below the main skill selector
VERSION[1.4.81][2018/03/02]
 * Added the 3 new skill gems introduced in 3.2
    * Summoned Phantasms are not fully supported, as their projectile spell cannot be added yet
 * Applied the minion changes for 3.2
VERSION[1.4.80][2018/03/02]
 * The maximum Chain count for chaining skills is now shown in the "Skill type-specific Stats" section of the Calcs tab
 * Added an option to the Configuration tab for "# of times Skill has Chained"
    * This allows all per-Chain modifiers to work, including Ricochet
 * Added an option to the Configuration tab for "# of Poisons applied Recently"
 * Added the following new uniques:
    * The Nomad
	* The Tactician
    * Windshriek
VERSION[1.4.79][2018/03/01]
 * Added an option to the Configuration tab for "Is there only one nearby Enemy?"
 * Updated Gladiator's "Blocked a Hit from a Unique Enemy" option to reflect the 3.2 change ("Recently" -> "past 10 seconds")
 * Added support for White Wind's "while your off hand is empty" condition (thanks chollinger)
 * Rage is now correctly enabled when taking War Bringer
 * The life loss from Rage is now factored into Life Regen
 * Fixed the missing increased Physical Damage modifier on Cameria's Avarice
 * Fixed the missing flat Physical Damage modifier on Disintegrator
 * Vaal Summon Skeletons now correctly benefits from modifiers that apply to Summon Skeleton
 * Updated the passive tree export links to 3.2.0
VERSION[1.4.78][2018/03/01]
 * Passive tree updated to 3.2; most of the new nodes and mechanics are supported, with the notable exceptions being:
    * Hierophant's Arcane Surge nodes
	* Elementalist's Golem nodes
 * Added support for action speed modifiers (Tailwind, Temporal Chains, Chill/Freeze)
 * Added the following new uniques:
    * Cameria's Avarice
	* The Dancing Duo
	* Stormfire
 * Corrected the tooltip for the Intimidate option in 3.0 builds
VERSION[1.4.77][2018/02/24]
 * Added Might of the Meek
 * Improved the handling of radius jewels; this mainly addresses issues with overlapping jewels
    * Notably, threshold jewels will now correctly handle nearby nodes that have converted attributes
VERSION[1.4.76][2018/02/23]
 * Added Atziri's Reflection
 * Unique items can now be made Elder/Shaper
 * Corrected the stat ranges on Ahn's Might
 * Prismatic Eclipse's "+ Melee Weapon Range per White Socket" modifier now works correctly
 * The second variant selection on Watcher's Eye is now correctly preserved when the build is saved
 * The artwork for the passive tree is now loaded asynchronously, which should improve startup time
VERSION[1.4.75][2018/02/22]
I apologise for the lack of updates recently; I hadn't had time to work on this, but I will be
putting in a fair bit of work over the coming weeks.
 * Added the following uniques announced for 3.2:
   * Disintegrator (including Siphoning Charge support)
   * Gorgon's Gaze (excluding the Summon Petrification Statue skill)
   * Voidfletcher (partial)
   * Doedre's Malevolence
   * Fox's Fortune
   * Greedtrap
   * Panquetzaliztli
   * The Stormwall
   * Craiceann's items will be implemented once I find out what the hell Crab Barriers are
 * Added Helmet enchantments for the new skills added in 3.1
 * Elder modifiers now correctly appear on crafted Shields
 * Reservation calculations should now always be accurate when you have increased Mana Reserved
 * Fixed error that could appear when editing certain Elder or Shaper items
 * Intimidate's increased Damage bonus now correctly applies to Attack Damage only
 * Oni-Goroshi's Her Embrace no longer persists after the item is unequipped
 * Added support for the added Critical Strike Chance to Socketed Attacks/Spells stats on Shaper/Elder helmets
 * The reduced Elemental Damage taken modifier on Nebuloch now functions correctly
 * Hidden Potential's increased Damage modifier should now be correctly recognised
 * Fixed the missing defences on Magna Eclipsis
 * Fixed the typo in Beltimber Blade's name
 * Corrected the Life roll on the Physical variant of Impresence
VERSION[1.4.74][2017/12/25]
 * Added support for the Her Embrace buff granted by Oni-Goroshi
    * It can be enabled using a new option in the Combat section of the Configuration tab
 * You can now choose the aura modifiers on Watcher's Eye
 * Added an option to the Configuration tab for "Have you Shocked an Enemy Recently?"
 * Added an option to the Configuration tab for "Have you used a Minion Skill Recently?"
 * The "Your X Damage can Poison" stats on Volkuur's Guidance should now be correctly recognised
 * Fixed issue with the damage calculations for Bodyswap
 * Fixed error caused by setting the travel distance option for Charged Dash
VERSION[1.4.73][2017/12/25]
 * Fixed error that occurred when changing some items to Shaper or Elder
VERSION[1.4.72][2017/12/25]
 * Added 2 Abyssal Socket variants to the Abyss league uniques
 * Cremation now correctly benefits from modifiers to Area Damage
VERSION[1.4.71][2017/12/25]
This update adds full support for Abyss Jewels:
 * You can now socket Abyss Jewels in items that have Abyssal Sockets
 * Item modifiers that interact with Abyss Jewels are now supported
 * Abyss Jewels can now be crafted using the "Craft item..." option
 * Abyss Jewels socketed in items will now be imported when importing a character's Items and Skills
This update also adds support for item sockets:
 * An item's sockets are now shown in the tooltip
 * When editing an item you can now edit the sockets and links
 * Item modifiers that interact with socket colours are now supported (e.g. Prismatic Eclipse)
This update also adds support for Shaper/Elder items:
 * Item tooltips now indicate if an item is a Shaper or Elder Item
    * These items will need to be re-imported to be recognised as such
 * When editing a Normal, Magic or Rare item you can set the item to be Shaper or Elder
 * When crafting an item, setting it to Shaper or Elder will enable the corresponding modifiers
Other changes:
 * Added Oni-Goroshi
 * Added support for the Elemental Penetration support provided by Shroud of the Lightless
 * Corrected the Critical Strike Chance per Power Charge modifier on Shimmeron
 * Corrected the radius values of several skills that were updated in 3.1
 * Fixed exported passive tree links to use the correct tree version
VERSION[1.4.70][2017/12/17]
 * Added the following new uniques:
    * Ahn's Contempt
	* Augyre
	* Beltimber Blade
	* Blasphemer's Grasp
	   * Detection/counting of equipped of Elder Items does not work yet
	* Darkness Enthroned
	   * Does not function, as support for socketing Abyss Jewels in items is not implemented yet
	* Hopeshredder
	* Impresence (non-Cold variants)
	* Inpulsa's Broken Heart (mostly non-functional for now)
	* Lightpoacher (mostly non-functional; however Spirit Burst is supported)
	* Magna Eclipsis
	* Shimmeron
	* Shroud of the Lightless
	* Tombfist (mostly non-functional for now)
	* Vulconus
 * Added Corpse Explosion skill parts to the following skills:
    * Bodyswap
    * Cremation
    * Detonate Dead (this allows the Spell part to benefit from Spell modifiers)
	* Volatile Dead
 * Updated rolls on many of the new uniques
 * Added an option to the Configuration tab for "Are you always moving?"
 * Corrected the maximum stack count for Wither (thanks DragoonZ)
 * "Adds X to Y <Type> Damage to <Weapon> Attacks" stats should now be recognised correctly
 * The "more Life" stat on Minion Life Support should now work correctly
VERSION[1.4.69][2017/12/09]
 * Added the following new uniques:
    * Balefire
	* Cyclopean Coil
	* Gloomfang
	* Grelwood Shank
	* Impresence
	* Nebuloch
	* Watcher's Eye
 * Updated Ahn's Might with its final mods
 * Removed the obsolete 4x DPS multiplier from Lightning Tendrils
VERSION[1.4.68][2017/12/09]
 * Added the following new uniques:
    * Bloodbond (including partial support for the Blood Offering skill; only the damage bonus works at present)
	* Bubonic Trail (including the Death Walk skill)
    * Coralito's Signature
	* The Golden Rule
	* Invictus Solaris
    * Iron Heart
	* Kalisa's Grace
	* The Long Winter
	* Oskarm
	* Soul's Wick
 * The "Corpse Life" option has been moved from the Skill Options section to the General section of the
   Configuration tab, as it is now used by several skills
 * Added an option to the Configuration tab for "# of Poison on You"
VERSION[1.4.67][2017/12/09]
 * Fixed error that occurs when trying to import a character's items
VERSION[1.4.66][2017/12/09]
 * Added support for the new skill gems
    * Most should be fully or almost fully functional, with the exception of Mirage Archer
 * Added the following new uniques:
    * Arborix
    * Cane of Unravelling
    * Doedre's Skin
    * Giantsbane
    * Leper's Alms
    * Memory Vault
    * Pure Talent
    * Ralakesh's Impatience
    * Stormcharger
    * The Hungry Loop
       * Note that it may not be fully functional for a while due to the difficulty involved in handling it
    * The Poet's Pen
    * Vix Lunaris
    * White Wind
    * Wraithlord
    * Yoke of Suffering
 * Applied the 3.1 changes to the following uniques:
	* Rise of the Phoenix (thanks twiz-ahk)
    * Queen of the Forest (thanks xmesaj2)
	* Atziri's Acuity
	* The Baron
	* Doomfletch/Doomfletch's Prism
	* Lion's Roar
    * Omen on the Winds
	* Witchfire Brew
	* Other uniques are awaiting confirmation of wording changes
 * Added Dialla's Malefaction and Malachai's Mark
    * Note that Dialla's Malefaction is non-functional as it requires significant changes to support it
The following changes are courtesy of eps1lon:
 * Added an option to the Configuration tab for "Used a Movement Skill Recently"
 * Fixed variants for Berek's Pass's increased Fire Damage stat
VERSION[1.4.65][2017/12/07]
Apologies for the lack of updates recently; I've been very busy. I'll try and manage a few more updates over the
coming weeks, but I can't make any promises yet.
 * Passive tree updated to 3.1
 * You can now rename builds and folders to change only the case of letters
 * Node tooltips now correctly update when cancelling alternate path tracing
 * Fixed Discharge's damage penalty when triggered
 * Fixed Multistrike's attack speed bonus to only apply to Melee attacks
 * Fixed various Skeleton-related modifiers that were being recognised but were not functioning correctly
 * Fixed issue where the program's UI wouldn't be correctly scaled when opened in a non-maximised state
VERSION[1.4.64][2017/10/01]
 * Trap Throwing Time, Mine Laying Time, and Totem Placement Time are now calculated and shown in the sidebar
    * Special thanks to aggixx for measuring the base time of those animations
 * Trap Cooldown is now shown in the sidebar (in addition to the Calcs tab)
 * Trap Trigger Radius and Mine Detonation Radius are now calculated and shown in the Calcs tab
 * Added support for Vaal Breach
 * All Configuration tab options upon which any Support gems depend are now permanently visible, even if enabling
   them would have no effect
 * Corrected the "Elemental Resistances while on Low Life" stat on Honourhome
 * The Melee Damage buff from Phase Run now correctly excludes Totem skills
This update also reworked the program's window initialisation code.
The most visible change is that the program's main window now opens while the program is initialising, but this
rework is primarily intended to solve three uncommon issues:
 * The program would crash when launched on a non-primary monitor on certain systems
 * The program's UI would be offset when running on systems with certain Intel HD Graphics driver versions
 * The program would crash when launched using Wine
VERSION[1.4.63][2017/09/16]
 * Added descriptions for support gems
 * The Caustic Cloud from Beacon of Corruption is now correctly affected by Area Damage modifiers on the minion
 * Gaining immunity to Curses now correctly prevents self-Curses from applying
 * Buffs granted by support gems are no longer incorrectly affected by buff effect modifiers of the linked skill
 * Fixed issue causing gem sorting and stat differences to be incorrect when Empower/Enhance/Enlighten are selected
VERSION[1.4.62][2017/09/01]
 * The instant Leech modifier on Atziri's Acuity should now be recognised correctly
 * Fixed issue preventing modifiers to the damage of Channelling skills from applying to Damage over Time
 * Fixed issue causing the Innervation buff to apply regardless of the setting in the Configuration tab
VERSION[1.4.61][2017/08/21]
 * The Secondary Durations for Blight, Frost Bomb and Phase Run are now calculated and shown in the Calcs tab
 * Added an option to the Configuration tab for "# of Shocked Enemies Killed Recently"
 * Added support for the "Your Spells are disabled" modifier on Gruthkul's Pelt
 * Poison/Bleed Chance on weapons is now correctly local
VERSION[1.4.60][2017/08/21]
 * The main Socket Group selector in the sidebar now shows the Socket Group tooltip when you hover over it
 * Updated the skill data for Charged Dash to reflect the changes made in 3.0.1
 * Modifiers that apply when holding a Shield now correctly apply when Necromantic Aegis is allocated
 * The stat comparison for Total DPS inc. Poison is now more intuitive when gaining or losing the ability to Poison
 * Updated the "Is the enemy a Boss?" option to remove the Ailment Duration modifiers from Shaper/Guardian
 * Corrected the base Energy Shield roll on Martyr's Crown
 * Corrected the Critical Strike Multiplier penalty on Ungil's Harmony
 * Updated the Poison Chance modifiers on Snakebite and Cospri's Will
VERSION[1.4.59][2017/08/14]
With this update, new builds will default to 3.0, and the version selection dialog will no longer display.
Builds can still be converted to 2.6 via the Configuration tab. All 2.6 builds will continue to work as normal, 
however from this point some new features may only be available for 3.0 builds.
 * The Helmet enchantments for the new skills are now available in the item enchanting system
 * The resistance penalties from completing Act 5/10 can now be disabled using a new option in the Configuration tab
 * Removed the attack rate cap for Blink/Mirror Arrow clones, which is no longer present in 3.0
 * An explanatory message is now shown in the sidebar if the main skill is disabled (e.g. if no compatible weapon is equipped)
 * Fixed the Burning Damage roll on Pyre
 * Fixed the flat Physical Damage rolls on Widowmaker
 * Fixed the Elemental Resistances roll on Immortal Flesh
 * Fixed issue preventing Socketed Gem modifiers from applying to gems socketed into the alternate weapon set
VERSION[1.4.58][2017/08/09]
 * Added all of the new uniques
 * Added support for the Void Gaze skill granted by Eber's Unification
 * Added support for the Storm Cascade skill granted by The Rippling Thoughts
 * The other skills granted by the new uniques are only partially supported at the moment (no support for the minions)
 * Charged Dash now has a "Travel distance" option in the Configuration tab
 * Updated the total available passive skill points
 * Burn faster/Burn slower should both now be calculated correctly
 * Modifiers to life/mana/ES recovery rate should now only affect recovery over time
 * The build list now uses natural sort order (so "Foo 50" comes before "Foo 100")
 * The gem selection dropdown now accepts "active" as a filter keyword in additional to other gem tags (such as "support")
For 2.6 builds:
 * The link created when exporting the passive tree now opens in the 2.6.2 version of the official passive tree viewer
VERSION[1.4.57][2017/08/05]
 * Now that 3.0 is live, the warning that was shown before importing to 3.0 builds is now shown for 2.6 builds instead
 * The program now behaves correctly when attempting to import from an account with a private profile
For 3.0 builds:
 * Lioneye's Fall now correctly transforms modifiers that grant Ailment Damage while wielding melee weapons
VERSION[1.4.56][2017/08/04]
 * AoE Radius is now shown in the sidebar and stat comparison tooltips
 * The duration of Wither is now correctly affected by Temporal Chains
 * Frozen enemies are now correctly considered to be chilled as well
For 3.0 builds:
 * Updated skills and item modifiers from the patch data
 * Updated the Bleeding bonus damage against moving enemies
 * Added support for the Death Aura skill granted by Death's Oath
 * Equipping Varunastra now correctly allows "Ailment Damage while wielding X" modifiers of the appropriate types 
   to apply (thanks Spawnbroker)
VERSION[1.4.55][2017/08/04]
 * Fixed an issue where the stat difference tooltip on the gem enable checkbox would sometimes fail to update
 * Added an option to the Configuration tab for "Are you Bleeding?"
For 3.0 builds:
 * The Innervation buff can now be enabled using a new option to the Skill Options section of the Configuration tab
 * Dark Pact now uses the Totem's life when linked to Spell Totem
 * The increased Chaos Damage taken from the Spreading Rot jewel now applies when "Is the enemy Hindered?" is enabled
VERSION[1.4.54][2017/08/03]
 * Modifiers to Burn rate should now be simulated correctly
For 3.0 builds:
 * Added support for the %-of-Life damage scaling for Dark Pact
    * Note that the values are not final, and will change when the patch is released
	* For Cast on Skeleton, the skeleton life must be input in the Configuration tab
 * Corrected the charge bonuses which weren't reverted properly
 * Fixed the "Elemental Damage added as Chaos" modifier on Atziri's Promise; re-import from the unique DB
 * Fixed the new life modifier on Death's Oath
VERSION[1.4.53][2017/08/03]
 * Added Inya's Epiphany, Volkuur's Guidance and The Coming Calamity
 * Fixed an issue where the effect of the Conflux Buff option would persist after Shaper of Desolation is deallocated
For 3.0 builds:
 * Updated the passive tree to the final version
 * Updated the charge bonuses
 * Applied most of the unique changes that hadn't already been applied
Still to be added:
 * Some skill changes (waiting for the patch data to become available)
 * The new skill granted by Death's Oath
 * The changes to Shock and Chill
VERSION[1.4.52][2017/07/30]
 * Fixed an issue where attack skills could fail to utilise weapons in the second weapon set
For 3.0 builds:
 * Added preliminary support for Charged Dash, Dark Pact, and Storm Burst
VERSION[1.4.51][2017/07/29]
For 3.0 builds:
 * Applied the unique flask changes from the Beta patch
 * Added the new threshold jewels from the Beta patch
 * The Ruthless Blow damage multiplier now correctly applies to Melee Damage only
VERSION[1.4.50][2017/07/29]
 * Fixed an error that could occur when dragging items into builds with Animate Weapon
For 3.0 builds:
 * Applied the passive tree, skill, charge and item base changes from the Beta patch
VERSION[1.4.49][2017/07/27]
 * Added an option to the Configuration tab to activate the periodic Block chance buff from Bastion of Hope
 * The stat difference tooltip shown in the gem list should now be correct when the default gem level or quality are set
VERSION[1.4.48][2017/07/27]
This update brings several improvements to the Skills tab:
 * The gem selection list has been improved:
    * Compatible support gems are now sorted to the top of the list
	* Gems are sorted by DPS by default; this can be disabled per-build using a new option below the Socket Group list
	* The check mark that designates compatible support gems is now coloured according to the effect it has on your DPS;
	  green/red indicates a DPS increase/decrease, and yellow indicates no change 
	* Aura, buff and curse skill gems are now marked with a plus sign that is coloured in the same way as the check mark
 * Added two options below the Socket Group list for default gem level and quality; these are saved per-build
 * Gem slots are no longer removed when empty, but can instead be removed using the new "X" button to the left of the slot
Other changes:
 * Added the recently announced 3.0 uniques 
 * Added options to the Configuration tab for "Are you always stationary?" and "Are your minions always on Full Life?"
 * Corrected the ranges on Mantra of Flames
For 2.6 builds:
 * Converted the rare templates to the new template style
For 3.0 builds:
 * The Decay modifier from Essence of Delirium should now be recognised correctly
VERSION[1.4.47][2017/07/18]
 * Added support for Mantra of Flames
    * Note that the buff count is not guaranteed to be correct under all conditions
For 3.0 builds:
 * Updated Arcane Surge with the changes from the Beta patch
VERSION[1.4.46][2017/07/18]
 * The passive tree search field can now also match node type (keystone/notable/normal)
 * Modifiers that apply to gems socketed in items can now apply to minions summoned by those gems
 * Improved the program's startup time
For 3.0 builds:
 * Fixed error when using The Consuming Dark
VERSION[1.4.45][2017/07/17]
 * Fixed issue causing tooltips in the Shared Items list to display modifier ranges instead of specific values
 * Fixed the node location display in the Items tab covering jewel tooltips
 * Fixed issue preventing affixes on pre-1.4.18 crafted Flasks and Jewels from being recognised
For 3.0 builds:
 * Updated many uniques with changes from Beta
VERSION[1.4.44][2017/07/14]
 * The Item Crafting UI has been improved:
    * Tiers of modifiers are now collapsed into a single entry in the affix selectors
	* Sliders now appears below each affix selector that allow you to set both the tier and roll of the modifier
 * The Items tab now shows a vertical scroll bar when necessary
 * Knockback Chance/Distance calculations have been added to the Other Effects section of the Calcs tab
 * Various minor tweaks and fixes
For 3.0 builds:
 * Applied the skill and passive tree changes from the Beta patch
VERSION[1.4.43][2017/07/06]
 * Spectral Spirits (from Essence of Insanity) are now considered to always be on Full Life
For 3.0 builds:
 * Arcane Surge can now applied by Totem skills (as placing the totem can trigger the buff)
 * Fixed error when trying to use the 3.0 version of Drillneck
VERSION[1.4.42][2017/07/06]
For 3.0 builds:
 * Applied the skill, passive tree, and unique changes from the Beta patch
 * Added the Doryani's Touch skill granted by Doryani's Fist
 * Added Arcane Surge, Onslaught and Ruthless support gems
VERSION[1.4.41][2017/07/03]
This update introduces a new style of rare template which utilises the item crafting system.
These templates are available on the same set of bases and with the same sets of pre-selected modifiers as the
old templates, but since they are crafted items they have access to all possible modifiers instead of a subset.
These templates are only being trialed for 3.0 builds at present, but if the feedback is positive then they will be 
back-ported to 2.6 as well.
Other changes:
 * Added support for the Conflux buffs granted by Shaper of Desolation, using a new option in the Configuration tab
 * Fixed error that occurred when trying to copy an item set
VERSION[1.4.40][2017/07/01]
 * Added support for Manifest Dancing Dervish
 * With that addition, the program should now support all active and support skills currently in-game
 * Animated Guardians now correctly benefit from inherent Dual Wielding bonuses
 * Glove enchantment skills no longer incorrectly benefit from support gems
VERSION[1.4.39][2017/06/30]
 * You can now apply enchantments to Gloves
 * Added support for all Glove enchantment skills
 * Various minor tweaks and fixes
VERSION[1.4.38][2017/06/29]
 * Added support for Devouring Totem
 * Added basic support for Conversion Trap (calculations for mana cost, cooldown and duration)
 * With the addition of support for those skills, the program now has support for all skill gems currently in-game
 * Fixed issue introduced in 1.4.37 that prevented minions from gaining block chance from Necromantic Aegis shields
 * The Melee Damage bonus from the Punisher buff is now correctly Physical-only
 * Modifiers to the effect of Fortify should now apply correctly
VERSION[1.4.37][2017/06/26]
This update adds support for item sets:
 * Item sets allow you to easily switch between different gear configurations in your build
 * In the Items tab, click "Manage..." above the item slots to add or manage item sets
 * There's also a shared item set list, which allows you to share entire sets of items between your builds
Other changes:
 * Added support for Animate Weapon and Animate Guardian
    * These skills utilise the new item set system; to equip items on Animated minions, create a new item set and
	  equip the items, then select the item set in the dropdown in the sidebar
 * You can now zoom the passive tree with Page Up/Down in addition to the scroll wheel and Ctrl+Left/Right Click
 * Various minor tweaks and fixes
VERSION[1.4.36][2017/06/22]
 * The Consuming Dark is now properly supported; previously, both Chaos and Physical would Poison
For 3.0 builds:
 * Updated item affixes; this will correct various oddities, such as missing affix names or incorrect values
VERSION[1.4.35][2017/06/21]
 * Added skill parts to Reave and Vaal Reave for selecting the stage count
For 3.0 builds:
 * Updated many uniques with changes from the 3.0 beta
 * The split Net Regen calculation for Mind over Matter now only occurs when Life Regen is the dominant regen source
    * This should fix the interaction between MoM and LL RF
VERSION[1.4.34][2017/06/19]
 * Bleed and Ignite DPS are now shown in the Minion section of the sidebar
 * The Mana Regen and ES Recharge calculations now correctly handle Recovery modifiers
For 3.0 builds:
 * The damage of Minion Ailments have been corrected; previously they were using the same damage ratios as players,
   when in fact they now deal 50% less Poison and Ignite damage, and 86% less Bleeding against stationary targets
    * Note that the player damage ratios were increased in 3.0, so this restores minions to their previous damage
VERSION[1.4.33][2017/06/18]
For 3.0 builds:
 * Updated the wording of various passives
   * Many conditional modifiers on passives will now apply to Ailments
 * Frostbolt and Ice Nova now have a "Cast on Frostbolt?" option in the Configuration tab to enable the 40% more Damage
 * Updated poison and bleed damage ratios to 20% and 70% respectively
 * The Bleed, Poison and Ignite sections of the Calcs tab now include breakdowns of the source damage for those ailments
 * The breakdowns for Bleed, Poison and Ignite DPS have had some minor improvements in wording
 * Damage Multiplier for Ailments from Critical Strikes is now displayed in the Crits section of the Calcs tab
    * It should also now be calculated correctly
 * All sources of added base damage should now apply to Ailments if they can also apply to the hit
VERSION[1.4.32][2017/06/17]
 * Fixed error caused by Punishment
For 3.0 builds:
 * The "# of Poison on Enemy" option in the Configuration tab now works for Vile Toxins
VERSION[1.4.31][2017/06/16]
 * The Buff/Debuff Skill lists in the Calcs tab now have breakdowns that list all the modifiers granted by those skills
 * Added an option to the Configuration tab for "Are you always on full Energy Shield?"
 * Fixed issue causing gems with a low maximum level to sometimes be assigned the wrong default level
 * Fixed issue causing the slot dropdown in the Skills tab to fail to update correctly under some conditions
For 3.0 builds:
 * The new support gems have been updated with the new data from the beta patch
 * Applied the following changes from the beta patch:
    * Blade Vortex's per-blade damage multiplier now applies to Ailments
    * Flameblast's per-stage damage multiplier no longer applies to Decay
	* Incinerate's per-stage damage multiplier no longer applies to Decay
	* Blade Flurry's per-stage damage multiplier no longer applies to Decay
 * Minion's Decay DPS is now shown in the sidebar
 * Immolate and Hypothermia's conditional modifiers now apply to Ailments
 * Unbound Ailments's modifier to Effect of Ailments should now function correctly
 * Fixed issue causing the "increased Physical Damage taken" stat from Maim Support to sometimes apply multiple times
VERSION[1.4.30][2017/06/16]
 * Mind over Matter is now displayed in the Damage Taken section of the Calcs tab, instead of Other Defences
For 3.0 builds:
 * Mind over Matter is now factored into the Net Regen calculation; Net Life Regen and Net Mana Regen are calculated
   and displayed separately
VERSION[1.4.29][2017/06/15]
 * Fixed an error that occasionally appeared when editing gems in the Skills tab
For 3.0 builds:
 * Damage multipliers for skill parts (e.g. Flameblast stages) should now correctly apply to Decay
VERSION[1.4.28][2017/06/14]
For 3.0 builds:
 * Deadly Ailments' Ailment Damage modifier should now correctly apply to Ignite
 * Fixed error caused by setting quality on Unbound Ailments
VERSION[1.4.27][2017/06/14]
 * Added support for the additional totem modifier on Skirmish
For 3.0 builds:
 * Added preliminary support for the 11 new support gems
    * Note that these gems are still using pre-release data, so some stats may change once the beta patch is available
VERSION[1.4.26][2017/06/12]
 * Added Bramble Cobra to the spectre library
 * Added support for the Chaos degen from Forbidden Taste
For 3.0 builds:
 * Damage multipliers for skill parts (e.g. Flameblast stages) should now correctly apply to Damaging Ailments
 * Added damage from buffs (e.g. Heralds, Anger) should now correctly apply to Damaging Ailments
 * Fixed the multiplier on Remote Mine
VERSION[1.4.25][2017/06/11]
 * Added options to the Options dialog to show thousands separators in the sidebar or Calcs tab
 * Fixed error that could result from importing a character into a 3.0 build
 * A warning is now shown before importing a character into a 3.0 build
VERSION[1.4.24][2017/06/09]
 * Converting builds between game versions will now automatically update the names of gems that been renamed
For 3.0 builds:
 * Updated the base damage for Zombies, Raging Spirits and Skeleton Warriors
 * The duration penalty from Rapid Decay should now apply correctly
VERSION[1.4.23][2017/06/09]
 * Fixed issue causing some of the item type filters in the unique and rare databases to disable the other filters
For 3.0 builds:
 * Modifiers to Area Damage should now apply to all instances of Area Damage over Time (Righteous Fire, Vortex, etc)
 * Modifiers to Skill Effect Duration will now apply to Puncture's Bleed and Viper Strike's Poison
 * The Decay calculation has been updated to account for the Damage over Time changes
 * Elemental Damage with Attacks now correctly affects Ignite
VERSION[1.4.22][2017/06/09]
 * Fixed bug causing certain skill stats to be ignored; this notably affected Blade Vortex and Wither
For 3.0 builds:
 * Applied the Damage over Time changes
    * The new DoT code hasn't been tested as thoroughly as it needs to be, so it may have mistakes
 * Updated the bandit rewards
 * Reverted some unintended changes to minion's skills made in 1.4.21
VERSION[1.4.21][2017/06/08]
For 3.0 builds:
 * Updated skills (except for skills used by minions and spectres)
 * Updated item bases
 * Updated item modifiers (affixes, corrupted, master)
 * Vaal Pact should now work correctly
VERSION[1.4.20][2017/06/08]
 * You can now create builds for the 3.0 beta:
    * You can choose the game version when creating a Build
	* You can convert a build between versions using the new "Game Version" option in the Configuration tab
	* All existing builds default to 2.6
For 3.0 builds:
 * The passive tree has been updated
 * Other changes (such as the Damage over Time overhaul) are still to come
VERSION[1.4.19][2017/06/07]
 * The build list now has support for folders
 * Importing from a build code no longer requires you to name the build before importing
 * Fixed an error that could appear while using the item text editor
VERSION[1.4.18][2017/06/03]
 * The "Craft item..." feature has been significantly enhanced:
    * Modifiers are now available for all item types, not just Flasks and Jewels
	* The affix lists now obey all restrictions that prevent certain modifiers from appearing together
	   * For example, selecting "inc. Attack Speed with Bows" on a jewel will exclude "inc. Physical Damage with Axes"
 * You can now add custom modifiers to Magic and Rare items using the new "Add modifier.." button
    * For applicable item types you can choose from Master and Essence modifiers, in addition to writing your own modifier
	* All master mods have been removed from the rare templates, since they can easily be added using the new option
 * Additional type filters have been added to the Unique and Rare databases
 * Added a "# of Poison on Enemy" option to the Configuration tab for Growing Agony
 * The Poison section in the Calcs tab now displays Max Poison Stacks
 * Added Merveil's Blessed to the spectre library
 * Orb of Storms no longer incorrectly benefits from modifiers to area damage
 * Various minor tweaks and fixes
VERSION[1.4.17][2017/05/29]
 * Added base radius for Zombie's slam
 * Minions (including Spectres) will now show the correct attack range for their melee skills
 * Fixed an error that would appear when equipping Blood of Corruption
 * Corrected the radius for Infernal Blow
VERSION[1.4.16][2017/05/27]
 * Items can now be corrupted via the new "Corrupt..." button that appears when viewing the item
 * Explosive Arrow's additional radius per fuse is now factored into the area calculation
 * Fixed an error that would sometimes appear when editing gems in the Skills tab
VERSION[1.4.15][2017/05/26]
This update adds support for level and attribute requirements:
 * Item tooltips now show level and attribute requirements
    * Level requirements shown for items imported from in-game may be lower than in-game; this cannot be avoided
	* Some previously-imported items may display a more accurate level requirement if they are re-imported
 * The gem selectors in the Skills tab now have tooltips that show level and attribute requirements, plus some other details
 * The sidebar now shows your attribute requirements if they aren't met
 * The Attributes section of the Calcs tab now shows attribute requirements, with detailed breakdowns
Other changes:
 * Witchfire Brew's Vulnerability aura now interacts correctly with Umbilicus Immortalis
VERSION[1.4.14][2017/05/24]
 * Added an option to the Configuration tab for "Have you been Crit Recently?"
 * Fixed some issues with item templates and the All items/Shared items lists
VERSION[1.4.13][2017/05/20]
 * Detonate Dead now has an input in the Configuration tab for "Corpse Life"
 * Added support for Hungry Abyss
VERSION[1.4.12][2017/05/19]
 * The Items tab now has a "Shared items" list which is shared between all of your builds
 * Added an Options screen, accessed via a new button at the bottom left corner. The following options have been added:
    * Proxy server: specifies the proxy that the program should use when updating or importing characters
	* Build save path: overrides the default save location for builds
	* Node Power colours: changes the colour scheme used for the node power display
 * The breakdowns for hit damage types now show the percentage of total hit damage that is being dealt as that type
 * The stat differences shown in passive skill tooltips can now be toggled on and off by pressing Ctrl+D
 * Some friendly toasts have set up camp in the bottom left corner, and may appear occasionally to convey various messages
 * With the new installer versions, the program will always update itself when started for the first time, but will still
   start even if the update check fails
VERSION[1.4.11][2017/05/16]
 * Fixed a stack overflow error that could occur when trying to view breakdowns in the Calcs tab
 * Fixed interaction between weapon swap and skills granted by items
 * Consolidated the program's various list controls; their appearance and behaviour should be largely unchanged,
   aside from some minor enhancements
 * Various minor tweaks and fixes
VERSION[1.4.10][2017/05/12]
 * Added support for weapon swap:
    * You can switch between the two weapon sets using the new buttons above the Weapon 1 slot on the Items tab
	* Skills in the inactive weapon set are automatically disabled
	* Switching weapon sets will automatically update the main skill selection if the current main skill is socketed in the
	  set being deactivated and there is a skill socketed in the set being activated
	* Importing character items will now import both weapon sets
 * Added support for "X% chance to deal Double Damage" modifiers
 * The comparison tooltip for passive trees now displays the number of refund points needed to switch to that tree
 * Added an option to the Configuration tab for "# of Freeze/Shock/Ignite on Enemy" (for The Taming)
 * Fixed several anomalies in the handling of duplicate support gems
Also, for those interested in supporting the development of the program I now have a Patreon page.
You can find the link in the About window.
VERSION[1.4.9][2017/05/08]
 * AoE Radius and Weapon Range are now calculated and displayed in the "Skill type-specific Stats" section of the Calcs tab
    * The breakdowns for those calculations feature a visual display of the area size
	* The base radius values of some skills are not known, so they will not be shown
 * Explosive Arrow now has separate skill parts for 1 fuse and 5 fuses
 * Added support for Convocation
 * Rallying Cry's buff is now able to affect minions
 * The character limit for build names has been increased to 100; the build list has also been widened
 * Spells of the correct type will now be considered to be Triggered when socketed into Mjolner and Cospri's Malice
 * Infernal Blow no longer incorrectly benefits from modifiers to area damage
VERSION[1.4.8][2017/05/02]
 * Added a Physical Damage Reduction estimate for Armour; by default the estimate is made using the same damage value
   used in-game on the character sheet, but it can be overridden using a new option in the Configuration tab
 * Added a new "Damage Taken" section to the Calcs tab that shows the incoming damage multipliers for each damage type
    * These factor in mitigation (resistances/armour) and modifiers to damage taken
	* The multipliers for hits and DoTs are calculated and shown separately
	* The multiplier for Physical hit damage includes the Physical Damage Reduction estimate mentioned above
 * Added self-degen calculations for Righteous Fire and Blood Rage:
    * The sidebar will display "Total Degen" and "Net Regen" (Total Regen minus Total Degen)
    * Detailed breakdowns for these calculations can be found in the new Damage Taken section of the Calcs tab
 * Added combined avoidance chances for Melee/Projectile/Spell to the Other Defences section of the Calcs tab which
   factor in evasion, block, and dodge
 * Added support for Arrow Dancing
 * The "increase maximum Life if no worn Items are Corrupted" stat on Voll's Vision should now apply correctly
 * Corrected the range of the life modifier on The Perfect Form
 * Corrected The Aylardex's variants
 * Fixed issue that prevented the program's title bar from appearing at low screen resolutions
VERSION[1.4.7][2017/04/20]
 * A new section has been added to the Configuration tab for Map Modifiers and Player Debuffs
    * This section contains options for simulating many map modifiers, as well as self-curses
 * Added support for Self-Flagellation
 * Corrected the range of the increased Physical Damage modifier on Edge of Madness
VERSION[1.4.6][2017/04/20]
 * Fixed bug introduced in 1.4.5 that prevented Onslaught and Unholy Might from applying correctly
 * The minion modifiers on the jewel templates are now correctly hidden when their value is set to 0
VERSION[1.4.5][2017/04/19]
 * Added support for Goatman Fire-raiser's Magma Orb skill
 * Demigod items and legacy (pre-1.2.0) quiver types can now be imported
 * Fixed issue causing the enchanting UI to only show enchantments for the first skill in each socket group
 * Fixed issue preventing the life/mana leech boot enchantment from working
VERSION[1.4.4][2017/04/17]
This update fixes two issues affecting the damage calculations for minions.
As a result, the calculated DPS for many minion skills will change to some degree:
 * All golem skills will gain up to 25% DPS
 * Other minion's attacks will generally lose up to 30% DPS, but some may gain DPS
 * Other minion's spells are generally unaffected, but some will gain up to 10% DPS
 * Zombies, Skeleton Warriors and Raging Spirits are not affected
Other changes:
 * Improved the DPS calculation for Blade Vortex skills used by spectres:
	* The blade count can be set using a new option for Raise Spectre in the Configuration tab
    * The skills now have a hit rate override, which allows the DPS to be calculated properly
 * Added support for the Raise Spiders skill granted by Arakaali's Fang
 * Added support for the Spectral Spirits skill granted by Essence of Insanity
 * Added the attack rate cap for Blink/Mirror Arrow clones
VERSION[1.4.3][2017/04/16]
 * Added Fighting Bull, Kraityn's Sniper, Shadow Lurker and Kaom's Chosen to the spectre library
 * Added options to the Configuration tab to enable charges for all minions
 * Corrected the minion damage modifier on the Cobalt Jewel template, and added the minion life modifier
 * Fixed issue causing minions to trigger Elemental Equilibrium
VERSION[1.4.2][2017/04/16]
 * Added support for Beacon of Corruption's Caustic Cloud (adds an extra 'Caustic Cloud' skill to your minions)
 * Added Goatman Fire-raiser, Towering Figment, Noisome Ophidian and Pocked Lanternbearer/Illuminator to the spectre library
 * Fixed the flat mana modifier on Grand Spectrum
VERSION[1.4.1][2017/04/16]
 * Added Slashed Miscreation, Spectral Scoundrel and Cannibal Fire-eater to the spectre library
    * The DPS for monster versions of Blade Vortex won't be accurate yet
 * Added support for the modifier on The Anima Stone that grants an additional golem with 3 Primordial jewels
 * The Zombie's Slam skill should now count as a melee skill
 * Minion and Totem Elemental Resistances Support now correctly applies resistances to minions
 * Fixed the minion damage conversion from The Scourge
 * Fixed the golem damage modifier on Primordial Harmony
 * Fixed the Zombie Slam modifiers on Violent Dead
VERSION[1.4.0][2017/04/15]
This update adds support for Minions:
 * Added support for the following skills:
    * Blink Arrow
	* Mirror Arrow
	* Raise Spectre:
	   * A library of commonly used spectres has been added; with Raise Spectre selected as the main skill,
	     you can click "Manage Spectres..." to browse it and add spectres to your build
	   * The level of the spectre can be set via a new option in the Configuration tab
	   * Spectre curses are disabled by default, and can be enabled in the Configuration tab
	* Raise Zombie
	* Summon Raging Spirit
	* Summon Skeletons
	* Vaal Summon Skeletons (except generals)
	* Summon Spectral Wolf (from The Scourge)
 * Added minion support for:
	* Summon Chaos Golem
	* Summon Flame Golem
	* Summon Ice Golem
	* Summon Lightning Golem (the Wrath aura can be enabled via a new option in the Configuration tab)
	* Summon Stone Golem
 * Added support for:
    * Minion Instability (adds an extra 'Minion Instability' skill to your minions)
	* Necromantic Aegis
    * Most minion-related helmet enchantments
Other changes:
 * A new section has been added to the Configuration tab for skill-specific options
    * The section will only appear if at least one of your skills have options
    * The only options added so far are those mentioned above, but more will be added later
 * Skill cooldowns are now calculated and displayed
 * Corrected or updated the wording of modifiers on several uniques
 * Fixed several "NaN" values that could appear for mana-related stats when Blood Magic is allocated
VERSION[1.3.26][2017/04/08]
 * Modifiers to Area of Effect of Aura Skills now correctly apply to curses supported by Blasphemy
 * Corrected the implicits on Maraketh One-Handed Swords (thanks sherardy)
VERSION[1.3.25][2017/04/06]
 * You can now export and import builds directly to/from Pastebin.com links
 * Added support for the "Claw X also apply to Unarmed" modifiers on Rigwald's Curse
 * The conditional penetration modifier on imported copies of The Wise Oak should now be recognised correctly
VERSION[1.3.24][2017/04/05]
This update adds support for Life/Mana Leech and Life/Mana/ES Gain on Hit:
 * All sources of Leech and Gain on Hit are supported, including "Damage dealt by your Totems is Leeched to you"
 * For skills with a known hit rate (i.e. skills that show DPS instead of Average Damage), the combined rate of recovery
   from Leech and Gain on Hit is displayed in the sidebar
 * For other skills, the total amount leeched/gained from one hit is displayed instead
 * Detailed breakdowns of Leech and Gain on Hit can be found in the new "Leech & Gain on Hit" section in the Calcs tab
 Other changes:
 * Added support for the additional Siege Ballista totems modifier on Iron Commander
 * The "%Inc Armour from Tree" and "%Inc Evasion from Tree" sidebar stats now include "increased Evasion Rating and Armour"
 * Various minor tweaks and fixes
VERSION[1.3.23][2017/03/31]
 * Helmets and Boots can now be enchanted via the new "Apply Enchantment..." button that appears when viewing the item
 * Added support for more helmet enchants; the vast majority of them should now work
 * Added support for the conditional penetration stat on The Wise Oak
 * Corrected the base of Lycosidae
 * The quality bonus on Blood Rage now applies correctly
VERSION[1.3.22][2017/03/28]
 * The sidebar can now displays two Crit Chance values:
    1. Crit Chance:
	   * This is the skill's "real" crit chance, as displayed in the in-game character sheet
	   * If your crit chance is capped, this value will always be 95%, unlike your effective crit chance (which can be lower)
	2. Effective Crit Chance:
	   * This is the value previously shown as "Crit Chance"
	   * This estimates your true crit chance, factoring in accuracy and "Crit Chance is Lucky"
 * Added an option to the Configuration tab for "Are you Leeching?" 
 * Essence Drain now uses "Average Damage" mode
 * Phasing is now enabled automatically if you have Quartz Infusion and maximum frenzy charges
 * The Red/Green/Blue Nightmare jewels now correctly apply to the conditional resistance stats in the Sanctuary cluster
 * Corrected the crit chance modifier on Pre-2.0.0 Windripper
 * Updated "The Oak" to mirror the changes to Springleaf in 2.6
 * The program should now correctly prompt to save the current build before updating
VERSION[1.3.21][2017/03/20]
With this update, the handling of buffs and debuffs has been improved:
 * Having multiple copies of the same flask or buff/debuff skill active is now handled correctly
   * When multiple copies are present, the highest value of each stat is used
 * The enemy curse limit is now calculated and respected; when the limit is exceeded:
   * Blasphemy curses take priority over other curses
   * The Vulnerability aura from Witchfire Brew takes priority over non-Blasphemy curses
   * Otherwise, curses are prioritised according to their ordering in the Skills tab
Other changes:
 * Punishment is now supported (this was mostly made possible by the buff overhaul)
 * Generosity is now supported
 * Block Chance Reduction is now supported (although it has no effect)
 * Several uniques have received minor corrections to the wording of stats
VERSION[1.3.20][2017/03/17]
 * Added skill parts to Vaal Fireball that match those on Fireball
 * Reverted the rounding change from the previous update, as the change in the game has been reverted also
 * Fixed issue that caused passive node stats to lose tags (such as conditions) when converted by certain jewels
 * Corrected the implicits on many item bases that received undocumented buffs in 2.6
 * Various minor tweaks and fixes
VERSION[1.3.19][2017/03/09]
 * Changed the rounding method for flask/aura/buff/curse effect to reflect the change in 2.6
 * Relics can now be imported, and copied from in-game
 * Fixed behaviour of the "Both slashes" skill part of Lacerate when only using one weapon
 * Corrected the implicits of Maraketh sceptres
 * Various minor tweaks and fixes
VERSION[1.3.18][2017/03/05]
 * Added support for threshold jewels:
    * Most of the relevant modifiers from threshold jewels should now be supported
	* The tooltips for jewel sockets now indicate which types of threshold jewels will work there
 * Added and updated many new uniques (shout-out to chuanhsing for the list on PoEDB)
 * Applied the remaining balance changes to unique items (including threshold jewels)
 * Updated all item bases (thanks Patrick for doing most of the work)
    * Claw and Sword uniques and templates have been updated to account for the new implicits
 * Corrected the conversion on Wild Strike
VERSION[1.3.17][2017/03/04]
 * Updated skill data to 2.6
 * Minor update of the passive tree data; this fixes the Storm Weaver pathing
 * Added many new uniques
VERSION[1.3.16][2017/03/03]
 * Added a skill part to Lacerate to simulate the target being hit by both slashes
 * Added support for the "Damage while you have no Frenzy Charges" modifier on Daresso's Passion
 * Updated the conversion values of Wild Strike, Ice Shot and Frost Blades (thanks viromancer)
VERSION[1.3.15][2017/03/02]
 * The skill gem search field can now search by gem tag (e.g. 'support' or 'aura')
 * Removed the bonus Energy Shield from Vaal Discipline
 * Node location displays in the Items and Calcs tabs will now render correctly
 * Fixed error that resulted from entering certain characters into search fields
VERSION[1.3.14][2017/03/02]
This update implements the AoE changes for 2.6:
 * Changed the Area Radius Modifier output in the Calcs tab to Area of Effect Modifier
 * Updated the stats for Increased Area of Effect, Concentrated Effect and Melee Splash
 * Changed Area Radius modifiers on uniques to Area of Effect
 * Changed the Area of Effect value on Illuminated Devotion to match that listed in the patch notes
 * The area of effect of many skills will be incorrect until all the data is made available in the patch
Other changes:
 * Added support for the "Arrows that Pierce cause Bleeding" stat on Slivertongue
 * Added support for the increased Golem Buff Effect stat on Primordial Eminence
 * Corrected the implicits added when crafting Wands and Sceptres
 * The (possibly incorrect) pathing in the Storm Weaver cluster should now render correctly
 * Fixed an error that would occur when loading certain builds
VERSION[1.3.13][2017/03/02]
 * Updated tree to 2.6.0
VERSION[1.3.12][2017/03/02]
This update brings some of the changes for 2.6; other changes are awaiting updated data.
 * Almost all balance changes to unique items have been applied
 * Implicits for most weapon types have been updated
 * Added the four new uniques announced thus far
 * A new Unset Ring template has been added, with the new + to Level of Socketed Gems modifier
 * The +2 Chaos Staff template is now +3
Other changes:
 * The "Blocked Recently" option has been replaced with separate options for "Blocked an Attack" and "Blocked a Spell"
 * Caustic Arrow's hits no longer incorrectly benefit from Area Damage
 * Ancestral Protector and Ancestral Warchief now correctly use the main hand only
VERSION[1.3.11][2017/02/26]
 * When importing a character you can now choose to delete existing data (jewels, skills, equipment) before importing
 * Wither now shows the secondary duration (%increased Chaos Damage Taken) instead of the primary duration (Hinder)
 * Local increased Accuracy modifiers on weapons are now correctly multiplicative with global increased Accuracy
VERSION[1.3.10][2017/02/23]
 * Added support for the helmet enchants that grant increased Buff Effect from Golems 
 * Added an option to the Configuration tab for "Is the enemy Rare or Unique?"
 * Skills that cause Bleeding now have an option in the Configuration tab for "Is the enemy Moving?"
 * Two-Toned Boots should now be handled correctly; all 3 variants should import correctly, and are available to craft
VERSION[1.3.9][2017/02/23]
 * Projectile skills now have an option in the Configuration tab for "Projectile travel distance"
    * Point Blank, and the scaling Pierce chance from Powerful Precision, are now supported
	* Far Shot is not supported yet, as the scaling is unknown
	* Freezing Pulse's damage and freeze chance can now scale with distance (factoring in projectile speed)
VERSION[1.3.8][2017/02/22]
 * Flicker Strike now shows DPS instead of Average Damage
 * Added an extra option for Elemental Equilibrium to ignore the hit damage of your main skill
 * Added options to the Configuration tab for "Taunted an Enemy Recently" and "Enemy is Taunted"
VERSION[1.3.7][2017/02/22]
 * The "enemy is a Boss" option in the Configuration tab now has 2 modes: Standard Boss, and Shaper/Guardian
   * Standard Boss is equivalent to the old boss setting (30/30/30/15 resists, -60% curse effect)
   * Shaper/Guardian applies: 40/40/40/25 resists, -80% curse effect, 50% less Bleed/Poison/Ignite Duration
 * Witchfire Brew's Vulnerability aura now correctly accounts for less curse effect on bosses, and now counts for Malediction
VERSION[1.3.6][2017/02/21]
 * Added a skill part for Barrage that calculates the DPS from all projectiles hitting the target
 * The breakdown for Crit Chance in the Calcs tab now shows how far overcapped your crit chance is
 * Empower/Enhance/Enlighten now default to level 3; Portal/Detonate Mines default to level 1
 * Fixed issue that caused some existing items to lose quality; all affected items will be fixed automatically
VERSION[1.3.5][2017/02/21]
 * Added support for the extra Chaos Damage from Malediction
    * The bonus only applies with "Have you killed Recently?" enabled, and scales based on the number of active curse skills
 * Added options to the Configuration tab for: 
    * Are you always on Full Energy Shield?
	* Do you have a Totem summoned?
	* Have you been hit by Fire/Cold/Lightning Recently? (for Paragon of Calamity)
	* Have you used a Warcry Recently?
	* Consumed a corpse Recently?
 * Added support for the "Consecrated Ground grants 40% increased Damage" modifier from Sanctify
 * The total Damage taken from Mana before Life is now displayed in the Other Defences section in the Calcs tab
 * The Items tab now only normalises quality on items when they are first added, allowing the quality to be edited if necessary
VERSION[1.3.4][2017/02/20]
 * Added support for the Offering skills and Mistress of Sacrifice
VERSION[1.3.3][2017/02/19]
 * Added support for Intuitive Leap
 * Added support for the Decay effect granted by Essence of Delirium
 * Added support for the Fire Burst skill granted by Essence of Hysteria
VERSION[1.3.2][2017/02/18]
 * Added support for the "increased Effect of Buffs on You" modifier on Ichimonji
 * Added basic support for Detonate Dead; only the base damage is used
 * The points display in the top bar will now move to the right of center if the Save/Save As buttons would cover it
 * Fixed issue preventing Unarmed from being correctly detected
VERSION[1.3.1][2017/02/18]
 * Added socket count to the tooltips in the passive tree selection dropdown menu
 * Added percentage values to the per-point stat differences for passive nodes
 * Flameblast's 10 Stages skill part now uses a x0.1 DPS multiplier instead of a 90% less Cast Speed modifier
    * The cast rate will now reflect the time taken to build each stage, rather than the total time to build 10 stages
	* This change will prevent an issue where adding increased cast speed would have no effect under some conditions
 * Skills that only use the main-hand when dual wielding will now be handled correctly
VERSION[1.3.0][2017/02/16]
This update adds support for Flasks:
 * Flask slots have been added to the Items tab. Checkboxes next to each slot allow the flasks to be individually activated.
 * All flask-related modifiers are now supported
 * Flask modifiers have been added to the belt templates; this will not affect items previously created from templates
 * All unique flasks have been added to the Uniques database
 * There will not be templates for flasks; custom flasks can be created using the new crafting system
Additionally, a new item crafting system has been added:
 * You can access it by clicking "Craft item..." in the Items tab
 * You can choose the rarity and base type of the item from lists
 * For flasks and jewels, you can choose the item's affixes from lists once you've created the item
 * For other items, modifiers must be added manually for now, so you may continue to use templates for them
Other changes:
 * You can now have multiple passive trees within one build!
    * To add more trees, select "Manage trees..." from the new dropdown at the bottom left corner of the Tree tab
    * Different trees may have different jewels socketed in them
	* Hovering over a passive tree in the dropdown will show you the stat differences from switching to that tree
 * Hovering over gem names in the gem dropdown now shows the stat differences from selecting that gem
 * Hovering over the gem enable checkbox now shows the stat differences from enabling/disabling that gem
 * Passive node stat differences now show the value per point when showing the difference from multiple passives
 * Fixed issue preventing Elemental Equilibrium from functioning correctly with skills that don't hit
VERSION[1.2.41][2017/02/13]
 * The program now shows the save prompt before updating if there are unsaved changes
 * Added options to the Configuration tab for: Enemy Blinded, Dealt Non-Crit Recently, Ignited/Frozen an Enemy Recently
 * Stat differences for allocating/deallocating passives will no longer be incorrect when certain radius jewels are used
VERSION[1.2.40][2017/02/11]
 * Movement Speed is now calculated and displayed in the sidebar and Calcs tab (in Other Defences)
 * Fixed display issue in the breakdown for ignite DPS
 * Fixed issue preventing some condition toggles from showing when related passive nodes are allocated
VERSION[1.2.39][2017/02/08]
This update adds full support for Dual Wielding:
 * DPS calculations for dual wield skills will now use both weapons if they are usable with the skill
 * Calculations for bleed, poison and ignite will correctly factor in both weapons
 * Dual Strike is now supported
Other changes:
 * Importing the passive tree from PoEPlanner links will now work with links created by the latest version of the site
 * Fixed error when showing the tooltip for Kondo's Pride
 * Various minor tweaks and fixes
VERSION[1.2.38][2017/02/05]
 * Fixed error when hovering over a passive node with a main skill that isn't compatible with the equipped weapons
VERSION[1.2.37][2017/02/05]
 * Attack skills will now only work if your equipped weapons can be used with that skill
 * Dual Wield attack skills will now use the off hand weapon if the main hand isn't compatible with the skill
    * If both weapons are compatible the calculations will still only use the main hand; full dual wield support is coming soon
 * Added skill parts to Blast Rain to allow calculation of DPS against a target that's being hit by all 4 explosions
 * Added a "Have you Blocked Recently?" option to the Configuration tab
 * Added the block chance buff for Tempest Shield
VERSION[1.2.36][2017/01/31]
 * Condition toggles in the Configuration tab will now only appear if the condition is actually used by the build
 * Added support for "Ignited Enemies Burn faster" modifiers
 * Added options to the Configuration tab for "Are you on Shocked/Burning/Chilled Ground"
 * Character imports will now work even if the capitalisation of the account name is incorrect
VERSION[1.2.35][2017/01/29]
With this update, the way the program handles the calculation of crit damage has been improved.
Damage for crits and non-crits are now calculated and tallied separately, and combined later, instead of only
calculating non-crit damage, and deriving crit damage from that. This has allowed for the following changes:
 * Inevitable Judgement is now supported!
 * Other modifiers that only apply to crit or non-crit damage are now supported:
    * Choir of the Storm's increased lightning damage modifier
	* Marylene's Fallacy's less damage on non-critical strikes
Additionally, the handling of secondary effects (bleed, poison, ignite, shock, and freeze) has been improved.
The calculations for base damage and overall chance to inflict can now handle having different chances to inflict on
crits and non-crits. This has allowed for the following changes:
 * Ignite/shock/freeze calculations now account for the guaranteed chance to inflict on critical strike
    * This will greatly improve the accuracy of ignite DPS calculations for crit-based builds when in "Average Damage" mode,
	  as ignite's base damage will be heavily skewed in favour of crit
 * Modifiers that grant a chance to poison/bleed on crit are now supported and correctly simulated
    * The existing support for Adder's Touch has been reworked to use the new system
 * The base damage for shock and freeze is now calculated, and used to compute the maximum enemy life against
   which those effects will be able to apply; the results appear in the breakdowns for Shock/Freeze Dur. Mod
VERSION[1.2.34][2017/01/27]
 * IIQ/IIR totals are now shown in the "Other Effects" section in the Calcs tab
 * Enabling the "on Consecrated Ground" option now applies the 4% life regen granted by that ground effect
VERSION[1.2.33][2017/01/21]
 * The aura effects granted by Unwavering Faith and Commander of Darkness now correctly benefit from aura effect modifiers
 * The calculation of crit chance now factors in accuracy when in Effective DPS mode
VERSION[1.2.32][2017/01/15]
 * The program now calculates Total Damage per Ignite and Total DPS inc. Ignite when you have Emberwake equipped
 * Added a "Have you been Savage Hit Recently?" option to the Configuration tab
 * The calculation of Total DPS inc. Poison now factors in hit chance
 * Fixed the bonus crit chance for Ice Spear's second form
 * Vaal skills now correctly benefit from Vaal skill modifiers
 * The breakdown for poison duration now correctly displays the poison duration modifier instead of the skill modifier
VERSION[1.2.31][2017/01/08]
 * Added two new templates for sceptre attack builds
 * Corrected the implicits on the wand and sceptre templates
 * Fixed the rounding on life/mana reservation calculations
 * Fixed the "additional Block Chance with Staves" modifier
VERSION[1.2.30][2016/12/30]
 * Added options to the Configuration tab for "Are you Ignited/Frozen/Shocked"
 * Discharge's damage penalty when triggered will now apply correctly
 * Skin of the Loyal and Skin of the Lords' Energy Shield values are now correctly removed
VERSION[1.2.29][2016/12/26]
 * Added an "Enemy is Hindered" option to the Configuration tab
 * Added a "Crit Chance is Lucky" option to the Configuration tab
VERSION[1.2.28][2016/12/22]
 * Added skill parts to Blade Vortex to enable calculation of DPS with different blade counts
    * Blade Vortex now has a hit rate override which replaces the cast rate when calculating the skill's DPS
	* This will allow you to see the skill's true DPS at a given blade count
 * The calculation of Ignite base damage can now be controlled using a new option in the Configuration tab
VERSION[1.2.27][2016/12/21]
 * Cast when Channelling now overrides the cast rate of the triggered skill, allowing the DPS of that skill 
   to be calculated correctly
 * Added an option to the Configuration tab to enable the Intimidate debuff on the enemy
 * Jewel tooltips on the passive tree can now be hidden by holding Shift
 * Corrected a display issue in the breakdown for Bleed that showed the wrong percentage of base damage
 * Energised Armour now correctly converts the ES-from-Shield node in the Mind Barrier cluster
 * Many skill-specific modifiers (such as helmet enchants) that weren't previously recognised should now be working
 * New installer versions are available, and are recommended if you need to install the program again
    * The new standalone install no longer forces an update check when run for the first time, and will never ask for
	  administrator privileges to update itself (as currently happens when certain files need to be updated)
VERSION[1.2.26][2016/12/14]
 * The sidebar now displays a DPS or Average Hit total that factors in Poison
 * Added support for the Bone Nova skill granted by Uul-Netol's Embrace
 * Added support for the Molten Burst skill granted by Ngamahu's Flame
 * Fixed the handling of mana costs for totem-cast auras
 * Corrected the no-crit-multiplier modifier on Kongor's Undying Rage
VERSION[1.2.25][2016/12/13]
 * Added support for the Abberath's Fury skill granted by Abberath's Hooves
 * Added support for the Lightning Bolt skill granted by Choir of the Storm and Voice of the Storm
 * Fixed a conflict between the Physical to Lightning support gem and certain skill conversions
VERSION[1.2.24][2016/12/10]
 * Added attributes to the jewel templates
 * You can now zoom the tree by Ctrl+Left/Right-Clicking, in addition to using the mousewheel
 * Added support for the Block/Dodge conversion modifiers on the 3 Nightmare jewels
VERSION[1.2.23][2016/12/10]
 * Added and updated more uniques from 2.5.0
 * Added a new skill part to Blade Flurry that approximates the DPS from releasing every time you hit 6 stages
 * Added support for the Cast on Melee Kill and Cast while Channelling support gems
VERSION[1.2.22][2016/12/04]
 * Added many more uniques from 2.5.0, and updated mods on others
 * Updated existing uniques that were changed in 2.5.0
VERSION[1.2.21][2016/12/03]
 * Updated the skill data to 2.5.0
 * Added the Elreon flat chaos mod to the ring and amulet templates
 * Added support for the "Auras you Cast" modifiers in Guardian and Necromancer
 * Passives/items that affect mana cost will now display the mana cost change in green if the cost is reduced,
   and red if the cost is increased (i.e. the reverse of the behaviour for other stats)
 * Skills that cannot miss will now correctly have a 100% chance to hit
 * Fixed issue that could cause the stat comparisons in item and passive node tooltips to show incorrect values if 
   Elemental Equilibrium is used
 * The error messages displayed when a character import fails due to connection issues are now more readable
 * Fixed the program's saved window position becoming invalid if the program was closed while minimised
VERSION[1.2.20][2016/12/02]
 * Added 'The Pandemonius', 'Light of Lunaris', 'The Surrender' and 'Malachai's Vision'
 * Added support for the Minion and Totem Elemental Resistances gem
    * The new elemental damage multiplier has been added to this gem
 * Added support for the Spell Damage->Attack Damage modifier on Crown of Eyes
 * Imported items no longer have their quality normalised
 * Fixed Avatar of Fire not working after the passive tree update
 * Fixed bug preventing Cold Steel from applying both conversions
 * Corrected the ranges of the crit multiplier modifiers on the jewel templates
 * Various minor tweaks and fixes
VERSION[1.2.19][2016/11/30]
 * Updated the passive tree to 2.5.0
 * Added 'The Halcyon'
 * Added an "enemy at Close Range" condition for Chin Sol
 * Corrected the projectile damage taken stat on Projectile Weakness
 * Fixed error that could result from loading certain builds saved prior to version 1.0.27
VERSION[1.2.18][2016/11/29]
 * Added 3 new Jewel templates
 * Added 'Tulfall'
 * Creating a new build now opens an unnamed build rather than asking for a build name
    * You will be prompted to name the build when saving
	* The program now opens a new build when run for the first time
 * Added support for Elemental Equilibrium; when this passive is allocated, new options will appear in the Configuration tab
   to allow you to indicate which damage types the enemy has been hit by before being hit by your main skill
    * The enemy's resistances will update after the skill's hit damage is calculated, so that any damage over time effects are
	  calculated correctly
VERSION[1.2.17][2016/11/28]
 * Added 'Tulborn' and 'Voice of the Storm'
 * Added support for Mastermind of Discord; when this passive is allocated, new options will appear in the Configuration tab
   to allow you to indicate which skill types you are using
 * Conversion modifiers are now listed in the breakdowns for hit damage in the Calcs tab
 * Added 2x multiplier to Cyclone's DPS to match the in-game tooltip
 * Fixed bug preventing the buff from Summon Lightning Golem from applying correctly
VERSION[1.2.16][2016/11/25]
 * The build list can now be sorted by name, class or time of last edit
 * The save prompt will now show when closing the program if there are unsaved changes
 * Fixed issue caused by right-clicking a jewel socket on the passive tree when there's no jewels in the build
 * Various minor tweaks and fixes
VERSION[1.2.15][2016/11/25]
 * Added all uniques so far announced for 2.5.0
    * Most of their special modifiers should be working; as usual anything in blue should work, anything in red won't
	* Note that for Shade of Solaris you must set the "Have you Crit Recently" condition in the Configuration tab
 * You can now edit an item's text to change the name, base type or modifiers:
    * Double-click on an item, then click "Edit..."
	* When in the item editor, hovering over the Save button will show the item's tooltip
	* You can also create items from scratch using this method, with the new "Create custom..." button
	* This feature is mainly a stopgap until a more usable item editor is implemented
 * When copying an item from the "All items" list, the modifier ranges are now preserved
    * This means you can copy items that have been created from templates without losing the modifiers
 * The rare templates have been updated, with some new bases and modifiers added
 * Added several conditions to the Configuration tab
 * Various minor tweaks and fixes
VERSION[1.2.14][2016/11/23]
 * Added a Notes tab
VERSION[1.2.13][2016/11/22]
 * The breakdown for crit chance now includes the "additional chance to receive a Critical Strike" from Assassin's Mark
 * Added support for the "increased extra damage from Critical Strikes" modifier on Assassin's Mark
 * Added support for Toxic Delivery
    * The extra chaos and bleed damage modifiers require their respective conditions to be enabled in the Configuration tab
 * Improved the program's startup time
VERSION[1.2.12][2016/11/22]
 * Hovering over the character level input will now show the experience penalties for relevant area levels
 * Fixed the "not Killed Recently" condition on "Rite of Ruin"
VERSION[1.2.11][2016/11/22]
 * Added support for the Minion Damage-related modifiers on The Scourge
 * Fixed error when hovering over Kongming's Stratagem
VERSION[1.2.10][2016/11/21]
 * Added support for Unholy Might; you can enable it in the Configuration tab in the Combat section
 * Added a Sort button to the "All items" list in the Items tab
 * Added support for the "increased Spell Damage per Block Chance" modifier on Cybil's Paw
 * Improved keyboard interaction throughout the program:
	* Enabled keyboard navigation for all lists
    * 'Enter' now accepts confirmation popups, and other popups such as "Save As"
	* Dropdown lists can be cycled with Up/Down as well as the mousewheel
 * Fixed Elreon's -mana cost modifier increasing the mana cost instead of decreasing it
VERSION[1.2.9][2016/11/20]
 * Blade Flurry now shows DPS instead of average damage
 * Fixed stat counts not showing for some radius jewels
VERSION[1.2.8][2016/11/20]
 * Fixed dodge not being capped at 75%
 * Fixed missing area damage flag on Ancestral Warchief
 * Various minor tweaks and fixes
VERSION[1.2.7][2016/11/18]
 * Added support for the 3 new skills: Blade Flurry, Blight and Scorching Ray
 * Added support for Wither
    * The debuff will apply automatically when the skill is enabled
	* Change the skill part while Wither is selected in the sidebar to choose the stack count
 * Added a "Save As" button
 * Various minor tweaks
VERSION[1.2.6][2016/11/12]
 * Added support for the "more Physical Damage" modifier on "Outmatch and Outlast"
 * Added a splash damage skill part to Fireball
VERSION[1.2.5][2016/11/08]
 * Fixed bug preventing Static Strike damage from being calculated correctly
VERSION[1.2.4][2016/11/06]
 * Fixed a few minor bugs
VERSION[1.2.3][2016/11/04]
 * Fixed an error in the Calcs tab
VERSION[1.2.2][2016/11/04]
 * Fixed interaction between Lioneye's Fall and Serpent Stance
 * Added support for the Cast on Critical Strike gem (just the gem, no special calculations for CoC yet)
VERSION[1.2.1][2016/11/03]
 * Fixed error caused by Lioneye's Fall
VERSION[1.2.0][2016/11/02]
With this update, the program's internal modifier system has been completely overhauled.
On its own this overhaul doesn't change much from the user's perspective, but it has opened the way for some
significant upgrades:
 * The Calcs tab has been rebuilt from the ground up to take advantage of the new modifier system:
    * The various stats and totals are now more clearly divided into sections
	* The individual sections can be minimized to their title bar, so you can hide sections you're not interested in
	* Nearly all of the stats and totals in the new Calcs tab have a breakdown view that appears when you hover over them:
	   * You can click on a stat to pin the breakdown open so you can interact with it
	   * Each breakdown view shows all the information used to calculate that stat, including all modifiers
	   * You can hover over a modifier's source name to show the item's tooltip or passive node's location
	   * Hovering over a modifier source type ('Item', 'Tree', 'Gem' etc) will show the totals from that source type
	* Most modifier totals are no longer displayed in the tab itself, since they can be found in the breakdown views. 
	  The most important ones (such as increased life from tree) are still present, however.
 * Per-stat modifiers are now supported, including, but not limited to, the modifiers from:
    * Shaper's Touch
	* Pillar of the Caged God
	* Dreamfeather
 * Icestorm is now supported! When you have The Whispering Ice equipped, a special socket group will appear
   containing the Icestorm skill. You can select it in the Main Skill dropdown, or view it in the Skills tab.
   You cannot add support gems to this group, but supports from any other group socketed in the staff will
   automatically apply to the Icestorm skill.
 * All other skills granted by items are now supported as well, and will function in the same manner as Icestorm.
   This includes "Curse Enemies with X on Hit" modifiers.
 * Low life/full life conditions are now detected automatically (>=65% life reserved/with CI respectively), 
   but you can still turn them on manually if you need to
Other changes:
 * The various configuration options in the Calcs tab have been moved to a new Configuration tab
	* Moving these into a dedicated tab will provide room for more options to be added in the future
    * The names of many options have been changed to clarify their function
	* Some options now have tooltips that explain aspects of their function
 * Unsupported modifiers are now shown in red instead of white to help convey the fact that they won't work
 * The new class background artworks have been added to the passive skill tree
 * The required level for a build's passive tree is now shown when hovering over the points display
 * The Items tab will now display both source lists (Uniques and Rares) if there's room
 * Support gem compatibility is now determined using the same data the game itself uses, and should now be 100% accurate
VERSION[1.1.11][2016/10/25]
 * Added flat mana to ES armour rare templates
VERSION[1.1.10][2016/10/23]
 * Added support for the poison-at-max-frenzy modifier on Snakebite
VERSION[1.1.9][2016/10/07]
 * Added flat chaos damage to all physical weapon templates
VERSION[1.1.8][2016/10/04]
 * Added support for the "Your flasks grant" modifiers on Doryani's Invitation
 * Detection of the Unarmed state now ignores the offhand
 * Added resistance breakdown section to the Calcs tab
VERSION[1.1.7][2016/10/03]
 * Fixed stun modifiers from several active and support gems
VERSION[1.1.6][2016/10/02]
 * Fixed bug causing issues with the new jewel attribute totals when a jewel is used multiple times
VERSION[1.1.5][2016/10/01]
 * Jewel tooltips now show totals for any relevant attributes (Str, Dex, Int) allocated within their radius
    * For example, Eldritch Knowledge shows Intelligence, and Spire of Stone shows Strength
    * For unsupported radius jewels (particularly threshold jewels) all attributes are shown by default
 * Fixed crit chance with Trypanon deviating from 100% under some conditions
VERSION[1.1.4][2016/09/30]
 * The tooltip for socket groups now includes gems which aren't part of any of the group's active skills
    * This includes gems which aren't supported, or are disabled, and any support gems which can't apply to the active skills
 * Made some minor tweaks to the rounding in the damage calculations
VERSION[1.1.3][2016/09/26]
 * Fixed issue causing certain skill setups to always be added when importing even if that skill is already in the build 
 * Re-importing a skill no longer resets gem's enabled states
VERSION[1.1.2][2016/09/20]
 * In the gem name dropdown list, support gems are now marked with a tick if they can apply to any of the
   active skills in the current socket group
 * Fixed issue causing the spell damage modifier on Clear Mind to fail to apply when no mana is reserved
VERSION[1.1.1][2016/09/20]
 * Added support for more "socketed gem" modifiers, particularly those from essences
 * Fixed a few minor issues
VERSION[1.1.0][2016/09/20]
 * You can now import all character data: passive tree, jewels, skills and items!
    * Character import now has two options:
       * Passive Tree and Jewels: imports the passive skill tree and any jewels socketed into it
	   * Items and Skills: imports all other equipped items, and any skills socketed into them
    * When importing to an existing build:
       * The passive tree will be replaced with the imported one
       * Items (including jewels) will be added to the build, unless the item was added by a previous character import
	      * If you've previously added an item by copying it from in-game, the character import will still add it,
	        so you'll need to delete the old items after the import
	   * Skills will be added if no existing skill matches the new one ('match' meaning the same gems in the same order)
    * The only data that cannot be imported is the bandit choices, as these aren't available from the API
 * Several improvements have been made to the Skills system:
    * You can now specify multiple active gems in a single skill setup (now referred to as a socket group)
    * Hovering over an active gem will highlight the support gems which are applying to it,
	  and hovering over a support gem will highlight the active gems that it applies to
	* The skills system should now be much more accurate at determining which supports can apply to active skill gems
    * Supports granted by an item are now automatically applied to any skills socketed in that item
       * Any such supports that you've added manually will be ignored due to the next change:
    * Multiple copies of support gems are now handled correctly (only the gem with the highest level is used)
 * Modifiers that depend on the absence of enemy status effects should now only apply in effective DPS mode
 * Passive tree search now highlights using a red circle instead of flashing
 * Updated the passive skill tree data
VERSION[1.0.29][2016/09/14]
 * You can now import passive tree links that have been shrunk with PoEURL.com
 * You can choose to shrink passive tree links with PoEURL when exporting the passive tree
 * Vaal auras actually work now!
 * Fixed gem enabled state not being preserved when copying/pasting skills
VERSION[1.0.28][2016/09/13]
 * Fixed boss curse effectiveness modifier not applying
 * Fixed issue relating to Prism Guardian's Blood Magic mod
VERSION[1.0.27][2016/09/13]
 * More updates to 2.4.0 uniques; most of them should have the correct roll ranges now
 * Added dropdown list and autocomplete to the skill gem name field
 * Skill gems can now be individually disabled
 * Skill gems now default to level 20
 * Evade Chance is now shown in side bar
 * Passive/item stat comparisons now show percentage increase/decrease for many stats (DPS, life, etc)
VERSION[1.0.26][2016/09/09]
 * More updates to 2.4.0 uniques
 * Re-nerfed Voidheart
 * Hypothermia now correctly affects hits only and not damage over time
 * Fixed gems sometimes appearing to be deleted when another gem in the same socket group was removed
 * Added flat elemental damage to ring, amulet and glove templates
VERSION[1.0.25][2016/09/06]
 * More updates to 2.4.0 uniques
 * Removed Prophecy league tag from all uniques
 * Updated Voidheart to account for the non-nerf (poison chance is still 100%)
 * Fixed resistances disappearing from the sidebar when the values are exactly 0
 * Elemental Focus now correctly disables ignite/shock/freeze
VERSION[1.0.24][2016/09/05]
 * Added/updated more 2.4.0 uniques
VERSION[1.0.23][2016/09/03]
 * Added templates for all of the new item bases (except Two-Toned Boots, because they break things)
 * Added a few more 2.4.0 uniques and added modifier ranges to some of the existing ones
VERSION[1.0.22][2016/09/03]
 * You can now copy and paste skills
 * Added support for Illuminated Devotion (only Helmet/Gloves at the moment)
 * Added Leo's ES recharge prefix to the Ring templates
VERSION[1.0.21][2016/09/02]
 * Added support for the reservation mod on Heretic's Veil
 * Added the missing Strength tag to Warlord's Mark
 * You can now view the changelog before applying an update
 * Also added an about screen. Hi!
VERSION[1.0.20][2016/09/02]
 * Added Str/Dex/Int to side bar stat list (which also now has a scroll bar for users running low resolutions)
 * Skill gems list in the skills tab now colours the gem name according to the gem's colour
 * Now shows "Removing this item will give you" section for all items, not just jewels
 * You can now equip items from both the "All Items" list and the uniques/templates list by Control+Clicking the item
    * If there's two slots the item can go in, holding Shift as well will equip it in the second slot instead
    * Jewels cannot be equipped in this way (since it'll probably put them in the wrong socket) but they will 
      still be added to your build if you Ctrl-Click them in the uniques or templates lists
    * You can also now drag items from the databases straight into item slots to add and equip them in one go!
    * And also drag items from the databases into the main items list
VERSION[1.0.19][2016/09/02]
 * Fixed error that would occur if you set your character level to 0
 * Added support for "while Unarmed" modifiers
 * Added latest patch changes
 * Gem name input is a bit more lenient (it's somewhat case-insensitive now)
VERSION[1.0.18][2016/09/02]
 * Items now automatically equip when added to the build if there is an empty slot which the item can go in
 * Automatically focus the edit control in the tree import/export popups
 * Added attack speed to the spell dagger template. Whirling Blades yo!
VERSION[1.0.17][2016/09/02]
 * Added support for skill DPS multipliers; currently only Lightning Tendrils uses it (it has a 4x multiplier)
 * Fixed Lioneye's Fall not converting One Handed Melee and Two Handed Melee modifiers
 * Added Accuracy Rating to helm and glove templates
 * Side bar now shows you how far over the resistance caps you are
VERSION[1.0.16][2016/09/02]
 * Emergency fix for the passive tree controls
VERSION[1.0.15][2016/09/02]
 * Added support for Cast when Damage Taken, Cast when Stunned and Cast on Death (yes, really!)
 * Added support for Radiant Faith
 * Enabled mousewheel support on number edits, and added +/- buttons (character level, gem level etc)
 * Clarified many of the field labels in the Calcs tab
 * Added some tree %inc stats to the side bar
VERSION[1.0.14][2016/09/01]
 * Fixed tags on certain multipart skills not correctly applying
 * Fixed energy shield not showing up on Sin Trek
 * Dual Wielding modifiers will now apply
    * Skills that can use both weapons still only use the main hand at the moment; that requires a bit more work to implement
VERSION[1.0.13][2016/09/01]
 * Added a scroll bar to the Items tab to fix the issue with low screen resolutions
    * The scroll bar will automatically jump to the right when you start editing an item, then jump back when you save it
    * This might be a little disorienting; need feedback on this
 * Also fixed some minor issues with scroll bars (mouse wheel should now work on all of them)
VERSION[1.0.12][2016/09/01]
 * Updated tree to 2.4.0
 * Added latest patch note changes
VERSION[1.0.11][2016/09/01]
 * Fixed node description searching
 * Added + to Level of Socketed Minion Gems to helmet templates
VERSION[1.0.10][2016/08/31]
 * Fixed crash bug affecting some users
VERSION[1.0.9][2016/08/31]
 * Attempted fix for a crash bug some users have been experiencing
VERSION[1.0.8][2016/08/31]
 * Fixed issue preventing the standalone version from updating correctly
VERSION[1.0.7][2016/08/31]
 * Fixed items not being deleted after confirmation
VERSION[1.0.6][2016/08/31]
 * Added the missing Amulet slot to the item databases' slot dropdown
VERSION[1.0.5][2016/08/31]
 * Added "Save" button as an alternative to Ctrl+S
VERSION[1.0.4][2016/08/31]
 * Attempt to fix bug causing the top of the UI to be hidden under the title bar
VERSION[1.0.3][2016/08/31]
 * Made some tweaks to the build list screen to ward off some possible errors
VERSION[1.0.2][2016/08/31]
 * Fixed an error relating to multipart skills
VERSION[1.0.1][2016/08/31]
 * Fixed an error in the build list screen<|MERGE_RESOLUTION|>--- conflicted
+++ resolved
@@ -1,11 +1,10 @@
-<<<<<<< HEAD
 VERSION[Graphics Engine Beta][2023/12/11]
 
 This beta is intended to test the behaviour of the graphics engine update on a
 wide variety of systems.
 If you notice new bugs, especially relating to graphics or functions relating
 to your operating system, please file an issue on GitHub.
-=======
+
 VERSION[2.38.1][2023/12/18]
 
 --- User Interface ---
@@ -34,7 +33,6 @@
 * Fix Catalysts not working correctly on Replica Dragonfang's Flight (sida-wang)
 * Revert preferred slot for Unseen Strike (Paliak)
 
->>>>>>> 9021489f
 
 VERSION[2.38.0][2023/12/18]
 
