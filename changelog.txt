<<<<<<< HEAD
VERSION[Graphics Engine Beta][2023/12/11]

This beta is intended to test the behaviour of the graphics engine update on a
wide variety of systems.
If you notice new bugs, especially relating to graphics or functions relating
to your operating system, please file an issue on GitHub.
=======
VERSION[2.37.0][2023/12/13]

--- New to Path of Building ---
* Add support for new Uniques (LocalIdentity)
  * The Adorned
  * The Burden of Shadows
  * Nametaker

--- User Interface ---
* Change Manastorm config option to not overrun options box (Ivniinvi)

--- Fixed Bugs ---
* Fix parsing for changed mod names (LocalIdentity)
  * Storm Secret
  * Umbilicus Immortalis
  * Replica Infractem
  * Dead Reckoning
* Fix Projectile count being 1 higher on all skills (LocalIdentity)
* Fix Ascendant nodes counting towards allocated passive skill total (Regisle)
* Fix Pyroclast Mine Aura Effect scaling Maximum Added Flat Damage (LocalIdentity)
* Fix Herald of Agony quality not working (LocalIdentity)
* Fix error when using Trader making you unable to search for item (LocalIdentity)
* Fix parsing for Necromancer Offering charm not working (LocalIdentity)
* Fix ES from Tricksters Escape Artist when using Oath of the Maji (LocalIdentity)

>>>>>>> 6e7b8698

VERSION[2.36.1][2023/12/11]

--- Fixed Crashes ---
* Fix Crash when opening Timeless Jewel search (LocalIdentity)

--- Fixed Bugs ---
* Fix crash when hovering over Masteries (Wires77)
* Fix negative bypass being ignored (mortentc)

VERSION[2.36.0][2023/12/11]

--- New to Path of Building ---
* Update all base skill gems + minions with 3.23 changes by (Wires77, LocalIdentity)
* Add support for new Ascendancy skills by (Wires77, LocalIdentity)
* Add support for Charms (Regisle)
* Add support for Tinctures by (Regisle, LocalIdentity, Wires77)
* Adding new 3.23 uniques (Wires77)
* Add support for importing new Ascendancies (Wires77)
* Save trade search weights to build file (Peechey)
* Remove Pastebin as a build export option (LocalIdentity)

--- User Interface ---
* Add support for search Configuration tab (deathbeam)
* Add support for toggling ineligible configurations in Configuration tab (Peechey)
* Add warning when allocating too many Azmeri Ascendancy nodes (Regisle)

--- Fixed Bugs ---
* Fix ES bypass Mastery overriding Divine Flesh ES bypass (mortentc, Wires77)
* Fix Sin Trek and Legacy of Fury disabling life mod on Utula's Hunger (Lilylicious)
* Fix Eldritch Battery with Replica Covenant cost calculations (sida-wang)

VERSION[2.35.5][2023/12/07]

--- Fixed Bugs ---
* Fix reserving life with Dissolution of the Flesh affecting eHP (ProFrenchToast, LocalIdentity)
* Fix new Ascendancies being included in node counts (Lilylicious)

VERSION[2.35.4][2023/12/07]

--- New to Path of Building ---
* Add socket limit warning (sida-wang)

--- Fixed Bugs ---
* Fix Vortex base damage over time values (LocalIdentity)

--- Accuracy Improvements ---
* Fix socketed gem count calculation (sida-wang)
* Fix Evasion ES Mastery mod for ES on rings (Lilylicious)
* Update Reap + Vaal Reap quality mods (henbe)

VERSION[2.35.3][2023/12/06]

--- Fixed Bugs ---
* Fix damage taken as mods not appearing in Calcs tab breakdown (Regisle, LocalIdentity)
* Fix Lucky Spell Suppression chance not displaying in sidebar (MoonOverMira)

--- Accuracy Improvements ---
* Update Splitting Steel quality mod (kayokalinauskas)


VERSION[2.35.2][2023/12/06]

--- Fixed Bugs ---
* Fix Blade Vortex gaining damage from Unleash (LocalIdentity)
* Fix Tailwind not applying (LocalIdentity)

--- Accuracy Improvements ---
* Fix Ball Lightning quality stat (LocalIdentity)
* Remove dead Divine Ire mods (LocalIdentity)


VERSION[2.35.1][2023/12/06]

--- Fixed Crashes ---
* Fix crash when importing skill tree from account (Peechey)

--- Fixed Bugs ---
* Fix eHP calculations when using 'x damage taken as y' mods (LocalIdentity)

VERSION[2.35.0][2023/12/06]

--- New to Path of Building ---
* Add 3.23 Tree (LocalIdentity, Regisle)
* Add support for new Ascendancy nodes (LocalIdentity)
* Update + add support for new uniques from 3.23 (sida-wang)
* Update some gems with 3.23 changes (LocalIdentity, Lilylicious)
  * Arc + Vaal Arc, Blade Vortex + Vaal Blade Vortex, Bladefall, Boneshatter, Cobra Lash, Cold Snap + Vaal Cold Snap, Crackling Lance,
	Cyclone, Discharge, Divine Ire, Double Strike, Dual Strike, Explosive Trap, Freezing Pulse, Frenzy, General's Cry, Glacial Cascade,
	Golems skills, Ice Crash, Ice Nova + Vaal Ice Nova, Ice Spear, Kinetic Blast, Lightning Conduit, Penance Brand, 
	Power Siphon + Vaal Power Siphon, Righteous Fire + Vaal Righteous Fire, Spark, Spectral Helix, Spectral Shield Throw, Spectral Throw,
	Spellslinger, Split Arrow, Splitting Steel, Static Strike, Summon Holy Relic, Vortex
* Update experimental base types (LocalIdentity)
* Add support for Guardian's Elemental Relic Auras (Regisle)
* Add support for Intuitive Link (Paliak)
* Add support for Shrapnel Ballista's shotgunning (Regisle)
* Add support for enemy skill damage conversion (Regisle)
* Add support for enemy Resistance config to increase max res (Regisle)
* Add support for enemy Impale (Regisle)
* Add support for Anomalous Sacrifice support (lepideble)
* Add support for Divergent Temporal Rift (Regisle)
* Add support for reduced Wither effect on self (Regisle)
* Add support for 'if Corrupted' mod condition (Paliak)

--- Fixed Crashes ---
* Fix crash when allocating Tawhoa's Chosen and adding gems to a build (Paliak)
* Fix crash when triggering a minion skill with Arcanist Brand (Paliak)
* Fix crash when triggering a skill with CwC in a staff (Paliak)
* Fix crash when opening help section from build list (Regisle)
* Fix crash when searching for a Timeless Jewel after selecting a Devotion mod (Lothrik)
* Fix rare crash caused by forcing active an inactive group containing a trigger setup (Paliak)
* Fix rare crash when trying to save a build (Paliak)

--- User Interface ---
* Add the ability to customize the colour of the tree search highlight circle (admSla)
* Widen build selection list (pHiney)
* Add support for showing Split count for Projectiles (Regisle)
* Update text colour for some already supported mods on Gems (Regisle)
* Fix stat tooltip when hovering over nodes inside of Intuitive Leap / Thread of Hope (Paliak)
* Fix Bear Trap not appearing in Debuff section (Paliak)

--- Fixed Bugs ---
* Fix Maven Slam + Exarch Ball damage being affected Suppression (Regisle)
* Remove the normalisation of 'x damage taken as y' mods if they total to over 100% (Regisle)
  * Do not have more than a total of 100% physical damage taken as mods!
* Fix Hit Chance applying twice to CoC trigger rate calculations (Paliak)
* Fix Channeled Melee or Attacks halving Trigger rate when Dual Wielding (Lilylicious)
* Fix Chieftain's Ngamahu, Flame's Advance node not working with Forbidden Flesh and Flame (Paliak)
* Fix Arcane Cloak not affecting max hit (LocalIdentity)
* Fix Projectile mastery not adding damage to Ailments (LocalIdentity)
* Fix Ice Golem's Ice Spear skill not being supported by Spell Echo (Paliak)
* Fix Accuracy rating against enemy mods affecting Accuracy stat (LocalIdentity)
* Fix Flasks applying twice if using Ceinture of Benevolence (Regisle)
* Fix Widowhail multiplying mods individually and oddly interacting with weapon swaps (Paliak)
* Fix Slavedriver's Hand Bloodmagic mod not working (LocalIdentity)
* Fix rare incorrect calculations bug when Mirages use forced active skills (Paliak)
* Fix fullDPS not working with Flamewood (Paliak)
* Fix Banner Aura debuff not applying in all cases (Regisle)
* Fix some Banner and Consecrated Ground mods not applying to allies (Regisle)
* Fix Holy Relic Nova spell when triggered by Static Strike (Paliak)

--- Accuracy Improvements ---
* Don't reorder gems on import if socketed into Dialla's Malefaction body armour (Paliak)
* Fix some Cluster Jewel nodes not being allocated on import (does not fix it completely) (Wires77)
* Fix Mantra of Flames not counting stacks from Trauma or Voltaxic Burst (LocalIdentity)
* Fix parsing for many Explode mods (LocalIdentity)
* Fix Honoured Tattoo of the Tuatara interaction with stat conversion jewels (Peechey)
* Fix Summon Sentinel of Radiance having 2 burning area skills (Regisle)
* Fix Prismatic burst, Shockwave and Combust not listing the correct trigger skill (Paliak)
* Fix negative Duration values (LocalIdentity)
* Fix negative Damage taken Over Time values (Regisle)
* Fix a few 'Regen every 4 seconds' mods (Regisle)
* Fix Affliction charges not affecting some ailment magnitudes (Paliak)
* Fix Flame Wall added Fire Damage Enchant values (LocalIdentity)
* Fix Phantasmal Flameblast AoE values (LocalIdentity)
* Update against damage over time to apply the modFlag directly (Regisle)
* Increase accuracy of defensive calculations for damage over time when using Divine Flesh and Tempered by War (Regisle)

VERSION[2.34.1][2023/09/16]

--- Fixed Crashes ---
* Fix crash when using Saviour Mirages in Full DPS (Paliak)
* Fix crash when using Cast when Channeling with Whispering Ice (Paliak)

--- User Interface ---
* Update tooltip wording for Magmatic Strikes config (Paliak)
* Show Warcry calculation mode when using Fist of War (Paliak)

--- Fixed Bugs ---
* Fix curse mods from The Felbog Fang and Fated End applying to Mark skills (Paliak)
* Fix Fist of War not applying to Projectile skill parts (Paliak)
* Fix Divergent Arcane Cloak not scaling properly with buff effect (LocalIdentity)

--- Accuracy Improvements ---
* Increase accuracy of Doom Blast calculations (Paliak)
* Fix parsing for some mods on the Pantheon (Paliak)
* Assume 1 stage by default for Sigil of Power (Paliak)
* Fix Scorching Ray max stages calculation (LocalIdentity)


VERSION[2.34.0][2023/09/13]

--- New to Path of Building ---
* Implement new 3.22.1 Tattoos (Wires77)
* Add icons to Socket groups based on the item slot (ryuukk, LocalIdentity)
* Substantially improve startup time (Lancej)
* Add support for limiting Node depth in Power Report generation (Subtractem)
* Party tab improvements (Regisle)
  * Add support for Link Skills
  * Add support for enemy conditions
  * Add support for Mine Aura's
  * Fix Vaal Aura's preventing base Aura from applying
  * Fix Doryani's Prototype, Ambu's Charge and Eye of Malice
  * Sort lists in alphabetical order
* Add support for applying Link skills to minions (Regisle)
* Add support for importing trees from poeplanner.com (pHiney)
* Add support for Maata's Teaching crit mod (Regisle)
* Add support for Momentum Support (Regisle)
* Add support for more Map mods (Regisle)
* Add support for more Stun duration mods (Regisle)
* Add remove account button to the Import tab (CrazieJester)

--- Fixed Crashes ---
* Fix crash when triggering skills with Unique weapons (Paliak)
* Fix crash caused by trigger source being disabled (Paliak)
* Fix crash (Paliak)

--- User Interface ---
* Add max equip level field to the trade query generator (Kerberos9)
* Add support for ignoring weapon swap on character import (Peechey)
* Display AoE values as metres (LocalIdentity)
* When using F1 to open the Help window, show info for the current tab (Regisle)
* Add support for item Enchantment comparison when hovering over the list (Peechey)
* Add confirmation popup when converting Skill Trees (Peechey)
* Add documentation for the Skills tab to Help window (nrardin)
* Show version and branch in error box (Lancej)

--- Fixed Bugs ---
* Fix Doom Blast trigger rate calculations (Paliak)
* Fix skill Mana/Life cost calculations when using Mana cost conversion Life Mastery (LocalIdentity)
* Fix Utula's Hungers Life mod not working with some Uniques added from PoB (Lilylicious)
* Fix Utula's Hungers Life mod not working if you had life on Jewels (Lilylicious)
* Fix Fresh Meat Support incorrectly granting all Minions Adrenaline (LocalIdentity)
* Fix Cast Speed not increasing the activation frequency of Arcanist Brand (Paliak)
* Fix FullDPS issues when using Mirage Archer or Minions (Paliak)
* Fix Energy Blade alt qualities failing to apply twice when Dual Wielding (LocalIdentity)
* Fix Ahuana's Bite only increasing Cold damage taken instead of all damage taken (LocalIdentity)
* Fix CWDT calculations when linked to multiple skills (Paliak)
* Fix Kitava's Thirst trigger rate when Dual Wielding (Paliak)
* Fix Trauma Rate doubling when Dual Wielding (LocalIdentity)
* Fix +1 to Socketed Skill gems mod not working (LocalIdentity)
* Fix trigger rate for Tawhoa's Chosen (Dogist)

--- Accuracy Improvements ---
* Add a legacy tag to Cluster Jewels that no longer drop (LocalIdentity)
* Add missing variant  to Tulborn (pHiney)
* Fix typo in Death Rush ring (Lancej)
* Fix typo in Ashrend body armour (Lancej)
* Fix Ahuana's Bite 'Chill as though dealing' mod (LocalIdentity)
* Fix chance to Inflict ailments breakdown (LocalIdentity)
* Fix breakdown for skills that grant Ailment Immunities (LocalIdentity)
* Fix extra Abyssal socket appearing on Stygian Vise and Darkness Enthroned belts (Lilylicious)
* Fix some mod ranges being inverted (Lilylicious)
* Fix wording on Uul-Netol's Vow (Wires77)
* Fix negative EHP values from Progenesis Flask by capping its effect (Regisle)
* Fix calculation of increased cooldown reduction breakpoint suggestions (Paliak)

--- Other changes ---
* Reduce memory usage when on the tree tab (Lancej)
* Add option to disable Lua JIT (Lancej)
* Fix Unicode input for PoeCharm (Lancej)

VERSION[2.33.5][2023/08/28]

--- Fixed Crashes ---
* Fix crash when triggering a Skill from a Weapon (LocalIdentity)

VERSION[2.33.4][2023/08/28]

--- Fixed Crashes ---
* Fix crash when using Kitava's Thirst (Paliak)
* Fix crash when loading some 3.20 builds (Peechey)

--- Fixed Bugs ---
* Temporarily Revert trigger rate calculations to old formula (Paliak)
* Fix Doom Blast overlap count not affecting DPS (Paliak)
* Fix Skill Effect Duration affecting Totem duration (Paliak)
* Prevent Tawhoa's Chosen Attacks from being Exerted (Paliak)
* Fix crash when adding Support gems to some skills (Paliak)
* Fix Mirage Archer disabling skills supported by Manaforged Arrows (Paliak)


VERSION[2.33.3][2023/08/26]

--- Fixed Bugs ---
* Fix Replica Dragonfang's Flight not providing levels to Vaal versions of a skill (Paliak)
* Fix Full DPS not working for skills granted by items e.g. Arakaali's Fang  (Paliak)
* Fix Militant Faith jewel not overriding small attribute tattoos (LocalIdentity)


VERSION[2.33.2][2023/08/26]

--- Fixed Crashes ---
* Fix Flamewood Support crash when selecting Support gems (Paliak)
* Fixed crash when searching trade for Jewels with Chieftain's Ngamahu Ascendancy allocated (Tivorak)

--- Fixed Bugs ---
* Fix Spellblade Support not adding damage before level 14 (Wires77)
* Fix Flamewood support not scaling with Spell and Projectile damage (LocalIdentity)
* Fix Flamewood Support being disabled by Ancestral Bond (Paliak)

VERSION[2.33.1][2023/08/25]

--- Fixed Crashes ---
* Fix crash when using a trigger Wand mod (Paliak)
* Fix crash when using a trigger Helmet Focus mod (Paliak)
* Fix crash when using Flamewood Support (Paliak)

--- User Interface ---
* Display Channel time in the sidebar for Skills triggered by Snipe (Paliak)

--- Fixed Bugs ---
* Fix Hungry Loop not recognising Elemental Army (Paliak)
* Fix separate Totem Duration affecting Skill Duration (Paliak)
* Fix Melding of the Flesh not working correctly with Chieftain Valako ascendancy (Paliak)
* Fix Flamewood Support not being affected by Totem mods (Paliak)


VERSION[2.33.0][2023/08/25]

--- New to Path of Building ---
* Support for triggered skills has been reworked (Paliak)
    * Calculations of effective triggered skills trigger rate should now be more accurate
    * Improve cooldown breakpoint interactions with skills that add Cast time
    * Implemented all currently existing trigger skills that POB is capable of supporting. Including:
        * CWDT
        * Spell Slinger
        * Counter-attack skills
        * Arcanist brand
        * Tawhoa's Chosen
        * Battlemage's Cry
* Add support for Trigger Bots
* Add support for Flamewood Support
* Add Support for Guardian's minion RF skill (LocalIdentity)

--- Fixed Crashes ---
* Fix crash when using Ruthless Support in a Poison build (LocalIdentity)
* Fix crash when trying to edit Energy Blade weapon (Wires77)
* Fix crash when viewing resist breakdown while having Chieftains Valako Ascendancy (Paliak)

--- User Interface ---
* Trigger related breakdowns should now be more descriptive (Paliak)
* Improve breakdowns for skills that add Cast time (Paliak)
* Display Cast when Damage Taken threshold in the trigger rate section (Paliak)

--- Accuracy Improvements ---
* Fix inaccuracies caused by incorrect handling of skill cooldown during skill rotation simulation (Paliak)
* Triggers should now correctly account for source rate modifiers such as crit chance and accuracy (Paliak)
* Fix many self triggers counting as self-cast (Paliak)
* Fix incorrect handling of gems supported by more than one trigger (Paliak)

--- Fixed Bugs ---
* Fix Volatility from applying multiple times when conversion is present (Regisle)
* Fix Chain count box not appearing sometimes (LocalIdentity)
* Fix Cold Exposure mastery not working correctly (LocalIdentity)
* Fix gems not benefiting from Supports sometimes (LocalIdentity)
* Fix Trauma Duration sometimes using skill Duration (LocalIdentity)
* Fix Strength of Blood Keystone not working (LocalIdentity)


VERSION[2.32.2][2023/08/24]

--- Fixed Bugs ---
* Fix crash caused by usage of incorrect breakdown table (Paliak)
* Fix lua error when hovering Ascendant nodes (Wires77)


VERSION[2.32.1][2023/08/24]

--- Fixed Bugs ---
* Fix crash when opening some minion builds (Paliak)
* Fix Timeless jewel stats disappearing when applying a tattoo (Wires77)

VERSION[2.32.0][2023/08/24]

--- New to Path of Building ---
* Add support for tattoos (Wires77)
* Add support for Ruthless tree (Wires77)
* Add support for 3.22 skill gems (LocalIdentity, Lilylicious, Regisle, Paliak, Wires77, deathbeam)
  * Full Support
  * Locus Mine
  * Devour
  * Volatility
  * Sadism
  * Spellblade
  * Trauma
  * Corrupting Cry
  * Frigid Bond
  * Guardian's Blessing
  * Fresh Meat
  * Sacrifice
  * Controlled Blaze
* Add support for new Chieftain and Guardian ascendancy nodes (Paliak)
* Add initial support for Guardian minion nodes (LocalIdentity)
* Add self-hit calculations for Scolds Bridle, Eye of Innocence and Heartbound Loop (Paliak)
* Add support for new Ancestor uniques (Wires77, LocalIdentity)
* Improve startup time (Lancej)

--- User Interface ---
* Help section improvements (Regisle)
* Add immunity flags to defence avoidance breakdown (Paliak)
* Removing allocated mastery from hover list (Wires77)
* Improve sync of tree version and version dropdown (Peechey)

--- Fixed Bugs ---
* Fix nodes not being able to be allocated after converting a tree (Peechey)
* Fix totem duration mods not applying (Paliak)
* Fix DPS on Vaal Flicker when using 2x 1h weapons (LocalIdentity)
* Fix Repeat count for minion skills (Wires77)
* Fix Snipe damage going negative (Paliak)
* Fix Snipe showing DPS values when triggering support skills (LocalIdentity)
* Fix Doom Blast not working with Forbidden Shako (Paliak)
* Fix Bleed/Ignite Stack potential issues (LocalIdentity)

--- Accuracy Improvements ---
* Update 3.22 skill tree (Regisle)
* Allow setting inspiration charges to 0 (Paliak)
* Fix "Enemies maimed by you take inc damage over time" not in breakdown display (LocalIdentity)
* Fix Pierce and Chain count config not appearing sometimes (LocalIdentity)
* Fix lower channel time stat using red text (LocalIdentity)
* Fix incorrect increased usage mod range on Cinderswallow Urn (Paliak)

VERSION[2.31.2][2023/08/16]

--- Fixed Bugs ---
* Fix issue when importing characters (Wires77)
* Fix typo with Ignite Stack Potential Override (Wires77)

VERSION[2.31.1][2023/08/16]

--- User Interface ---
* Lower contrast of gem select highlight (ryuukk)

--- Accuracy Improvements ---
* Undo incorrect Explosive Arrow change (Lilylicious)
* Fix Frozen Legion benefiting from exerts (Lilylicious)
* Fix Combustion debuff not applying when a non-damaging skill precedes a damaging skill (Lilylicious)
* Fix Blood Sacrament not being capped by Cooldown (LocalIdentity)
* Fix Tree conversion stopping you from allocating some tree nodes (LocalIdentity)
* Fix Mana cost when using 'Wait for max unleash seals' (busterw)

VERSION[2.31.0][2023/08/15]

--- New to Path of Building ---
* Add 3.22 Skill tree (Regisle)
* Add proper support for DPS with Scourge Arrow, Divine Ire, Flameblast and Incinerate (LocalIdentity)
* Display Channel time for skills that channel and release (Scourge Arrow, Divine Ire, Flameblast, Incinerate and Snipe) (LocalIdentity)
* Add proper support for triggered skills with Snipe Support (LocalIdentity)
* Add support for Flamethrower Trap DPS (Lilylicious)
* Fix weighted average DPS calculation of Ignite/Bleed (LocalIdentity)
* Show min/max DPS range for Ignite/Bleed/Poison (LocalIdentity)
* Add support for cooldown on skills in Black Zenith gloves (LocalIdentity)
* Add support for Crucible min stages and Cooldown mods with Incinerate/Flameblast (LocalIdentity)
* Add support for changing Tree Version (Peechey)
* Add clear button to text inputs (TPlant)

--- Implemented Enhancements ---
* Remove Minimum Ignite Duration (LocalIdentity)
* Imply recent Minion skill use only when using non-permanent Minions (Lilylicious)
* Improve PvP breakdowns (Regisle)
* Only apply Combustion Fire Resistance effect with skills that can Ignite (Lilylicious)
* Add parsing for Redeemer 'Freeze as though Dealing more Damage' mod (fira)

--- Fixed Crashes ---
* Fix crash on 100% reduced reservation efficiency for Relic of the Pact (Lilylicious)
* Fix crash on unusable weapon swap (Lilylicious)
* Fix crash sometimes occurring when searching for Timeless Jewel (Regisle)
* Fix crash when hovering over life mastery mod (Paliak)

--- User Interface ---
* Add a warning when exceeding jewel limits (Lilylicious)
* Make build search immediate (TPlant)
* Add Ctrl-M to the tree drop-down to open 'Manage Trees' dialog (pHiney)
* Force skill groups to display as active based on main skill (Lilylicious)
* Fix division by zero display error in resource recovery calculations (TPlant)
* Add Help documentation for Items tab (karlji)
* Add name to top left Timeless Jewel socket (karlji)

--- Accuracy Improvements ---
* Fix Explosive Arrow Full DPS (AnSq)
* Fix Explosive Arrow stages scaling base damage effectiveness (Lilylicious)
* Fix Flameblast not gaining 'more' damage from first stage (LocalIdentity)
* Fix Supreme Ego taking effect with Blood Magic (mortentc)
* Fix Lancing Steel hit rate calculations (Lilylicious)
* Fix default Uber boss Evasion Rating (ghember)
* Fix defences on normal and magic Two-Toned Boots (Peechey)
* Fix Matua Tupuna's aura mod not affecting minions (Paliak)
* Fix Battlemage's Cry and Redblade Banner not working correctly (Lilylicious)
* Fix multiple instances of 'x stat is increased by overcapped y resistance' stacking (Lilylicious)
* Fix Shock Nova's 'max effect of shock' not benefiting other skills (Lilylicious)
* Fix Adjacent Animosity to work with both Attacks and Spells (deathbeam)
* Fix Crucible AoE mod from applying to any skill (Paliak)
* Fix Energy Shield Stun avoidance if EB allocated (Paliak)
* Fix Spellslinger Reservation incorrectly scaling with stages (mortentc)
* Fix Infernal Legion ignoring support gem damage modifiers (Paliak)
* Fix anointed nodes doubling stats when inside radius Jewels (Paliak)
* Fix Life Mastery not working correctly with Skin of the Loyal (Paliak)
* Fix Chain count not appearing on Calcs page (LocalIdentity)

--- Fixed Bugs ---
* Fix sorting of taken damage values when using the power report (QuickStick123)
* Fix resistance penalty not saving (Paliak)
* Fix import of Forbidden Flesh/Flame when you did not match the class of the jewel (Paliak)
* Fix incorrect keystone source on keystones coming from items (Paliak)

--- Other changes ---
* Improve load time when opening PoB (Lancej)

VERSION[2.30.1][2023/05/06]

--- Fixed Bugs ---
* Fix Spell Suppression being doubled with some weapon combinations (mortentc)

VERSION[2.30.0][2023/05/06]

--- Implemented Enhancements ---
* Add support for Vaal Absolution + Vaal Domination (LocalIdentity)
* Add support for Energy Leech with Minions (LocalIdentity)
* Add support for Garb of the Ephemeral "nearby" mods (Regisle)
* Add support for Shapers and Maddening Presence mods (Regisle)
* Add cooldown value to Twister (LocalIdentity)

--- Fixed Crashes ---
* Fix crash when searching for Timeless Jewel and using filter nodes (Regisle)
* Fix error on disabling node power mid-generation (Lilylicious)

--- User Interface ---
* Fix Ailments breakdown showing crit damage while you have Resolute Technique (LocalIdentity)
* Fix display bug for Betrayal uniques (Peechey)

--- Fixed Bugs ---
* Fix Firesong and Stormshroud effects persisting after being removed from your character (Lilylicious)
* Fix local Flask effect mods not working with Mother's Embrace and Umbilicus Immortalis (Regisle)
* Fix Sceptres and Fishing Rods having some incorrect mods in the item crafter (LocalIdentity)
* Fix calculation of hybrid Mana + Life costs (mortentc)
* Fix Ailment avoid chance not rounding down when using Ancestral Vision (LocalIdentity)
* Fix Suppression from Dagger mastery not working with Ancestral Vision (mortentc)
* Fix Trigger skills not gaining cooldown from 'CDR per x Charge' mods (LocalIdentity)
* Fix Exsanguinate stages scaling Ignite damage when using the Crucible conversion mod (LocalIdentity)
* Fix socket gems mods from Ruthless appearing in the Crucible mod list (LocalIdentity)
* Fix Cospri's Will poison mod not working (LocalIdentity)
* Fix player "while blind" effects working while having "Cannot be Blinded" Saboteur node (LocalIdentity)

VERSION[2.29.0][2023/04/28]

--- Implemented Enhancements ---
* Support for crafting Crucible mods on items by (LocalIdentity, Peechey)
* Add ability to simulate Aura bots or curse support with new Party tab (Regisle)
* Add support for on-kill explosions (Edvinas-Smita)
* Add support for Vaal Firestorm, Lightning Arrow, Arctic Armour, Animate Weapon and Reap by (Regisle, LocalIdentity)
* Add ability to search for Megalomaniac in Trader (Edvinas-Smita)
* Add support for local, Essence and crafted mods in Trader (QuickStick123)
* Add support for hits against you overwhelm pdr (QuickStick123)
* Add support for regex OR to tree and Item search (QuickStick123)
* Add support for Master Distiller (deathbeam)
* Add support for enduring flask recovery over time (deathbeam)
* Add support for Damage taken from Allies life before you (Regisle)
* Add support for 'Impales to last an additional hit' mastery mod (Regisle)

--- Fixed Crashes ---
* Fix infinite recursion crash with Manaforged arrows (Paliak)
* Fix crash when renaming tree with F2 (Paliak)
* Fix crash when sorting Trader results by some stats (Regisle)
* Fix multiple Mastery-related crashes when converting tree to new version (Peechey)

--- User Interface ---
* Allow custom hex colours for positive and negative breakdown values (Peechey)
* Filter Timeless Jewel search by node distance (Regisle)
* Use nearest keystone for Timeless Jewel search name (QuickStick123)
* Improve map mod selection UI in the Configuration tab (Regisle)
* Add ability to sort by EHP change for gems (Regisle)
* Highlight borders for changed config options in config tab (deathbeam)
* Adjust minimum trade weight to always show some items in results (QuickStick123)
* Fix instant Leech breakdown (mortentc)
* Fix colour codes leaking into formatted numbers (QuickStick123)
* Fix discontinuous mod values occurring with range tier slider (QuickStick123)

--- Accuracy Improvements ---
* Update uniques (QuickStick123)
* Fix Juggernaut Unbreakable not working with Iron Reflexes + Evasion (LocalIdentity)
* Fix Fanaticism applying to triggered skills (LocalIdentity)
* Fix Sleight of Hand and other one-handed weapon + damage with Ailments passives (Peechey)
* Fix Life Mastery not including enchants (Nostrademous)
* Fix enemy chance to hit not affecting crit effect in defence calculations (QuickStick123)
* Fix burst damage when using unleash (Lilylicious)
* Fix alt quality Lacerate and Chance to Bleed Support not affecting Bleed duration (LocalIdentity)
* Fix Bladestorm attack having 100% bleed chance (LocalIdentity)
* Fix Vaal auras being disabled by Sublime Vision (deathbeam)
* Fix local gain on hit mods (QuickStick123)
* Fix leech incorrectly auto-applying in some circumstances (deathbeam)
* Fix ailment conditionals not being preemptively enabled when an ailment can be applied. (Paliak)
* Cap trader stat weight per mod to 100% increased (QuickStick123)

--- Fixed Bugs ---
* Recalculate level requirement when extra skill points change (Lilylicious)
* Fix trader occasionally ignoring sort selection (Edvinas-Smita)

VERSION[2.28.0][2023/04/12]

--- Implemented Enhancements ---
* Add support for Impending Doom + using it with Vixen's (ha107642)
* Add support for Manaforged Arrows (Nostrademous)
* Add support for 3.21 uniques (QuickStick123, LocalIdentity)
* Add Forged Frostbearer Spectre (LocalIdentity)

--- Fixed Bugs ---
* Fix active skill mods applying to Impending Doom, Prismatic Burst, Predator and Shockwave (QuickStick123)
* Fix Petrified Blood Low Life recoverable calculation (QuickStick123)
* Fix Prismatic Burst not choosing 1 damage type for DPS (LocalIdentity)
* Fix Chance to Bleed Support applying to Minions (Peechey)
* Fix 'Damage per aura' mastery incorrectly working with some gems (LocalIdentity)
* Fix max res Armour Mastery incorrectly applying to max Chaos res (LocalIdentity)
* Fix Trader not calculating correct weights for hit pool (Regisle)
* Fix chance to get flask charge on crit for flask breakdown (deathbeam)

--- Accuracy Improvements ---
* Update Tombfist to 3.21 (QuickStick123, LocalIdentity)

VERSION[2.27.2][2023/04/09]

--- Implemented Enhancements ---
* Add support for Prismatic Burst (Wires77)

--- Fixed Crashes ---
* Fix crash in the Trader from not having jewel data (Regisle)

--- User Interface ---
* Correct display of max mana leech rate breakdown (Lilylicious)
* Fix crucible item colour (QuickStick123)

--- Fixed Bugs ---
* Fix Flasks incorrectly having "Cannot Leech" on them (Wires77)
* Fix + to level of active skill gem mods not working (LocalIdentity)
* Fix Formless Inferno, Uul-Netol's Kiss and Tulborn (QuickStick123)
* Fix Absolution Enchant Parsing (LocalIdentity)
* Fix Snipe Support + update Assailum (LocalIdentity)


VERSION[2.27.0][2023/04/08]

--- Implemented Enhancements ---
* 3.21 game data update (Nostrademous)
* Add crucible modifier parsing support (Nostrademous)
* Add support for mods conditional on the modifiers of other equipped items (Nostrademous)
* Add Bloodnotch (QuickStick123)
* Set level mode to manual if default level is above 1 (Lilylicious)
* Hide the power report on loading a build and unchecking "Show node power" (Lilylicious)
* Add skill names to cost warnings (Paliak)
* Add support for new Low Life and Full Life Masteries (Nostrademous)
* Add support for Warcry Mastery (Peechey)
* Add support for repeat-based modifiers (Regisle)
* Add support for Saboteur Ascendancy (Peechey)
* Add support for "Skills Cost Life instead of 30% of Mana" Mastery (Nostrademous)
* Prompt for saving after altering the passive search string (Lilylicious)

--- User Interface ---
* Limit separators to non-alphanumeric (Lilylicious)

--- Fixed Bugs ---
* Fix default state validation for lists and color labels (deathbeam)
* Fix tree data bug related to recovery mastery (QuickStick123)
* Fix issue where Sceptres and One Handed Maces were considered the same weapon type (Peechey)
* Fix Reverberation Rod to add back Controlled Destruction (chx)
* Fix Kaom's Spirit rage regen calculation behaviour (Ribel38)

--- Other changes ---
* Improve EHP calculation performance when using full DPS (Regisle)
* Update a few uniques for 3.21 (QuickStick123)

VERSION[2.26.3][2023/04/05]

--- Fixed Bugs ---
* Fix several Minion buffs not being calculated correctly (Wires77)
* Fix level-up stats from appearing on tooltips (Lilylicious)
* Fix MoM and Prevented Life loss effect interaction (Edvinas-Smita)
* Fix life loss prevention occurring on overkill damage resulting in undesired breakpoint behaviour (QuickStick123)
* Fix Ghost Reaver and Mines Leech not working (QuickStick123)
* Fix mod values on Betrayal uniques (dshebib)

VERSION[2.26.2][2023/04/03]

* Fix mastery choices overlapping when they had multiple lines (Wires77)
* Fix gems in the Squire counting multiple times (Wires77)
* Fix skill stages not being editable in some cases (QuickStick123)
* Fix Widowhail increased bonuses calculation (Edvinas-Smita)
* Fix max-hit with 100% taken as conversion (Edvinas-Smita)
* Fix issue calculating defences based on overcapped resistances (Regisle)
* Fix Formless Inferno not increasing minion life properly (Wires77)

VERSION[2.26.1][2023/04/03]

--- Fixed Crashes ---
* Fix crash with Petrified Blood and eHP (QuickStick123)

VERSION[2.26.0][2023/04/03]

--- 3.21 Changes ---
* Add 3.21 tree (Regisle)
* Add support for new mods on the tree (madinsane, Paliak, QuickStick123, LocalIdentity)
* Add support for many mods on 3.21 Masteries (Lilylicious, Peechey, cardbeard, dbjorge, MoonOverMira, QuickStick123)
* Add support for new 3.21 Uniques (Paliak, TPlant, QuickStick123)
* Add support for mods on uniques that were changed in 3.21 patch notes (QuickStick123, ifnjeff)
* Update Timeless Jewels to work with 3.21 tree (LocalIdentity)

--- Implemented Enhancements ---
* Add a Help section (Regisle)
* Add support for automatic character levels based on allocated nodes (Lilylicious)
* Allow Trade to weight by multiple stats (Regisle)
* Enable searching for Militant Faith devotion modifiers (Edvinas-Smita)
* Change pobb.in to be the default build code exporter (QuickStick123)
* Automatically apply Arcane Surge granted to you via items or nodes on the tree (QuickStick123)
* Add support for skill uses (QuickStick123)
* Add new boss skills, auto-apply uber changes if set to uber, and update non-uber pen/chaos mix (Regisle)
* Automatically estimate resistance penalty on import (Paliak)
* Update boss Armour/Evasion values and add override fields to config (ybbat)
* Allow for custom mod DPS multiplier (e.g 35% More DPS) (Regisle)
* Change Elusive to use average value by default instead of max (deathbeam)
* Implement "You can't deal Damage with Skills yourself" mod from Ancestral Bond (Paliak)
* Add support for more mods on Precursor's emblem (QuickStick123)
* Add support for Enemy regen and Sanctum x can y (QuickStick123)
* Add support for Non-Aura cost no Life/Mana while Focused (QuickStick123)
* Add support for Cat's Stealth avoid damage (QuickStick123)
* Add support for Cane of Kulemak unveiled mods scaler (Regisle)
* Add support for additional cooldowns on Mirror/Blink arrow (QuickStick123)
* Automatically apply PvP multipliers to skills (Regisle)
* Add support for Vaal skills Soul cost and soul gain prevention (Regisle)
* Add support for Block chance reduction (Regisle)
* Add support for mods that disable other item slots (Regisle)
* Add support for Jewel limits (Regisle)

--- Fixed Crashes ---
* Fix crash on import when an Abyss Jewel was socketed in a weapon swap weapon (Paliak)
* Fix issue in PoB Trader caused by sorting mode change (Dullson)
* Fix not being able to save trees with more than 254 nodes allocated (QuickStick123)
* Fix crash caused by very long lines on items without spaces (Paliak)
* Fix crash when viewing Pantheon reduced enemy Life Regen (Paliak)

--- User Interface ---
* Hide config options that can be hidden by default behind conditions (deathbeam)
* Improve eHP breakdown to show greater detail (Edvinas-Smita)
* Recolor mods in the 'Custom Modifiers' box to show if they are parsed or not (deathbeam)
* Properly sort and group Eldritch mods in the item crafter (Regisle)
* Show uptime for "Enduring" Life and Mana flasks (deathbeam)
* Make race uniques not show up as obtainable (Regisle)
* Update Trader, Item weight and sorting to use percentage change rather than absolute (Regisle)
* Change Blade Blast to user-configurable stages (Regisle)
* Add flask breakdown to Calcs tab (deathbeam)
* Colourise and group defensive calc sections (deathbeam)
* Add support to display coloured text in dropdowns (deathbeam)
* Allow setting Blood Charges to 0 (Paliak)

* Fix punctuation error in Trauma calculation message (Ivniinvi)
* Fix minor colour codes and number formatting errors in tooltips (QuickStick123)
* Fix Enabled and FullDPS checkboxes not updating when mouse shortcuts are used (Dullson)
* Fix Summon Skeletons enchant not appearing in filtered list (Wires77)
* Fix inconsistent display of additional quality and gem levels in skill group tooltip for inactive gems (Paliak)
* Fix cluster jewel notable compare tooltip when crafting a cluster (Edvinas-Smita)

--- Accuracy Improvements ---

* Update wording on many uniques (QuickStick123)
* Update Watcher's Eye Dodge mods to Suppress mods (deathbeam)
* Update Vessel of Vinktar to have correct mod values (DavidBindloss)

* Fix eHP calculation when using Eldritch Battery + Mind Over Matter + Corrupted Soul (Regisle)
* Fix a variety of incorrect catalyst scaling (QuickStick123)
* Fix Voltaxic missing shock effect mod (LocalIdentity)
* Fix missing Mana on Mindspiral (QuickStick123)
* Fix missing variant on Replica Hyrri's Truth (QuickStick123)
* Fix values of mods on Devouring Diadem (LocalIdentity)
* Fix Vorana's March missing a fourth modifier slot (hexeaktivitat)
* Fix base for Saemus' gift (Lilylicious)
* Fix Entropic Devastation not having Shaper influence (QuickStick123)
* Fix support for Mace/Scepter chill Mastery node (moojustice1)
* Fix range values for Point Blank / Far shot distances (QuickStick123)
* Fix Foil search to correctly assign foil to Voidborn uniques (Regisle)
* Fix mods incorrectly applying when wielding fishing rod (QuickStick123)
* Fix group disable not disabling support gems and two-part skills not applying support part to linked groups (Paliak)
* Fix Hex Master not modifying the duration of Curses to be infinite (Paliak)
* Fix tree version being out of date when importing character profile into an old tree (QuickStick123)
* Fix Fire Exposure/Action speed mod on Balance of Terror (QuickStick123)
* Fix Adrenaline, Her Embrace and Boot Enchant with Wilma's Requital (LocalIdentity)
* Fix Minion overwhelm mastery incorrectly applying to spells (Paliak)
* Fix Galvanic Field shock effect scaling all damage instead of only hits (LocalIdentity)
* Fix ignite chance display (raylu)
* Fix player-specific flask mods incorrectly applying to Minions (Paliak)
* Fix buff effect scaling guard absorption rate (QuickStick123)
* Fix local flask duration affecting the total amount recovered (QuickStick123)
* Fix Strength adding to Minions mod only applying at half value (cardbeard)
* Fix Projectile modifiers incorrectly applying to Cremation Corpse Explosion damage, (CapnJack22)
* Fix Rational Doctrine not working while using Crystallised Omniscience (QuickStick123)
* Fix Double/Triple Damage calculations (QuickStick123)
* Add missing "Damage" tag to some golem skills (Paliak)
* Fix Ball Lightning Projectile Speed (LocalIdentity)
* Fix incorrect profane ground numbers (QuickStick123)
* Fix flask conditions for using Life and Mana flasks (deathbeam)
* Fix Follow Through not applying to poison (Paliak)
* Stop Vaal Smite and Smite auras from stacking (Paliak)
* Fix skill type tags for maximum Ballista Totem mods (bobanobahoba)
* Fix enemy negative resistance not being capped for DoT damage (Edvinas-Smita)
* Fix Vaal Lightning Strike damage effectiveness being off by 1 level (Regisle)

--- Fixed Bugs ---
* Fix imported characters missing Voidborn uniques (QuickStick123)
* Fix Energy Blade not importing from PoE.ninja and on copy paste (QuickStick123)
* Fix enemy level getting out of sync due to updating later than expected (QuickStick123)
* Fix incorrect variable causing gem sorting to occur far too often (Paliak)
* Fix skill sets sometimes being deleted after deleting the first one (deathbeam)
* Fix socket group linking not working on weapon swap and generalize socket group linking code (Paliak)
* Fix Energy Blade not working with socketed Abyssal jewels (QuickStick123)
* Fix more multipliers on Skill damage being incorrectly rounded. (QuickStick123)
* Prevent pathing through class starts for Split Personality (Paliak)

VERSION[2.25.1][2023/01/06]

--- Fixed Crashes ---
* Fix crash caused by item stuck on cursor when dragging (Paliak)
* Fix crash when using Whispering Ice with trigger support (Paliak)
* Fix crash caused by loading shared items too early (QuickStick123)

--- Fixed Bugs ---
* Fixing Timeless jewels not working correctly when added via the "Find Timeless Jewel" UI (QuickStick123)
* Fix Atziri's Mirror's drop source (pHiney)
* Fix Blood Sacrament incorrect scaling when setting to stages more than 1 (dreais)
* Fix Spell Suppression mastery not working with Acrobatics Keystone (Paliak)
* Fix magic utility flask effect not scaling Onslaught from Silver Flasks (deathbeam)

VERSION[2.25.0][2023/01/03]

--- Implemented Enhancements ---
* Apply enemy damage multiplier to max hit taken (deathbeam)
* Add button to generate a trade link for Timeless Jewels (meepen)
* PoB Trader
	* Add ability to generate weighted search URL without the need for POESESSID (Dullson)
	* Add support for Private Leagues (Dullson)
	* Add support for Sony and Xbox realms (Nostrademous)
	* Sort Trade league name dropdown so temporary leagues appear at the top of the list (Nostrademous)
	* Automatically adjust weighted search to prevent result clipping (Dullson)
	* Add support to change the sorting mode on already-fetched items (Dullson)
	* Improve item pricer error handling (Dullson)
	* Temporarily remove Synthesis mods until they are properly supported (Dolmur)
	* Remove Eldritch mods checkbox from bases that are unable to roll Eldritch mods (Dolmur)
	* Display item price at the bottom of the item tooltip (Dullson)
	* Use default item affix quality to generate mod weightings (Regisle)
* Add option for to select any conqueror Keystone for Timeless jewels search (Regisle)
* Add support for Mutewind Pennant Warcry mod (andrewbelu)
* Add support for Phantasmal Reave radius (andrewbelu)
* Add support for Sandstorm Visage crit mod (andrewbelu)
* Add Support for Frozen Sweep DPS and burst damage (Lilylicious)
* Add support for Original Sin (QuickStick123)
* Add support for Progenesis and show the amount recouped (Regisle)
* Add support for Rotting Legion missing Zombie mod (andrewbelu)
* Critical strike cull chance now uses hit rate to determine DPS gain (andrewbelu)
* Increased flask effect works on Silver Flask to scale Onslaught effect (Fabere456)
* Add sanctum unique drop locations (QuickStick123)
* Update tree to 3.20.1 (QuickStick123)

--- Fixed Crashes ---
* Fix crash when deleting gem level (Paliak)
* Fix crash when clicking sort options in node power (meepen)

--- User Interface ---
* Change the unique list to only display currently obtainable uniques instead of any source (Regisle)
* Fix odd edit behaviour with the POESESSID input box (Wires77)
* Fix Timeless Jewel tree radius effect not appearing on jewels added through "Find Timeless Jewel" UI (LocalIdentity)
* Remove duplicate bleed/poison config option (QuickStick123)

--- Fixed Bugs ---
* PoB Trader memory leak (Dullson)
* Max fuse calculation for Explosive Arrow (Lilylicious)
* Minion-specific mods not being included as mods for weighted search (Dolmur)
* Item pricing mod calculation does now use DPS instead of average damage (Urganot)
* Minion-specific mods granting their effect to all Minions (QuickStick123)
* Session IDs not saving separately per imported account (Wires77)
* Missing skillType tags from minion skills (Paliak)
* Wither on hit from Balance of Terror (deathbeam)
* Sort by Full DPS not working on anoints and appearing in other locations (QuickStick123)
* Kalandra's Touch not working (QuickStick123)
* Long loading times from modCache not being used during startup (QuickStick123)
* Issue parsing certain item bases (Paliak)
* Unique Armour/Evasion/ES/DPS tooltip being different to added item (QuickStick123)
* Energy Blade not getting disabled when removing the gem (QuickStick123)
* Divergent Cast while Channeling incorrectly adding "More" damage (LocalIdentity)
* Rotgut variant mods (LocalIdentity)
* Seismic Trap and Lightning Spire Trap not rounding to server ticks for wave count calculation (Edvinas-Smita)
* Missing Physical tag to Heartbound Loop (ProphetLamb)
* Wording on Sandstorm Visage mods (QuickStick123)
* Remove Legacy Crystallised Omniscience from the unique list as it no longer exists (QuickStick123)
* Damage multipliers to exerts also applying to triggered skills (Paliak)
* More than 100% reduced resistances causing negative res to turn positive (QuickStick123)
* Militant Faith mod using "Skill Cost" instead of "Mana Cost" (Regisle)
* Implicit mods on Kalandra's Touch not applying (Paliak)
* Singular element modes not working with phys as random element dropdown box (QuickStick123)
* Missing name on elemental damage Grand Spectrum variant (deathbeam)
* Frenzy Charges and Onslaught only counting one stat instead of two for Wilma's Requital (LocalIdentity)
* Level requirement for United in Dream (LocalIdentity)

VERSION[2.24.0][2022/12/14]

--- Implemented Enhancements ---
* Update and add support for all new uniques (QuickStick123)
* Add price cap option to the PoB Trader (Dullson)
* Add support for Vaal Flicker Strike (Nostrademous)
* Add support for Critical Strike chance cap on new Winds of Fate Unique (Lilylicious)
* Add support for Explosive Trap DPS (QuickStick123)
* Add support for many new flask-specific mods (QuickStick123)
* Add support for new curse mods without increased effect (QuickStick123)

--- Fixed Crashes ---
* Fix crash when using Hand of the Fervent with a life cost (QuickStick123)
* Fix crash related to base cost mod parsing and overhaul resource relating parsing to be more generic (QuickStick123)

--- User Interface ---
* Hide character input in POESESSID input box for privacy reasons (Nostrademous)
* Fix spacing issue in portrait mode on the Items tab (Wires77)

--- Accuracy Improvements ---
* Improve accuracy of mana cost calculations (QuickStick123)
* Update all unique flasks with 3.20 wording changes (QuickStick123)
* Update Corundum flask with "Cannot be Stunned" affix (Nostrademous)
* Update Fated End (QuickStick123)
* Fix Phantasmal Smite quality not working (Nostrademous)
* Fix Frozen Legion radius numbers (Nostrademous)
* Use trap cooldown for Mana cost per second (Lilylicious)

--- Fixed Bugs ---
* PoB Trader did not list the correct league names (Dullson)
* PoB Trader had overlapping UI on the Query Options box (Dullson)
* PoB Trader wasn't generating a sufficient minimum weight for some builds (Dolmur)
* PoB Trader did not work on Linux due to an issue with curl (Turmfalke2)
* Private character importing when using your session ID (Wires77)
* FullDPS causing some skills to not work correctly with the node power colours on the tree (QuickStick123)
* Importing characters that used Barrage Support in skill links (raylu)
* Area damage supports not working with Minion Instability (Paliak)


VERSION[2.23.0][2022/12/09]

--- Implemented Enhancements ---
* Add initial and partial support for new skill gems (LocalIdentity)
    * Vaal Blade Flurry is partially supported
    * Vaal Cleave is missing the Cleave buff
    * Frozen legion needs more work before it's completely accurate
* Updated old skill gems with 3.20 balance changes (LocalIdentity)


VERSION[2.22.1][2022/12/10]

--- User Interface ---
* Update 3.20 skill tree (LocalIdentity)

--- Fixed Bugs ---
* Cost per second for totems and eldritch battery (Lilylicious)
* Incorrect warnings when using Eldritch Battery and remove support for per-second costs (Paliak)
* Viper Strike base Poison duration (LocalIdentity)
* Ailments not applying correctly (Lilylicious)
* Hex Master not working with Impossible Escape (LocalIdentity)
* Onslaught Effect nodes on skill tree not working (LocalIdentity)


VERSION[2.22.0][2022/12/09]

--- Implemented Enhancements ---
* Add 3.20 Tree and Timeless jewel nodes (Regisle)
* Add all revealed new Uniques from 3.20 (QuickStick123)
* Add build pricing and item optimization to Items Tab (Dolmur, Nostrademous, Dullson)
* Add support for
	* Seismic / Lightning Spire Trap DPS (Edvinas-Smita)
	* Mod tooltips to display stat differences when hovering over mods in the item crafter (QuickStick123)
	* New default gem level functionality (Lothrik)
	* Specific socket colour mods found on Dialla's Malefaction, Malachai's Artifice, Doomsower (Paliak)
	* Resource costs per second in sidebar and add breakdown to the calcs page (Lilylicious)
	* Uptime of skills with duration and cooldown (QuickStick123)
	* Importing build links out of google sheets (JadedCricket)
	* Boneshatter self damage breakdown (Lilylicious)
	* Boneshatter maximum sustainable Trauma stacks (QuickStick123)
	* Deadly Tarantula and Armour Cruncher Spectres (fialhoFabio)
	* Enemy Block Chance (Regisle)
	* Automatically apply Energy Blade buff when skill is equipped (QuickStick123)
	* Anomalous Predator Support (TPlant)
	* Frostblink CDR from nearby enemy (Nostrademous)
	* Summon Reaper's Consume buff (Wires77)
	* Reservation scaling with stages for Blood Sacrament (QuickStick123)
	* Burning Ground from Essence of Hysteria (Regisle)
	* Cold Conduction Cluster Jewel notable (Nostrademous)
	* Low Tolerance Cluster Jewel notable (Regisle)
	* "Nearby Allies have Culling Strike" (Sinured)
	* "chance for flasks you use to not consume charges" (Lothrik)
	* Soul Eater stack limit (TPlant)
	* Hex Master Keystone (QuickStick123)
	* "Your Blessing Skills are Disabled" from Essence Worm (Paliak)
	* "Quicksilver Flasks you Use also apply to nearby Allies" mod on Victario's Flight (Paliak)
	* Stormfire's Burning Damage mod (QuickStick123)
	* Kalandra's Touch unique (Paliak)
	* Reflected kalandra mods (Paliak)
	* Some more Eldritch boss mods (QuickStick123)
	* New curse mods (QuickStick123)
	* Glorious Madness poison chance mod (Azperin)

--- User Interface ---
* Add warnings if skill cost exceeds currently available resource (Life/ES/Mana) (Paliak)
* Add button to filter Uniques: Any item, Obtainable, Unobtainable, Vendor Recipe, Upgraded, Boss Item (QuickStick123)
* Add button to go to privacy settings when an account you are trying to import is set to private (raylu)
* Make socket group sort order persistent when switching or deleting gems groups (Lothrik)
* Display max calculated fuses for Explosive Arrow on the calcs page (dbronkalla06)
* Adjust sample Brittle effects in Brittle breakdown box (TPlant)
* Relabel "Total DPS" to "Hit DPS" to increase readability (raylu)
* Re-order the leagues dropdown in the import menu to have the current temporary league at the top of the list (Schroedi)
* Do not hide config options that are configured without source (deathbeam)
* Fix Barrage and Barrage Support ambiguity in gem list (Paliak)
* Fix Aura effect on Self not counting towards Aura effect breakdown (LocalIdentity)
* Fix incorrect Timeless Jewel ring colours when searching a node on the passive tree (Wires77)
* Fix breakdown of mana cost not showing in certain situations (Wires77)
* Fix Fanaticism tooltip (MeDott29)
* Fix DoT Multi missing in Poison multiplier breakdown for Spells (Wires77)
* Fix inconsistent display of additional quality and gem levels in skill group tooltip (Paliak)
* Fix typo in config tab (Nightblade)
* Fix Item Corruptor having empty space (QuickStick123)

--- Accuracy Improvements ---
* Update existing uniques for 3.20 (ifnjeff)
* Remove curse effect reduction on bosses (QuickStick123)
* Improve the accuracy of Max Hit calculations (Edvinas-Smita)
* Improve the accuracy of eHP calculations (QuickStick123)
* Generalise Regeneration Calculations adding full support for degens and breakdowns (QuickStick123)
* Update Brittle formula (QuickStick123)
* Apply shock effect to shocked ground (Paliak)
* Truncate resistances to better match in game values (Paliak)
* Adjust Delirium effect scaling to be more accurate (Lilylicious)
* Fix Bleed and Ignite critical strike proportions to be based on how many applications you can apply during the duration (oljomo)
* Fix totems not being affected by auras (Paliak)
* Fix avoidance calculations when using Elusive (Regisle)
* Fix missing elemental resist calculation (TPlant)
* Fix maximum shock double counting (QuickStick123)
* Fix conversion and charges being negative (QuickStick123)
* Fix Lucky Attack Damage incorrectly applying to Spells (QuickStick123)
* Fix Ailment mods from active skill gems not applying in some cases (Paliak)
* Fix Non-curse Hex skills being treated as Curse skills (kolhell)
* Fix several issues with skill costs (QuickStick123)

* Fix rare templates not getting implicit mod tags (Wires77)
* Fix global energy shield being mistaken for local (QuickStick123)
* Fix parsing for new wording on Aegis Aurora (LocalIdentity)
* Fix Grand Spectrum not working correctly with Minions (deathbeam)
* Update affix limit for corrupted abyss jewels (Paliak)
* Update wording differences on uniques (QuickStick123)
* Update "Grants" wording change on uniques (QuickStick123)
* Update Pledge of Hands and Atziri's Disfavour sources (QuickStick123)
* Update flask wording (QuickStick123)
* Update Vorana's March to be in sync with game mods (LocalIdentity)
* Remove chance to be crit mod from Aul's Uprising (Torchery)

* Fix Anomalous Energy Blade Shock Chance (QuickStick123)
* Fix Energy Blade counting multiple times when used in FullDPS (QuickStick123)
* Fix Cyclone's area of effect not scaling with weapon range (QuickStick123)
* Fix Elemental Hit scaling area instead of radius (QuickStick123)
* Fix Absolution Spell Hit counting multiple times when used in FullDPS (APXEOLOG)
* Fix Lightning Conduit and Galvanic Field scaling with area damage (LocalIdentity)
* Fix Lightning Conduit's "More damage with hits" (QuickStick123)
* Fix Divergent Fist of War increasing Stun Threshold (Wires77)
* Fix Ice spear Crit chance enchant not applying to all projectiles skill part (Paliak)

--- Fixed Bugs ---
* Crash for pvp when checking support gems (Regisle)
* Crash when generating fallback weights caused by missing source (Paliak)
* Crash on crafting certain quirky items (Nostrademous)
* Crash when clicking on Jewel implicit button (QuickStick123)
* Kalisa's Grace crit chance modifier not working (michelrtm)
* Cluster Jewels not showing DPS stats in item crafter (LocalIdentity)
* Count being nil for FullDPS when importing a build (Paliak)
* Non-curse part of non-curse aura skills (Paliak)
* Some modifiers visually missing from total ES calcs (randomflyingtaco)
* Passive count multipliers preview on nodes (Lilylicious)
* Influence modifiers not behaving correctly and rune daggers missing rune dagger tag (QuickStick123)
* Arcanist brand giving brand skill flag to gems breaking stuff (QuickStick123)
* DPS comparison not working correctly when using The Saviour and using overrides (Paliak)
* Parsing for some pobb.in build links (Dullson)
* Use Life/Energy Shield Regen Recovery for power builder (deathbeam)
* Remove caps on ground degens (Regisle)
* Some stats with Bloodstorm conditionals applying globally (QuickStick123)
* Added Rage generation flag to Chains of Emancipation (QuickStick123)
* Thread of Hope allowing you to allocate ascendancy nodes (LocalIdentity)
* Improve handling of unscalable mods and fix some mods from alternate qualities not applying (Paliak, QuickStick123)
* Support gems not adding their flags if they themselves require a flag added by a support gem lower in the support list (Paliak)
* Devotion not working with minion mods (TPlant)
* Untying chill from frozen (kolhell)
* "No reservation" mods affecting cost of Blessings (Paliak)
* Ice Nova interaction with Greater Spell Echo and Awakened Spell Echo when casting on Frostbolt (Sinured)
* Exposure not applying correctly when using Scorching Ray "Maximum Sustainable Stages" (Paliak)
* Shavronne's Revelation removing life recharge (Paliak)
* Correctly apply mod precision in item editor and fix Assassin's Mark scaling (QuickStick123)
* Stop support gems from using Minion types to determine compatibility with Minion attack skills (Paliak)
* Dagger mastery and radius jewels applying to Masteries (Paliak)
* Varunastra not working with Nightblade Support (Paliak)
* Update Brittle config description to new value and fix Scorch source (deathbeam)

--- Other changes ---
* Documentation - Add more tips to CONTRIBUTING.md (Paliak)
* Fix spelling/punctuation (Nightblade)

VERSION[2.21.1][2022/08/20]

--- Fixed Bugs ---
* Fix crash related to Alchemists Mark (deathbeam)

VERSION[2.21.0][2022/08/20]

--- Implemented Enhancements ---
* Add support for new 3.19 skills and mods (Nostrademous, LocalIdentity)
  * Full support for all new skills
* Add initial support for Eldritch Implicits (Regisle)
* Add the ability to automatically calculate # of Explosive Arrow Fuses (LocalIdentity)
* Add breakdowns for Burning and Caustic ground from ailments (Regisle)
* Add the Poised Prism and Elevore uniques (QuickStick123)
* Add new Grand Spectrum mods (deathbeam)

--- User Interface ---
* Fix PvP Hit Taken Colour (Regisle)
* Update Heartstopper config text (Regisle)
* Remove Main Hand background colour from global Ignite Dot Multi section (TPlant)
* Add Keystone names to Timeless jewel variants (Regisle)

--- Accuracy Improvements ---
* Update Replica uniques (QuickStick123)
* Update Deidbell (QuickStick123)
* Update Ventor's Gamble and Soul Ripper (Lothrik)
* Fix missing life on Demon Stitcher (QuickStick123)

--- Fixed Bugs ---
* Fix crash when adding Timeless jewel to build from tree UI (Lothrik)
* Fix certain spells not having correct DPS with Unleash Support (Regisle)
* Fix Timeless jewel node weight bugs (Lothrik)
* Fix checkbox not updating when selecting Vaal skills (Paliak)
* Fix Rage regen issues (Regisle)
* Fix Gain on Kill not working for Attacks (Regisle)


VERSION[2.20.2][2022/08/16]

--- Implemented Enhancements ---
* Reintroduce Show/Hide skill cost based upon whether it has a base cost (QuickStick123)
--- Accuracy Improvements ---
* Use correct max shock in breakdown (Lilylicious)
--- Fixed Bugs ---
* Fix timeless jewel socket index bug (Lothrik)
* Fix missing unique sliders (Lothrik)
* Filter out unused modifier line ranges (Lothrik)


VERSION[2.20.1][2022/08/16]

--- Fixed Bugs ---
* Revert skill costs being hidden if you reduced the cost to 0 as it was causing an error (LocalIdentity)
* Fix Juggernaut "Armour applies to Elemental damage" node not working (Lilylicious)

VERSION[2.20.0][2022/08/16]

--- Implemented Enhancements ---
* Update skill tree to 3.19 (Regisle)
* Add new 3.19 uniques (QuickStick123, LocalIdentity, Wires77)
* Timeless jewel search improvements (Regisle, Lothrik)
  * You can now auto generate weights for nodes based on skill DPS
  * You can scroll on the horizontal scroll bars to change values (hold Ctrl/Shift to scroll slower/faster)
* Update a wide variety of unique items (Sinured, QuickStick123, Lexy, Nightblade, Paliak, Wires77, Lothrik)
* Add support for
  * Damage over Time DPS cap (deathbeam, Regisle, LocalIdentity)
  * 3.19 Trickster ascendancy (Lilylicious, Regisle)
  * Deal 10% less damage on Indomitable Resolve (Regisle)
  * Armour applies to Elemental damage (Regisle)
  * Vorana's March mods (LocalIdentity)
  * Non-critical strikes deal less damage (Regisle)
  * More Ailment effect modifiers (Regisle)
  * Used Life flask in the past 10 seconds (Regisle)
  * Debuff expiration rate (Regisle)
  * Basic recoup breakdown (Regisle)
  * Modifiers to enemy damage (Regisle)
  * PvP skill scaling (Regisle)
  * PvP hit taken (Regisle)
  * Non-Vaal gem modifiers (Nostrademous)
  * Debilitate debuff (deathbeam)
  * Minions have Unholy Might (QuickStick123)
  * 3.19 Arrow Dancing Keystone (QuickStick123)
  * Counting Mastery type allocations (Nostrademous)
  * More triple damage mods (Paliak)
  * Kalandra inverted stats (Nostrademous)
  * Stacking max shock (Lilylicious)
  * Ryslatha Pantheon Life flask charge generation (deathbeam)
  * Lightning Conduit's new Trigger flag (Nostrademous)
  * Enemy Overwhelm (QuickStick123)
  * Burning and Caustic ground and Flame Surge (deathbeam)
  * Burning and caustic ground in total/combined DPS (Regisle)
  * Parsing of Link skill mods (QuickStick123)
* Fix Incinerate gem tooltip (Paliak)
* Always use configured or base chill for bonechill and remove bonechill config (deathbeam)
* Update ward recharge speed (Lexy)
* Update Brittle to 3.19 values (Lexy)
* Added Thrusting as a base sword subType (Nostrademous)
* Minion charges and ailments work like players (Lilylicious)
* Take into account weapon conditions for shock (Lilylicious)
* Properly support gain on kill (Regisle)
* Update Chainbreaker wording and display Rage Regeneration (Sinured)

--- User Interface ---
* Display reservation efficiency as percentage with two decimal places instead of a full float multiplier (Paliak)
* Display effect of active gem variant when mousing over the "Variant" drop-down selector (talkmill)
* Change sidebar to show red numbers for unreserved life of 0 (talkmill)

--- Accuracy Improvements ---
* General improvements to "Damaging Hits" section and armour breakdown (QuickStick123)
* Apply spell suppression to EHP calculations and add support for Instinct (Regisle)
* Improve stun avoid calcs (Regisle)
* Improve scaled modifier precision (Lothrik)
* Restructure leech to apply cap later (QuickStick123)

--- Fixed Bugs ---
* Blood offering stats not calculated (talkmill)
* Node power sorting at infinite values (Regisle)
* Config tab being 1 change behind enemy level (Regisle)
* Bottom bar wrapping in the tree tab (talkmill)
* Sidebar always showing Culling DPS and Recoverable ES (LocalIdentity)
* Evasion to armour conversion calculation not including "armour and evasion" base stats (MrCoolTheCucumber)
* Trypanon crit chance calculations (LocalIdentity)
* Total more multipliers not being round to nearest percent as done in game (QuickStick123)
* Evasion as Extra Armour with Iron Reflexes (LocalIdentity)
* Buff stages on Scorching Ray, Frost Shield, and Sigil of Power (Wires77)
* Veiled mod pool on autogenerated unique weapons (LocalIdentity)
* Bleed DPS when using multiple totems (LocalIdentity)
* Alternate ailments not working with anomalous grace (QuickStick123)
* Various spelling errors (Nightblade, Regisle)
* Imported items variable percentages (Wires77)
* Vaal Discipline not counting towards Aura count (LocalIdentity)
* Enable skill tooltip visibility for non-vaal active skill gems (Lothrik)
* Default level for pinnacles (Lilylicious)
* Prevent invalid character level values (Lothrik)
* Catalysts visually not scaling certain mods (QuickStick123)
* Force rebuild to initialise boss presets and remove phys fallback (Regisle)
* Remove parsing for Tawhoa, Forest's Strength as it is not implemented (Lilylicious)
* Selected Mastery Tree Upconversion Error (Nostrademous)
* Set skillSet to nil instead of removing it from table and reordering it (deathbeam)
* Build did not save on generating a build code (talkmill)
* Multistrike damage calculation with skills which have bow and melee Tag (Sinured)
* Guaranteed ailments were not using correct values (Lilylicious)
* Longshot affects all projectiles that hit (Lilylicious)
* Scorching Ray totem DoT was not stacking (Regisle)
* Tornado was using Cast rate instead of Hit rate (Sinured)
* Skill costs being hidden if you reduced the cost to 0 (QuickStick123)

--- Preliminary changes ---
* These changes might be changed further once the official patch is out
* Lifetap & Blessing interaction (Sinured)


VERSION[2.19.2][2022/07/15]

--- User Interface ---
* Adjust default item affix quality UI (Lothrik)
* Fix certain controls not displaying tooltips on hover (Lothrik)

--- Fixed Bugs ---
* Fix anointed notables not being affected by Timeless jewels (Lothrik)
* Fix "NaN" EHP error and crash when setting enemy level too high (Lothrik)
* Fix crash when loading old skill tree with a Glorious Vanity jewel socketed (Lothrik)
* Fix crash if Timeless jewel file is denied access or if changelog.txt doesn't exist (Lothrik)
* Fix crash when comparing skill trees with masteries allocated (Lothrik)


VERSION[2.19.1][2022/07/13]

--- Implemented Enhancements ---
* Add support to search Timeless jewel node stats in the "Search for Node" dropdown list (Regisle)

--- Fixed Bugs ---
* Fix crash when socketing a Glorious Vanity jewel in your tree (Lothrik)
* Fix DoT skill DPS being 6% of actual value (Nostrademous)
* Fix Divine Flesh and Immortal Ambition keystones (Lothrik)
* Fix Auras being disabled for skills in Full DPS (QuickStick123)


VERSION[2.19.0][2022/07/12]

--- Implemented Enhancements ---
* Timeless Jewel implementation (LocalIdentity, Lothrik, Nostrademous, Regisle, Wires77)
* Add Default Item Affix Quality option (Lothrik)
* Add support for skill sets (socket group sets) (deathbeam)
* Add new configuration options for Boss Skill Presets (Regisle)
* Add support for brittle/sapped ground and alternate ailment boot implicits (deathbeam)
* Update ailment threshold to current values (deathbeam)
* Add self curse effect to Calcs tab (QuickStick123)
* Add display for totem resistances in skill type specific stats (deathbeam)
* Add support for Unearth corpse calculation (Nostrademous)
* Add Pale Seraphim "Thunder Web" debuff (Lothrik)
* Add full support for Supreme Ego (QuickStick123)
* Add support for "% of damage taken bypasses ward" (deathbeam)
* Add support for "Magic Utility Flasks applied to you have increased effect" (deathbeam)
* Add support for ailment immunity mod on timeless jewels (Wires77)
* Add support for "% increased cast speed if a minion has been killed recently" (spawnie-no-oni)
* Add support for more Eldritch mods (LocalIdentity)

--- User Interface ---
* Fix labels having an incorrect font size and alignment for checkmark boxes. (QuickStick123)
* Fix typo in tree (Ivniinvi)
* Fix unicode sanitization issues (Wires77)
* Move movement speed below resistances in the side-bar (Nightblade)
* Fix overlapping tooltips, move bandit and pantheon options into the Config tab (TPlant)
* Restore enter functionality for Import tab (pHiney)
* Fix saving of section/subsection collapsing in calcs (deathbeam)
* Add some missing alternate quality modifiers (Nostrademous)

--- Accuracy Improvements ---
* Fix flat Reservation rounding (Lothrik)
* Correctly handle 100% reduced reservation efficiency and greater (QuickStick123)
* Fix multi number mods scaling the wrong number with catalysts (QuickStick123)
* Stop Noxious Catalyst from scaling Icefang Orbit's chance to poison (tansheron)
* Fix elemental ailments defensive calculations (TPlant)
* Fix Vaal lightning strike projectiles not counting as projectiles (Wires77)
* Rename old dodge chance mods on watcher's eye (Wires77)
* Update "source" text of unique cluster jewels (ctrpetersen)
* Update wording on Skyforth, Victario's Flight, Mindspiral, Mutewind Seal, Maw of Conquest, Thousand Teeth Temu (Lothrik)
* Fix incorrect level requirement for Legacy of Fury (Lexy)
* Fix Ming's Heart variant typo (Regisle)
* Fix Flask Duration to match in game values (QuickStick123)
* Refactor wither to apply strongest wither effect (QuickStick123)

--- Fixed Bugs ---
* Fix Out of Memory crash in Items Tab (Lothrik)
* Fix alternate quality dropdown options not changing on gem deletion (Wires77)
* Fix corrosion not being disabled when mod is not present (QuickStick123)
* Fix saving of changed placeholders (deathbeam)
* Fix undo resetting active display group (deathbeam)
* Fix socket group copy/paste (deathbeam)
* Improve skill gem state persistence (Lothrik)
* Fix Precise Technique to use max life instead of current life (Dullson)
* Fix Energy Shield Recharge mastery (Lothrik)
* Fix warcry duration and cooldown calculations (Lothrik)
* Fix a bug where if affected by a vaal aura you weren't considered affected by the regular aura (QuickStick123)
* Remove Phase Acrobatics from Impossible Escape (Lothrik)
* Fix Paradoxica (QuickStick123)
* Fix ignite with cast on death (QuickStick123)
* Fix incorrect Cruelty effect scaling (Lothrik)
* Fix Determination aura alternate quality mod (Dullson)
* Fix Smite area hit being classified as melee (QuickStick123)
* Fix Herald of Purity minions missing a duration (Wires77)
* Fix Chain Hook Radius per Rage (Lothrik)

--- Other changes ---
* Docs - Fix dead links and refactor to use relative links (Paliak)

VERSION[2.18.1][2022/06/05]

--- Fixed Bugs ---
- Fix crash related to Life gain on Block (Regisle)

VERSION[2.18.0][2022/06/05]

--- Implemented Enhancements ---
* Add zoom support in the Notes tab (Use Ctrl +/- or Ctrl & mouse wheel) (pfeigl)
* Add mouse shortcuts to skills tab (Dullson)
  * Set as active skill group in sidebar
  * Enable/disable skill group
  * Include/exclude in Full DPS
* Streamline importing of build codes (deathbeam)

--- User Interface ---
* Add a configuration option for showing tooltips for all slots (deathbeam)
* Add average flask uptime estimate (Lothrik)
* Add keyboard shortcut for Notes section "Ctrl+6" (imsjp)
* Improve breakdown for ignoring resistance (Prismateria)
* Add Boss 'less curse effect' in resistance breakdown (LocalIdentity)
* Split max hit display (and colourise it) in sidebar (deathbeam)
* Do not overwrite all defaults when configuring enemy stats on configs page (deathbeam)
* Properly sort items based on affected slot in tooltips (deathbeam)

--- New Calculations ---
* Add support for exposure from Eldritch implicits and Archdemon Crown (LocalIdentity)
* Add support for weapon local Overwhelm mod (LocalIdentity)
* Add support for self-damage breakdown for Forbidden Rite (LocalIdentity)
* Add support for many helmet enchants (LocalIdentity)
  * Animated Guardian, Energy Blades, Ensnaring Arrow, Flame Wall, Frost Shield, Herald of Agony, Hydrosphere, Plague Bearer, Purifying Flame, Wild Strike

--- Accuracy Improvements ---
* Minor EHP improvements (Regisle)
* Fix Massive Thread of Hope outer radius (LocalIdentity)
* Fix Exposure mastery stacking incorrectly (LocalIdentity)
* Fix Painseeker disabling alt Ailments from Secrets of Suffering (LocalIdentity)
* Fix Arrogance Support not working with blasphemy curses (LocalIdentity)
* Fix Shaper of Winter + Storms not affecting Brittle + Sap (LocalIdentity)
* Fix Summon Holy Relic's Boon Aura (kkienzle)
* Fix parsing for "chaos damage taken" (Nightblade)

--- Fixed Bugs ---
* Fix crash when loading build containing a newer tree (Wires77)
* Fix Viper Strike double counting Dual Wield Poison stacks (Nostrademous)
* Fix pobb.in match pattern if a "_" was at the start of the build code (Dullson)
* Fix an issue where the options headings sometimes appeared blank (FWidm)
* Fix Pantheon dropdown tooltip (Wires77)

VERSION[2.17.2][2022/05/20]

--- Fixed Bugs ---
* Fix bug when rendering jewel radius rings (LocalIdentity)

VERSION[2.17.1][2022/05/17]

--- Fixed Bugs ---
* Fix bug when rendering Timeless jewel and Thread of Hope rings (LocalIdentity)

VERSION[2.17.0][2022/05/17]

--- Implemented Enhancements ---
* Update data from 3.18 files (Nostrademous, LocalIdentity)
* Update skill tree to 3.18 (LocalIdentity)
* Add new awakened exceptional skill gems from 3.18 (Nostrademous)
* Add new Sentinel uniques (TPlant, LocalIdentity)
* Add support for Sublime Vision (LocalIdentity)
* Add support for Impossible Escape jewel (disjunto)
* Add support for new Thread of Hope radius (Nostrademous)
* Add support for poeskilltree.com passive tree import (pHiney)

--- User Interface ---
* In item creator, treat flasks like other items with multiple tiers of mods (benjaminysmall)
* Remove Ward regen from breakdown (Lilylicious)

--- Accuracy Improvements ---
* Fix Vulnerability curse priority (Lothrik)
* Fix Supreme Ego more Mana reservation of skills to only affect auras (deathbeam)
* Fix Decay breakdown values (Lothrik)

--- New Calculations ---
* Add support for Divine Blessing + Totem Auras (deathbeam, LocalIdentity)
* Add support for reduced Mana cost of attacks (deathbeam)
* Add support for Spellslinger reservation enchant (Lothrik)
* Add support for "for Attack Damage" modifiers (Lothrik)
* Add support for remaining Eldritch modifiers (LocalIdentity)

--- Fixed Bugs ---
* Fix crash on Energy Blade import (pHiney)

VERSION[2.16.0][2022/03/15]

--- Implemented Enhancements ---
* Updated Exported Data to Patch 3.17.1 (Nostrademous)
* Add or fix support for many different gems (LocalIdentity, Wires77)
    * Change Explosive Arrow to use stages
    * Add support for Brand attachment range buff from Brand Recall
    * Add support for skill radius increase on Crackling Lance
    * Add support for Spellslinger less damage multiplier
    * Add support for flat Mana Cost from Divine Blessing
    * Add support for Lightning Ailment effect on Vaal Arc
    * Add support for Divergent Ruthless Support
    * Add support for Divergent Purifying Flame
    * Add support for Anomalous Dread Banner
    * Add support for Anomalous Temporal Rift
    * Add support for Divergent Explosive Arrow
    * Fix Combat Rush not providing "More Attack Speed"
    * Fix Bloodthirst Support calculation at certain life values
    * Fix Seismic Cry not providing increased AoE to skills
    * Fix Herald of Thunder not applying the damage or debuff globally
    * Fix Anomalous Purifying Flame not scaling with consecrated ground effect
--- User Interface ---
* Corrected spelling of Effective Hit Pool description (ForgottenHero)
* Show build name first in window title (Lothrik)
* Update skill tree to 3.17.2 (LocalIdentity)
* Move config tab columns vertically when screen width is too low (Wires77)
* Add support for showing which lines are supported on skills (Wires77)
--- Accuracy Improvements ---
* Fix typo in Blackflame ring (Nightblade)
* Fix missing catalyst on 'Mark of the Elder' ring (Nostrademous)
* Fix missing duration flag on Flame Surge (Lothrik)
* Fix Bannerman notable applying attack damage to non-banner auras (Wires77)
* Fix Dancing Duo Cyclone dealing twice as much damage as it should be (Lexy)
* Fix Blastchain Mine not applying less damage to all gems (Lilylicious)
* Fix Kinetic Bolt and Earthquake not fully scaling with Spell Damage/Cast Speed (mthjones)
* Fix an issue where all skills socketed in Black Zenith would get the damage multiplier (Wires77)
* Fix Bow Projectile Speed conversion mastery applying to DoT damage (Lilylicious)
* Fix chilling areas not applying Bonechill (TPlant)
* Fix quality on Absolution applying to players (Lilylicious)
* Fix missing spell flag on triggered spells from Atziri's Rule (Lothrik)
* Remove Royale mods from crafting dropdowns (Wires77)
* Fix Advanced Traps quality not increasing damage (Lilylicious)
* Fix an issue where Secrets of Suffering wasn't applying (Wires77)
* Fix Battlemage's Cry not applying spell damage to attacks (Wires77)
* Fix parsing of Soul of Abberath self Ignite duration (LocalIdentity)
* Fix Challenger Charges erroneously affecting Cast Speed (LocalIdentity)
* Apply global limit to Expansive Might notable (Lothrik)
--- Fixed Bugs ---
* Fix error when comparing passive tree skill nodes (Lothrik)
* Fix two errors related to equipped items (Lothrik)
* Fix crash caused by Mortal Conviction still appearing on some uniques (Wires77)
* Display session ID box when 401 error is encountered on Import (Wires77)
* Fix Ensnare stacks not showing for Ensnaring Arrow (Wires77)
--- Other changes ---
* Prevent saving default settings to XML (Lothrik)

VERSION[2.15.1][2022/02/13]

--- Fixed Bugs ---
* Fix Forbidden Flame / Flesh not working with Scion (Nostrademous)

VERSION[2.15.0][2022/02/12]

--- Implemented Enhancements ---
* Add / updated all new league uniques (LocalIdentity)
* Add support for Delirium effect scaling (LocalIdentity)
* Add support for Elementalist's Primal Aegis (Wires77)
* Add support to show Life Recoverable when Life is reserved (Regisle)
* Add support for 2 new cluster jewel mods added in 3.17 (LocalIdentity)

--- User Interface ---
* Add colours to the sidebar, config page, and calcs page (LocalIdentity)
* Add option to hide Warnings (Nightblade)
* Add configuration option for IPv4/IPv6 connections (Lothrik)
* Improved formatting for eHP calc sections (Regisle)

--- New Calculations ---
* Add support for Holy Relic Nova trigger rate (Solofme)

--- Accuracy Improvements ---
* Fix Rigwald's Curse mod parsing (LocalIdentity)
* Fix uniques that used old Blood Magic wording (LocalIdentity)

--- Fixed Bugs ---
* Fix crash when activating Energy Blade buff (Nostrademous)
* Fix Dancing Dervish not working (LocalIdentity)
* Fix issue where General's Cry would set attack rate to 1 for certain skills (Sour)
* Fix issue when importing Forbidden Flame/Flesh (Nostrademous)
* Fix for culling strike on mirages adding extra damage (Nostrademous)
* Fix an issue where degens were not working with Mind Over Matter (Regisle)
* Fix issue where certain modifiers weren't being converted properly (e.g. Battlemage) (Wires77)
* Fix an issue where the chance to inflict an ailment on a critical strike could be lower than on a non-crit for alternate ailments (Wires77)

--- Misc ---
* Update display screenshots on GitHub (Nightblade)

VERSION[2.14.0][2022/02/05]

--- Implemented Enhancements ---
* Add 3.17 skill tree (dbjorge)
* Update uniques with changes from 3.17 patch notes (ifnjeff)
* Add support to enable stages for multi-part skills at a per-part level (Nostrademous)
* Add support to show stat difference on anointed nodes (KillerMZE)
* Add support for Bow Mastery and Arcing Shot Notable (Peechey)
* Add support for new bow mastery mods (madinsane)
* Add Support for Elusive Claw Mastery modifier (Nostrademous)
* Add "Cursed Enemies are Hindered" Mastery (Lothrik)
* Add support for Energy Blade (PJacek)
* Add support for several spectres: Arena Master, Ruins Hellion (partial), Trial Windchaser, Aurid Synthete, Ancient Wraith, They of Tul, Ancient Suffering, Merveil's Retainer, Primal Crushclaw, and Primal Rhex Matriarch (Lothrik)
* Add support for new Precision Technique Keystone (Nostrademous)
* Add support for new wording on War Bringer Keystone (madinsane)
* Add support for Master of Fear Notable (LocalIdentity)
* Add support for Adder's Touch Notable (Nostrademous)
* Add support for Champion's Inspirational Banner Life Regen (mthjones)
* Add support for Brand Attachment Range (Lothrik)
* Add support for Lifetap's "20% increased Life Recovery from Flasks" modifier (Lothrik)
* Add support for Anomalous Vitality (Lothrik)
* Add support for Melding of the Flesh (Lexy)
* Add support for Leadership Price's conflux mod (PJacek)
* Add support for new "for spell damage" tree mod (Lothrik)
* Add support for Strength of Blood less damage taken (deathbeam)
* Add support for Elemental Hit area component (Lothrik)
* Add support for Cluster Jewel Corruptions (randomflyingtaco)
* Add Polaric Devastation ring (Nostrademous)
* Add race event uniques (pHiney)
* Add support for Black Zenith, The Gluttonous Tide, and Divine Inferno (Wires77)
* Add support for Crystallised Omniscience (Lexy)
* Add support for Atziri's Rule (Nostrademous)
* Add support for Amanamu's Gaze, Kurgal's Gaze, and Tecrod's Gaze (Lothrik)
* Add support for several veiled uniques: Paradoxica, Replica Paradoxica, Cane of Kulemak, and The Queen's Hunger (Prismateria)
* Add support for Mageblood (Nostrademous)
* Add support for Forbidden Flesh and Flame (Nostrademous)
* Add support for Willowgift (randomflyingtaco)
* Add partial support for Fleshcrafter (PJacek)

--- User Interface ---
* Add QoL improvements for import tab (Dullson, Peechey)
* Add pobb.in to import website list (Dav1dde)
* Add poe.ninja/pob to import website list (rasmuskl)
* Add support to import build codes from poe.ninja and pobb.in (Wires77)
* Add support to export a build to pobb.in (Peechey)
* Add Ctrl+I hotkey to import build code (pHiney)
* Add feature to remember your last used export site in settings (Dav1dde)
* Delete jewels, skills, and equipment by default on character import (raylu)
* Remove trailing and leading spaces from the character name when importing (pHiney)
* Relabel character import "Done" button to "Close"  (raylu)
* Add ability to search skills using multiple tags (pHiney)
* Add feature to match gem level to character level (Lothrik)
* Add ability to show DPS for non-cooldown traps and mines (Lothrik)
* Add 'Delete Unused' button on the items tab (pHiney, Lothrik)
* Add E hotkey to edit equipped item (pHiney)
* Move delve mods to "Add modifier..." menu while crafting items (Tom Clancy Is Dead)
* Add more explanation to non-damaging ailment breakdown (Lilylicious)
* Add support to maximum animated weapon from gem level instead of configuration (Wires77)
* Add config options for self-chill builds (Lilylicious)
* Update dropdowns to dynamically resize based on their content (pHiney)
* Add Armour and Evasion sorting to the tree and uniques tab (Lexy)
* Add Mastery tooltip for an unallocated node when comparing trees (pHiney)
* Add improvements to multiple passive tree jewel socket management (Lothrik)
- Update tree images to use the latest colours (LocalIdentity)
* Fix Passive Tree Management Titles (pHiney)

--- New Calculations ---
* Implement Effective HP and overhaul defence calculations to be more accurate (Regisle)
* Overhaul non-damaging elemental ailment calculations (PJacek)
* Overhaul Bleed/Ignite Ailment calculation to use weighted average (Nostrademous)
* Add support for ongoing costs of skills (PJacek)
* Add support for new mod conversion modifiers (PJacek)
* Add support to round Duration of Skills to server ticks (LocalIdentity)
* Add support for triple Elemental Damage (Nostrademous)
* Add support for additional life recovery flask mods (Peechey)
* Add support for full Ball Lightning damage calculations (MoldyDwarf)
* Add support for Global buffs/debuffs from Spectres (Lothrik)
* Add support for flask charge generation and uptime (deathbeam)
* Add full support for curse priority (Lothrik)

--- Accuracy Improvements ---
* Add warnings when the build is impossible in-game (KillerMZE)
* Add feature to guess the main socket group when importing a character (raylu)
* Add missing mods to Armour and Evasion breakdown (LocalIdentity)
* Add missing Fate/Story of the Vaal modifiers (Lothrik)
* Add missing Bone Offering quality effect (Lothrik)
* Add cap to Explosive Arrow Bonus Explosion Radius (Lothrik)
* Update Chaos Resistance roll on unique rings with 3.17 values (facepalmgamer)
* Update ignite value from 125% to 90% due to 3.17 changes (JustinmClapperton)
* Update Crimson Storm changes (lpolaright)
* Update Whispering Ice and its trigger conditions (Nostrademous)
* Update Kraityn's bandit rewards based on 3.16 values (Prismateria)
- Update Kingmaker with 3.16 changes (Wires77)
* Update Blightwell and Solstice Vigil to 3.16.0 (Lothrik)
* Update Saqawals Flock to 3.16 values (Lexy)
* Update Survival Jewels to 3.16.0 (Lothrik)
* Update skill cooldown to display in milliseconds (LocalIdentity)
* Update Brass Dome to 3.16 values (olop4444, Lilylicious)
* Update wording for several "On Kill" modifiers (facepalmgamer)
* Remove minion cast speed from Ancient Skull (Lothrik)
* Improve damage calculation for General's Cry (Helyos96)
* Fix Viper Strike Poison Stacks when Dual Wielding (Nostrademous)
* Fix Charged Dash DPS calculations (VaticViolet)
* Fix Divergent Blood Rage not applying life leech (Prismateria)
* Fix Fortify parsing on Legacy items (Wires77)
* Fix incorrect modifiers on Survivor's Guilt (Nostrademous)
* Fix Two-Toned boots getting the wrong base type (Wires77)
* Fix skills from items incorrectly getting +1 level from Awakened gems (Wires77)
* Various fixes for Beacon of Madness boots (mthjones)
* Fix missing implicit on Sidhebreath (Lothrik)
* Fix incorrect reservation on some legacy builds (Lothrik)
* Fix The Admiral to use the correct "elemental damage taken" value  (Lothrik)
* Fix Transcendent Flesh values not matching in game values when rounding (Wires77)
* Fix Phantasmal Sigil of Power spell damage buff not applying (LocalIdentity)
* Fix bleed damage against poisoned enemy mastery (Peechey)
* Fix rounding on gear base percentiles (Wires77)
* Fix Increased Wither Effect to not affect minions (Nostrademous)
* Fix Awakened Elemental Focus not granting +1 level to Elemental Gems (Nostrademous)
* Fix Enemy Physical Damage Reduction not being capped at 90% in all circumstances (Nostrademous, madinsane)
* Fix parsing for "chance to defend with X% armour" (Nostrademous)
* Fix Rage Support disabling Ancestral Totems buff (Lothrik)
* Fix Elementalist exposure node not working with exposure mastery (LocalIdentity)
* Fix Summon Raging Spirit to have 100% fire conversion (Kayella)
* Fix trigger rate for skills with overridden cooldowns (Nostrademous)
* Fix incorrect Elusive Buff effect from skills when using Withering Step (Nostrademous)
* Fix an issue where some extra stats were showing when copying from trade (Nostrademous)
* Fix an issue when copying magic Two-Toned Boots from trade (Wires77)
* Fix an issue where culling DPS wasn't factored in for Full DPS totals (Nostrademous)
* Fix triggering skill not properly selected when trigger support came from an item (Nostrademous)
* Fix issue where Soul of Solaris was not displaying the "Nearby Enemies" config option (Lothrik)
* Fix issues when parsing Inspired Learning and Pure Talent (Nostrademous)
* Fix various errors when generating a Power Report (Nostrademous)
* Fix Battlemage not applying the correct conversion in some cases (Wires77)
* Fix issue where 'defend with % armour' mastery affected total armour value (LocalIdentity)
* Fix issue where Vaal Blade Vortex hit rate was too high (Sakux323)
* Fix error when using culling on Mirage Archer, calculating full DPS (Nostrademous)
* Fix parsing for several Projectile Attack modifiers (Lothrik)
* Fix parsing for Darkness Enthroned (Wires77)
* Fix parsing for Marauder's modifier on Pure Talent (pHiney)
* Fix parsing for "charges used" modifiers on flasks (LocalIdentity)
* Fix 'inflicted with this weapon' parsing (Nostrademous)

--- Fixed Bugs ---
* Fix crash caused at certain zoom levels of the passive tree (pHiney)
* Fix crash with FullDPS and disabled socket groups (Nostrademous)
* Fix Poet's Pen dps calcs not working (wrzoski)
* Fix error related to gem recommendations and Full DPS (Nostrademous)
* Fix infinite reservation error with Relic of the Pact (Lothrik)
* Fix a bug where maximum Life could be negative (Lothrik)
* Fix issue when saving a converted passive tree (Lothrik)

--- Misc ---
* Add FullDPS breakdown into XML Build Save file (Nostrademous)

VERSION[2.13.0][2021/11/02]

* Add Ravenous Misshapen Spectre (LocalIdentity)
* Add Pale Seraphim Spectre (LocalIdentity)
* Add Pale Angel Spectre (Kayella)
* Add Demon Harpy Spectre (Kayella)
* Add Demon Herder Spectre (Kayella)
* Add dynamically changing width for dropdown box when selecting tree (pHiney)
* Add support for gem level modifiers of socketed active skill gems (etojuice)
* Add support for "chance to Defend with x% of Armour" masteries (Nostrademous)

* Fix crash when attempting to save build after character import (Peechey)
* Fix build list loading crash (PJacek)
* Fix Multistrike Support not applying its damage multiplier to Ailments (LocalIdentity)
* Fix Multistrike Support not providing attack speed to gems with multiple skill parts (LocalIdentity)
	* Molten Strike, Lightning Strike, Wild Strike and Frost Blades
* Fix Attack/Cast rate cap (LocalIdentity)
* Fix Stationary setting box sometimes not showing up (randomflyingtaco)
* Fix eHP double dipping on damage taken modifiers (Lothrik)
* Fix Small Curse Cluster Jewels rendering on the tree when socketed (Peechey)
* Fix Mines incorrectly counting towards "number of Auras affecting you" mastery (LocalIdentity)
* Fix Spell Suppression mastery giving double Critical Strike chance (LocalIdentity)
* Fix Voltaxic Burst's "number of Casts currently waiting" not adding damage (LocalIdentity)
* Fix Flame Totem Consecrated Ground enchantment (LocalIdentity)
* Fix parsing for Curse on Hit rings (LocalIdentity)
* Fix parsing for mod on The Taming ring (LocalIdentity)
* Fix parsing for Impresence Mana Reservation mod (LocalIdentity)

VERSION[2.12.3][2021/10/28]

* Fix crash when importing/opening builds (LocalIdentity)

VERSION[2.12.2][2021/10/28]

* Fix crash when using Blood Magic Keystone (LocalIdentity)

VERSION[2.12.1][2021/10/28]

* Fix several bugs relating to armour calculations on items (Wires77)

VERSION[2.12.0][2021/10/28]

* Add support for Nightblade Dagger Mastery (mthjones)
* Add support for Sword Mastery for Offhand Accuracy (Nostrademous)
* Add support for +3 levels Critical support gem mastery (Wires77)
* Add support for variable ES bypass for Chaos Damage mastery (Dullson)
* Add support for Active Aura Multiplier and Active Herald/Aura mods (Dullson)
* Add support for "Enemies Ignited or Chilled by you have -5% to Elemental Resistances" (Peechey)
* Change Timeless Jewel passive nodes in dropdown selection menu to appear in alphabetical order (etojuice)
* Update passive tree (LocalIdentity)
* Update Dodge breakdown on Calcs page (etojuice)
* Update Uniques that previously used Dodge (LocalIdentity)
* Update The Squire, The Oppressor, Uul-Netol's Vow with ranges and modifiers (Nostrademous)

* Fix importing passive tree data from player profiles (Peechey)
* Fix import/export of passive tree on the tree tab (hdwatts)
* Fix scourged mods not importing properly (Wires77)
* Fix masteries persisting after resetting the tree (etojuice)
* Fix overcap display for Spell Block (LocalIdentity)
* Fix calculations for variable base armour values (Wires77)
* Fix Mana Efficiency rounding (HPSource)
* Fix bug on builds that had 100% reduced Reservation Efficiency and were using Arcane Cloak (Peechey)
* Fix rounding for attribute bonuses (etojuice)
* Fix Flask More/Less Duration applying globally instead of locally (Peechey)
* Fix new uniques to use exceptional gems (Lexy)
* Fix Collateral Damage Jewel to affect Galvanic Arrow (randomflyingtaco)
* Fix Righteous Fire to use 3.16 Life multiplier (Lilylicious)
* Fix Arcanist Brand not applying more damage with Hits (LocalIdentity)
* Fix Awakened Elemental Focus not giving +1 to supported elemental gems (randomflyingtaco)
* Fix Nightblade Crit Multi not scaling with Elusive effect (mthjones)
* Fix Divergent Fortify not working (LocalIdentity)
* Fix Awakened Cast on Critical Strike not applying cooldown recovery to skills (LocalIdentity)
* Fix Explosive Arrow skill on Spectres (LocalIdentity)

VERSION[2.11.1][2021/10/23]

* Fix mods when crafting Cluster Jewels + items (Wires77)
* Fix Storm + Armageddon Brand hit damage (Lilylicious)

VERSION[2.11.0][2021/10/22]

* Add Scourge mods and base type values (Wires77)
* Update almost all existing gems with 3.16 changes (LocalIdentity)
* Improve mastery node effect selection UI (Tom Clancy Is Dead)
* Add support for more complex custom modifiers (SaloEater)
* Add labeling to Chaos Resistance to show when you have CI (Lilylicious)
* Add Defiance Banner to the config tab (uilman)
* Add the ability to click a label to check the associated checkbox (ajryan)
* Improve build list loading speed (PJacek)
* Add support for Poisonous Concoction (Lexy)
* Add support for Fortification (Zpooks) (AlphaCheese)
* Add support for Mark of the Red Covenant ignite mod (LocalIdentity)
* Add support for Gladiator Violent Retaliation and Ascendant Gladiator nodes (Peechey)
* Add support for Bastion of Hope stun avoidance (etojuice)
* Add support for 3.16 Elemental Equilibrium (Lothrik)
* Add support for 3.16 Wind Dancer (Zpooks)
* Update Transcendence Keystone to 3.16 value (enizor)
* Add support for Accuracy Bonus per Dexterity mastery (enizor)
* Add support for new Mark Movement Speed mastery (sida-wang)
* Add support for Double Damage mod on Mace masteries (uilman)
* Add support for Surveillance notable (Lothrik)
* Add support for Recovering ES on Spell Block from Safeguard (jppianta)
* Add support for new Storm Weaver Shocked/Frozen mod (Quote_a)
* Add support for "All Damage with Maces and Sceptres inflicts Chill" (Peechey)
* Add support for "Increased Melee Damage with Hits at Close Range" (Dullson)
* Add support for "Each Mine applies 2% increased Damage taken to Enemies near it, up to 10%" (Lothrik)
* Add support for "if you have not taken Damage Recently" (Dullson)
* Add support for "Non-Projectile Chaining Lightning Skills Chain +1 times" (Dullson)
* Add support for "Increased Damage with Bleeding inflicted on Poisoned Enemies" (monerofglory)
* Add support for "Intimidate Enemies for 4 seconds on Block while holding a Shield" (etojuice)
* Add support for "Cannot be Ignited while on Low Life" (etojuice)
* Add support for "Increased Damage when using Bow and Totem" (Peechey)
* Add support for "Crush Enemies on Hit with Maces and Sceptres" (Peechey)
* Add support for "Auras from your Skills have x% increased Effect on you" (etojuice)
* Add support for "if you have Detonated a Mine Recently" (uilman)
* Add support for "Minion's Attacks Overwhelm X% Physical Damage Reduction" (uilman)
* Add support for "Dual Wielding does not inherently grant chance to Block Attack Damage" (Peechey)
* Add support for Life Regeneration Rate (SaloEater)
* Add support for mods that work with multiple weapons (SaloEater)
* Update Consecrated Ground Life Regen percent (mthjones)

* Remove attribute tag from "Reduced Attribute Requirements" mods (randomflyingtaco)
* Fix DPS sorting of Awakened Gems (Nostrademous)
* Fix jewel data on converted trees (bit-skipper)
* Fix Solipsism removing the Intelligence bonus to Mana (SaloEater)
* Fix Reigning Veteran (Peechey)
* Fix Cruelty capping at 50% instead of 40% (jfarrell731)
* Fix Elemental Ailment Duration on you applying to bleed and poison duration (etojuice)
* Fix issue where the duration from Swift Affliction wasn't applying to ignites (Zpooks)
* Fix issue where nodes next to mastery nodes would remain allocated after Thread of Hope was removed (bit-skipper)
* Fix edited Legion jewel nodes not saving/loading properly (Lothrik)
* Fix replacement of notable passives conquered by Eternal Empire (etojuice)
* Fix options for old ascendancy nodes appearing in the config tab (LocalIdentity)
* Fix overcapped Resistances displaying decimal values (monerofglory)
* Fix estimated act putting you in the endgame too early (magnusvmt)
* Fix visual bug causing node paths to appear broken (summ1else)

VERSION[2.10.0][2021/10/19]

* Add balance updates from 3.16.0 v3 tree (Wires77)
* Add support for mastery mod: Block Attack Damage if Not Blocked Recently (Peechey)
* Add support for mastery mod: Intelligence is added to Accuracy Rating with Wands (sida-wang)

* Fix spell suppression label in Calcs tab (frodon1)
* Fix crash when using Mistwall (Tom Clancy Is Dead)
* Fix missing onslaught mods for Daresso's Defiance (jfindley)

VERSION[2.9.0][2021/10/18]

* Add 3.16 tree and implement passive masteries (ifnjeff)
* Add support for new mastery mods (Peechey, bit-skipper, sida-wang, Nostrademous, monerofglory, Lexy)
* Add support for Reservation Efficiency (Wires77)
* Add support for Spell Suppression (Lexy)
* Add parsing for Scourge mods (Wires77, Nostrademous, Morilli)
* Add new keystones (Lexy, Zpooks, Lilylicious): Acrobatics Divine Shield Doomsday Ghost Dance Iron Will Lethe Shade Magebane Solipsism Versatile Combatant
* Add new uniques (Nostrademous): The Squire Uul-Netol Stranglegasp
* Update multiple uniques to 3.16.0 (LordMotas, Lexy, SaloEater, Zuiia, U-n-Own, nelchael)
* Update Armour calculations to 3.16 values (madinsane)
* Update base ES Recharge Rate to 3.16 values (borisbsv)
* Update base Ignite scaling to 3.16 values (ifnjeff)
* Update with blind with 3.16 changes (Lexy)
* Update Elusive to provide 15% chance to Avoid Damage from Hits, instead of its old Dodge-related stats (Lexy)
* Add support for opening related info on poewiki.net when pressing F1 on items/gems/passives (BlueManiac)
* Add support for custom Modifiers text field in config (deathbeam)
* Add import of Pastebinp.com pastes (MaxKruse)
* Add colour buttons for Notes tab (pHiney)
* Add global default level in options (FWidm)
* Add option for setting global default gem quality (FWidm)
* Update settings UI page (FWidm)
* Add instructions on the item tab on how to clone items with copy paste (Tom Clancy Is Dead)
* Add Hyrri's Watch spectre (Kayella)
* Add support for new Exposure mods (PJacek)
* Add support for Cruelty DoT multiplier (Helyos96)
* Add support for Plague Bearer infecting/incubating and its alternate qualities (deathbeam)
* Add support for Consecrated Ground scaling (Lilylicious)
* Add support for legacy Snakepit (Wires77)
* Add option to bypass Cold snap CD (Lilylicious)
* Add Minimum Resistance cap (ifnjeff)
* Add support to disable Quivers on Unarmed characters (madinsane)
* Add support for flask enchants (ifnjeff)
* Add support for different jewel radii for different tree versions (Wires77)
* Add radius numbers for a number of skills (LocalIdentity)

* Fix bug where Elemental Penetration with Attacks was applying to other damage types (PJacek)
* Fix Bane not gaining duration per curse applied (PJacek)
* Fix Strength's damage bonus double-dipping when using Iron Will (PJacek)
* Fix gem levels not being properly limited (PJacek)
* Fix weapon triggered skill parsing and Mana Cost (LocalIdentity)
* Fix Bitterdream to use Inspiration Support instead of Reduced Mana Support (Typepluto)
* Fix window title not being updated after saving a build (pHiney)
* Fix incorrect art for Lethal Pride keystones (Wires77)
* Fix build files increasing in size over time (Wires77)
* Change all instances of "Focussed" to "Focused" (LocalIdentity)

VERSION[2.8.0][2021/08/09]

* Add Leadership's Price unique amulet (Torchery)
* Group similar stats in sidebar for enhanced clarity (Nightblade)

* Fix Unleash crash with minion skills (LocalIdentity)
* Fix images for socketed Cluster Jewels (LocalIdentity)
* Fix Slipstream tooltip (Wires77)

VERSION[2.7.0][2021/08/08]

* Add support for Unleash (LocalIdentity) (scristall)
* Add Harvest and Heist enchantments to weapons and body armours (ifnjeff)
* Add new base types to rare template, update existing rare templates (a3person)
* Add support for Banishing Blade and Pneumatic Dagger implicits (LocalIdentity)
* Add sorting by Ward attribute (TiagoGoddard)
* Add support for Elusive effect (Lexy)
* Add full support for Eye To Eye cluster jewel notable (Nostrademous)
* Add Cold Damage over Time mod from cluster jewels (Lexy)
* Add radius to Explosive Concoction (Wires77)
* Add Usurper's Penance (pundm)
* Update Ailment Threshold values (LocalIdentity)

* Fix crash when loading certain builds (PJacek)
* Fix error when main skill is not a minion skill but "Minion" is in FullDPS (Nostrademous)
* Fix minions getting Inspiration Charges (Lexy)
* Fix Doryani's Prototype not applying to minions (Wires77)
* Fix parsing for new wording on Combat Focus jewels (LocalIdentity)
* Fix Manabond not being affected by Reduced Mana Cost nodes (Wires77)
* Fix Lifetap Support and Blood Magic not altering the cost of skills (Wires77) (LocalIdentity)
* Fix Bomb Specialist AoE mod (Nostrademous)
* Fix bug where Timeless Jewel keystones could be edited (Wires77)

VERSION[2.6.0][2021/07/27]

* Add new Expedition uniques (Wires77)
* Add Ward as new defensive stat (Wires77)
* Update Dendrobate with new gem name (pundm)

* Fix Voltaxic Burst enchantment (LocalIdentity)
* Fix last line of Notes tab being cut off (Wires77)

VERSION[2.5.0][2021/07/26]

* Add full support for new 3.15 Skill Gems (LocalIdentity) (ifnjeff) (tcid)
    * Absolution
    * Behead Support
    * Boneshatter
    * Defiance Banner
    * Explosive Concoction
    * Eye of Winter
    * Forbidden Rite
    * Manabond
    * Rage Vortex
    * Shield Crush
    * Spectral Helix
    * Storm Rain
    * Summon Reaper
    * Voltaxic Burst
* Add partial support for new 3.15 Skill Gems
    * Ambush
    * Battlemage's Cry
    * Blade Trap
    * Earthbreaker Support
    * Focused Ballista Support
* Update enchantments with 3.15 changes (Nostrademous) (LocalIdentity)
* Update item mods to 3.15 stats (LocalIdentity)
* Update minions with 3.15 changes (LocalIdentity)
* Update Pantheons with 3.15 changes (Nostrademous)
* Add new item bases (Wires77)
* Add support for Timeless jewel edits to persist when updating to a new tree version (Wires77)
* Add documentation for color codes to the Notes tab (Wires77)
* Update poison damage tooltip from 20% to 30% (pundm)
* Fix Mana Reservation Rounding (LocalIdentity)
* Fix skills turned into mines not having reservation (PJacek)
* Fix for downloading tree data if missing (Wires77)
* Fix triggered skills not showing the right mana cost (LocalIdentity)
* Fix Hexproof to be unaffected by curses, not immune (Wires77)
* Fix level progress calculations (ifnjeff)
* Fix Anomalous Pride quality didn't increase "chance to bleed" (Typepluto)
* Fix Bladestorm to always bleeds in Blood Stance (Wires77)
* Fix Hollow Palm Technique parsing (Helyos96)

VERSION[2.4.0][2021/07/22]

* Add 3.15 passive skill tree (ppoelzl)
* Add level 20/21 gems from 3.15 patch notes (LocalIdentity)
    * BEWARE: numbers may not be 100% accurate
* Add 3.15 uniques (Wires77)
* Add 3.15 flask changes (Helyos96)
* Update Evasion, Poison, and Consecrated Ground calculations to 3.15 values (ifnjeff)
* Update Alchemist's Genius to 3.15 value (Wires77)
* Update Gem tooltip generation (PJacek)
* Drastically accelerate searching for application updates (from 50s to 2s) (ppoelzl)
* Add 20 Quality gem DPS tooltip comparison (7e11)
* Add weapon crit to mod breakdown (PJacek)
* Add space and newline before custom mods on Timeless Jewel nodes (Nightblade)
* Add Trial Galecaller Spectre (Kayella)
* Add support for Fishing Rods (aletrop)
* Add support for many Alternate Quality gems (PJacek)
* Add support for "Perfect Crime" and "Bomb Specialist" ascendancy nodes (Nostrademous)
* Add support for Chip Away brand cluster notable (LocalIdentity)
* Add functionality for Blood Artist notable (pundm) (Wires77)
* Add skill parts for Smite (Wires77)
* Add support for Gore Shockwave skill (LocalIdentity)
* Add support for Divergent Close Combat (Wires77)
* Add support for Unnerve belt enchant (Wires77)
* Add support for Rathpith Globe and legacy Femur of the Saints (Wires77)
* Add support for Replica Siegebreaker burning ground (ifnjeff)
* Add support for Non-vaal Skill Damage during Soul Gain Prevention (Wires77)
* Add support for reworked Arborix mods (LocalIdentity)
* Add support for Warcries have infinite power (pundm)
* Add Trap and Mine speed essence mod (pundm)
* Add parsing for Increased Chaos Damage Over Time Mod found on weapons (Puddlestomper)
* Add support for Fiery Impact (celuck)
* Add unique variant of Commandment of Inferno (PJacek)
* Add unique helmet The Fledgling (ppoelzl)
* Add missing Fire Burst radius (quashtaki)
* Add missing Pride aura radius (pundm)

* Fix power report crash when loading builds (Wires77)
* Fix error when the power report is not initialised yet (Nostrademous)
* Fix Minion skill tooltips not working correctly (Nostrademous)
* Fix FullDPS comparison for Alternate Gem Qualities (Nostrademous)
* Fix FullDPS comparison of enabling/disabling flasks (Nostrademous)
* Fix Blood Offering appearing in gem list (PJacek)
* Fix multiple bugs with General's Cry Mirages (Nostrademous)
* Fix Disciple's cooldown to apply to all Sentinels (Wires77)
* Fix Triggered skill parsings (LocalIdentity)
* Fix support for Petrified Blood (Wires77)
* Fix Blood Stance not granting More Bleed damage (LocalIdentity)
* Fix maces/sceptres and thrusting/non-thrusting swords counting as different weapon types (Wires77)
* Fix interaction between Agnostic and Pious Path (LocalIdentity)
* Fix The Agnostic life recovery calculation (roastpiece)
* Fix Anomalous Chain Hook (PJacek)
* Fix Divergent Stormbind Quality having More AoE instead of Increased (Wires77)
* Fix Alternative Quality for Precision (czarandy)
* Fix Mana Reservation mods (pundm)
* Fix "increased Impale Effect" of Dread Banner only applying to attacks (Typepluto)
* Fix parsing for Sacrificial Garb implicit (Wires77)
* Fix Wildwrap Attack Speed mod (LocalIdentity)
* Fix wording on Eyes of the Greatwolf (pundm)
* Fix wording on Ngamahu's Sign (pundm)

VERSION[2.3.0][2021/04/23]

* Add new 3.14 uniques (Nostrademous)
* Add new 3.14 bases and clean up base matching
* Update reservation rounding with 3.14 Changes (PJacek)
* Add parsing for many new unique mods
* Add support for portrait display resolutions (Wires77)
* Add support for Blood Sacrament (from Relic of the Pact unique) (Nostrademous)
* More accurately simulate triggered attacks (Moneypouch)
* Split reservation into mana and life reservation mods (PJacek)
* Add Divine Flesh to be able to be parsed on items (Wires77)
* Change power report to only appear when selected (Wires77)

* Fix item parser to handle new copy/paste format (Wires77)
* Fix parsing and update uniques (pundm, Nostrademous)
* Fix Punishment Curse not affecting DPS while an "Enemy is on Low Life" (Typepluto)
* Fix scaling for Vaal Righteous Fire (Wires77)
* Fix Mine Aura effect applying to DoTs from mines
* Fix Exsanguinate stacks applying to Poison and Ignite
* Fix support for Prism Guardian (PJacek)
* Fix crash when searching in boxes with many symbols (Wires77)
* Fix crash when comparing bows with Mirage Archer for Ignite/Bleed (Nostrademous)
* Fix exporting of implicit tags (Nostrademous)
* Fix missing implicit on Disintegrator (pundm)

VERSION[2.2.1][2021/04/17]

* Add support for Chainbreaker rage cost (PJacek)

* Fix skill tags
* Fix Exsanguinate and Corrupting Fever stack damage
* Fix Blood Magic (PJacek)
* Fix crash related to fake minion skill costs (PJacek)

VERSION[2.2.0][2021/04/17]

* Add support for new 3.14 Skill Gems
    * Corrupting Fever
    * Exsanguinate
    * Reap
    * Petrified Blood
    * Arrogance Support
    * Bloodthirst Support
    * Cruelty Support
    * Lifetap Support
* Update skills with 3.14 changes
* Update enchantments with 3.14 changes
* Update item mods to 3.14 stats
* Update minions with 3.14 changes (Nostrademous)
* Add new skills from 3.14 uniques (Not Supported yet)
* Add support for Glimpse of Chaos (PJacek)
* Add support for new Skill Costs (Life / Mana / Rage) (PJacek)

* Fix non-integer catalyst scaling issues (Wires77)
* Fix Victario's Influence using old mods(pundm)
* Fix Tailwind not appearing on Passive Tree (Helyos96)
* Fixes Bow DoT Skills double-dipping on nodes that grant a Dot & Hit (Nostrademous)

VERSION[2.1.1][2021/04/15]

* Fix Physical Aegis config option affecting the Innervate config option (PJacek)
* Fix Trap and Mines to use Throwing/Laying Speed for DPS calcs (Nostrademous)
* Fix Mirage Archer applying DoT stacks when they shouldn't (Nostrademous)
* Fix Minion Full DPS crash (Nostrademous)
* Fix Full DPS stat comparison for items (Nostrademous)
* Fix General's Cry to ignore speed for non-channeled skills (Helyos96)

VERSION[2.1.0][2021/04/15]

* Add support for the 3.14 Skill Tree
* Add support for count-scaling Active Skills from items (Nostrademous)
* Add support for Accelerating, Noxious, and Unstable catalysts (Nostrademous)
* Add support for Defiance (Helyos96)
* Add support for leech mods rewordings (Helyos96)
* Adds support for Vaal Ground Slam having Exertions (Nostrademous)
* Add new Ultimatum uniques (Wires77)
* Implemented Tecrod's Gaze (Wires77)
* Update uniques from 3.14 patch notes (pundm)
* Update Low Life/Mana threshold (Nostrademous)
* Add radius value to Death Aura

* Fix Wintertide brand not getting +1 to attached brand (Wires77)
* Fix DD and VD having their spell damage apply to corpse explosions
* Fix some gems appearing in the gem list when they shouldn't have (Wires77)
* Fix physical damage reduction for bleed from going below zero (Wires77)
* Fix outdated modifier text on Abberath's Hooves (pundm)
* Fix many crashes related to Generals Cry and The Saviour (Nostrademous)
* Fix Mirage Archer to be a component of the skill it supports now (Nostrademous)
* Fix crash related to Brands with Item-granted Active Skills (Nostrademous)
* Fix "Socketed Gems are supported by..." mods for trigger skills (e.g. CwC) (Nostrademous)
* Fix incorrect application of Buff Effect (PJacek)

VERSION[2.0.3][2021/04/07]

* Fix ability to tab between inputs on the skills tab (Wires77)
* Fix stat comparison between tree specs (Wires77)
* Fix General's Cry and build load failures when using the same gem multiple times (Nostrademous)
* Fix reliance on a calculation mode for Mirage Archer (Nostrademous)
* Fix Saviour's Reflection Multi-part Skill behavior (Nostrademous)
* Fix export formatter missing '+' for some item implicits (Wires77)
* Fix crash with certain CoC triggered skills (Helyos96)
* Fix impale damage not showing up in combined total damage (ALT-F-X)

VERSION[2.0.2][2021/04/05]

* Fix looking at wrong location for saved user builds (dclamage)

VERSION[2.0.1][2021/04/05]

* Fix crash related to Arcanist Brand (Wires77)
* Fix crash related to triggered mana cost on skills from items without a level (Wires77)
* Fix crash when loading PoB from Unicode filepath (Wires77)

VERSION[2.0.0][2021/04/05]

* Add support for many trigger-based skills and items (Nostrademous)
* Add support for General's Cry and Mirage Archer (Nostrademous)
* Add support for total DPS roll-up of multiple skills (Nostrademous)
* Add integer scaling for active skills via a "count" variable (multiple minions, mines, etc.) (Nostrademous)
* Add least effective allocated node setting to power report (Wires77)
* Add dynamic loading for passive skill tree versions, reducing memory allocation (Nostrademous)
* Add mana reservation breakdown (Wires77)
* Add ability to paste with right-click (Wires77)
* Add support for GGG's new API allowing us to populate Cluster Jewel nodes on character import (Nostrademous)
* Add full support for Doryani's Prototype's lightning resist mods (andrewbelu)
* Add handling for Doedre's Skin's ignore curse limit mod (andrewbelu)
* Add support for Blunderbore's shrine effect mods (andrewbelu)
* Add support for The Admiral's lowest resist mod (andrewbelu)
* Add support for Actum's crit modifier (andrewbelu)
* Add Culling DPS to sidebar if build includes a source for Culling (Nostrademous)
* Add support for The Dark Seer's Malediction debuff (Helyos96)
* Add support for Precursor's Emblem (Wires77)
* Add new Enchantments and fix enchanting UI (PJacek)
* Add support for Flickershade Spectre chaos damage conversion (Wires77)
* Add more support for Intimidate and Unnerve (andrewbelu)
* Automatically generate Watcher's Eye mods (Wires77)
* Node power now accounts for total power along the path (Wires77)
* Inspiration charges now default to maximum (Wires77)
* Damage header in calcs tab now respects thousands separator preference (mweber15)
* Remove garbage collection calls to improve memory usage(Wires77)

* Fix Brand Attachment Limit for several skills (Wires77)
* Fix Flask Effect calculating incorrectly in certain situations (Wires77)
* Fix Divergent Nightblade to grant Increased Crit Chance instead of Base Crit Chance
* Fix Fanaticism applying to attacks (Wires77)
* Fix wording on Hyperboreus, Kitava's Thirst, and Poet's Pen (Nostrademous)
* Fix Voidshot parsing incorrectly (LocalIdentity)
* Fix Divergent Ensnaring Arrow (LocalIdentity)
* Fix Physical Damage Reduction incorrectly assuming negative values (andrewbelu)
* Fix Anomalous Infused Channelling Support (ALT-F-X)
* Fix Curses with two words parsing incorrectly (Wires77)

VERSION[1.4.170.28][2021/03/04]

* Add support for Culling (andrewbelu)
* Add full support for Cast on Death support (Nostrademous)
* Add support for additional cooldown usages in Warcry uptime calculations (andrewbelu)
* Add support for "Enemies Taunted by your Warcries take x% increased Damage" (Helyos96)
* Add character import options for Garena and Tencent realms (Wires77)

* Fix crash when loading old build with cluster jewel notables added in a later patch (Wires77)
* Fix crash when the default gem level is zero (Wires77)
* Fix error caused by missing source of Affliction Charges (Wires77)
* Fix Cast Rate for Self-Cast Skills that have Cooldown & Display DPS (Nostrademous)
* Fix DoT skills incorrectly considering Attack modifiers (Nostrademous)
* Fix Orb of Storms Activation Frequency not accounting for More multipliers to Cast Speed (pundm)
* Fix eHP Calculation for Glancing Blows + new Block boots (LocalIdentity)
* Fix Ballista limit with (Replica) Iron Commander equipped (pundm)
* Fix Accuracy per Quality incorrectly being considered a local modifier (Wires77)
* Fix Hydrosphere damage conversion not being considered local (PJacek)
* Fix Anomalous Flesh and Stone applying twice with Iron Reflexes active (Wires77)
* Fix Alternate Quality Purifying Flame, Hypothermia, Physical to Lightning (Wires77)
* Fix Alternate Quality mod on Divergent Pride (ALT-F-X)
* Fix Chain Hook not being considered an Area Skill (pundm)
* Fix parsing of Enemy modifiers (Wires77)
* Fix Quality mod on Devouring Diadem (Wires77)
* Fix Yoke of Suffering equipment level requirements (pundm)
* Fix typo in Doryani's Prototype (Helyos96)
* Remove Crafting Bench options from items that cannot be crafted that way (pundm)

VERSION[1.4.170.27][2021/02/21]

* Add charge distance multiplier for Shield Charge (Helyos96)
* Add group restrictions to crafted mods for crafted items (Wires77)
* Add skill tree comparison (Ethrel)
* Add future support to load a build from commandline (dclamage)
* Add support for Assassin's Mistwalker elusive mod (wjdeclan)
* Add PoE matching search function (Ethrel)
* Add customisation options for decimal and thousands separators (Leftn)
* Add support for Doedre's Skin curse pillar (PJacek)

* Fix minimum charges not working for new belts (Wires77)
* Fix Inevitability to specify Rolling Magma (PJacek)
* Fix Cospri's Malice wording (Nostrademous)
* Fix Intimidate/Unnerve mods throwing an error (Wires77)
* Fix several issues with Doppelganger Guise (Wires77)
* Fix for Shockwave secondary trigger rate (Nostrademous)
* Fix Supreme Ego not working with non-skill Auras (ALT-F-X)
* Fix Divergent Purity of Lightning (ALT-F-X)
* Fix 'enemy is hexproof' Config Setting affecting marks (Nostrademous)
* Fix Attack Speed affecting Mine or Trap Supported attacks (Nostrademous)
* Fix Divergent Cobra Lash (ALT-F-X)
* Fix Pure Talent looking at the wrong starting node for marauder (Wires77)
* Fix Ryslatha's Coil not applying to ailments (Quote_a)
* Fix Affliction Charges for Ailments (Nostrademous)
* Fix Femurs of the Saints (Wires77)
* Fix Phantasmal Summon Skeleton and archers for Vaal Summon Skeletons (Wires77)
* Fix Divergent Endurance Charge on Melee Stun not showing the right checkbox (ALT-F-X)
* Fix quality for socketed gems applying to all gems (Wires77)
* Fix totem number configuration not showing with Searing Bond (Wires77)
* Fix crafted quality applying twice to imported gear (Wires77)
* Fix Pure Talent so it now plays nicely with timeless jewels (Wires77)
* Fix Death Aura not applying area modifiers (ALT-F-X)
* Update wording on Rigwald's crest (Wires77)

VERSION[1.4.170.26][2021/02/09]
* Add control to set Vaal Timeless Jewel influenced passive skills to random mods (Wires77)
* Add all new uniques in game patch 3.13.0 (Nostrademous, ppoelzl)
* Add support for the following uniques:
  * Arn's Anguish
  * Doppelgänger
  * Graven's Secret
  * Olesya's Delight
  * Goblinedge
* Add Flickershade Spectre (Kayella)
* Add support for "Cobra Lash Chains additional times" helmet enchantment (Puddlestomper)
* Add Belt Enchantments to Item Crafting from Harvest improved Offering to the Goddess Uber Lab runs. Not all modifiers parse yet, but most do (Nostrademous)
* Add Elevated Affixes to Item Crafting (Nostrademous)
* Add support for Blizzard Crown implicit (Nostrademous)
* Add support for Brutal, Affliction and Absorption Charge (damage recoup from Absorption Charges is not supported) conversion from Endurance, Frenzy, Power charges via Unique Belts (Nostrademous)
* Add support for 'On Scorched Ground' in Config Tab when using Legacy of Fury unique boots (Nostrademous)
* Add support and extraction of 'Thirst for Blood' unique ability from Jack, the Axe unique (Nostrademous, LocalIdentity)
* Add support for Doppelgänger's insane/sane specification via Config Tab (Nostrademous)
* Add support for Goblinedge Power/Frenzy charge interaction (ppoelzl)
* Add limit cap to Replica Nebulis unique (Wires77)
* Add parsing support for Anomalous Minion Life (ALT-F-X)
* Updated Max Awakening Level for Sirus to scale to 9 achievable through Atlas Passives (Quote_a)
* Add support for Phantasmal Ancestral Protector (ALT-F-X)
* Add support for impale from spells (Wires77)
* Add support for Phantasmal Might from The Black Cane (Wires77)
* Add support for Shield Shatter on Shattershard (Wires77)
* Add support for automatic chill from Summon Skitterbots (Quote_a)

* Fix Timeless Jewel passives not accounting for past skill tree versions (Wires77)
* Fix Spectre stats scaling with Spectre level using incorrect values (zao)
* Fix mod ranges on Legacy of Fury (Nostrademous)
* Fix Endurance/Frenzy/Power charges missing for Minions (Wires77)
* Fix multiple crashes in the skills tab related to gem quality (Nostrademous, ALT-F-X)
* Corrected enforcement of Minion Skill level requirements (zao)
* Fix Enduring Cry's Life Regen calculation (tommysays)
* Fix Ancestral Cry's Armor increase calculation (tommysays)
* Fix Divergent Minion Damage to be an "Increase" instead of "More" as it should have been (Wires77)
* Fix accounting for Abyssal Jewels in Offhand Slots (zao)
* Updated Replica Alberon's Warpath chaos damage gain per strength to new value (RUSshy)
* Fix Flame Wall's secondary not being affected by Area Damage (Wires77)
* Fix Impale Support and Divergent Fortify application of Physical Damage Reduction (Wires77)
* Fix '+1 to Maximum Summon Ballista Totems' to not also increase the allowed count of Ancestral Totems (Wires77)
* Fix Disintegrator to include Block Attack Damage on Ritual variant (Wires77)
* Fix Offering to the Serpent unique gloves stat attributes (PJacek)
* Fix Cameria's Avarice unique mace to state "on Hit" rather than "on Kill" (ALT-F-X)
* Fix Phantasmal Smite quality bonus (ALT-F-X)
* Updated many Configuration Tab tooltips to display updated values (zao)
VERSION[1.4.170.25][2021/01/16]
* Fix Trinity Support
* Fix Hrimnor's Resolve
VERSION[1.4.170.24][2021/01/16]
* Fix Rupture calculations
VERSION[1.4.170.23][2021/01/16]
* Add support for Trinity Support and Hydrosphere
* Update gems with 3.13 changes
* Add new 3.13 base types
* Add support for "Projectiles deal #% increased Damage for each Enemy Pierced"
* Add Block Chance and Spell Block Chance to the passive skill tree heatmap
* Fix multiple application crashes related to skill gem selection
* Fix Fanaticism and Convergence persisting after deallocating nodes
* Fix parsing error with Pure Talent
* Fix item versions of Disintegrator
* Fix item versions of Doryani's Fist
VERSION[1.4.170.22][2021/01/14]
* Add support for Hierophant's reworked Conviction of Power Notable
* Add support for Hand of the Fervent's unique mechanic
* Add support for "Physical Damage taken from Hits"
* Update Disintegrator and Martyr of Innocence
* Fix Shaper of Flames/Winter/Storms more effect not being accounted for in left-hand side calculation
* Fix parsing of Deadeye's Rupture Notable
* Fix parsing of Inquisitor's Instruments of Virtue and Righteous Providence Notables
* Fix effective hit points calculations when you take 100% of damage as a different type of damage
* Fix errors occurring when hovering over gem tooltips
* Fix damage taken on block calcs breakdown
* Fix mod on Follow-Through Medium Cluster Jewel
* Fix usage limit on Hazardous Research
* Fix build files growing exponentially if there is a colon at the start of an item's name
VERSION[1.4.170.21][2021/01/13]
* Add 3.13 passive skill tree
* Changes to Ascendancies:
  * Add support for Deadeye's Gale Force mechanic
  * Add support for Deadeye's Rupture mechanic
  * Add support for Elementalist's Heart of Destruction Notable
  * Add support for Elementalist's Mastermind of Discord Notable
  * Add support for Elementalist's Shaper Notables
  * Add support for Inquisitor's reworked Notables
* Add support for Battlemage mechanic
* Add support for Blackflame's unique mechanics
* Add support for all basic aegises
* Add various improvements to the accuracy of maximum hit and EHP calcs
* Add option to show all Alternate Quality skill gems in the skill gem selection dropdown
* Add stat comparisons to Alternate Quality skill gems on hover
* Add support for various new mods
* Add all known new uniques
* Update Far Shot to new scale
* Fix Elemental Equilibrium applying twice if you have Malachai's Artifice equipped
* Fix stat differences between Cluster Jewel Notables not showing up
* Fix Large Cluster Jewels not importing correctly in some cases
* Fix Alternate Quality skill gems staying at their default Quality on copy/paste
* Fix Anomalous Flesh and Stone Alternate Quality effect
* Fix base type mods that were inadvertently removed
* Fix craftable flask mods having disappeared
* Fix crafting tags showing up on multiline mods
* Fix skill gem tooltip not showing when hovering over the skill gem selection dropdown
* Fix error where skill gem controls were selectable before a skill gem was set
* Fix Dark Pact radius
* Fix mod on Unending Hunger
VERSION[1.4.170.20][2020/12/19]
* Fix program not launching on Linux
VERSION[1.4.170.19][2020/12/19]
* Guard skills rework:
    * You can only have one Guard skill active at a time now
    * Vaal Molten Shell automatically disables all other Guard skills
    * Guard skills scale with Buff Effect
    * EHP calculations take Guard skills into account
* Multi-stage skills rework:
    * Add skill stages box to the sidebar and calcs tab
    * Remove existing skill stages config options and pre-defined stages
    * Enable Penance Brand to automatically use the "Activations per Brand" number
    * Fix Winter Orb damage calculations
* Add support for skills granted by passive tree nodes
* Add separate Rune Dagger, Warstaff and Convoking Wand base types
* Add full support for Weapon and Armour Quality modifiers
* Add tooltips to skill gem selection drop-down
* Add support for Immortal Ambition
* Add support for Supreme Decadence
* Add support for Scorch mod on Rolling Flames
* Add quality mods to Zealotry and Anger
* Add enchantment mod for Sigil of Power
* Add new Keystones to Skin of The Lords
* Add support for non-vaal skill related modifiers
* Fix interaction of Guard skills with MoM, Low Life, and other mechanics
* Fix item bases on Beacon of Madness
* Fix Cold damage applying Freeze twice
* Fix Arcanist Brand using the main skill's Brand limit
* Fix Dominating Blow quality not applying to Minions
* Fix Storm Burst not applying an additional tick
* Fix non-Curse Aura Effect applying to Curse Auras
* Fix disabling alternative Ailments when using Elemental Focus
* Fix attribute requirements for some skill gems
* Fix anointed Notables not showing as allocated on the skill tree
* Fix skill gem quality not rounding towards zero in case of negative stats
* Fix "nil" being displayed in DoT breakdowns
* Fix parsing of decimal values on items
* Fix item variants on Watcher's Eye
* Fix item variants on The Peregrine
* Fix item text sanitisation
* Fix an issue with item base names containing whitespace
VERSION[1.4.170.18][2020/11/22]
 * Fix error on updating with the 1.4.170.17 patch
VERSION[1.4.170.17][2020/11/22]
 * Remove support for loading builds from before game version 3.0.0
VERSION[1.4.170.16][2020/10/18]
 * Fix error on updating with the 1.4.170.15 patch
VERSION[1.4.170.15][2020/10/18]
 * Add performance improvements where PoB will no longer use excess CPU when in the background
 * Add distance and Cluster Notable sorting to the Power Report
 * Add eHP sorting to the tree and uniques tab
 * Add note showing which elemental resistance Hexblast is using for its Chaos damage
 * Add support for Storm Burst damage scaling with orb duration
 * Add support for Infernal Blow Debuff DPS
 * Add support for Death Wish on the Maw of Mischief unique
 * Add support for Combat Rhythm Cluster Notable
 * Add support for Divergent Rallying Cry
 * Add support for Might and Influence jewel
 * Add support for Replica Malachai's Artifice
 * Add support for Replica Wings of Entropy
 * Add support for alternate quality Purity of Elements
 * Add Contaminate skill from Sporeguard
 * Add support for Ailment Mode to calculate non-damaging ailments
 * Add support for SOCKS5 Host Name Mode Proxy
 * Update uniques with 3.12 changes
 * Update Crackling Lance enchantment
 * Fix alt quality gems not saving properly
 * Fix crash when you socket a Thread of Hope into a Cluster Jewel socket
 * Fix support for mod translation with Spiritual Aid and Spiritual Command notables
 * Fix Flame Wall added damage not working with Minions
 * Fix Mjolner and Cospri's Malice supports not applying correctly
 * Fix Doom calculations for builds with multiple curses
 * Fix Perforate more AoE in Sand Stance
 * Fix wording on Agnerod staves
 * Fix Divergent Blind Support Crit Chance calculation
 * Fix Curse mods on the tree not applying correctly
 * Fix Phantasmal Static Strike
 * Fix Vulnerability not displaying chance to bleed in breakdowns
 * Fix Bladestorm "Are you in a Bloodstorm?" buff applying as a global buff
 * Fix some mods on the tree not working with ailments
 * Fix Hexblast interaction with increased/reduced resistance modifiers
 * Fix Shockwave Support having DPS numbers when it should only show average hit
 * Fix catalyst tags on Emberwake
 * Fix Mystic Bulwark notable
 * Fix display of Poison DPS for average hit skills
 * Fix support for Phantasmal Earthquake
 * Fix Vaal Impurities
 * Fix Rage generation on Warlords Mark
 * Fix skill radius for Ball Lightning
 * Fix Siphoning charge limit for items with dual influence
 * Fix Curses not applying from Minions
 * Fix some comparison tooltip errors
 * Fix bug with Catalysts and Malachai's Artifice
 * Fix parsing of Voidforge
 * Fix error where accuracy could appear to be below 0
 * Fix support for Vaal Impurity resistances
 * Fixes Minion display stats for when they have DoT Components
 * Fix Fungal ground not applying to Minions
 * Fix alternate qualities on some gems not displaying correctly
VERSION[1.4.170.14][2020/10/01]
 * Add distance and Cluster Notable sorting to the Power Report
 * Add support for Death Wish on the Maw of Mischief unique
 * Add Combat Rhythm Cluster Notable
 * Fix Doom calculations for multiple curse builds
 * Fix Perforate more AoE in Sand Stance
 * Fix wording on Agnerod's staves
 * Fix Divergent Blind Crit Chance calculation
VERSION[1.4.170.13][2020/09/30]
 * Add Flame Wall Projectile added damage buff
 * Add Ashblessed Warden Spectre
 * Add parsing for new Golem mods lines on Uniques
 * Add support for Zealotry alternate quality
 * Add support for Lingering Blades with Animate Weapon
 * Add support for new Curse/Mark on Hit mods
 * Fix crash related to Divergent Maim
 * Fix crash related to Phantasmal Raise Zombie
 * Fix Hexblast not taking into account elemental penetration
 * Fix implementation of the Iron Mass unique
 * Fix second mod on Growing Agony not appearing
 * Fix Power Report being cut off from the UI at certain resolutions
 * Fix Fortify Support alternate quality
 * Fix Projectile count calculations
 * Fix Mana Cost calculations
 * Fix Timeless Jewel saving
 * Fix Lucky Damage applying to all elements
 * Fix Animate Weapon more Attack Speed from gem
 * Fix mods on Cloud Retch Spectre
 * Fix parsing for some tooltips
 * Fix Cremation Hit Time override
 * Fix Catalysts not working in the item crafter
VERSION[1.4.170.12][2020/09/28]
 * Add support for Timeless jewels and their mods
	* Timeless jewels will now convert Keystones on the tree
	* You can change the mods on nodes by right-clicking and selecting which stat you want
 * Add full support for exposure on gear and the tree
 * Add Power Report on the tree tab to show a table of the best nodes for your build
 * Add full support for 3.12 gems
	* Hexblast
	* Blazing Salvo
	* Void Sphere
	* Crackling Lance
	* Frost Shield
	* Splitting Steel
	* Sigil of Power
	* Flame Wall
	* Impending Doom Support
	* Pinpoint Support
 * Rework gems from 3.12 Changes
	* Firestorm
	* Assassin's Mark
	* Poacher's Mark
	* Sniper's Mark
	* Warlord's Mark
	* Lancing Steel
	* Shattering Steel
	* Glacial Cascade
	* Discharge
	* Punishment
	* Vitality
 * Add support for the majority of the alternate quality gems
 * Add config option for phys gained as random element mods
 * Add Syndicate Operative Spectre
 * Add Primal Crushclaw Spectre
 * Add Frost Auto Scout Spectre
 * Add Artless Assassin Spectre
 * Add Cloud Retch Spectre
 * Add enchantments for new 3.12 skills
 * Add oil recipes for new 3.12 tree nodes
 * Add in all 3.12 uniques
 * Add support for a majority of new uniques
 * Add better support to show the combined DoT damage for some builds
 * Add support for Triple Damage
 * Fix curse effect breakdown not working for Mark and Hex skills
 * Fix Supreme Ego incorrectly scaling some skills
 * Fix display of alternate quality gems
 * Fix import of alternate quality gems
 * Fix error where viewport would not scroll horizontally
 * Fix showing node power for top node if the skill doesn't do damage
 * Fix Intensity being capped at a maximum of 3
 * Fix Pinpoint Support incorrectly scaling ailment damage
 * Fix Predator Support not showing up on the configs page
 * Fix Glancing Blows not using the correct block effect value for eHP calculations
 * Fix tooltips for several skills (Warcries, Penance Brand etc.)
VERSION[1.4.170.11][2020/09/19]
 * Fix issue where many skills tags were incorrect which caused supports and other mechanics to stop working
VERSION[1.4.170.10][2020/09/19]
 * Add partial support for new 3.12 gems and enchantments
 * Update gems with 3.12 changes
 * Add new 3.12 bases
 * Add partial support for alternate quality gems
VERSION[1.4.170.9][2020/09/17]
 * Add better breakdown for duration mods on gems
 * Fix crash related to new Keystones and old trees
 * Fix support for Iron Grip Notable
 * Fix support for new ailment scaling nodes
 * Fix support for new cooldown recovery wording on nodes
VERSION[1.4.170.8][2020/09/16]
 * Add support for 3.12 Tree
 * Add proper support for Carrion Golem
 * Add support for Ancient Waystone unique
 * Add support for +1 gems on Awakened Blasphemy
 * Add configurable charges for Minions
 * Add support to generate mods for Skin of the Lords
 * Add Redemption Knight spectre
 * Add Baranite Preacher spectre
 * Add Templar Tactician spectre
 * Add Scinteel Synthete spectre
 * Add support for Non-Channelling Mana cost
 * Fix crash when trying to add support gems to any spell while having "Gain no inherent bonuses from Attributes"
 * Fix crash related to Minion Critical Strike Chance
 * Fix mods on several uniques
 * Fix current Shock note not showing in Shock effect breakdown for attack builds
 * Fix Second Wind CDR numbers
 * Fix stats on Enhanced Vaal Fallen, Baranite Thaumaturge, Baranite Sister
 * Fix Life regen not showing in the sidebar
 * Fix top node power calculations
VERSION[1.4.170.7][2020/07/22]
 * Fix crash related to the Siegebreaker belt
 * Fix crash related to Dancing Dervish/Duo
 * Fix Seismic Cry having incorrect calculations
 * Fix Fist of War not using the proper Ailment multiplier
 * Fix Chaos DoT Multiplier not showing up in Poison DoT Multi breakdown
VERSION[1.4.170.6][2020/07/22]
 * Add breakdown for Warcries and Fist of War
 * Add calculation mode to select "Max hit" for Warcries
 * Add count for the max number of Brand activations
 * Add support for Slipstream from Harbinger of Time
 * Add support for Burning Arrows Fire DoT Debuff
 * Add support for alternate quality mod implicits
 * Add support for Fevered Mind, Fortress Covenant and Quickening Covenant
 * Add support for Emperors Vigilance
 * Add support for Siegebreaker
 * Add support for Brewed for Potency, Chilling Presence, Forbidden Words, Lead by Example, Pure Agony
     and Disciples Cluster Notables
 * Add output for DoT multiplier for Ailments
 * Add Attack/Cast speed to the Node/Item Power sorting list
 * Add override to simulate lucky hits on a character ("Your damage with Hits is Lucky")
 * Change Ignite Calc Mode to Ailment Calc Mode
 * Update mods on Impresence
 * Fix Pressure Points Notable not working
 * Fix Pride not working when importing an old build
 * Fix imported influence items not working with the item crafter
 * Fix Anoint-only nodes appearing in the "Top Node" power list
 * Fix Wither not showing up for Eternal Suffering Cluster Notables
 * Fix Eye of Malice not affecting Ignite damage
 * Fix Minions being supported by Cast while Channelling or Arcanist Brand
 * Fix the effects of Consecrated and Profane Ground to now work with Minions
 * Fix damage scaling on Explosive Arrow
 * Fix Evasion calculations
VERSION[1.4.170.5][2020/07/16]
 * Fix crash related to Vessel of Vinktar and flask effect
 * Fix Rallying Cry not showing the proper configuration option to select number of nearby Allies
 * Fix Saqawals Nest not scaling Aspect of the Avian properly on Allies
 * Fix Ascendancy nodes showing up on the nearby strong nodes in the heatmap
 * Fix crash related to opening old builds with a different tree version
VERSION[1.4.170.4][2020/07/16]
 * Fix bug where importing builds would change the boss configuration to be empty
VERSION[1.4.170.3][2020/07/16]
 * Add support for 3.11 Warcries and Exerted Attacks
  * Warcry-related Exerted Attack Effect is calculated based on:
    Average Damage of Exerted Attacks * Exerted Buff Scaling * Expected Uptime of Exerted Attacks.
    Expected Uptime is based on number of Exerted Attacks contrasted with Attack Speed and impacted
    by Warcry Cooldown Speed and Cast Time
  * Full support:
    * Ancestral Cry
    * Enduring Cry
    * Infernal Cry
    * Intimidating Cry
    * Rallying Cry
    * Seismic Cry
  * Not yet implemented:
    * General's Cry
 * Add full support for Arcanist Brand
 * Add proper support for Cast while Channelling
 * Add new Harvest uniques
 * Add upgraded Harbinger uniques
 * Add support to show Notable power calculation in a tooltip when crafting Cluster jewels
 * Add AoE numbers for 56 skills
 * Add full support for Bonechill (automatically applies for guaranteed sources of Chill)
 * Add support to automatically Shock enemies with guaranteed sources of Shock
 * Add in-depth breakdowns of Shock and Chill thresholds
 * Add Scale of Esh Spectre
 * Add full support for Agnostic, Eternal Youth and Imbalanced Guard Keystones
 * Add partial support for Supreme Ego Keystone
 * Add support for increased Effect of Arcane Surge
 * Add support for Awakened Curse on Hit +1 Curse mod
 * Add support for Rattling Bellow, Warning Call, Cry Wolf and Pressure Points Cluster Notables
 * Add support for Warcry Power calculation with Configuration based override support
 * Add support for reworked Berserker War Bringer Ascendancy node
 * Add support for "each time you've Warcried Recently"
 * Add support for "If you've changed Stance Recently"
 * Add support for added Physical Damage from Spectral Wolves
 * Add support for Herald of Ash Overkill DoT
 * Add support for Vaal Molten Shell/Molten Shell reflect damage
 * Add support for Rigwald's Command Rage DoT multiplier mod
 * Add support for faster Damaging Ailments mod on Malevolence Watcher's Eye
 * Add support for Emberwake's +1 Ignite mod
 * Add support for Wintertide Brand gem quality
 * Add support for Charged Mines Support gem quality
 * Add support for Blind on the player
 * Add support to hide items in the unique list by stat and level requirements
 * Add support to highlight nodes by per-point and best node
 * Add the ability to change the eHP calculation mode between spell, attack and more
 * Add a breakdown on Evasion for Melee and Projectile Attacks
 * Move Pride's effect drop-down to the "Configuration" page
 * Show boss ailment threshold in Chill and Shock breakdown (Sirus, Shaper, Uber Atziri)
 * Change jewel tooltips to now scroll horizontally across the screen when having many jewel sockets
 * Update Pantheon mods to the changes from 3.11
 * Update Cluster jewels to include new jewel socket enchantments
 * Fix Orb of Storms to use a Hit Rate value instead of Cast Speed
 * Fix Rage not working correctly in some cases
 * Fix Wither not applying properly in many cases
 * Fix Unnerve applying to DoT Spell skills
 * Fix Unbound Ailments Support not working with new Ailments
 * Fix parsing for mods that modified the duration of Aspect of the Cat/Avian
 * Fix support for Bannerman and Revelry
 * Fix Vaal Molten Shell more Armour Buff
 * Fix Baranite Thaumaturge default skill by removing "attack" tag
 * Fix Cluster nodes on the tree with broken tooltips
 * Fix bug where Shock was applying twice on Minion skills
 * Fix bug where skills that reserved Mana would benefit from negative Life/Mana Reservation
 * Fix bug where removable crafts remained after editing an item
 * Fix crash on deleting the number for default gem level/quality on the skills tab
VERSION[1.4.170.2][2020/06/23]
 * Add Baranite Sister Spectre
 * Add 20 fuse cap to Explosive Arrow
 * Fix Corpse Pact node attack speed cap
 * Fix some Cluster jewel notables not appearing on the tree
 * Fix unique staves using the Judgement Staff base
VERSION[1.4.170.1][2020/06/22]
 * Add all new gems from 3.11
   * Full support:
     * Earthshatter
     * Arcanist Brand
     * Penance Brand
     * Wintertide Brand
     * Fist of War Support
     * Urgent Orders Support
     * Swiftbrand Support
   * Partial support:
     * Ancestral Cry
     * Generals Cry
     * Intimidating Cry
     * Seismic Cry
 * Update gems with 3.11 changes
 * Update uniques with 3.11 changes
 * Add basic support for Warcry power
 * Add large breakdown for character defences
   * Shows detailed breakdowns for defences
   * Includes effective hit points against hits and DoTs for each element
   * And much more
 * Add UI for anointing amulets
 * Add dropdown to select dps field for sorting support gems
 * Add prefix/suffix tag for crafting options
 * Add support for Scorch, Brittle, and Sap
 * Add parsing for Tailwind mod on Hunter influenced boots
 * Add support for Supreme Ostentation Keystone
 * Add support for Glancing Blows Keystone
 * Add support for new Rage nodes and Chainbreaker's two regen related mods 
 * Add support for "as though dealing more damage" for Shock, Chill, and Freeze
 * Add support for Overshock and Voltaxic Rift max shock mod
 * Add support for stance nodes on the tree
 * Add support for two-handed Impale nodes on the tree
 * Add support for Attack Critical Strike multiplier while Dual Wielding
 * Add Mortal Conviction to Skin of the Lords
 * Add 75% cap for buff expiration speed
 * Add support for Daresso's Courage block mod
 * Add support for Liege of the Primordial golem elemental immunity
 * Add support for Arcane Blessing ailment immunity
 * Add total for "reduced Extra Damage from Critical Strikes" on the calcs page
 * Add support for cooldowns rounding to the nearest server tick
 * Add hard caps to attack, cast, trap throwing and mine throwing speeds
 * Add better support for Soul Tether unique belt
 * Update Area of Effect calculations showing breakpoints for skills
 * Clamp skill gem options to make comparing gems more consistent
 * Fix incorrect enemy armour calculations
 * Fix importing bug with 2-line implicit Cluster jewels
 * Fix crash related to Cluster jewel Keystones on the calcs page
 * Fix bug where the node power calculator would sometimes break when using Impale
 * Fix Consecrated Path not applying more damage to close targets
 * Fix Herald dependent mods applying while unbuffed
 * Fix parsing for bleed infliction/immunity mods
 * Fix several typos on uniques
 * Fix Talisman tier parsing
 * Fix Hybrid flasks not counting as Life/Mana flasks
 * Fix for Berserk quality attack damage not applying properly
 * Fix for Dying Sun not changing "increased" to "reduced" properly
 * Fix faster bleeding mods not being displayed
 * Fix 20 quality Awakened Generosity not increasing supported auras level
 * Fix Snipe stages applying incorrectly to the Snipe skill
 * Fix Stormbind damage per improvement
 * Fix Elusive calculations not applying properly
 * Fix node search not updating when switching Cluster jewels
 * Fix tooltip for Feeding Frenzy
 * Fix bug for brand nodes on the tree
 * Fix support for corpse pact
 * Fix poison node on the tree for spell skills applying to cold DoTs
 * Fix parsing for the new Purposeful Harbinger mod
 * Fix calculation of crab barriers
 * Remove 20% more physical damage while dual wielding
VERSION[1.4.169.3][2020/06/17]
 * Add 3.11 passive skill tree
 * Add support for Indigo oils
 * Add support for reworded brand mods
 * Add support for Overwhelm
VERSION[1.4.169.2][2020/04/20]
 * Change the 'Damage Avoidance' subsection to be collapsed by default
 * Fix parsing on Assailum helmet
VERSION[1.4.169.1][2020/04/20]
 * Add support for Catalysts on items crafted in PoB or Uniques in the item list
 * Add support for enemy armour and physical damage reduction calculations for hits and Impales
	* Added Sirus to boss list as he has a 100% more armour multiplier
 * Add support for dual influence item crafting
 * Add support for Snipe on the Assailum unique helmet
 * Add support for Split Personality unique jewel
 * Add 2 new Spectre types
    * Redemption Sentry
    * Baranite Thaumaturge
 * Add "Are you Channelling?" checkbox to support new cluster notables
 * Add support for Violent Retaliation, Vicious Skewering and Rapid Infusion
 * Add support for Life/ES/Mana Gain on Block
 * Add support for more damage avoidance calculations
 * Add option to select number of overlapping pods for Toxic Rain
 * Add support for breakdown of DoT more multipliers and aura effect
 * Add build name in title bar of PoB window and config to turn this off
 * Add attributes to the Node/Item Power sorting list
 * Add support for mods based on "UsingLifeFlask" and "UsingManaFlask"
 * Improve support for ignite duration breakdown
 * Update XP to take into account higher possible mob levels
 * Update mine throwing time from 0.25s to 0.3s
 * Fix Hungry Loop crash when socketed with Barrage Support
 * Fix crash when hovering over the stat breakdown for stats that came from Cluster jewel Keystones
 * Fix crash related to ticking the Lightning Golem aura
 * Fix crash when sorting the unique item list
 * Fix crash caused by Elusive stack overflow
 * Fix item and gem importer to work properly with Barrage Support and some Cluster jewels
 * Fix Fractal Thoughts mods not applying correctly
 * Fix Mask of the Tribunal mana reservation mod not working
 * Fix Vaal Timeless jewel to disable stats on nodes in its radius
 * Fix wording on Blue and Green Nightmare jewels
 * Fix Doomfletch and Doomfletch Prism
 * Fix bug where crafted and custom modifiers disappeared from custom items when prefix or suffixes were changed
 * Fix Master of Metal not applying correctly and being limited to 9 stacks
 * Fix Impale stacks not being adjustable
 * Fix tooltip issue when hovering over some Cluster jewel notables
 * Fix mod on Fortress Covenant
 * Fix Perquil's Toe not working properly
 * Fix support for Juggernaut's "cannot be slowed below base speed" mod
 * Fix rendering of Medium Cluster jewels with 3 notables
 * Fix Thread of Hope not importing correctly
 * Fix Replenishing Presence not stacking correctly
 * Fix Purposeful Harbinger incorrectly scaling some skills
VERSION[1.4.167.2][2020/03/24]
 * Fix crash related to Oni-Goroshi
 * Fix crash related to number of brands attached to enemy
 * Fix parsing for One With Nothing Cluster Jewel
 * Fix increased effect of small passive skills applying to notables
VERSION[1.4.167.1][2020/03/23]
 * Update uniques with changes from 3.10
 * Add support for Arcane Cloak, Spellslinger, and Archmage Support
 * Add the unique cluster jewels
 * Add support for more Notables (life as extra armour, heralds, life regen)
 * Add support for calculations from forking projectiles
 * Add parsing for minion abyss jewel mods
 * Add radius for Stormbind
 * Small passives in Large and Medium Cluster Jewel wheels now have the correct node artwork
 * Fix Minion Instability
 * Fix crash when socketing a threshold jewel into a Cluster Jewel socket
 * Fix crash occurring when opening old builds that used the checkbox for "Are you Stationary"
 * Fix parsing for guard skill cooldown on tree
 * Fix the Darkscorn and weapon mod for more damage with ailments, which was also applying to attacks
 * Fix Hierophant's Sign of Purpose mod only applying "enemies take increased damage" to brand skills
 * Fix small Cluster Jewels allowing 2 notables
 * Fix ordering of notables in Cluster Jewel wheels
 * Fix node location popups not correctly centring on the node in 3.10 passive trees
 * Fix nodes allocated through Intuitive Leap and Thread of Hope not remaining allocated after loading the build
 * Disabled attribute Cluster Jewel types
VERSION[1.4.162.2][2020/03/15]
 * Fix opening build crash
VERSION[1.4.162.1][2020/03/15]
 * Add support for Cluster Jewels on the tree
 * Add support for many of the new Notables from Cluster Jewels
 * Add new 3.10 skill gems and skill gem balance tweaks
	* Full support for Kinetic Bolt, Stormbind Bladeblast and Second Wind
	* Arcane Cloak, Spellslinger and Archmage Support are not supported properly for DPS calculations
 * Add new 3.10 uniques
 * Add back oils to tree, now with a picture of the oil on the notable
 * Add Paradoxica to unique selection menu
 * Add support for "if you have Stunned an Enemy Recently"
 * Add support for active brand limit and Sign of Purpose
 * Add conditional more multiplier of Groundslam for nearby enemies
 * Add support for mana spent recently mods
 * Add support for Unencumbered from the Hollow Palm Keystone
 * Add Perforate DPS calculations in Blood Stance
 * Update elusive values to 3.10
 * Update temple jewels to their 3.10 variants
 * Fix Rigwald's Curse with 3.10 passive tree nodes
 * Fix typo in Ascendant Deadeye/Longshot notable
 * Fix parsing of mods applied to spell skills
 * Fix Slayer Impact node calculation
 * Fix parsing of warcry cooldown override on Al Dhih
 * Fix Ballista placement speed
 * Consolidate resistances into single line in sidebar
VERSION[1.4.159.1][2020/03/12]
 * Fixed weapon ailment modifiers not correctly applying
 * Fixed some Two Handed Weapon modifiers incorrectly applying to One Handed Weapons instead
VERSION[1.4.158.1][2020/03/12]
 * Add 3.10 passive skill tree
VERSION[1.4.157.7][2020/02/29]
 * Fix crash related to hovering over Bone Armour in the skills tab
VERSION[1.4.157.6][2020/02/26]
 * Revert fix for Rage as it breaks other skills
VERSION[1.4.157.5][2020/02/25]
 * Add full search capability to all dropdown lists
 * Items copied into PoB now retain their quality if above 20%
 * Add support for Infernal Legion with Skitterbots
 * Add support for shotgunning with Shattering Steel
 * Add support for the timed buff granted by Chieftain's "Ngamahu, Flame's Advance" notable
 * Add support for a mod on Chieftain's "Valako, Storm's Embrace" notable
 * Add support for a mod on Chieftain's "Tasalio, Cleansing Water" notable
 * Add support for a mod on Berserker's "War Bringer" notable
 * Add support for a mod on Assassin's "Opportunistic" notable
 * Add support for "per minion" modifiers on Necromancer's Bone Barrier notable
 * Add Energy Shield to the sidebar for minion skills
 * Add support for "Enemies Frozen by you take X% increased Damage" mod on Taryn's Shiver
 * Add support for "if you've stopped taking Damage Over Time Recently" pantheon mod
 * Add support for Fire DoT Multiplier on Awakened Burning Damage, Burning Arrow and Vaal Burning Arrow
 * Add support for Shockwave Support's quality stats
 * Add Pride to list of auras on Aul's Uprising
 * Change resistance colours in the sidebar
 * Update text on some uniques
 * Fix Sporeguard Fungal Ground mod parsing
 * Fix a bug where the source name of skills for ailments could be incorrect
 * Fix chill calculations when using Elemental Focus
 * Fix Rage Support and other sources of Rage not granting Movement Speed
 * Fix "Socketed Skill Gems get a X% Mana Multiplier" modifier not working on skills which reserve mana
 * Fix chance to deal Double Damage on Paradoxica and Frostbreath
 * Fix default gem level for gems with a max level below 20
 * Fix Close Combat weapon checks
 * Fix Sanctuary node not being able to be anointed
 * Fix Nightblade weapon checks
 * Fix Elusive mod persisting if the checkbox was ticked and the source to generate Elusive was taken away
 * Fix incorrect calculations of Active Totem Limit
 * Fix many configuration options that didn't work for minion granted effects
    * Blade count for spectres' Blade Vortex
    * Spectres' curses
    * Ursa's Rallying Cry
    * Holy Relic's Aura
    * Lightning Golem's Aura
 * Fix Ensnaring Arrow's damage debuff incorrectly stacking 3 times
 * Fix incorrect calculation of auras and curses granted by minions
VERSION[1.4.157.4][2020/02/11]
 * Add support for increased Effect of Arcane Surge
 * Add support for Brand Attachment range
 * Add support for Awakened Spell Echo's chance to deal Double Damage on final repeat
 * Fix support for Crimson Dance
 * Update wording on Staves
 * Corrected many uniques that wrongly got legacy variants and updated wordings
VERSION[1.4.157.3][2020/02/10]
 * Fix scrolling on dropdown boxes
 * Fix CombinedDPS showing up on all skills
VERSION[1.4.157.2][2020/02/10]
 * Add support for the Barrage Support skill gem
 * Add support for Ensnaring Arrow
 * Add support for Thread of Hope
 * Add support for Crimson Dance and amount of bleeds on enemy
 * Partial support for Timeless jewels
    * Brutal Restraint (Maraketh) and Lethal Pride (Karui) now provide stats when allocating small nodes on the tree
    * Elegant Hubris (Eternal) now negates all stats gained from nodes in its radius other than keystones
 * Add support for Void Shot granted by the Voidfletcher unique quiver
 * Add support for in-game jewel radius sprites
 * Add parsing for -res and increased phys damage delve helmet mods
 * Add support for "against Chilled or Frozen Enemies" mod
 * Add breakdown for Curse Effect for Curse Skills
 * Add breakdown for Aura Effect for Aura Skills
 * Add breakdown for "Base from Armours" row for ES/Armour/Evasion
 * Add colours to the resistances' label on the side bar
 * Add Ctrl-Right and Ctrl-Left to text fields (skip words)
 * Add list of recently imported accounts to the Import/Export Build tab
 * Add parsing for Elusive mod on boots
 * Add support for "Ignites you inflict deal Damage faster" mod
 * Add support for "Fortify Buffs you create instead grant 30% more Evasion Rating" mod
 * Add missing "increased Flask Charges gained" mod to Nomad unique belt
 * Add support for Fungal Ground from Sporeguard unique body armour
 * Add Bone Armour and Mirage Warriors to skill pool
 * Add 15 fuses to Explosive Arrow drop-down list
 * Cap max elemental resistance at 90
 * Fix mods for many old jewels
 * Fix Spreading Rot jewel
 * Fix Chin Sol's mods
 * Fix quality mods on Awakened Swift Affliction and Awakened Unbound Ailments
 * Fix Arctic Breath's cold dot not being modified by area damage mods
 * Fix Transfiguration of Mind interaction bug with Crown of Eyes
 * Fix parsing for travel skill mods
VERSION[1.4.157.1][2019/12/21]
 * Added a new unique item, The Savior
 * Added the ability to show only non-Awakened supports (or only Awakened supports!); the option can be found in the
   Skills tab under the socket group list
 * Added sources of increased maximum resistances to now show up in the resistance breakdown window
 * Add unique changes from 3.7
 * Fix issue where gem levels would get reset on loading or importing a build
 * Implicits on items that are copied from in-game are now correctly handled. Additionally, the ability of the program 
   to determine if modifiers on copied items are enchantments, implicits or explicits has been greatly improved, 
   and should almost always be correct; also, applying enchantments to items with implicits will now work correctly.
 * Fix + gem level mods on new influence amulets to now work properly
 * Fix Fractal Thoughts increased dex mod to now work properly
 * Fix support for old Red Nightmare mod wording
 * Fix ailment calculation crash
VERSION[1.4.155.1][2019/12/16]
 * Added the following new gems:
    * Artillery Ballista
	* Ensnaring Arrow
	* Shrapnel Ballista
	* Arrow Nova
	* Barrage (does not give accurate damage numbers)
	* Greater Volley
	* The 35 new Awakened support gems
 * Applied the skill reworks and balance changes for 3.9.0
 * Updated item bases, mods, and enchantments for 3.9.0
 * Added new influence bases to crafting window
 * Fix all Oils on tree to have correct values
 * Add more detailed breakdown for shock and chill
VERSION[1.4.153.2][2019/12/14]
 * Re-add Oils to tree
 * Add support for Ghost Shrouds
 * Add support for increased Ancestor Totem buff effect
 * Add support for Ritual of Awakening Hierophant node
 * Add support for 3 mods on Watchers Eye
 * Add Impale damage to Combined DPS sort option
 * Update Boss resistance values to 3.9 levels
 * Add Bleed DPS to sorting option
 * Add new spectres to the spectre library
	* Kraityn's Sentry, Chrome-infused Chimeral, Vaal Slayer, Primeval Hunter, Archer Statue, Crazed Driver
 * Add new spectre skills to library
	* Blast Rain, Elemental Hit Fire, Barrage, Ice Shot, Unearth, Tornado Shot, Flame Surge
 * Fix mod support for Chains of Command
 * Add Astral Projector Unique Ring (3.9 preview)
 * Fix rage granting damage to unarmed attacks
 * Fix UI on passive tree being too large for some resolutions
 * Fix node power not respecting your colour choice for highlighting
 * Add area tag to Perforate
 * Fix uniques with duplicate mods
 * Re-add Death's Harp back in
 * Update Snakepit Unique Ring
VERSION[1.4.153.1][2019/12/12]
 * Add 3.9 Passive Tree
 * Add 3.9 Unique Changes
 * Add support for Ryslatha's Coil
 * Add support for Perquil's Toe
 * Add support for Vaal Arc Lucky Buff
 * Add support for Chain of Command's mods
 * Add support for Warcried recently
 * Fix Minion DPS sorting bug for Uniques and tree
 * Fix Toxic Rain/Rain of Arrows pierce bug
 * Fix radius calculation for Jewels 
 * Fix Impale calculations for certain skills
      * Barrage, Blade Flurry, Blast Rain, Double Strike, Lacerate, Scourge Arrow,
  	    Cleave, Dual Strike, Riposte, Viper Strike, Static Strike
 * Counter-attack skills now show proper damage for each hit instead of DPS when using Impale
 * Update many uniques that had incorrect wordings
VERSION[1.4.152.8][2019/12/09]
 * Add Support for Greater Spell Echo
 * Widen manage passives trees drop down box
 * Rampage now appears as a box on the configs page
 * Show Impale DPS in sidebar for minions
 * Add The Ivory Tower Body armour (3.9 preview)
 * Add Mistwall Buckler Shield (3.9 preview)
 * Add support for Manastorm's lightning damage buff
 * Add support for Arborix and its mods
 * Add support for Augyre and its mods 
 * Add support for Vulconus and its mods
 * Add support for new Coated Shrapnel mod
 * Add support for Inquisitors increased damage on consecrated ground Sanctuary node
 * Add support for Golem Commanders increased damage node
 * Add increased area rampage mod support on Sinvicta's Mettle
 * Add proper support for Champions' Master of Metal node (set the number of impales for this to work)
 * Add Carrion golem to list of golems that work with primordial harmony
 * Add Bane of Legends node attack speed buff
 * Add tooltip to Rage to list its effects
 * Update Edge of Madness
 * Fix Delve more bleed and poison damage mods to only apply to attacks and give more realistic damage numbers
VERSION[1.4.152.7][2019/12/03]
 * Add sorting for DPS including Impale and average hit damage
 * Add Impale DPS breakdown numbers
 * Change Impale DPS display in sidebar to make it more clear
 * Fix Primordial chain golem damage not working properly
 * Fix withering touch not applying withered damage increases
 * Fix Eternity shroud Elemental as Extra Chaos roll
 * Fix crash related to Impale calculations for Shield charge and Spectral Shield Throw
VERSION[1.4.152.6][2019/12/02]
 * Fully implement impale DPS calculations
 * Support for increased buff effect per golem and damage per golem
 * Update uniques with changes 3.8
 * Add new 3.9 uniques and changes from teasers so far
 * Added 100% increased crit chance from consecrated ground
 * Add support for Triad Grips
 * Add support for spell dodge boot enchant
 * Add support for remaining fossil mods
 * Cap shock effect at 50%
 * Fix totem limits
 * Fix elemental hit threshold gems again
 * Fix double damage on heavy strike
 * Fix minion resistance on Raise Spectre gem
 * Fix Bones of Ullr mod
 * Fix Perandus Signet mod
 * Fix Red Nightmare block chance
 * Trim image file sizes
VERSION[1.4.152.5][2019/10/08]
 * Withered debuff now appears on the config page
 * Ignite DPS for node power now works
 * Fixed some of the wording for impale
 * Added Impale chance and damage multiplier to the side bar so it will now show the differences when 
   choosing impale gems or impale nodes on the tree
 * Added a feature requests section to the README.md file
VERSION[1.4.152.4][2019/10/08]
 * Readded +1 to socketed gems mod on daggers
 * Add parsing for max chaos resistance
 * Combat focus now works properly with Elemental Hit and Wild Strike
VERSION[1.4.152.3][2019/10/06]
 * Implemented logic for melee distance scaling attack multipliers (Close combat and Slayers Impact node)
 * Add counterattack double damage bonus from Gladiators Painforged node
 * Implement parsing for all of Slayer's nodes
 * Add support for Assassins Mistwalker node and Ascendants  node for Assassin
 * Add support for travel skills cooldown recovery
 * Add Badge of Brotherhood mod parsing
 * Add incremental shock values instead of the default locked value of 50%
VERSION[1.4.152.2][2019/10/05]
 * Added a display for current Elusive effect in the Calcs tab, which only shows up while Elusive.
 * Nightblade Support now gives Crit Multi and Base Crit Chance to attacks while using Claws or Daggers.
 * Elusive is implemented specifically for Claws/Daggers on Nightblade, and is added as a global Skill Mod 
   for Withering Step and any future gems which give the stat.
 * Added Vermillion ring base
VERSION[1.4.152.1][2019/10/05]
 * Updates uniques with 3.8 Changes
 * Adds new 3.8 uniques
 * Fix tempered flesh/mind not working
 * Fix minion regen nodes on the tree not being parsed correctly
 * Not all unique mods are parsed correctly
VERSION[1.4.152][2019/09/15]
 * Added support for anointments that grant notable passives
 * Added support for Transfiguration of Body/Mind/Soul
 * Added missing Legion uniques, and applied unique balance changes from 3.7 (thanks PJacek)
 * Added the missing bonuses from the Feeding Frenzy buff
 * Added the following spectres to the spectre library:
    * Desecrated Saint
    * Foreman
	* Freezing Wolf
    * Lunaris Concubine
	* Lunarsworn Wintermage
    * Slave Driver
 * Fixed modifiers to Golem buff effect not applying to the buff from Summon Carrion Golem
VERSION[1.4.151][2019/09/09]
 * Fixed error with Minion Instability
VERSION[1.4.150][2019/09/09]
 * Added the following new gems:
    * Cobra Lash
	* Icicle Mine
	* Pestilent Strike
    * Plague Bearer (mostly non-functional)
	* Stormblast Mine
	* Summon Carrion Golem
	* Summon Skitterbots
	* Venom Gyre
	* Withering Step (non-functional)
	* Charged Mines
	* Deathmark (The enemy can be set as Deathmarked in the Skill Options section of the Configuration tab)
	* Feeding Frenzy (Feeding Frenzy can be activated in Skill Options)
	* High-Impact Mine
	* Infernal Legion
	* Meat Shield (The enemy can be set as being "Near you" in Skill Options)
	* Nightblade (non-functional)
	* Swift Assembly
 * Added support for the new Mine changes:
    * When a Mine skill is selected, a new Active Mines option appears
	* The skill's Mana Reservation will be multiplied by the number of Active Mines specified
    * The various Mine auras are all supported; the stack count is determined by the Active Mines option
 * Applied the skill reworks and balance changes for 3.8.0
 * Updated item bases, mods, and enchantments for 3.8.0
 * Added support for global Spell Skill Gem modifiers, and updated the +X Staff rare templates
 * Updated minion Accuracy values
 * Added support for the Added Chaos Damage granted by Despair
 * The additional Critical Strike Chance granted by Assassin's Mark now works correctly
 * The "less Mana Cost of Skills" stat on Sanctuary of Thought no longer incorrectly affects Mana Reservation
 * "+X to level of all Minion Skill Gems" no longer incorrectly applies to Support Gems
VERSION[1.4.149][2019/09/05]
 * Fixed Vaal Pact not working
VERSION[1.4.148][2019/09/05]
 * Fixed crash with Resolute Technique
 * Fixed Poison DPS not being calculated
VERSION[1.4.147][2019/09/05]
 * Added 3.8.0 passive tree
VERSION[1.4.146][2019/06/09]
 * Fixed Blood and Sand having the wrong maximum gem level
VERSION[1.4.145][2019/06/09]
 * Fixed passive tree art
VERSION[1.4.144][2019/06/09]
 * Updated passive tree
 * Fixed Shield Charge not getting the correct damage stats
VERSION[1.4.143][2019/06/09]
 * Fixed various weapon modifiers not working correctly
 * Fixed error that could occur when comparing 3.6 and 3.7 trees
 * Fixed the chain count modifier on Snakepit not applying correctly
VERSION[1.4.142][2019/06/09]
 * Added the following new gems:
    * Berserk
    * Bladestorm (the buffs from the storms can be enabled in the Skill Options section of the Configuration tab)
	* Blood and Sand (you can switch stances in Skill Options)
	* Chain Hook
    * Dash
	* Flesh and Stone (you can switch stances in Skill Options)
	* Frostblink
	* Perforate
	* Precision
	* Pride
    * Steelskin
	* Close Combat (mostly non-functional)
	* Impale (the Impale mechanic is still unsupported)
	* Pulverise
	* Rage
	* Shockwave
 * Applied the skill reworks and balance changes for 3.7.0
    * Note that Cast While Channelling will not work correctly for the time being due to some significant changes
 * Updated item bases and mods for 3.7.0
 * Applied the accuracy changes from 3.7.0
VERSION[1.4.141][2019/06/06]
 * Fixed Rage degeneration applying incorrectly (again)
VERSION[1.4.140][2019/06/06]
 * Fixed Rage degeneration applying incorrectly
VERSION[1.4.139][2019/06/06]
 * The Rage option in the Configuration tab will now correctly show when the relevant passives are allocated
VERSION[1.4.138][2019/06/05]
 * Passive tree updated to 3.7.0
 * Added support for multiple passive tree versions in one build:
    * Trees in existing builds will default to the 3.6 tree
    * New builds (or new trees in existing builds) will use the 3.7 tree
    * Old trees can be converted to the latest version using a button that will appear at the bottom of the 
	  Tree tab when viewing an old tree; this creates a copy of the tree, so you can switch back if needed
VERSION[1.4.137][2019/04/10]
 * Fixed issue preventing Cast while Channelling from working correctly
VERSION[1.4.136][2019/04/07]
 * You can now import characters from the console realms
 * Updated item mods and skill gems to account for changes in recent patches
 * Fixed issue preventing Icestorm's duration from scaling from Intelligence
VERSION[1.4.135][2019/03/14]
 * Fixed crafted mods on imported items not being recognised
 * Storm Call now correctly shows DPS instead of just average damage
VERSION[1.4.134][2019/03/12]
 * Fixed various issues with importing fractured and synthesised items
 * Fixed issues with stat comparisons in weapon tooltips
VERSION[1.4.133][2019/03/12]
 * The debuff durations of Bane and Soulrend are now correctly affected by Temporal Chains
 * Bane is now correctly affected by modifiers to Curse Skills
 * Synthesised items can now be imported
VERSION[1.4.132][2019/03/10]
 * Added the following new gems:
    * Bane
	* Divine Ire
	* Purifying Flame
	* Malevolence
	* Soulrend
	* Wave of Conviction (the type of Exposure being applied can be set in the Configuration tab)
	* Zealotry
	* Energy Leech
	* Intensify (Intensity stacks can be set in the Configuration tab)
	* Unleash (does not currently affect DPS)
 * Applied the reworks for the following gems:
    * Holy Flame Totem
	* Storm Burst (DPS calculation isn't currently accurate)
	* Infused Channelling (Infusion can be enabled in the Configuration tab)
 * Added the following skills and supports from uniques:
    * Lightning Aegis
	* Precision
	* Blessing (the aura and reservation durations for supported skills can be found in the Calcs tab)
 * Applied all skill balance changes for 3.6
 * Added the following 3.6 uniques: (thanks PJacek)
    * Circle of Regret
    * The Eternity Shroud
	* Garb of the Ephemeral (Divinity can be enabled in the Configuration tab)
	* Maloney's Mechanism
	* Offering of the Serpent
    * Vixen's Entrapment
 * Updated the passive tree
 * Updated item bases and mods for 3.6
 * Winter Orb's hit rate is now correctly affected by modifiers to Cast Speed
VERSION[1.4.131][2019/03/08]
 * Updated boss curse effect penalty
 * Removed min/max Crit Chance limits
 * Fixed the passive tree node location popup showing the wrong locations
VERSION[1.4.130][2019/03/07]
 * Passive tree updated to 3.6
 * Added the following 3.6 uniques: (thanks PJacek)
    * Bottled Faith
    * Circle of Nostalgia
    * Hyrri's Truth (except the Precision skill)
    * March of the Legion (except the Blessing support)
	* Mask of the Tribunal
	* Nebulis
    * Perepiteia (except the Lightning Aegis skill)
	* Storm's Gift
 * Added most 3.5 uniques (thanks Patchumz and PJacek)
 * Added support for Energy Shield Leech
 * The stat comparisons in tooltips for non-equipped two handed weapons now show the changes from replacing both
   weapons if you are dual wielding, rather than your main hand weapon only
 * Added base radius values for Dark Pact (24), Vaal Blight (20), and Wither (18)
 * Fixed issue preventing local life on hit modifiers from working correctly
 * Storm Call now shows DPS as well as average damage
 * Decay DPS is now only shown if the skill can deal Chaos Damage
 * Fixed error when trying to add a custom modifier to Abyss Jewels
VERSION[1.4.129][2019/01/13]
 * "while Focussed" modifiers are now correctly recognised
 * "+X to minimum Endurance Charges" now works correctly
VERSION[1.4.128][2019/01/11]
 * Fixed issue preventing Empower and Enhance supports from working
VERSION[1.4.127][2019/01/06]
 * Fixed error when showing tooltip for Abyssal Cry
 * Fixed error when Gruthkul's Pelt is used in builds that contain spells
 * Fixed error when opening builds containing certain Spectres
VERSION[1.4.126][2019/01/04]
 * Fixed mana cost multipliers on support gems not applying
VERSION[1.4.125][2019/01/04]
 * Fixed Blasphemy mana reservation
 * Fixed error that sometimes occurred when adding gems
VERSION[1.4.124][2019/01/03]
 * Hovering over a gem in the Skills tab will now show the gem's full tooltip, including stats
 * Fixed new issue causing Configuration tab options to not appear
VERSION[1.4.123][2019/01/02]
 * Fixed issue causing Configuration tab options to sometimes fail to appear when appropriate
 * Fixed error when adding crafted modifiers to items
VERSION[1.4.122][2019/01/01]
 * Updated the crafting bench options for 3.5
 * Added support for most of the new craft modifiers
 * Applied the weapon restriction changes from 3.5
 * Adrenaline can now always be enabled (as it is no longer exclusive to Champion)
 * Fixed issue with modifiers to socketed gem level applying twice
VERSION[1.4.121][2018/12/12]
 * Applied the unique balance changes for 3.5
 * Added base radius values for Vortex (20), Armageddon Brand (18/8), Winter Orb (16), and the Banner skills (40)
 * Fixed issue with certain conditional skill stats not working correctly
    * This notably caused Elemental Hit to deal all elements at once
VERSION[1.4.120][2018/12/11]
 * Added skill parts to Shattering Steel to show both projectile and cone damage
 * Fixed Claw Crit Chance conversion from Rigwald's Curse
 * Fixed node power calculations for minion builds
VERSION[1.4.119][2018/12/09]
 * Added additional skill parts to Ice Spear to simulate all projectiles hitting the target
 * Added support for the various Brand and Banner-related passive skills
 * Fixed issue with node power generating incorrectly for certain builds
 * Fixed Vortex showing an infinite cast rate
 * Fixed removable charge counts being incorrectly calculated; this affected Discharge's DPS
 * Fixed Vile Toxins' damage bonus not applying
VERSION[1.4.118][2018/12/09]
 * Added the following new gems:
    * Armageddon Brand
	* Storm Brand
	* Brand Recall
	* Dread Banner
	* War Banner
	* Lancing Steel
	* Shattering Steel
	* Winter Orb
	* Bonechill (partial; only the Cold Damage Taken over Time portion works)
	* Multiple Totems
 * Applied all skill balance changes for 3.5
 * Applied all item base balance changes for 3.5
 * Updated/added many uniques from Incursion and Delve (thanks PJacek)
 * Corrected the implicits on a number of unique swords (thanks baranio)
 * Fixed the rolls on Impresence's Armour modifier (thanks nathanrobb)
 * Removed errant "Cannot be Frozen" modifier from Crystal Vault (thanks bblarney)
 * Fixed certain curse stats having the wrong sign (positive instead of negative, or vice versa)
 * Fixed some remaining cases of modifiers being attributed to the wrong skill gem in the Calcs tab
 * The Virulence bonuses for Herald of Agony's Agony Crawler no longer incorrectly apply to Phantasms
 * Fixed loading of 2.6 builds
VERSION[1.4.117][2018/12/06]
 * Passive tree updated to 3.5
 * Added support for Far Shot, and the related Ascendant Deadeye projectile damage scaling
VERSION[1.4.116][2018/10/31]
 * Vaal Arc's Chain damage bonus now works correctly
 * Fixed the leech percentage on Blood Rage
 * Fixed the Damage penalty on Spell Totem Support
VERSION[1.4.115][2018/10/29]
 * Added the following spectres to the spectre library:
    * Bone Husk
	* Bone Stalker
	* Colossus Crusher
	* Risen Vaal Fanatic (all variants)
	* Stoneskin Flayer
 * Fixed the Slam and Crusade Slam abilities used by Sentinels
 * Fixed Temporal Chains' Effects Expire Slower stat
 * Fixed error when using Summoned Ursa's Rallying Cry skill
 * Fixed an issue where modifiers from skills sometimes had the wrong source in the Calcs tab
VERSION[1.4.114][2018/10/27]
 * Added the following minions:
    * Bestial Rhoa
	* Bestial Snake
	* Bestial Ursa
	   * You can enable the Rallying Cry skill in the Skill Options section of the Configuration tab
 * Added the following spectres to the spectre library:
	* Enhanced Vaal Fallen (the DPS for their Elemental Hit skill might not be correct)
    * Kiln Mother
 * Fixed the Cast Speed from Haste not applying correctly
 * Fixed Spectre's Curse skills not working correctly
 * Fixed Assassin's Mark's Crit Multiplier stat
 * Fixed the missing DPS multiplier on Ice Golem's Cyclone skill
 * Fixed the interaction between Unnatural Instinct and Might of the Meek
VERSION[1.4.113][2018/10/26]
 * Added the following spectres to the spectre library:
    * Host Chieftain
    * Risen Vaal Advocate (Physical)
	* Risen Vaal Advocate (Fire)
	* Risen Vaal Advocate (Chaos)
 * Fixed the missing Cyclone skill on Dancing Dervish
 * Fixed more instances of buff effects not applying (Vaal Ancestral Warchief, Lightning Golem's Wrath)
VERSION[1.4.112][2018/10/26]
 * Fixed a bug preventing certain buff/aura affects from applying; this affected Herald of Agony, Haste, and Vaal RF
VERSION[1.4.111][2018/10/26]
 * Vaal Earthquake's DPS should now be calculated correctly
 * Fixed error with "X of the Grave" glove enchantments
 * Fixed error when loading a build with Vaal Double Strike
VERSION[1.4.110][2018/10/26]
As of this update I am once again able to add and update minions/spectres, which hadn't been possible since 3.0:
 * Added the following minions:
    * Agony Crawler (Herald of Agony)
	   * You can set the Virulence stack count in the Skill Options section of the Configuration tab
	* Sentinel of Purity (Herald of Purity)
	* Sentinel of Dominance (Dominating Blow; only the Normal variant)
	* Holy Relic
	    * You can enable the regeneration aura in the Skill Options section of the Configuration tab
	* Summoned Phantasm (including Soulwrest's Summon Phantasm skill)
 * Added the following spectres to the spectre library:
	* Alpine Shaman
	* Frost Sentinel
	* Kitava's Herald
	* Risen Vaal Advocate (Lightning)
	* Sandworn Slaves
	* Solar Guard
	* Solaris Champion
	* Tukohama's Vanguard
	   * The stage count for the Scorching Ray Totem can be set in the Skill Options section of the Configuration tab
	* Wicker Man
 * Minion Accuracy values are now more correct
 * Minion Armour values are now calculated and displayed in the Calcs tab
VERSION[1.4.109][2018/10/25]
 * Applied the skill changes from 3.4.2
 * Updated the passive tree export links to 3.4
 * Added support for Hierophant's Illuminated Devotion
 * The increased Damage per Block Chance Elder Shield modifier is now correctly recognised
 * Fixed error that occurred when importing weapons with Abyssal Sockets
VERSION[1.4.108][2018/09/08]
 * Applied the skill and enchantment fixes from 3.4.1
 * The "more Physical Damage over Time" stat on Vicious Projectiles no longer incorrectly applies to Poison
    * This issue resulted in significantly overstated DPS for most Projectile Poison builds; I apologise for any inconvenience
	   and/or shattered dreams resulting from this oversight
 * The buffs from the Vaal and non-Vaal Ancestral Warchief skills no longer stack
 * The passive tree can do longer be dragged infinitely in any direction
VERSION[1.4.107][2018/09/01]
 * The per-stage bonus for Scourge Arrow now correctly applies to the thorn arrows
VERSION[1.4.106][2018/09/01]
 * Added support for the "50% less X Damage" modifiers on the Combat Focus jewels
VERSION[1.4.105][2018/09/01]
 * Added Helmet enchantments for the new skills
 * Applied balance changes to existing unique items
 * Applied the change to base Trap Throwing Time from 3.4
VERSION[1.4.104][2018/09/01]
 * Fixed error message caused by Spiritual Command
VERSION[1.4.103][2018/09/01]
 * Added the following new uniques: 
    * Aul's Uprising
	* Cerberus Limb
	* Chaber Cairn
	* Curtain Call
	* Demon Stitcher
	* The Eternal Apple
	* Geofri's Legacy
	* The Grey Spire
	* Mark of Submission
	* Perquil's Toe
	* The Primordial Chain
	* Soulwrest (except the Summon Phantasm skill)
	* Unnatural Instinct
	* Command of the Pit
	* Crown of the Tyrant
	* Doryani's Delusion
	* Hale Negator
 * Updated item modifiers for crafting
 * Added support for the "40% chance to deal 100% more Poison" modifier on Master Toxicist
 * Gathering Winds now applies Tailwind to your Minions
 * Modifiers to Minion Attack and Cast Speed are now correctly converted by Spiritual Command
VERSION[1.4.102][2018/09/01]
 * Fixed issue preventing Total DPS from being calculated for dual wielding attack builds
 * Toxic Rain's DoT is now affected by modifiers to Area Damage
VERSION[1.4.101][2018/09/01]
 * Static Strike is now fully updated for 3.4
VERSION[1.4.100][2018/09/01]
 * Consecrated Path and Smite are now correctly affected by Melee modifiers
 * Earthquake's Aftershock damage multiplier now works correctly
VERSION[1.4.99][2018/09/01]
 * Added the new skills for 3.4:
    * Vaal Ancestral Warchief
	* Consecrated Path
	* Herald of Agony (except the Minion, sorry!)
	* Herald of Purity (except the Minion)
	* Smite
	* Scourge Arrow
	* Summon Holy Relic (except... the Minion)
	* Toxic Rain
	* Withering Touch
 * Applied all changes to existing skills for 3.4
 * Flesh Binder's Caustic Ground effect now works correctly
VERSION[1.4.98][2018/08/29]
 * Modifiers to Damage over Time with Bow Skills now work correctly
 * Acrobatics now works correctly
VERSION[1.4.97][2018/08/29]
 * Passive tree updated to 3.4
 * Other changes for 3.4 are still to come
 * Vaal Righteous Fire is now correctly affected by modifiers to Area Damage
 * Corrected the range of the explicit increased Spell Damage stat on Shimmeron
 * Armour/Evasion/ES can no longer be negative
 * Bubbling Flasks' Instant Recovery percentage is no longer incorrectly affected by Flask Effect modifiers (as in 2.6)
VERSION[1.4.96][2018/06/11]
 * Fixed an issue preventing certain skill-specific modifiers from applying; particularly for skills used by Minions
    * Notably, this fixes the Zombie Slam modifiers from Flesh Binder and Violent Dead
 * The "+ to Level of Socketed AoE Gems" modifier now applies correctly
 * Corrected the level requirement on Stormwall
 * Cold Snap's DoT is now correctly affected by Area Damage modifiers
 In other news, Path of Building has now been downloaded over 1,000,000 times!
VERSION[1.4.95][2018/06/08]
 * Added the following new uniques:
	* Sinvicta's Mettle
	* Unyielding Flame
    * Architect's Hand
	* Transcendent Flesh
	* Tempered Mind
	* Transcendent Mind
	* Tempered Spirit
	* Transcendent Spirit
 * Updated the rolls on many new uniques
 * Updated the passive tree; in particular, this corrects the positioning of the Overcharged cluster
 * You can now apply 2 corrupted implicits to an item
 * Uniques in the unique database now show their source (if drop-limited) and upgrades (e.g. Prophecy/Blessing/Vial)
 * Aura/buff/curse skills are now correctly enabled by default when importing
 * Slavedriver's Hand now correctly converts Attack and Cast Speed modifiers to Trap Throwing Speed
VERSION[1.4.94][2018/06/03]
 * Fixed several issues with sorting gems by DPS
 * Updated the game version selector
 * Trap Support no longer incorrectly has a cooldown
 * Flamethrower Trap is now correctly affected by Area Damage modifiers
 * Fixed issue preventing certain item-granted skills from working correctly
 * Fixed error that could occur when adding item-granted skills (such as Aspects)
VERSION[1.4.93][2018/06/02]
 * Applied the 3.3 changes to:
    * Item bases and modifiers, including corrupted implicits
    * Skill enchantments
    * Unique items
 * Fire, Ice, and Lightning Traps no longer incorrectly show a cooldown
 * Removed non-functional option for Charged Dash
VERSION[1.4.92][2018/06/02]
 * Added/updated all skill gems for 3.3
 * Aura/buff/curse skills can now be enabled/disabled in the Skills tab independently of the skill gem itself
 * Fixed the "Onslaught on Low Mana" modifier on Dance of the Offered and Omeyocan (thanks ExaltedShard)
 * Quartz Infusion now correctly enables Phasing when you have Onslaught
 * The "Used a Movement Skill Recently" option now correctly enables for all Movement skills
VERSION[1.4.91][2018/06/01]
 * Added the missing limit to Pure Talent
 * Slavedriver's hand no longer incorrectly converts Attack Speed modifiers to Trap Throwing Speed for Attack traps
 * Fixed error when hovering over "Total Increased" in the Calcs tab on certain builds
VERSION[1.4.90][2018/05/31]
 * Added the following announced uniques for 3.3:
    * Zeel's Amplifier
	* Soul Catcher
	* Soul Ripper
 * Added the following very old uniques:
    * Eyes of the Greatwolf
 * The Character Import process has been improved:
    * The last account and character imported to the current build are now remembered
	* The character list can now be filtered by league
 * Ctrl+F now focuses the search fields in the Tree and Items tabs
 * Added options to the Configuration tab for:
    * # of Enemies Killed Recently
	* # of Enemies Killed by Totems Recently
	* # of Enemies Killed by Minions Recently
 * Enabling the Elemental Equilibrium Map Modifier option now correctly shows the EE-related options
VERSION[1.4.89][2018/05/31]
 * 3.2 Shadow passive trees will now migrate to 3.3 without a full reset
VERSION[1.4.88][2018/05/30]
 * Sorting unique flasks by DPS now works correctly
 * Fixed issue where Slavedriver's Hand was granting Blood Magic to all skills
 * Fixed a rare issue in which nodes in Ascendant could be unallocated without properly removing dependent nodes
VERSION[1.4.87][2018/05/30]
 * Passive tree updated to 3.3
 * The unique items list can now be sorted by DPS
 * Added the following announced uniques for 3.3:
    * Combat Focus
    * Earendel's Embrace
	* Slavedriver's Hand
	* Tempered Flesh
	* Apep's Slumber
	* Apep's Supremacy
	* Coward's Chains
	* Coward's Legacy
	* Dance of the Offered
	* Omeyocan
	* Story of the Vaal (partial; random conversion is not supported)
	* Fate of the Vaal (partial; random conversion is not supported)
	* Mask of the Spirit Drinker
	* Mask of the Stitched Demon
	* Sacrificial Heart
	* Zerphi's Heart
 * Added the following uniques from mid-3.2:
    * Chains of Command
	* Corona Solaris
	* Gluttony
 * Added an option to the Configuration tab for "Have you Shattered an Enemy Recently"
 * Added the missing league tags on the Bestiary uniques
 * Modifiers to Action Speed (e.g. Tailwind) now correctly affect Trap Throwing Speed, Mine Laying Speed, and Totem Placement speed
 * Projectile Weakness's added Knockback chance is now factored into the Knockback calculations
 * The damage-per-Ailment-type modifier on Yoke of Suffering is now supported (thanks chollinger)
 * The Global Physical Damage stat on Prismatic Eclipse is now correctly recognised
 * The increased Damage to Pierced targets modifier on Drillneck is now correctly recognised
 * Enlighten no longer incorrectly applies to skills granted by items
 * Modifiers to Burning Damage no longer incorrectly apply to Poison sourced from Fire Damage
VERSION[1.4.86][2018/05/08]
 * Fixed the importing of character passive trees
 * The "no/all equipped items are corrupted" modifiers on Voll's/Malachai's Vision are now recognised correctly
 * Fixed error when setting Spectre level above 100 (thanks Faust)
VERSION[1.4.85][2018/03/22]
 * Added Helmet enchantments for Spectral Shield Throw and Tectonic Slam
 * Added Light Radius Mod to the Other Defences section of the Calcs tab
 * Fixed issue preventing additional Projectile enchantments for Bow skills from being recognised
 * Fixed the conditional damage multiplier on Hypothermia
 * Fixed an error that sometimes occurred when trying to craft a jewel
VERSION[1.4.84][2018/03/21]
 * Added the following new uniques:
	* All 16 uniques from the Bestiary bosses (including all granted skills and associated mechanics)
    * Asenath's Chant
	* The Effigon
	* Hyrri's Demise
	* Indigon (partial)
	* Loreweave
	* Malachai's Awakening
	* Sanguine Gambol
	* Voidforge (partial; the random extra damage cannot be simulated yet)
 * Updated the modifier rolls on Panquetzaliztli
 * Updated the modifier rolls on several other new uniques
 * Updated the stat parsing to account for various stat wording changes made in 3.2
    * Notably, this fixes the various additional Arrow/Projectile stats that were no longer being recognised
 * Added support for the Icicle Burst skill granted by Cameria's Avarice
 * Added options to the Configuration tab to override the number of Power/Frenzy/Endurance Charges used when they are enabled
 * Added an option to the Configuration tab for "Energy Shield Recharge started Recently?"
 * Fixed error caused by Zizaran trying to add mods onto an item
VERSION[1.4.83][2018/03/03]
 * Added the following new uniques:
    * Crystal Vault
	* Dreadbeak
	* Dreadsurge
	* Duskblight
	* Frostferno
    * Geofri's Devotion
	* Mark of the Elder
	* Mark of the Red Covenant
	* Mark of the Shaper
	* Mirebough
	* Sunspite
    * Timetwist
	* Wildwrap
    * Winterweave
 * Updated Doryani's Fist with the new stat wording; this stops it from incorrectly benefiting Spectral Shield Throw
VERSION[1.4.82][2018/03/03]
 * Fixed a few odd UI glitches when using Summon Phantasm on Kill with an active skill that has multiple parts
    * A side effect is that the sidebar stat box now expands upwards to fill any empty space below the main skill selector
VERSION[1.4.81][2018/03/02]
 * Added the 3 new skill gems introduced in 3.2
    * Summoned Phantasms are not fully supported, as their projectile spell cannot be added yet
 * Applied the minion changes for 3.2
VERSION[1.4.80][2018/03/02]
 * The maximum Chain count for chaining skills is now shown in the "Skill type-specific Stats" section of the Calcs tab
 * Added an option to the Configuration tab for "# of times Skill has Chained"
    * This allows all per-Chain modifiers to work, including Ricochet
 * Added an option to the Configuration tab for "# of Poisons applied Recently"
 * Added the following new uniques:
    * The Nomad
	* The Tactician
    * Windshriek
VERSION[1.4.79][2018/03/01]
 * Added an option to the Configuration tab for "Is there only one nearby Enemy?"
 * Updated Gladiator's "Blocked a Hit from a Unique Enemy" option to reflect the 3.2 change ("Recently" -> "past 10 seconds")
 * Added support for White Wind's "while your off hand is empty" condition (thanks chollinger)
 * Rage is now correctly enabled when taking War Bringer
 * The life loss from Rage is now factored into Life Regen
 * Fixed the missing increased Physical Damage modifier on Cameria's Avarice
 * Fixed the missing flat Physical Damage modifier on Disintegrator
 * Vaal Summon Skeletons now correctly benefits from modifiers that apply to Summon Skeleton
 * Updated the passive tree export links to 3.2.0
VERSION[1.4.78][2018/03/01]
 * Passive tree updated to 3.2; most of the new nodes and mechanics are supported, with the notable exceptions being:
    * Hierophant's Arcane Surge nodes
	* Elementalist's Golem nodes
 * Added support for action speed modifiers (Tailwind, Temporal Chains, Chill/Freeze)
 * Added the following new uniques:
    * Cameria's Avarice
	* The Dancing Duo
	* Stormfire
 * Corrected the tooltip for the Intimidate option in 3.0 builds
VERSION[1.4.77][2018/02/24]
 * Added Might of the Meek
 * Improved the handling of radius jewels; this mainly addresses issues with overlapping jewels
    * Notably, threshold jewels will now correctly handle nearby nodes that have converted attributes
VERSION[1.4.76][2018/02/23]
 * Added Atziri's Reflection
 * Unique items can now be made Elder/Shaper
 * Corrected the stat ranges on Ahn's Might
 * Prismatic Eclipse's "+ Melee Weapon Range per White Socket" modifier now works correctly
 * The second variant selection on Watcher's Eye is now correctly preserved when the build is saved
 * The artwork for the passive tree is now loaded asynchronously, which should improve startup time
VERSION[1.4.75][2018/02/22]
I apologise for the lack of updates recently; I hadn't had time to work on this, but I will be
putting in a fair bit of work over the coming weeks.
 * Added the following uniques announced for 3.2:
   * Disintegrator (including Siphoning Charge support)
   * Gorgon's Gaze (excluding the Summon Petrification Statue skill)
   * Voidfletcher (partial)
   * Doedre's Malevolence
   * Fox's Fortune
   * Greedtrap
   * Panquetzaliztli
   * The Stormwall
   * Craiceann's items will be implemented once I find out what the hell Crab Barriers are
 * Added Helmet enchantments for the new skills added in 3.1
 * Elder modifiers now correctly appear on crafted Shields
 * Reservation calculations should now always be accurate when you have increased Mana Reserved
 * Fixed error that could appear when editing certain Elder or Shaper items
 * Intimidate's increased Damage bonus now correctly applies to Attack Damage only
 * Oni-Goroshi's Her Embrace no longer persists after the item is unequipped
 * Added support for the added Critical Strike Chance to Socketed Attacks/Spells stats on Shaper/Elder helmets
 * The reduced Elemental Damage taken modifier on Nebuloch now functions correctly
 * Hidden Potential's increased Damage modifier should now be correctly recognised
 * Fixed the missing defences on Magna Eclipsis
 * Fixed the typo in Beltimber Blade's name
 * Corrected the Life roll on the Physical variant of Impresence
VERSION[1.4.74][2017/12/25]
 * Added support for the Her Embrace buff granted by Oni-Goroshi
    * It can be enabled using a new option in the Combat section of the Configuration tab
 * You can now choose the aura modifiers on Watcher's Eye
 * Added an option to the Configuration tab for "Have you Shocked an Enemy Recently?"
 * Added an option to the Configuration tab for "Have you used a Minion Skill Recently?"
 * The "Your X Damage can Poison" stats on Volkuur's Guidance should now be correctly recognised
 * Fixed issue with the damage calculations for Bodyswap
 * Fixed error caused by setting the travel distance option for Charged Dash
VERSION[1.4.73][2017/12/25]
 * Fixed error that occurred when changing some items to Shaper or Elder
VERSION[1.4.72][2017/12/25]
 * Added 2 Abyssal Socket variants to the Abyss league uniques
 * Cremation now correctly benefits from modifiers to Area Damage
VERSION[1.4.71][2017/12/25]
This update adds full support for Abyss Jewels:
 * You can now socket Abyss Jewels in items that have Abyssal Sockets
 * Item modifiers that interact with Abyss Jewels are now supported
 * Abyss Jewels can now be crafted using the "Craft item..." option
 * Abyss Jewels socketed in items will now be imported when importing a character's Items and Skills
This update also adds support for item sockets:
 * An item's sockets are now shown in the tooltip
 * When editing an item you can now edit the sockets and links
 * Item modifiers that interact with socket colours are now supported (e.g. Prismatic Eclipse)
This update also adds support for Shaper/Elder items:
 * Item tooltips now indicate if an item is a Shaper or Elder Item
    * These items will need to be re-imported to be recognised as such
 * When editing a Normal, Magic or Rare item you can set the item to be Shaper or Elder
 * When crafting an item, setting it to Shaper or Elder will enable the corresponding modifiers
Other changes:
 * Added Oni-Goroshi
 * Added support for the Elemental Penetration support provided by Shroud of the Lightless
 * Corrected the Critical Strike Chance per Power Charge modifier on Shimmeron
 * Corrected the radius values of several skills that were updated in 3.1
 * Fixed exported passive tree links to use the correct tree version
VERSION[1.4.70][2017/12/17]
 * Added the following new uniques:
    * Ahn's Contempt
	* Augyre
	* Beltimber Blade
	* Blasphemer's Grasp
	   * Detection/counting of equipped of Elder Items does not work yet
	* Darkness Enthroned
	   * Does not function, as support for socketing Abyss Jewels in items is not implemented yet
	* Hopeshredder
	* Impresence (non-Cold variants)
	* Inpulsa's Broken Heart (mostly non-functional for now)
	* Lightpoacher (mostly non-functional; however Spirit Burst is supported)
	* Magna Eclipsis
	* Shimmeron
	* Shroud of the Lightless
	* Tombfist (mostly non-functional for now)
	* Vulconus
 * Added Corpse Explosion skill parts to the following skills:
    * Bodyswap
    * Cremation
    * Detonate Dead (this allows the Spell part to benefit from Spell modifiers)
	* Volatile Dead
 * Updated rolls on many of the new uniques
 * Added an option to the Configuration tab for "Are you always moving?"
 * Corrected the maximum stack count for Wither (thanks DragoonZ)
 * "Adds X to Y <Type> Damage to <Weapon> Attacks" stats should now be recognised correctly
 * The "more Life" stat on Minion Life Support should now work correctly
VERSION[1.4.69][2017/12/09]
 * Added the following new uniques:
    * Balefire
	* Cyclopean Coil
	* Gloomfang
	* Grelwood Shank
	* Impresence
	* Nebuloch
	* Watcher's Eye
 * Updated Ahn's Might with its final mods
 * Removed the obsolete 4x DPS multiplier from Lightning Tendrils
VERSION[1.4.68][2017/12/09]
 * Added the following new uniques:
    * Bloodbond (including partial support for the Blood Offering skill; only the damage bonus works at present)
	* Bubonic Trail (including the Death Walk skill)
    * Coralito's Signature
	* The Golden Rule
	* Invictus Solaris
    * Iron Heart
	* Kalisa's Grace
	* The Long Winter
	* Oskarm
	* Soul's Wick
 * The "Corpse Life" option has been moved from the Skill Options section to the General section of the
   Configuration tab, as it is now used by several skills
 * Added an option to the Configuration tab for "# of Poison on You"
VERSION[1.4.67][2017/12/09]
 * Fixed error that occurs when trying to import a character's items
VERSION[1.4.66][2017/12/09]
 * Added support for the new skill gems
    * Most should be fully or almost fully functional, with the exception of Mirage Archer
 * Added the following new uniques:
    * Arborix
    * Cane of Unravelling
    * Doedre's Skin
    * Giantsbane
    * Leper's Alms
    * Memory Vault
    * Pure Talent
    * Ralakesh's Impatience
    * Stormcharger
    * The Hungry Loop
       * Note that it may not be fully functional for a while due to the difficulty involved in handling it
    * The Poet's Pen
    * Vix Lunaris
    * White Wind
    * Wraithlord
    * Yoke of Suffering
 * Applied the 3.1 changes to the following uniques:
	* Rise of the Phoenix (thanks twiz-ahk)
    * Queen of the Forest (thanks xmesaj2)
	* Atziri's Acuity
	* The Baron
	* Doomfletch/Doomfletch's Prism
	* Lion's Roar
    * Omen on the Winds
	* Witchfire Brew
	* Other uniques are awaiting confirmation of wording changes
 * Added Dialla's Malefaction and Malachai's Mark
    * Note that Dialla's Malefaction is non-functional as it requires significant changes to support it
The following changes are courtesy of eps1lon:
 * Added an option to the Configuration tab for "Used a Movement Skill Recently"
 * Fixed variants for Berek's Pass's increased Fire Damage stat
VERSION[1.4.65][2017/12/07]
Apologies for the lack of updates recently; I've been very busy. I'll try and manage a few more updates over the
coming weeks, but I can't make any promises yet.
 * Passive tree updated to 3.1
 * You can now rename builds and folders to change only the case of letters
 * Node tooltips now correctly update when cancelling alternate path tracing
 * Fixed Discharge's damage penalty when triggered
 * Fixed Multistrike's attack speed bonus to only apply to Melee attacks
 * Fixed various Skeleton-related modifiers that were being recognised but were not functioning correctly
 * Fixed issue where the program's UI wouldn't be correctly scaled when opened in a non-maximised state
VERSION[1.4.64][2017/10/01]
 * Trap Throwing Time, Mine Laying Time, and Totem Placement Time are now calculated and shown in the sidebar
    * Special thanks to aggixx for measuring the base time of those animations
 * Trap Cooldown is now shown in the sidebar (in addition to the Calcs tab)
 * Trap Trigger Radius and Mine Detonation Radius are now calculated and shown in the Calcs tab
 * Added support for Vaal Breach
 * All Configuration tab options upon which any Support gems depend are now permanently visible, even if enabling
   them would have no effect
 * Corrected the "Elemental Resistances while on Low Life" stat on Honourhome
 * The Melee Damage buff from Phase Run now correctly excludes Totem skills
This update also reworked the program's window initialisation code.
The most visible change is that the program's main window now opens while the program is initialising, but this
rework is primarily intended to solve three uncommon issues:
 * The program would crash when launched on a non-primary monitor on certain systems
 * The program's UI would be offset when running on systems with certain Intel HD Graphics driver versions
 * The program would crash when launched using Wine
VERSION[1.4.63][2017/09/16]
 * Added descriptions for support gems
 * The Caustic Cloud from Beacon of Corruption is now correctly affected by Area Damage modifiers on the minion
 * Gaining immunity to Curses now correctly prevents self-Curses from applying
 * Buffs granted by support gems are no longer incorrectly affected by buff effect modifiers of the linked skill
 * Fixed issue causing gem sorting and stat differences to be incorrect when Empower/Enhance/Enlighten are selected
VERSION[1.4.62][2017/09/01]
 * The instant Leech modifier on Atziri's Acuity should now be recognised correctly
 * Fixed issue preventing modifiers to the damage of Channelling skills from applying to Damage over Time
 * Fixed issue causing the Innervation buff to apply regardless of the setting in the Configuration tab
VERSION[1.4.61][2017/08/21]
 * The Secondary Durations for Blight, Frost Bomb and Phase Run are now calculated and shown in the Calcs tab
 * Added an option to the Configuration tab for "# of Shocked Enemies Killed Recently"
 * Added support for the "Your Spells are disabled" modifier on Gruthkul's Pelt
 * Poison/Bleed Chance on weapons is now correctly local
VERSION[1.4.60][2017/08/21]
 * The main Socket Group selector in the sidebar now shows the Socket Group tooltip when you hover over it
 * Updated the skill data for Charged Dash to reflect the changes made in 3.0.1
 * Modifiers that apply when holding a Shield now correctly apply when Necromantic Aegis is allocated
 * The stat comparison for Total DPS inc. Poison is now more intuitive when gaining or losing the ability to Poison
 * Updated the "Is the enemy a Boss?" option to remove the Ailment Duration modifiers from Shaper/Guardian
 * Corrected the base Energy Shield roll on Martyr's Crown
 * Corrected the Critical Strike Multiplier penalty on Ungil's Harmony
 * Updated the Poison Chance modifiers on Snakebite and Cospri's Will
VERSION[1.4.59][2017/08/14]
With this update, new builds will default to 3.0, and the version selection dialog will no longer display.
Builds can still be converted to 2.6 via the Configuration tab. All 2.6 builds will continue to work as normal, 
however from this point some new features may only be available for 3.0 builds.
 * The Helmet enchantments for the new skills are now available in the item enchanting system
 * The resistance penalties from completing Act 5/10 can now be disabled using a new option in the Configuration tab
 * Removed the attack rate cap for Blink/Mirror Arrow clones, which is no longer present in 3.0
 * An explanatory message is now shown in the sidebar if the main skill is disabled (e.g. if no compatible weapon is equipped)
 * Fixed the Burning Damage roll on Pyre
 * Fixed the flat Physical Damage rolls on Widowmaker
 * Fixed the Elemental Resistances roll on Immortal Flesh
 * Fixed issue preventing Socketed Gem modifiers from applying to gems socketed into the alternate weapon set
VERSION[1.4.58][2017/08/09]
 * Added all of the new uniques
 * Added support for the Void Gaze skill granted by Eber's Unification
 * Added support for the Storm Cascade skill granted by The Rippling Thoughts
 * The other skills granted by the new uniques are only partially supported at the moment (no support for the minions)
 * Charged Dash now has a "Travel distance" option in the Configuration tab
 * Updated the total available passive skill points
 * Burn faster/Burn slower should both now be calculated correctly
 * Modifiers to life/mana/ES recovery rate should now only affect recovery over time
 * The build list now uses natural sort order (so "Foo 50" comes before "Foo 100")
 * The gem selection dropdown now accepts "active" as a filter keyword in additional to other gem tags (such as "support")
For 2.6 builds:
 * The link created when exporting the passive tree now opens in the 2.6.2 version of the official passive tree viewer
VERSION[1.4.57][2017/08/05]
 * Now that 3.0 is live, the warning that was shown before importing to 3.0 builds is now shown for 2.6 builds instead
 * The program now behaves correctly when attempting to import from an account with a private profile
For 3.0 builds:
 * Lioneye's Fall now correctly transforms modifiers that grant Ailment Damage while wielding melee weapons
VERSION[1.4.56][2017/08/04]
 * AoE Radius is now shown in the sidebar and stat comparison tooltips
 * The duration of Wither is now correctly affected by Temporal Chains
 * Frozen enemies are now correctly considered to be chilled as well
For 3.0 builds:
 * Updated skills and item modifiers from the patch data
 * Updated the Bleeding bonus damage against moving enemies
 * Added support for the Death Aura skill granted by Death's Oath
 * Equipping Varunastra now correctly allows "Ailment Damage while wielding X" modifiers of the appropriate types 
   to apply (thanks Spawnbroker)
VERSION[1.4.55][2017/08/04]
 * Fixed an issue where the stat difference tooltip on the gem enable checkbox would sometimes fail to update
 * Added an option to the Configuration tab for "Are you Bleeding?"
For 3.0 builds:
 * The Innervation buff can now be enabled using a new option to the Skill Options section of the Configuration tab
 * Dark Pact now uses the Totem's life when linked to Spell Totem
 * The increased Chaos Damage taken from the Spreading Rot jewel now applies when "Is the enemy Hindered?" is enabled
VERSION[1.4.54][2017/08/03]
 * Modifiers to Burn rate should now be simulated correctly
For 3.0 builds:
 * Added support for the %-of-Life damage scaling for Dark Pact
    * Note that the values are not final, and will change when the patch is released
	* For Cast on Skeleton, the skeleton life must be input in the Configuration tab
 * Corrected the charge bonuses which weren't reverted properly
 * Fixed the "Elemental Damage added as Chaos" modifier on Atziri's Promise; re-import from the unique DB
 * Fixed the new life modifier on Death's Oath
VERSION[1.4.53][2017/08/03]
 * Added Inya's Epiphany, Volkuur's Guidance and The Coming Calamity
 * Fixed an issue where the effect of the Conflux Buff option would persist after Shaper of Desolation is deallocated
For 3.0 builds:
 * Updated the passive tree to the final version
 * Updated the charge bonuses
 * Applied most of the unique changes that hadn't already been applied
Still to be added:
 * Some skill changes (waiting for the patch data to become available)
 * The new skill granted by Death's Oath
 * The changes to Shock and Chill
VERSION[1.4.52][2017/07/30]
 * Fixed an issue where attack skills could fail to utilise weapons in the second weapon set
For 3.0 builds:
 * Added preliminary support for Charged Dash, Dark Pact, and Storm Burst
VERSION[1.4.51][2017/07/29]
For 3.0 builds:
 * Applied the unique flask changes from the Beta patch
 * Added the new threshold jewels from the Beta patch
 * The Ruthless Blow damage multiplier now correctly applies to Melee Damage only
VERSION[1.4.50][2017/07/29]
 * Fixed an error that could occur when dragging items into builds with Animate Weapon
For 3.0 builds:
 * Applied the passive tree, skill, charge and item base changes from the Beta patch
VERSION[1.4.49][2017/07/27]
 * Added an option to the Configuration tab to activate the periodic Block chance buff from Bastion of Hope
 * The stat difference tooltip shown in the gem list should now be correct when the default gem level or quality are set
VERSION[1.4.48][2017/07/27]
This update brings several improvements to the Skills tab:
 * The gem selection list has been improved:
    * Compatible support gems are now sorted to the top of the list
	* Gems are sorted by DPS by default; this can be disabled per-build using a new option below the Socket Group list
	* The check mark that designates compatible support gems is now coloured according to the effect it has on your DPS;
	  green/red indicates a DPS increase/decrease, and yellow indicates no change 
	* Aura, buff and curse skill gems are now marked with a plus sign that is coloured in the same way as the check mark
 * Added two options below the Socket Group list for default gem level and quality; these are saved per-build
 * Gem slots are no longer removed when empty, but can instead be removed using the new "X" button to the left of the slot
Other changes:
 * Added the recently announced 3.0 uniques 
 * Added options to the Configuration tab for "Are you always stationary?" and "Are your minions always on Full Life?"
 * Corrected the ranges on Mantra of Flames
For 2.6 builds:
 * Converted the rare templates to the new template style
For 3.0 builds:
 * The Decay modifier from Essence of Delirium should now be recognised correctly
VERSION[1.4.47][2017/07/18]
 * Added support for Mantra of Flames
    * Note that the buff count is not guaranteed to be correct under all conditions
For 3.0 builds:
 * Updated Arcane Surge with the changes from the Beta patch
VERSION[1.4.46][2017/07/18]
 * The passive tree search field can now also match node type (keystone/notable/normal)
 * Modifiers that apply to gems socketed in items can now apply to minions summoned by those gems
 * Improved the program's startup time
For 3.0 builds:
 * Fixed error when using The Consuming Dark
VERSION[1.4.45][2017/07/17]
 * Fixed issue causing tooltips in the Shared Items list to display modifier ranges instead of specific values
 * Fixed the node location display in the Items tab covering jewel tooltips
 * Fixed issue preventing affixes on pre-1.4.18 crafted Flasks and Jewels from being recognised
For 3.0 builds:
 * Updated many uniques with changes from Beta
VERSION[1.4.44][2017/07/14]
 * The Item Crafting UI has been improved:
    * Tiers of modifiers are now collapsed into a single entry in the affix selectors
	* Sliders now appears below each affix selector that allow you to set both the tier and roll of the modifier
 * The Items tab now shows a vertical scroll bar when necessary
 * Knockback Chance/Distance calculations have been added to the Other Effects section of the Calcs tab
 * Various minor tweaks and fixes
For 3.0 builds:
 * Applied the skill and passive tree changes from the Beta patch
VERSION[1.4.43][2017/07/06]
 * Spectral Spirits (from Essence of Insanity) are now considered to always be on Full Life
For 3.0 builds:
 * Arcane Surge can now applied by Totem skills (as placing the totem can trigger the buff)
 * Fixed error when trying to use the 3.0 version of Drillneck
VERSION[1.4.42][2017/07/06]
For 3.0 builds:
 * Applied the skill, passive tree, and unique changes from the Beta patch
 * Added the Doryani's Touch skill granted by Doryani's Fist
 * Added Arcane Surge, Onslaught and Ruthless support gems
VERSION[1.4.41][2017/07/03]
This update introduces a new style of rare template which utilises the item crafting system.
These templates are available on the same set of bases and with the same sets of pre-selected modifiers as the
old templates, but since they are crafted items they have access to all possible modifiers instead of a subset.
These templates are only being trialed for 3.0 builds at present, but if the feedback is positive then they will be 
back-ported to 2.6 as well.
Other changes:
 * Added support for the Conflux buffs granted by Shaper of Desolation, using a new option in the Configuration tab
 * Fixed error that occurred when trying to copy an item set
VERSION[1.4.40][2017/07/01]
 * Added support for Manifest Dancing Dervish
 * With that addition, the program should now support all active and support skills currently in-game
 * Animated Guardians now correctly benefit from inherent Dual Wielding bonuses
 * Glove enchantment skills no longer incorrectly benefit from support gems
VERSION[1.4.39][2017/06/30]
 * You can now apply enchantments to Gloves
 * Added support for all Glove enchantment skills
 * Various minor tweaks and fixes
VERSION[1.4.38][2017/06/29]
 * Added support for Devouring Totem
 * Added basic support for Conversion Trap (calculations for mana cost, cooldown and duration)
 * With the addition of support for those skills, the program now has support for all skill gems currently in-game
 * Fixed issue introduced in 1.4.37 that prevented minions from gaining block chance from Necromantic Aegis shields
 * The Melee Damage bonus from the Punisher buff is now correctly Physical-only
 * Modifiers to the effect of Fortify should now apply correctly
VERSION[1.4.37][2017/06/26]
This update adds support for item sets:
 * Item sets allow you to easily switch between different gear configurations in your build
 * In the Items tab, click "Manage..." above the item slots to add or manage item sets
 * There's also a shared item set list, which allows you to share entire sets of items between your builds
Other changes:
 * Added support for Animate Weapon and Animate Guardian
    * These skills utilise the new item set system; to equip items on Animated minions, create a new item set and
	  equip the items, then select the item set in the dropdown in the sidebar
 * You can now zoom the passive tree with Page Up/Down in addition to the scroll wheel and Ctrl+Left/Right Click
 * Various minor tweaks and fixes
VERSION[1.4.36][2017/06/22]
 * The Consuming Dark is now properly supported; previously, both Chaos and Physical would Poison
For 3.0 builds:
 * Updated item affixes; this will correct various oddities, such as missing affix names or incorrect values
VERSION[1.4.35][2017/06/21]
 * Added skill parts to Reave and Vaal Reave for selecting the stage count
For 3.0 builds:
 * Updated many uniques with changes from the 3.0 beta
 * The split Net Regen calculation for Mind over Matter now only occurs when Life Regen is the dominant regen source
    * This should fix the interaction between MoM and LL RF
VERSION[1.4.34][2017/06/19]
 * Bleed and Ignite DPS are now shown in the Minion section of the sidebar
 * The Mana Regen and ES Recharge calculations now correctly handle Recovery modifiers
For 3.0 builds:
 * The damage of Minion Ailments have been corrected; previously they were using the same damage ratios as players,
   when in fact they now deal 50% less Poison and Ignite damage, and 86% less Bleeding against stationary targets
    * Note that the player damage ratios were increased in 3.0, so this restores minions to their previous damage
VERSION[1.4.33][2017/06/18]
For 3.0 builds:
 * Updated the wording of various passives
   * Many conditional modifiers on passives will now apply to Ailments
 * Frostbolt and Ice Nova now have a "Cast on Frostbolt?" option in the Configuration tab to enable the 40% more Damage
 * Updated poison and bleed damage ratios to 20% and 70% respectively
 * The Bleed, Poison and Ignite sections of the Calcs tab now include breakdowns of the source damage for those ailments
 * The breakdowns for Bleed, Poison and Ignite DPS have had some minor improvements in wording
 * Damage Multiplier for Ailments from Critical Strikes is now displayed in the Crits section of the Calcs tab
    * It should also now be calculated correctly
 * All sources of added base damage should now apply to Ailments if they can also apply to the hit
VERSION[1.4.32][2017/06/17]
 * Fixed error caused by Punishment
For 3.0 builds:
 * The "# of Poison on Enemy" option in the Configuration tab now works for Vile Toxins
VERSION[1.4.31][2017/06/16]
 * The Buff/Debuff Skill lists in the Calcs tab now have breakdowns that list all the modifiers granted by those skills
 * Added an option to the Configuration tab for "Are you always on full Energy Shield?"
 * Fixed issue causing gems with a low maximum level to sometimes be assigned the wrong default level
 * Fixed issue causing the slot dropdown in the Skills tab to fail to update correctly under some conditions
For 3.0 builds:
 * The new support gems have been updated with the new data from the beta patch
 * Applied the following changes from the beta patch:
    * Blade Vortex's per-blade damage multiplier now applies to Ailments
    * Flameblast's per-stage damage multiplier no longer applies to Decay
	* Incinerate's per-stage damage multiplier no longer applies to Decay
	* Blade Flurry's per-stage damage multiplier no longer applies to Decay
 * Minion's Decay DPS is now shown in the sidebar
 * Immolate and Hypothermia's conditional modifiers now apply to Ailments
 * Unbound Ailments's modifier to Effect of Ailments should now function correctly
 * Fixed issue causing the "increased Physical Damage taken" stat from Maim Support to sometimes apply multiple times
VERSION[1.4.30][2017/06/16]
 * Mind over Matter is now displayed in the Damage Taken section of the Calcs tab, instead of Other Defences
For 3.0 builds:
 * Mind over Matter is now factored into the Net Regen calculation; Net Life Regen and Net Mana Regen are calculated
   and displayed separately
VERSION[1.4.29][2017/06/15]
 * Fixed an error that occasionally appeared when editing gems in the Skills tab
For 3.0 builds:
 * Damage multipliers for skill parts (e.g. Flameblast stages) should now correctly apply to Decay
VERSION[1.4.28][2017/06/14]
For 3.0 builds:
 * Deadly Ailments' Ailment Damage modifier should now correctly apply to Ignite
 * Fixed error caused by setting quality on Unbound Ailments
VERSION[1.4.27][2017/06/14]
 * Added support for the additional totem modifier on Skirmish
For 3.0 builds:
 * Added preliminary support for the 11 new support gems
    * Note that these gems are still using pre-release data, so some stats may change once the beta patch is available
VERSION[1.4.26][2017/06/12]
 * Added Bramble Cobra to the spectre library
 * Added support for the Chaos degen from Forbidden Taste
For 3.0 builds:
 * Damage multipliers for skill parts (e.g. Flameblast stages) should now correctly apply to Damaging Ailments
 * Added damage from buffs (e.g. Heralds, Anger) should now correctly apply to Damaging Ailments
 * Fixed the multiplier on Remote Mine
VERSION[1.4.25][2017/06/11]
 * Added options to the Options dialog to show thousands separators in the sidebar or Calcs tab
 * Fixed error that could result from importing a character into a 3.0 build
 * A warning is now shown before importing a character into a 3.0 build
VERSION[1.4.24][2017/06/09]
 * Converting builds between game versions will now automatically update the names of gems that been renamed
For 3.0 builds:
 * Updated the base damage for Zombies, Raging Spirits and Skeleton Warriors
 * The duration penalty from Rapid Decay should now apply correctly
VERSION[1.4.23][2017/06/09]
 * Fixed issue causing some of the item type filters in the unique and rare databases to disable the other filters
For 3.0 builds:
 * Modifiers to Area Damage should now apply to all instances of Area Damage over Time (Righteous Fire, Vortex, etc)
 * Modifiers to Skill Effect Duration will now apply to Puncture's Bleed and Viper Strike's Poison
 * The Decay calculation has been updated to account for the Damage over Time changes
 * Elemental Damage with Attacks now correctly affects Ignite
VERSION[1.4.22][2017/06/09]
 * Fixed bug causing certain skill stats to be ignored; this notably affected Blade Vortex and Wither
For 3.0 builds:
 * Applied the Damage over Time changes
    * The new DoT code hasn't been tested as thoroughly as it needs to be, so it may have mistakes
 * Updated the bandit rewards
 * Reverted some unintended changes to minion's skills made in 1.4.21
VERSION[1.4.21][2017/06/08]
For 3.0 builds:
 * Updated skills (except for skills used by minions and spectres)
 * Updated item bases
 * Updated item modifiers (affixes, corrupted, master)
 * Vaal Pact should now work correctly
VERSION[1.4.20][2017/06/08]
 * You can now create builds for the 3.0 beta:
    * You can choose the game version when creating a Build
	* You can convert a build between versions using the new "Game Version" option in the Configuration tab
	* All existing builds default to 2.6
For 3.0 builds:
 * The passive tree has been updated
 * Other changes (such as the Damage over Time overhaul) are still to come
VERSION[1.4.19][2017/06/07]
 * The build list now has support for folders
 * Importing from a build code no longer requires you to name the build before importing
 * Fixed an error that could appear while using the item text editor
VERSION[1.4.18][2017/06/03]
 * The "Craft item..." feature has been significantly enhanced:
    * Modifiers are now available for all item types, not just Flasks and Jewels
	* The affix lists now obey all restrictions that prevent certain modifiers from appearing together
	   * For example, selecting "inc. Attack Speed with Bows" on a jewel will exclude "inc. Physical Damage with Axes"
 * You can now add custom modifiers to Magic and Rare items using the new "Add modifier.." button
    * For applicable item types you can choose from Master and Essence modifiers, in addition to writing your own modifier
	* All master mods have been removed from the rare templates, since they can easily be added using the new option
 * Additional type filters have been added to the Unique and Rare databases
 * Added a "# of Poison on Enemy" option to the Configuration tab for Growing Agony
 * The Poison section in the Calcs tab now displays Max Poison Stacks
 * Added Merveil's Blessed to the spectre library
 * Orb of Storms no longer incorrectly benefits from modifiers to area damage
 * Various minor tweaks and fixes
VERSION[1.4.17][2017/05/29]
 * Added base radius for Zombie's slam
 * Minions (including Spectres) will now show the correct attack range for their melee skills
 * Fixed an error that would appear when equipping Blood of Corruption
 * Corrected the radius for Infernal Blow
VERSION[1.4.16][2017/05/27]
 * Items can now be corrupted via the new "Corrupt..." button that appears when viewing the item
 * Explosive Arrow's additional radius per fuse is now factored into the area calculation
 * Fixed an error that would sometimes appear when editing gems in the Skills tab
VERSION[1.4.15][2017/05/26]
This update adds support for level and attribute requirements:
 * Item tooltips now show level and attribute requirements
    * Level requirements shown for items imported from in-game may be lower than in-game; this cannot be avoided
	* Some previously-imported items may display a more accurate level requirement if they are re-imported
 * The gem selectors in the Skills tab now have tooltips that show level and attribute requirements, plus some other details
 * The sidebar now shows your attribute requirements if they aren't met
 * The Attributes section of the Calcs tab now shows attribute requirements, with detailed breakdowns
Other changes:
 * Witchfire Brew's Vulnerability aura now interacts correctly with Umbilicus Immortalis
VERSION[1.4.14][2017/05/24]
 * Added an option to the Configuration tab for "Have you been Crit Recently?"
 * Fixed some issues with item templates and the All items/Shared items lists
VERSION[1.4.13][2017/05/20]
 * Detonate Dead now has an input in the Configuration tab for "Corpse Life"
 * Added support for Hungry Abyss
VERSION[1.4.12][2017/05/19]
 * The Items tab now has a "Shared items" list which is shared between all of your builds
 * Added an Options screen, accessed via a new button at the bottom left corner. The following options have been added:
    * Proxy server: specifies the proxy that the program should use when updating or importing characters
	* Build save path: overrides the default save location for builds
	* Node Power colours: changes the colour scheme used for the node power display
 * The breakdowns for hit damage types now show the percentage of total hit damage that is being dealt as that type
 * The stat differences shown in passive skill tooltips can now be toggled on and off by pressing Ctrl+D
 * Some friendly toasts have set up camp in the bottom left corner, and may appear occasionally to convey various messages
 * With the new installer versions, the program will always update itself when started for the first time, but will still
   start even if the update check fails
VERSION[1.4.11][2017/05/16]
 * Fixed a stack overflow error that could occur when trying to view breakdowns in the Calcs tab
 * Fixed interaction between weapon swap and skills granted by items
 * Consolidated the program's various list controls; their appearance and behaviour should be largely unchanged,
   aside from some minor enhancements
 * Various minor tweaks and fixes
VERSION[1.4.10][2017/05/12]
 * Added support for weapon swap:
    * You can switch between the two weapon sets using the new buttons above the Weapon 1 slot on the Items tab
	* Skills in the inactive weapon set are automatically disabled
	* Switching weapon sets will automatically update the main skill selection if the current main skill is socketed in the
	  set being deactivated and there is a skill socketed in the set being activated
	* Importing character items will now import both weapon sets
 * Added support for "X% chance to deal Double Damage" modifiers
 * The comparison tooltip for passive trees now displays the number of refund points needed to switch to that tree
 * Added an option to the Configuration tab for "# of Freeze/Shock/Ignite on Enemy" (for The Taming)
 * Fixed several anomalies in the handling of duplicate support gems
Also, for those interested in supporting the development of the program I now have a Patreon page.
You can find the link in the About window.
VERSION[1.4.9][2017/05/08]
 * AoE Radius and Weapon Range are now calculated and displayed in the "Skill type-specific Stats" section of the Calcs tab
    * The breakdowns for those calculations feature a visual display of the area size
	* The base radius values of some skills are not known, so they will not be shown
 * Explosive Arrow now has separate skill parts for 1 fuse and 5 fuses
 * Added support for Convocation
 * Rallying Cry's buff is now able to affect minions
 * The character limit for build names has been increased to 100; the build list has also been widened
 * Spells of the correct type will now be considered to be Triggered when socketed into Mjolner and Cospri's Malice
 * Infernal Blow no longer incorrectly benefits from modifiers to area damage
VERSION[1.4.8][2017/05/02]
 * Added a Physical Damage Reduction estimate for Armour; by default the estimate is made using the same damage value
   used in-game on the character sheet, but it can be overridden using a new option in the Configuration tab
 * Added a new "Damage Taken" section to the Calcs tab that shows the incoming damage multipliers for each damage type
    * These factor in mitigation (resistances/armour) and modifiers to damage taken
	* The multipliers for hits and DoTs are calculated and shown separately
	* The multiplier for Physical hit damage includes the Physical Damage Reduction estimate mentioned above
 * Added self-degen calculations for Righteous Fire and Blood Rage:
    * The sidebar will display "Total Degen" and "Net Regen" (Total Regen minus Total Degen)
    * Detailed breakdowns for these calculations can be found in the new Damage Taken section of the Calcs tab
 * Added combined avoidance chances for Melee/Projectile/Spell to the Other Defences section of the Calcs tab which
   factor in evasion, block, and dodge
 * Added support for Arrow Dancing
 * The "increase maximum Life if no worn Items are Corrupted" stat on Voll's Vision should now apply correctly
 * Corrected the range of the life modifier on The Perfect Form
 * Corrected The Aylardex's variants
 * Fixed issue that prevented the program's title bar from appearing at low screen resolutions
VERSION[1.4.7][2017/04/20]
 * A new section has been added to the Configuration tab for Map Modifiers and Player Debuffs
    * This section contains options for simulating many map modifiers, as well as self-curses
 * Added support for Self-Flagellation
 * Corrected the range of the increased Physical Damage modifier on Edge of Madness
VERSION[1.4.6][2017/04/20]
 * Fixed bug introduced in 1.4.5 that prevented Onslaught and Unholy Might from applying correctly
 * The minion modifiers on the jewel templates are now correctly hidden when their value is set to 0
VERSION[1.4.5][2017/04/19]
 * Added support for Goatman Fire-raiser's Magma Orb skill
 * Demigod items and legacy (pre-1.2.0) quiver types can now be imported
 * Fixed issue causing the enchanting UI to only show enchantments for the first skill in each socket group
 * Fixed issue preventing the life/mana leech boot enchantment from working
VERSION[1.4.4][2017/04/17]
This update fixes two issues affecting the damage calculations for minions.
As a result, the calculated DPS for many minion skills will change to some degree:
 * All golem skills will gain up to 25% DPS
 * Other minion's attacks will generally lose up to 30% DPS, but some may gain DPS
 * Other minion's spells are generally unaffected, but some will gain up to 10% DPS
 * Zombies, Skeleton Warriors and Raging Spirits are not affected
Other changes:
 * Improved the DPS calculation for Blade Vortex skills used by spectres:
	* The blade count can be set using a new option for Raise Spectre in the Configuration tab
    * The skills now have a hit rate override, which allows the DPS to be calculated properly
 * Added support for the Raise Spiders skill granted by Arakaali's Fang
 * Added support for the Spectral Spirits skill granted by Essence of Insanity
 * Added the attack rate cap for Blink/Mirror Arrow clones
VERSION[1.4.3][2017/04/16]
 * Added Fighting Bull, Kraityn's Sniper, Shadow Lurker and Kaom's Chosen to the spectre library
 * Added options to the Configuration tab to enable charges for all minions
 * Corrected the minion damage modifier on the Cobalt Jewel template, and added the minion life modifier
 * Fixed issue causing minions to trigger Elemental Equilibrium
VERSION[1.4.2][2017/04/16]
 * Added support for Beacon of Corruption's Caustic Cloud (adds an extra 'Caustic Cloud' skill to your minions)
 * Added Goatman Fire-raiser, Towering Figment, Noisome Ophidian and Pocked Lanternbearer/Illuminator to the spectre library
 * Fixed the flat mana modifier on Grand Spectrum
VERSION[1.4.1][2017/04/16]
 * Added Slashed Miscreation, Spectral Scoundrel and Cannibal Fire-eater to the spectre library
    * The DPS for monster versions of Blade Vortex won't be accurate yet
 * Added support for the modifier on The Anima Stone that grants an additional golem with 3 Primordial jewels
 * The Zombie's Slam skill should now count as a melee skill
 * Minion and Totem Elemental Resistances Support now correctly applies resistances to minions
 * Fixed the minion damage conversion from The Scourge
 * Fixed the golem damage modifier on Primordial Harmony
 * Fixed the Zombie Slam modifiers on Violent Dead
VERSION[1.4.0][2017/04/15]
This update adds support for Minions:
 * Added support for the following skills:
    * Blink Arrow
	* Mirror Arrow
	* Raise Spectre:
	   * A library of commonly used spectres has been added; with Raise Spectre selected as the main skill,
	     you can click "Manage Spectres..." to browse it and add spectres to your build
	   * The level of the spectre can be set via a new option in the Configuration tab
	   * Spectre curses are disabled by default, and can be enabled in the Configuration tab
	* Raise Zombie
	* Summon Raging Spirit
	* Summon Skeletons
	* Vaal Summon Skeletons (except generals)
	* Summon Spectral Wolf (from The Scourge)
 * Added minion support for:
	* Summon Chaos Golem
	* Summon Flame Golem
	* Summon Ice Golem
	* Summon Lightning Golem (the Wrath aura can be enabled via a new option in the Configuration tab)
	* Summon Stone Golem
 * Added support for:
    * Minion Instability (adds an extra 'Minion Instability' skill to your minions)
	* Necromantic Aegis
    * Most minion-related helmet enchantments
Other changes:
 * A new section has been added to the Configuration tab for skill-specific options
    * The section will only appear if at least one of your skills have options
    * The only options added so far are those mentioned above, but more will be added later
 * Skill cooldowns are now calculated and displayed
 * Corrected or updated the wording of modifiers on several uniques
 * Fixed several "NaN" values that could appear for mana-related stats when Blood Magic is allocated
VERSION[1.3.26][2017/04/08]
 * Modifiers to Area of Effect of Aura Skills now correctly apply to curses supported by Blasphemy
 * Corrected the implicits on Maraketh One-Handed Swords (thanks sherardy)
VERSION[1.3.25][2017/04/06]
 * You can now export and import builds directly to/from Pastebin.com links
 * Added support for the "Claw X also apply to Unarmed" modifiers on Rigwald's Curse
 * The conditional penetration modifier on imported copies of The Wise Oak should now be recognised correctly
VERSION[1.3.24][2017/04/05]
This update adds support for Life/Mana Leech and Life/Mana/ES Gain on Hit:
 * All sources of Leech and Gain on Hit are supported, including "Damage dealt by your Totems is Leeched to you"
 * For skills with a known hit rate (i.e. skills that show DPS instead of Average Damage), the combined rate of recovery
   from Leech and Gain on Hit is displayed in the sidebar
 * For other skills, the total amount leeched/gained from one hit is displayed instead
 * Detailed breakdowns of Leech and Gain on Hit can be found in the new "Leech & Gain on Hit" section in the Calcs tab
 Other changes:
 * Added support for the additional Siege Ballista totems modifier on Iron Commander
 * The "%Inc Armour from Tree" and "%Inc Evasion from Tree" sidebar stats now include "increased Evasion Rating and Armour"
 * Various minor tweaks and fixes
VERSION[1.3.23][2017/03/31]
 * Helmets and Boots can now be enchanted via the new "Apply Enchantment..." button that appears when viewing the item
 * Added support for more helmet enchants; the vast majority of them should now work
 * Added support for the conditional penetration stat on The Wise Oak
 * Corrected the base of Lycosidae
 * The quality bonus on Blood Rage now applies correctly
VERSION[1.3.22][2017/03/28]
 * The sidebar can now displays two Crit Chance values:
    1. Crit Chance:
	   * This is the skill's "real" crit chance, as displayed in the in-game character sheet
	   * If your crit chance is capped, this value will always be 95%, unlike your effective crit chance (which can be lower)
	2. Effective Crit Chance:
	   * This is the value previously shown as "Crit Chance"
	   * This estimates your true crit chance, factoring in accuracy and "Crit Chance is Lucky"
 * Added an option to the Configuration tab for "Are you Leeching?" 
 * Essence Drain now uses "Average Damage" mode
 * Phasing is now enabled automatically if you have Quartz Infusion and maximum frenzy charges
 * The Red/Green/Blue Nightmare jewels now correctly apply to the conditional resistance stats in the Sanctuary cluster
 * Corrected the crit chance modifier on Pre-2.0.0 Windripper
 * Updated "The Oak" to mirror the changes to Springleaf in 2.6
 * The program should now correctly prompt to save the current build before updating
VERSION[1.3.21][2017/03/20]
With this update, the handling of buffs and debuffs has been improved:
 * Having multiple copies of the same flask or buff/debuff skill active is now handled correctly
   * When multiple copies are present, the highest value of each stat is used
 * The enemy curse limit is now calculated and respected; when the limit is exceeded:
   * Blasphemy curses take priority over other curses
   * The Vulnerability aura from Witchfire Brew takes priority over non-Blasphemy curses
   * Otherwise, curses are prioritised according to their ordering in the Skills tab
Other changes:
 * Punishment is now supported (this was mostly made possible by the buff overhaul)
 * Generosity is now supported
 * Block Chance Reduction is now supported (although it has no effect)
 * Several uniques have received minor corrections to the wording of stats
VERSION[1.3.20][2017/03/17]
 * Added skill parts to Vaal Fireball that match those on Fireball
 * Reverted the rounding change from the previous update, as the change in the game has been reverted also
 * Fixed issue that caused passive node stats to lose tags (such as conditions) when converted by certain jewels
 * Corrected the implicits on many item bases that received undocumented buffs in 2.6
 * Various minor tweaks and fixes
VERSION[1.3.19][2017/03/09]
 * Changed the rounding method for flask/aura/buff/curse effect to reflect the change in 2.6
 * Relics can now be imported, and copied from in-game
 * Fixed behaviour of the "Both slashes" skill part of Lacerate when only using one weapon
 * Corrected the implicits of Maraketh sceptres
 * Various minor tweaks and fixes
VERSION[1.3.18][2017/03/05]
 * Added support for threshold jewels:
    * Most of the relevant modifiers from threshold jewels should now be supported
	* The tooltips for jewel sockets now indicate which types of threshold jewels will work there
 * Added and updated many new uniques (shout-out to chuanhsing for the list on PoEDB)
 * Applied the remaining balance changes to unique items (including threshold jewels)
 * Updated all item bases (thanks Patrick for doing most of the work)
    * Claw and Sword uniques and templates have been updated to account for the new implicits
 * Corrected the conversion on Wild Strike
VERSION[1.3.17][2017/03/04]
 * Updated skill data to 2.6
 * Minor update of the passive tree data; this fixes the Storm Weaver pathing
 * Added many new uniques
VERSION[1.3.16][2017/03/03]
 * Added a skill part to Lacerate to simulate the target being hit by both slashes
 * Added support for the "Damage while you have no Frenzy Charges" modifier on Daresso's Passion
 * Updated the conversion values of Wild Strike, Ice Shot and Frost Blades (thanks viromancer)
VERSION[1.3.15][2017/03/02]
 * The skill gem search field can now search by gem tag (e.g. 'support' or 'aura')
 * Removed the bonus Energy Shield from Vaal Discipline
 * Node location displays in the Items and Calcs tabs will now render correctly
 * Fixed error that resulted from entering certain characters into search fields
VERSION[1.3.14][2017/03/02]
This update implements the AoE changes for 2.6:
 * Changed the Area Radius Modifier output in the Calcs tab to Area of Effect Modifier
 * Updated the stats for Increased Area of Effect, Concentrated Effect and Melee Splash
 * Changed Area Radius modifiers on uniques to Area of Effect
 * Changed the Area of Effect value on Illuminated Devotion to match that listed in the patch notes
 * The area of effect of many skills will be incorrect until all the data is made available in the patch
Other changes:
 * Added support for the "Arrows that Pierce cause Bleeding" stat on Slivertongue
 * Added support for the increased Golem Buff Effect stat on Primordial Eminence
 * Corrected the implicits added when crafting Wands and Sceptres
 * The (possibly incorrect) pathing in the Storm Weaver cluster should now render correctly
 * Fixed an error that would occur when loading certain builds
VERSION[1.3.13][2017/03/02]
 * Updated tree to 2.6.0
VERSION[1.3.12][2017/03/02]
This update brings some of the changes for 2.6; other changes are awaiting updated data.
 * Almost all balance changes to unique items have been applied
 * Implicits for most weapon types have been updated
 * Added the four new uniques announced thus far
 * A new Unset Ring template has been added, with the new + to Level of Socketed Gems modifier
 * The +2 Chaos Staff template is now +3
Other changes:
 * The "Blocked Recently" option has been replaced with separate options for "Blocked an Attack" and "Blocked a Spell"
 * Caustic Arrow's hits no longer incorrectly benefit from Area Damage
 * Ancestral Protector and Ancestral Warchief now correctly use the main hand only
VERSION[1.3.11][2017/02/26]
 * When importing a character you can now choose to delete existing data (jewels, skills, equipment) before importing
 * Wither now shows the secondary duration (%increased Chaos Damage Taken) instead of the primary duration (Hinder)
 * Local increased Accuracy modifiers on weapons are now correctly multiplicative with global increased Accuracy
VERSION[1.3.10][2017/02/23]
 * Added support for the helmet enchants that grant increased Buff Effect from Golems 
 * Added an option to the Configuration tab for "Is the enemy Rare or Unique?"
 * Skills that cause Bleeding now have an option in the Configuration tab for "Is the enemy Moving?"
 * Two-Toned Boots should now be handled correctly; all 3 variants should import correctly, and are available to craft
VERSION[1.3.9][2017/02/23]
 * Projectile skills now have an option in the Configuration tab for "Projectile travel distance"
    * Point Blank, and the scaling Pierce chance from Powerful Precision, are now supported
	* Far Shot is not supported yet, as the scaling is unknown
	* Freezing Pulse's damage and freeze chance can now scale with distance (factoring in projectile speed)
VERSION[1.3.8][2017/02/22]
 * Flicker Strike now shows DPS instead of Average Damage
 * Added an extra option for Elemental Equilibrium to ignore the hit damage of your main skill
 * Added options to the Configuration tab for "Taunted an Enemy Recently" and "Enemy is Taunted"
VERSION[1.3.7][2017/02/22]
 * The "enemy is a Boss" option in the Configuration tab now has 2 modes: Standard Boss, and Shaper/Guardian
   * Standard Boss is equivalent to the old boss setting (30/30/30/15 resists, -60% curse effect)
   * Shaper/Guardian applies: 40/40/40/25 resists, -80% curse effect, 50% less Bleed/Poison/Ignite Duration
 * Witchfire Brew's Vulnerability aura now correctly accounts for less curse effect on bosses, and now counts for Malediction
VERSION[1.3.6][2017/02/21]
 * Added a skill part for Barrage that calculates the DPS from all projectiles hitting the target
 * The breakdown for Crit Chance in the Calcs tab now shows how far overcapped your crit chance is
 * Empower/Enhance/Enlighten now default to level 3; Portal/Detonate Mines default to level 1
 * Fixed issue that caused some existing items to lose quality; all affected items will be fixed automatically
VERSION[1.3.5][2017/02/21]
 * Added support for the extra Chaos Damage from Malediction
    * The bonus only applies with "Have you killed Recently?" enabled, and scales based on the number of active curse skills
 * Added options to the Configuration tab for: 
    * Are you always on Full Energy Shield?
	* Do you have a Totem summoned?
	* Have you been hit by Fire/Cold/Lightning Recently? (for Paragon of Calamity)
	* Have you used a Warcry Recently?
	* Consumed a corpse Recently?
 * Added support for the "Consecrated Ground grants 40% increased Damage" modifier from Sanctify
 * The total Damage taken from Mana before Life is now displayed in the Other Defences section in the Calcs tab
 * The Items tab now only normalises quality on items when they are first added, allowing the quality to be edited if necessary
VERSION[1.3.4][2017/02/20]
 * Added support for the Offering skills and Mistress of Sacrifice
VERSION[1.3.3][2017/02/19]
 * Added support for Intuitive Leap
 * Added support for the Decay effect granted by Essence of Delirium
 * Added support for the Fire Burst skill granted by Essence of Hysteria
VERSION[1.3.2][2017/02/18]
 * Added support for the "increased Effect of Buffs on You" modifier on Ichimonji
 * Added basic support for Detonate Dead; only the base damage is used
 * The points display in the top bar will now move to the right of center if the Save/Save As buttons would cover it
 * Fixed issue preventing Unarmed from being correctly detected
VERSION[1.3.1][2017/02/18]
 * Added socket count to the tooltips in the passive tree selection dropdown menu
 * Added percentage values to the per-point stat differences for passive nodes
 * Flameblast's 10 Stages skill part now uses a x0.1 DPS multiplier instead of a 90% less Cast Speed modifier
    * The cast rate will now reflect the time taken to build each stage, rather than the total time to build 10 stages
	* This change will prevent an issue where adding increased cast speed would have no effect under some conditions
 * Skills that only use the main-hand when dual wielding will now be handled correctly
VERSION[1.3.0][2017/02/16]
This update adds support for Flasks:
 * Flask slots have been added to the Items tab. Checkboxes next to each slot allow the flasks to be individually activated.
 * All flask-related modifiers are now supported
 * Flask modifiers have been added to the belt templates; this will not affect items previously created from templates
 * All unique flasks have been added to the Uniques database
 * There will not be templates for flasks; custom flasks can be created using the new crafting system
Additionally, a new item crafting system has been added:
 * You can access it by clicking "Craft item..." in the Items tab
 * You can choose the rarity and base type of the item from lists
 * For flasks and jewels, you can choose the item's affixes from lists once you've created the item
 * For other items, modifiers must be added manually for now, so you may continue to use templates for them
Other changes:
 * You can now have multiple passive trees within one build!
    * To add more trees, select "Manage trees..." from the new dropdown at the bottom left corner of the Tree tab
    * Different trees may have different jewels socketed in them
	* Hovering over a passive tree in the dropdown will show you the stat differences from switching to that tree
 * Hovering over gem names in the gem dropdown now shows the stat differences from selecting that gem
 * Hovering over the gem enable checkbox now shows the stat differences from enabling/disabling that gem
 * Passive node stat differences now show the value per point when showing the difference from multiple passives
 * Fixed issue preventing Elemental Equilibrium from functioning correctly with skills that don't hit
VERSION[1.2.41][2017/02/13]
 * The program now shows the save prompt before updating if there are unsaved changes
 * Added options to the Configuration tab for: Enemy Blinded, Dealt Non-Crit Recently, Ignited/Frozen an Enemy Recently
 * Stat differences for allocating/deallocating passives will no longer be incorrect when certain radius jewels are used
VERSION[1.2.40][2017/02/11]
 * Movement Speed is now calculated and displayed in the sidebar and Calcs tab (in Other Defences)
 * Fixed display issue in the breakdown for ignite DPS
 * Fixed issue preventing some condition toggles from showing when related passive nodes are allocated
VERSION[1.2.39][2017/02/08]
This update adds full support for Dual Wielding:
 * DPS calculations for dual wield skills will now use both weapons if they are usable with the skill
 * Calculations for bleed, poison and ignite will correctly factor in both weapons
 * Dual Strike is now supported
Other changes:
 * Importing the passive tree from PoEPlanner links will now work with links created by the latest version of the site
 * Fixed error when showing the tooltip for Kondo's Pride
 * Various minor tweaks and fixes
VERSION[1.2.38][2017/02/05]
 * Fixed error when hovering over a passive node with a main skill that isn't compatible with the equipped weapons
VERSION[1.2.37][2017/02/05]
 * Attack skills will now only work if your equipped weapons can be used with that skill
 * Dual Wield attack skills will now use the off hand weapon if the main hand isn't compatible with the skill
    * If both weapons are compatible the calculations will still only use the main hand; full dual wield support is coming soon
 * Added skill parts to Blast Rain to allow calculation of DPS against a target that's being hit by all 4 explosions
 * Added a "Have you Blocked Recently?" option to the Configuration tab
 * Added the block chance buff for Tempest Shield
VERSION[1.2.36][2017/01/31]
 * Condition toggles in the Configuration tab will now only appear if the condition is actually used by the build
 * Added support for "Ignited Enemies Burn faster" modifiers
 * Added options to the Configuration tab for "Are you on Shocked/Burning/Chilled Ground"
 * Character imports will now work even if the capitalisation of the account name is incorrect
VERSION[1.2.35][2017/01/29]
With this update, the way the program handles the calculation of crit damage has been improved.
Damage for crits and non-crits are now calculated and tallied separately, and combined later, instead of only
calculating non-crit damage, and deriving crit damage from that. This has allowed for the following changes:
 * Inevitable Judgement is now supported!
 * Other modifiers that only apply to crit or non-crit damage are now supported:
    * Choir of the Storm's increased lightning damage modifier
	* Marylene's Fallacy's less damage on non-critical strikes
Additionally, the handling of secondary effects (bleed, poison, ignite, shock, and freeze) has been improved.
The calculations for base damage and overall chance to inflict can now handle having different chances to inflict on
crits and non-crits. This has allowed for the following changes:
 * Ignite/shock/freeze calculations now account for the guaranteed chance to inflict on critical strike
    * This will greatly improve the accuracy of ignite DPS calculations for crit-based builds when in "Average Damage" mode,
	  as ignite's base damage will be heavily skewed in favour of crit
 * Modifiers that grant a chance to poison/bleed on crit are now supported and correctly simulated
    * The existing support for Adder's Touch has been reworked to use the new system
 * The base damage for shock and freeze is now calculated, and used to compute the maximum enemy life against
   which those effects will be able to apply; the results appear in the breakdowns for Shock/Freeze Dur. Mod
VERSION[1.2.34][2017/01/27]
 * IIQ/IIR totals are now shown in the "Other Effects" section in the Calcs tab
 * Enabling the "on Consecrated Ground" option now applies the 4% life regen granted by that ground effect
VERSION[1.2.33][2017/01/21]
 * The aura effects granted by Unwavering Faith and Commander of Darkness now correctly benefit from aura effect modifiers
 * The calculation of crit chance now factors in accuracy when in Effective DPS mode
VERSION[1.2.32][2017/01/15]
 * The program now calculates Total Damage per Ignite and Total DPS inc. Ignite when you have Emberwake equipped
 * Added a "Have you been Savage Hit Recently?" option to the Configuration tab
 * The calculation of Total DPS inc. Poison now factors in hit chance
 * Fixed the bonus crit chance for Ice Spear's second form
 * Vaal skills now correctly benefit from Vaal skill modifiers
 * The breakdown for poison duration now correctly displays the poison duration modifier instead of the skill modifier
VERSION[1.2.31][2017/01/08]
 * Added two new templates for sceptre attack builds
 * Corrected the implicits on the wand and sceptre templates
 * Fixed the rounding on life/mana reservation calculations
 * Fixed the "additional Block Chance with Staves" modifier
VERSION[1.2.30][2016/12/30]
 * Added options to the Configuration tab for "Are you Ignited/Frozen/Shocked"
 * Discharge's damage penalty when triggered will now apply correctly
 * Skin of the Loyal and Skin of the Lords' Energy Shield values are now correctly removed
VERSION[1.2.29][2016/12/26]
 * Added an "Enemy is Hindered" option to the Configuration tab
 * Added a "Crit Chance is Lucky" option to the Configuration tab
VERSION[1.2.28][2016/12/22]
 * Added skill parts to Blade Vortex to enable calculation of DPS with different blade counts
    * Blade Vortex now has a hit rate override which replaces the cast rate when calculating the skill's DPS
	* This will allow you to see the skill's true DPS at a given blade count
 * The calculation of Ignite base damage can now be controlled using a new option in the Configuration tab
VERSION[1.2.27][2016/12/21]
 * Cast when Channelling now overrides the cast rate of the triggered skill, allowing the DPS of that skill 
   to be calculated correctly
 * Added an option to the Configuration tab to enable the Intimidate debuff on the enemy
 * Jewel tooltips on the passive tree can now be hidden by holding Shift
 * Corrected a display issue in the breakdown for Bleed that showed the wrong percentage of base damage
 * Energised Armour now correctly converts the ES-from-Shield node in the Mind Barrier cluster
 * Many skill-specific modifiers (such as helmet enchants) that weren't previously recognised should now be working
 * New installer versions are available, and are recommended if you need to install the program again
    * The new standalone install no longer forces an update check when run for the first time, and will never ask for
	  administrator privileges to update itself (as currently happens when certain files need to be updated)
VERSION[1.2.26][2016/12/14]
 * The sidebar now displays a DPS or Average Hit total that factors in Poison
 * Added support for the Bone Nova skill granted by Uul-Netol's Embrace
 * Added support for the Molten Burst skill granted by Ngamahu's Flame
 * Fixed the handling of mana costs for totem-cast auras
 * Corrected the no-crit-multiplier modifier on Kongor's Undying Rage
VERSION[1.2.25][2016/12/13]
 * Added support for the Abberath's Fury skill granted by Abberath's Hooves
 * Added support for the Lightning Bolt skill granted by Choir of the Storm and Voice of the Storm
 * Fixed a conflict between the Physical to Lightning support gem and certain skill conversions
VERSION[1.2.24][2016/12/10]
 * Added attributes to the jewel templates
 * You can now zoom the tree by Ctrl+Left/Right-Clicking, in addition to using the mousewheel
 * Added support for the Block/Dodge conversion modifiers on the 3 Nightmare jewels
VERSION[1.2.23][2016/12/10]
 * Added and updated more uniques from 2.5.0
 * Added a new skill part to Blade Flurry that approximates the DPS from releasing every time you hit 6 stages
 * Added support for the Cast on Melee Kill and Cast while Channelling support gems
VERSION[1.2.22][2016/12/04]
 * Added many more uniques from 2.5.0, and updated mods on others
 * Updated existing uniques that were changed in 2.5.0
VERSION[1.2.21][2016/12/03]
 * Updated the skill data to 2.5.0
 * Added the Elreon flat chaos mod to the ring and amulet templates
 * Added support for the "Auras you Cast" modifiers in Guardian and Necromancer
 * Passives/items that affect mana cost will now display the mana cost change in green if the cost is reduced,
   and red if the cost is increased (i.e. the reverse of the behaviour for other stats)
 * Skills that cannot miss will now correctly have a 100% chance to hit
 * Fixed issue that could cause the stat comparisons in item and passive node tooltips to show incorrect values if 
   Elemental Equilibrium is used
 * The error messages displayed when a character import fails due to connection issues are now more readable
 * Fixed the program's saved window position becoming invalid if the program was closed while minimised
VERSION[1.2.20][2016/12/02]
 * Added 'The Pandemonius', 'Light of Lunaris', 'The Surrender' and 'Malachai's Vision'
 * Added support for the Minion and Totem Elemental Resistances gem
    * The new elemental damage multiplier has been added to this gem
 * Added support for the Spell Damage->Attack Damage modifier on Crown of Eyes
 * Imported items no longer have their quality normalised
 * Fixed Avatar of Fire not working after the passive tree update
 * Fixed bug preventing Cold Steel from applying both conversions
 * Corrected the ranges of the crit multiplier modifiers on the jewel templates
 * Various minor tweaks and fixes
VERSION[1.2.19][2016/11/30]
 * Updated the passive tree to 2.5.0
 * Added 'The Halcyon'
 * Added an "enemy at Close Range" condition for Chin Sol
 * Corrected the projectile damage taken stat on Projectile Weakness
 * Fixed error that could result from loading certain builds saved prior to version 1.0.27
VERSION[1.2.18][2016/11/29]
 * Added 3 new Jewel templates
 * Added 'Tulfall'
 * Creating a new build now opens an unnamed build rather than asking for a build name
    * You will be prompted to name the build when saving
	* The program now opens a new build when run for the first time
 * Added support for Elemental Equilibrium; when this passive is allocated, new options will appear in the Configuration tab
   to allow you to indicate which damage types the enemy has been hit by before being hit by your main skill
    * The enemy's resistances will update after the skill's hit damage is calculated, so that any damage over time effects are
	  calculated correctly
VERSION[1.2.17][2016/11/28]
 * Added 'Tulborn' and 'Voice of the Storm'
 * Added support for Mastermind of Discord; when this passive is allocated, new options will appear in the Configuration tab
   to allow you to indicate which skill types you are using
 * Conversion modifiers are now listed in the breakdowns for hit damage in the Calcs tab
 * Added 2x multiplier to Cyclone's DPS to match the in-game tooltip
 * Fixed bug preventing the buff from Summon Lightning Golem from applying correctly
VERSION[1.2.16][2016/11/25]
 * The build list can now be sorted by name, class or time of last edit
 * The save prompt will now show when closing the program if there are unsaved changes
 * Fixed issue caused by right-clicking a jewel socket on the passive tree when there's no jewels in the build
 * Various minor tweaks and fixes
VERSION[1.2.15][2016/11/25]
 * Added all uniques so far announced for 2.5.0
    * Most of their special modifiers should be working; as usual anything in blue should work, anything in red won't
	* Note that for Shade of Solaris you must set the "Have you Crit Recently" condition in the Configuration tab
 * You can now edit an item's text to change the name, base type or modifiers:
    * Double-click on an item, then click "Edit..."
	* When in the item editor, hovering over the Save button will show the item's tooltip
	* You can also create items from scratch using this method, with the new "Create custom..." button
	* This feature is mainly a stopgap until a more usable item editor is implemented
 * When copying an item from the "All items" list, the modifier ranges are now preserved
    * This means you can copy items that have been created from templates without losing the modifiers
 * The rare templates have been updated, with some new bases and modifiers added
 * Added several conditions to the Configuration tab
 * Various minor tweaks and fixes
VERSION[1.2.14][2016/11/23]
 * Added a Notes tab
VERSION[1.2.13][2016/11/22]
 * The breakdown for crit chance now includes the "additional chance to receive a Critical Strike" from Assassin's Mark
 * Added support for the "increased extra damage from Critical Strikes" modifier on Assassin's Mark
 * Added support for Toxic Delivery
    * The extra chaos and bleed damage modifiers require their respective conditions to be enabled in the Configuration tab
 * Improved the program's startup time
VERSION[1.2.12][2016/11/22]
 * Hovering over the character level input will now show the experience penalties for relevant area levels
 * Fixed the "not Killed Recently" condition on "Rite of Ruin"
VERSION[1.2.11][2016/11/22]
 * Added support for the Minion Damage-related modifiers on The Scourge
 * Fixed error when hovering over Kongming's Stratagem
VERSION[1.2.10][2016/11/21]
 * Added support for Unholy Might; you can enable it in the Configuration tab in the Combat section
 * Added a Sort button to the "All items" list in the Items tab
 * Added support for the "increased Spell Damage per Block Chance" modifier on Cybil's Paw
 * Improved keyboard interaction throughout the program:
	* Enabled keyboard navigation for all lists
    * 'Enter' now accepts confirmation popups, and other popups such as "Save As"
	* Dropdown lists can be cycled with Up/Down as well as the mousewheel
 * Fixed Elreon's -mana cost modifier increasing the mana cost instead of decreasing it
VERSION[1.2.9][2016/11/20]
 * Blade Flurry now shows DPS instead of average damage
 * Fixed stat counts not showing for some radius jewels
VERSION[1.2.8][2016/11/20]
 * Fixed dodge not being capped at 75%
 * Fixed missing area damage flag on Ancestral Warchief
 * Various minor tweaks and fixes
VERSION[1.2.7][2016/11/18]
 * Added support for the 3 new skills: Blade Flurry, Blight and Scorching Ray
 * Added support for Wither
    * The debuff will apply automatically when the skill is enabled
	* Change the skill part while Wither is selected in the sidebar to choose the stack count
 * Added a "Save As" button
 * Various minor tweaks
VERSION[1.2.6][2016/11/12]
 * Added support for the "more Physical Damage" modifier on "Outmatch and Outlast"
 * Added a splash damage skill part to Fireball
VERSION[1.2.5][2016/11/08]
 * Fixed bug preventing Static Strike damage from being calculated correctly
VERSION[1.2.4][2016/11/06]
 * Fixed a few minor bugs
VERSION[1.2.3][2016/11/04]
 * Fixed an error in the Calcs tab
VERSION[1.2.2][2016/11/04]
 * Fixed interaction between Lioneye's Fall and Serpent Stance
 * Added support for the Cast on Critical Strike gem (just the gem, no special calculations for CoC yet)
VERSION[1.2.1][2016/11/03]
 * Fixed error caused by Lioneye's Fall
VERSION[1.2.0][2016/11/02]
With this update, the program's internal modifier system has been completely overhauled.
On its own this overhaul doesn't change much from the user's perspective, but it has opened the way for some
significant upgrades:
 * The Calcs tab has been rebuilt from the ground up to take advantage of the new modifier system:
    * The various stats and totals are now more clearly divided into sections
	* The individual sections can be minimized to their title bar, so you can hide sections you're not interested in
	* Nearly all of the stats and totals in the new Calcs tab have a breakdown view that appears when you hover over them:
	   * You can click on a stat to pin the breakdown open so you can interact with it
	   * Each breakdown view shows all the information used to calculate that stat, including all modifiers
	   * You can hover over a modifier's source name to show the item's tooltip or passive node's location
	   * Hovering over a modifier source type ('Item', 'Tree', 'Gem' etc) will show the totals from that source type
	* Most modifier totals are no longer displayed in the tab itself, since they can be found in the breakdown views. 
	  The most important ones (such as increased life from tree) are still present, however.
 * Per-stat modifiers are now supported, including, but not limited to, the modifiers from:
    * Shaper's Touch
	* Pillar of the Caged God
	* Dreamfeather
 * Icestorm is now supported! When you have The Whispering Ice equipped, a special socket group will appear
   containing the Icestorm skill. You can select it in the Main Skill dropdown, or view it in the Skills tab.
   You cannot add support gems to this group, but supports from any other group socketed in the staff will
   automatically apply to the Icestorm skill.
 * All other skills granted by items are now supported as well, and will function in the same manner as Icestorm.
   This includes "Curse Enemies with X on Hit" modifiers.
 * Low life/full life conditions are now detected automatically (>=65% life reserved/with CI respectively), 
   but you can still turn them on manually if you need to
Other changes:
 * The various configuration options in the Calcs tab have been moved to a new Configuration tab
	* Moving these into a dedicated tab will provide room for more options to be added in the future
    * The names of many options have been changed to clarify their function
	* Some options now have tooltips that explain aspects of their function
 * Unsupported modifiers are now shown in red instead of white to help convey the fact that they won't work
 * The new class background artworks have been added to the passive skill tree
 * The required level for a build's passive tree is now shown when hovering over the points display
 * The Items tab will now display both source lists (Uniques and Rares) if there's room
 * Support gem compatibility is now determined using the same data the game itself uses, and should now be 100% accurate
VERSION[1.1.11][2016/10/25]
 * Added flat mana to ES armour rare templates
VERSION[1.1.10][2016/10/23]
 * Added support for the poison-at-max-frenzy modifier on Snakebite
VERSION[1.1.9][2016/10/07]
 * Added flat chaos damage to all physical weapon templates
VERSION[1.1.8][2016/10/04]
 * Added support for the "Your flasks grant" modifiers on Doryani's Invitation
 * Detection of the Unarmed state now ignores the offhand
 * Added resistance breakdown section to the Calcs tab
VERSION[1.1.7][2016/10/03]
 * Fixed stun modifiers from several active and support gems
VERSION[1.1.6][2016/10/02]
 * Fixed bug causing issues with the new jewel attribute totals when a jewel is used multiple times
VERSION[1.1.5][2016/10/01]
 * Jewel tooltips now show totals for any relevant attributes (Str, Dex, Int) allocated within their radius
    * For example, Eldritch Knowledge shows Intelligence, and Spire of Stone shows Strength
    * For unsupported radius jewels (particularly threshold jewels) all attributes are shown by default
 * Fixed crit chance with Trypanon deviating from 100% under some conditions
VERSION[1.1.4][2016/09/30]
 * The tooltip for socket groups now includes gems which aren't part of any of the group's active skills
    * This includes gems which aren't supported, or are disabled, and any support gems which can't apply to the active skills
 * Made some minor tweaks to the rounding in the damage calculations
VERSION[1.1.3][2016/09/26]
 * Fixed issue causing certain skill setups to always be added when importing even if that skill is already in the build 
 * Re-importing a skill no longer resets gem's enabled states
VERSION[1.1.2][2016/09/20]
 * In the gem name dropdown list, support gems are now marked with a tick if they can apply to any of the
   active skills in the current socket group
 * Fixed issue causing the spell damage modifier on Clear Mind to fail to apply when no mana is reserved
VERSION[1.1.1][2016/09/20]
 * Added support for more "socketed gem" modifiers, particularly those from essences
 * Fixed a few minor issues
VERSION[1.1.0][2016/09/20]
 * You can now import all character data: passive tree, jewels, skills and items!
    * Character import now has two options:
       * Passive Tree and Jewels: imports the passive skill tree and any jewels socketed into it
	   * Items and Skills: imports all other equipped items, and any skills socketed into them
    * When importing to an existing build:
       * The passive tree will be replaced with the imported one
       * Items (including jewels) will be added to the build, unless the item was added by a previous character import
	      * If you've previously added an item by copying it from in-game, the character import will still add it,
	        so you'll need to delete the old items after the import
	   * Skills will be added if no existing skill matches the new one ('match' meaning the same gems in the same order)
    * The only data that cannot be imported is the bandit choices, as these aren't available from the API
 * Several improvements have been made to the Skills system:
    * You can now specify multiple active gems in a single skill setup (now referred to as a socket group)
    * Hovering over an active gem will highlight the support gems which are applying to it,
	  and hovering over a support gem will highlight the active gems that it applies to
	* The skills system should now be much more accurate at determining which supports can apply to active skill gems
    * Supports granted by an item are now automatically applied to any skills socketed in that item
       * Any such supports that you've added manually will be ignored due to the next change:
    * Multiple copies of support gems are now handled correctly (only the gem with the highest level is used)
 * Modifiers that depend on the absence of enemy status effects should now only apply in effective DPS mode
 * Passive tree search now highlights using a red circle instead of flashing
 * Updated the passive skill tree data
VERSION[1.0.29][2016/09/14]
 * You can now import passive tree links that have been shrunk with PoEURL.com
 * You can choose to shrink passive tree links with PoEURL when exporting the passive tree
 * Vaal auras actually work now!
 * Fixed gem enabled state not being preserved when copying/pasting skills
VERSION[1.0.28][2016/09/13]
 * Fixed boss curse effectiveness modifier not applying
 * Fixed issue relating to Prism Guardian's Blood Magic mod
VERSION[1.0.27][2016/09/13]
 * More updates to 2.4.0 uniques; most of them should have the correct roll ranges now
 * Added dropdown list and autocomplete to the skill gem name field
 * Skill gems can now be individually disabled
 * Skill gems now default to level 20
 * Evade Chance is now shown in side bar
 * Passive/item stat comparisons now show percentage increase/decrease for many stats (DPS, life, etc)
VERSION[1.0.26][2016/09/09]
 * More updates to 2.4.0 uniques
 * Re-nerfed Voidheart
 * Hypothermia now correctly affects hits only and not damage over time
 * Fixed gems sometimes appearing to be deleted when another gem in the same socket group was removed
 * Added flat elemental damage to ring, amulet and glove templates
VERSION[1.0.25][2016/09/06]
 * More updates to 2.4.0 uniques
 * Removed Prophecy league tag from all uniques
 * Updated Voidheart to account for the non-nerf (poison chance is still 100%)
 * Fixed resistances disappearing from the sidebar when the values are exactly 0
 * Elemental Focus now correctly disables ignite/shock/freeze
VERSION[1.0.24][2016/09/05]
 * Added/updated more 2.4.0 uniques
VERSION[1.0.23][2016/09/03]
 * Added templates for all of the new item bases (except Two-Toned Boots, because they break things)
 * Added a few more 2.4.0 uniques and added modifier ranges to some of the existing ones
VERSION[1.0.22][2016/09/03]
 * You can now copy and paste skills
 * Added support for Illuminated Devotion (only Helmet/Gloves at the moment)
 * Added Leo's ES recharge prefix to the Ring templates
VERSION[1.0.21][2016/09/02]
 * Added support for the reservation mod on Heretic's Veil
 * Added the missing Strength tag to Warlord's Mark
 * You can now view the changelog before applying an update
 * Also added an about screen. Hi!
VERSION[1.0.20][2016/09/02]
 * Added Str/Dex/Int to side bar stat list (which also now has a scroll bar for users running low resolutions)
 * Skill gems list in the skills tab now colours the gem name according to the gem's colour
 * Now shows "Removing this item will give you" section for all items, not just jewels
 * You can now equip items from both the "All Items" list and the uniques/templates list by Control+Clicking the item
    * If there's two slots the item can go in, holding Shift as well will equip it in the second slot instead
    * Jewels cannot be equipped in this way (since it'll probably put them in the wrong socket) but they will 
      still be added to your build if you Ctrl-Click them in the uniques or templates lists
    * You can also now drag items from the databases straight into item slots to add and equip them in one go!
    * And also drag items from the databases into the main items list
VERSION[1.0.19][2016/09/02]
 * Fixed error that would occur if you set your character level to 0
 * Added support for "while Unarmed" modifiers
 * Added latest patch changes
 * Gem name input is a bit more lenient (it's somewhat case-insensitive now)
VERSION[1.0.18][2016/09/02]
 * Items now automatically equip when added to the build if there is an empty slot which the item can go in
 * Automatically focus the edit control in the tree import/export popups
 * Added attack speed to the spell dagger template. Whirling Blades yo!
VERSION[1.0.17][2016/09/02]
 * Added support for skill DPS multipliers; currently only Lightning Tendrils uses it (it has a 4x multiplier)
 * Fixed Lioneye's Fall not converting One Handed Melee and Two Handed Melee modifiers
 * Added Accuracy Rating to helm and glove templates
 * Side bar now shows you how far over the resistance caps you are
VERSION[1.0.16][2016/09/02]
 * Emergency fix for the passive tree controls
VERSION[1.0.15][2016/09/02]
 * Added support for Cast when Damage Taken, Cast when Stunned and Cast on Death (yes, really!)
 * Added support for Radiant Faith
 * Enabled mousewheel support on number edits, and added +/- buttons (character level, gem level etc)
 * Clarified many of the field labels in the Calcs tab
 * Added some tree %inc stats to the side bar
VERSION[1.0.14][2016/09/01]
 * Fixed tags on certain multipart skills not correctly applying
 * Fixed energy shield not showing up on Sin Trek
 * Dual Wielding modifiers will now apply
    * Skills that can use both weapons still only use the main hand at the moment; that requires a bit more work to implement
VERSION[1.0.13][2016/09/01]
 * Added a scroll bar to the Items tab to fix the issue with low screen resolutions
    * The scroll bar will automatically jump to the right when you start editing an item, then jump back when you save it
    * This might be a little disorienting; need feedback on this
 * Also fixed some minor issues with scroll bars (mouse wheel should now work on all of them)
VERSION[1.0.12][2016/09/01]
 * Updated tree to 2.4.0
 * Added latest patch note changes
VERSION[1.0.11][2016/09/01]
 * Fixed node description searching
 * Added + to Level of Socketed Minion Gems to helmet templates
VERSION[1.0.10][2016/08/31]
 * Fixed crash bug affecting some users
VERSION[1.0.9][2016/08/31]
 * Attempted fix for a crash bug some users have been experiencing
VERSION[1.0.8][2016/08/31]
 * Fixed issue preventing the standalone version from updating correctly
VERSION[1.0.7][2016/08/31]
 * Fixed items not being deleted after confirmation
VERSION[1.0.6][2016/08/31]
 * Added the missing Amulet slot to the item databases' slot dropdown
VERSION[1.0.5][2016/08/31]
 * Added "Save" button as an alternative to Ctrl+S
VERSION[1.0.4][2016/08/31]
 * Attempt to fix bug causing the top of the UI to be hidden under the title bar
VERSION[1.0.3][2016/08/31]
 * Made some tweaks to the build list screen to ward off some possible errors
VERSION[1.0.2][2016/08/31]
 * Fixed an error relating to multipart skills
VERSION[1.0.1][2016/08/31]
 * Fixed an error in the build list screen<|MERGE_RESOLUTION|>--- conflicted
+++ resolved
@@ -1,11 +1,10 @@
-<<<<<<< HEAD
 VERSION[Graphics Engine Beta][2023/12/11]
 
 This beta is intended to test the behaviour of the graphics engine update on a
 wide variety of systems.
 If you notice new bugs, especially relating to graphics or functions relating
 to your operating system, please file an issue on GitHub.
-=======
+
 VERSION[2.37.0][2023/12/13]
 
 --- New to Path of Building ---
@@ -31,7 +30,6 @@
 * Fix parsing for Necromancer Offering charm not working (LocalIdentity)
 * Fix ES from Tricksters Escape Artist when using Oath of the Maji (LocalIdentity)
 
->>>>>>> 6e7b8698
 
 VERSION[2.36.1][2023/12/11]
 
