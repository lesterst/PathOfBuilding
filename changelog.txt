--- conflicted
+++ resolved
@@ -1,16 +1,11 @@
 VERSION[2.41.0][2024/03/25]
 
 --- New to Path of Building ---
-<<<<<<< HEAD
-* Add buttons to filter Active and Support gems in Skills tab (ryuukk)
-* Add support for new ES Stun mastery (LocalIdentity)
-=======
 * Add support for new ES Stun mastery (LocalIdentity)
 * 3.24 Changes:
   * Convocation updated to only have 1 level (LocalIdentity)
   * Add Convocation mod to Minion Wands and Shields (LocalIdentity)
   * Add new Mechanical Belt base from Heist (LocalIdentity)
->>>>>>> 01de3879
 
 --- Fixed Bugs ---
 * Stop sorting unique item list when added item isn't equipped (Wires77)
@@ -21,10 +16,6 @@
 * Fix Wraithlord not giving global Minion levels (LocalIdentity)
 
 
-<<<<<<< HEAD
-
-=======
->>>>>>> 01de3879
 VERSION[2.40.1][2024/03/24]
 
 --- Fixed Bugs ---
