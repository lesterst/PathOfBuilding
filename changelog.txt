--- conflicted
+++ resolved
@@ -1,11 +1,10 @@
-<<<<<<< HEAD
 VERSION[Graphics Engine Beta][2023/12/11]
 
 This beta is intended to test the behaviour of the graphics engine update on a
 wide variety of systems.
 If you notice new bugs, especially relating to graphics or functions relating
 to your operating system, please file an issue on GitHub.
-=======
+
 VERSION[2.38.0][2023/12/18]
 
 --- New to Path of Building ---
@@ -32,7 +31,6 @@
 
 --- Other changes ---
 * Add additional attributes to save data (asvanberg)
->>>>>>> 406f776a
 
 VERSION[2.37.0][2023/12/13]
 
